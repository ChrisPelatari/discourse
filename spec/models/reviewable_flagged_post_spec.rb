# frozen_string_literal: true

require 'rails_helper'

RSpec.describe ReviewableFlaggedPost, type: :model do

  def pending_count
    ReviewableFlaggedPost.default_visible.pending.count
  end

  fab!(:user) { Fabricate(:user) }
  fab!(:post) { Fabricate(:post) }
  fab!(:moderator) { Fabricate(:moderator) }

  it "sets `potential_spam` when a spam flag is added" do
    reviewable = PostActionCreator.off_topic(user, post).reviewable
    expect(reviewable.potential_spam?).to eq(false)
    PostActionCreator.spam(Fabricate(:user), post)
    expect(reviewable.reload.potential_spam?).to eq(true)
  end

  describe "actions" do
    let!(:result) { PostActionCreator.spam(user, post) }
    let(:reviewable) { result.reviewable }
    let(:score) { result.reviewable_score }
    let(:guardian) { Guardian.new(moderator) }

    describe "actions_for" do

      it "returns appropriate defaults" do
        actions = reviewable.actions_for(guardian)
        expect(actions.has?(:agree_and_hide)).to eq(true)
        expect(actions.has?(:agree_and_keep)).to eq(true)
        expect(actions.has?(:agree_and_keep_hidden)).to eq(false)
        expect(actions.has?(:agree_and_silence)).to eq(true)
        expect(actions.has?(:agree_and_suspend)).to eq(true)
        expect(actions.has?(:delete_spammer)).to eq(true)
        expect(actions.has?(:disagree)).to eq(true)
        expect(actions.has?(:ignore)).to eq(true)
        expect(actions.has?(:delete_and_ignore)).to eq(true)
        expect(actions.has?(:delete_and_ignore_replies)).to eq(false)
        expect(actions.has?(:delete_and_agree)).to eq(true)
        expect(actions.has?(:delete_and_replies)).to eq(false)

        expect(actions.has?(:disagree_and_restore)).to eq(false)
      end

      it "doesn't include deletes for category topics" do
        c = Fabricate(:category_with_definition)
        flag = PostActionCreator.spam(user, c.topic.posts.first).reviewable
        actions = flag.actions_for(guardian)
        expect(actions.has?(:delete_and_ignore)).to eq(false)
        expect(actions.has?(:delete_and_ignore_replies)).to eq(false)
        expect(actions.has?(:delete_and_agree)).to eq(false)
        expect(actions.has?(:delete_and_replies)).to eq(false)
      end

      it "changes `agree_and_keep` to `agree_and_keep_hidden` if it's been hidden" do
        post.hidden = true
        actions = reviewable.actions_for(guardian)
        expect(actions.has?(:agree_and_keep)).to eq(false)
        expect(actions.has?(:agree_and_keep_hidden)).to eq(true)
      end

      it "returns `agree_and_restore` if the post is user deleted" do
        post.update(user_deleted: true)
        expect(reviewable.actions_for(guardian).has?(:agree_and_restore)).to eq(true)
      end

      it "returns delete replies options if there are replies" do
        post.update(reply_count: 3)
        expect(reviewable.actions_for(guardian).has?(:delete_and_agree_replies)).to eq(true)
        expect(reviewable.actions_for(guardian).has?(:delete_and_ignore_replies)).to eq(true)
      end

      it "returns appropriate actions for a hidden post" do
        post.update(hidden: true, hidden_at: Time.now)
        expect(reviewable.actions_for(guardian).has?(:agree_and_hide)).to eq(false)
        expect(reviewable.actions_for(guardian).has?(:disagree_and_restore)).to eq(true)
      end

      it "won't return the penalty options if the user is not regular" do
        post.user.update(moderator: true)
        expect(reviewable.actions_for(guardian).has?(:agree_and_silence)).to eq(false)
        expect(reviewable.actions_for(guardian).has?(:agree_and_suspend)).to eq(false)
      end
    end

    it "agree_and_keep agrees with the flags and keeps the post" do
      reviewable.perform(moderator, :agree_and_keep)
      expect(reviewable).to be_approved
      expect(score.reload).to be_agreed
      expect(post).not_to be_hidden
    end

    it "agree_and_suspend agrees with the flags and keeps the post" do
      reviewable.perform(moderator, :agree_and_suspend)
      expect(reviewable).to be_approved
      expect(score.reload).to be_agreed
      expect(post).not_to be_hidden
    end

    it "agree_and_silence agrees with the flags and keeps the post" do
      reviewable.perform(moderator, :agree_and_silence)
      expect(reviewable).to be_approved
      expect(score.reload).to be_agreed
      expect(post).not_to be_hidden
    end

    it "agree_and_hide agrees with the flags and hides the post" do
      reviewable.perform(moderator, :agree_and_hide)
      expect(reviewable).to be_approved
      expect(score.reload).to be_agreed
      expect(post).to be_hidden
    end

    it "agree_and_restore agrees with the flags and restores the post" do
      post.update(user_deleted: true)
      reviewable.perform(moderator, :agree_and_restore)
      expect(reviewable).to be_approved
      expect(score.reload).to be_agreed
      expect(post.user_deleted?).to eq(false)
    end

    it "supports deleting a spammer" do
      reviewable.perform(moderator, :delete_spammer)
      expect(reviewable).to be_approved
      expect(score.reload).to be_agreed
      expect(post.reload.deleted_at).to be_present
      expect(User.find_by(id: reviewable.target_created_by_id)).to be_blank
    end

    it "ignores the flags" do
      reviewable.perform(moderator, :ignore)
      expect(reviewable).to be_ignored
      expect(score.reload).to be_ignored
    end

    it "delete_and_ignore ignores the flags and deletes post" do
      reviewable.perform(moderator, :delete_and_ignore)
      expect(reviewable).to be_ignored
      expect(score.reload).to be_ignored
      expect(post.reload.deleted_at).to be_present
    end

    it "delete_and_ignore_replies ignores the flags and deletes post + replies" do
      reply = create_reply(post)
      nested_reply = create_reply(reply)
      post.reload

      reviewable.perform(moderator, :delete_and_ignore_replies)
      expect(reviewable).to be_ignored
      expect(score.reload).to be_ignored
      expect(post.reload.deleted_at).to be_present
      expect(reply.reload.deleted_at).to be_present
      expect(nested_reply.reload.deleted_at).to be_present
    end

    it "delete_and_agree agrees with the flags and deletes post" do
      reviewable.perform(moderator, :delete_and_agree)
      expect(reviewable).to be_approved
      expect(score.reload).to be_agreed
      expect(post.reload.deleted_at).to be_present
    end

    it "delete_and_agree_replies agrees w/ the flags and deletes post + replies" do
      reply = create_reply(post)
      nested_reply = create_reply(reply)
      post.reload

      reviewable.perform(moderator, :delete_and_agree_replies)
      expect(reviewable).to be_approved
      expect(score.reload).to be_agreed
      expect(post.reload.deleted_at).to be_present
      expect(reply.reload.deleted_at).to be_present
      expect(nested_reply.reload.deleted_at).to be_present
    end

    it "disagrees with the flags" do
      reviewable.perform(moderator, :disagree)
      expect(reviewable).to be_rejected
      expect(score.reload).to be_disagreed
    end

    it "disagrees with the flags and restores the post" do
      post.update(hidden: true, hidden_at: Time.now)
      reviewable.perform(moderator, :disagree_and_restore)
      expect(reviewable).to be_rejected
      expect(score.reload).to be_disagreed
      expect(post.user_deleted?).to eq(false)
      expect(post.hidden?).to eq(false)
    end

  end

  describe "pending count" do
    it "increments the numbers correctly" do
      expect(pending_count).to eq(0)

      result = PostActionCreator.off_topic(user, post)
      expect(pending_count).to eq(1)

      result.reviewable.perform(Discourse.system_user, :disagree)
      expect(pending_count).to eq(0)
    end

    it "respects `reviewable_default_visibility`" do
      Reviewable.set_priorities(high: 7.5)
      SiteSetting.reviewable_default_visibility = 'high'
      expect(pending_count).to eq(0)

      PostActionCreator.off_topic(user, post)
      expect(pending_count).to eq(0)

      PostActionCreator.spam(moderator, post)
      expect(pending_count).to eq(1)
    end

    it "should reset counts when a topic is deleted" do
      PostActionCreator.off_topic(user, post)
      expect(pending_count).to eq(1)

      PostDestroyer.new(moderator, post).destroy
      expect(pending_count).to eq(0)
    end

    it "should not review non-human users" do
      post = create_post(user: Discourse.system_user)
      reviewable = PostActionCreator.off_topic(user, post).reviewable
      expect(reviewable).to be_blank
      expect(pending_count).to eq(0)
    end

    it "should ignore handled flags" do
      post = create_post
      reviewable = PostActionCreator.off_topic(user, post).reviewable
      expect(post.hidden).to eq(false)
      expect(post.hidden_at).to be_blank

      reviewable.perform(moderator, :ignore)
      expect(pending_count).to eq(0)

      post.reload
      expect(post.hidden).to eq(false)
      expect(post.hidden_at).to be_blank

      post.hide!(PostActionType.types[:off_topic])

      post.reload
      expect(post.hidden).to eq(true)
      expect(post.hidden_at).to be_present
    end

  end

  describe "#perform_delete_and_agree" do
    it "notifies the user about the flagged post deletion" do
      reviewable = Fabricate(:reviewable_flagged_post)
      reviewable.add_score(
        moderator, PostActionType.types[:spam],
        created_at: reviewable.created_at
      )

      reviewable.perform(moderator, :delete_and_agree)

      assert_pm_creation_enqueued(reviewable.post.user_id, "flags_agreed_and_post_deleted")
    end
  end

<<<<<<< HEAD
=======
  describe "#perform_delete_and_agree_replies" do
    it 'ignore flagged replies' do
      flagged_post = Fabricate(:reviewable_flagged_post)
      reply = create_reply(flagged_post.target)
      flagged_post.target.update(reply_count: 1)
      flagged_reply = Fabricate(:reviewable_flagged_post, target: reply)

      flagged_post.perform(moderator, :delete_and_agree_replies)

      expect(flagged_reply.reload.status).to eq(Reviewable.statuses[:ignored])
    end
  end

>>>>>>> baba1cc0
  describe "#perform_disagree_and_restore" do
    it "notifies the user about the flagged post being restored" do
      reviewable = Fabricate(:reviewable_flagged_post)
      reviewable.post.update(hidden: true, hidden_at: Time.zone.now, hidden_reason_id: PostActionType.types[:spam])

      reviewable.perform(moderator, :disagree_and_restore)

      assert_pm_creation_enqueued(reviewable.post.user_id, "flags_disagreed")
    end
  end

  def assert_pm_creation_enqueued(user_id, pm_type)
    expect(Jobs::SendSystemMessage.jobs.length).to eq(1)
      job = Jobs::SendSystemMessage.jobs[0]
      expect(job["args"][0]["user_id"]).to eq(user_id)
      expect(job["args"][0]["message_type"]).to eq(pm_type)
  end
<<<<<<< HEAD
=======

  def create_reply(post)
    PostCreator.create(
      Fabricate(:user),
      raw: 'this is the reply text',
      reply_to_post_number: post.post_number,
      topic_id: post.topic
    )
  end
>>>>>>> baba1cc0
end<|MERGE_RESOLUTION|>--- conflicted
+++ resolved
@@ -267,8 +267,6 @@
     end
   end
 
-<<<<<<< HEAD
-=======
   describe "#perform_delete_and_agree_replies" do
     it 'ignore flagged replies' do
       flagged_post = Fabricate(:reviewable_flagged_post)
@@ -282,7 +280,6 @@
     end
   end
 
->>>>>>> baba1cc0
   describe "#perform_disagree_and_restore" do
     it "notifies the user about the flagged post being restored" do
       reviewable = Fabricate(:reviewable_flagged_post)
@@ -300,8 +297,6 @@
       expect(job["args"][0]["user_id"]).to eq(user_id)
       expect(job["args"][0]["message_type"]).to eq(pm_type)
   end
-<<<<<<< HEAD
-=======
 
   def create_reply(post)
     PostCreator.create(
@@ -311,5 +306,4 @@
       topic_id: post.topic
     )
   end
->>>>>>> baba1cc0
 end