# frozen_string_literal: true

RSpec.describe ApplicationController do
  describe "#redirect_to_login_if_required" do
    let(:admin) { Fabricate(:admin) }

    before do
      admin # to skip welcome wizard at home page `/`
      SiteSetting.login_required = true
    end

    it "should never cache a login redirect" do
      get "/"
      expect(response.headers["Cache-Control"]).to eq("no-cache, no-store")
    end

    it "should redirect to login normally" do
      get "/"
      expect(response).to redirect_to("/login")
    end

    it "should redirect to SSO if enabled" do
      SiteSetting.discourse_connect_url = "http://someurl.com"
      SiteSetting.enable_discourse_connect = true
      get "/"
      expect(response).to redirect_to("/session/sso")
    end

    it "should redirect to authenticator if only one, and local logins disabled" do
      # Local logins and google enabled, direct to login UI
      SiteSetting.enable_google_oauth2_logins = true
      get "/"
      expect(response).to redirect_to("/login")

      # Only google enabled, login immediately
      SiteSetting.enable_local_logins = false
      get "/"
      expect(response).to redirect_to("/auth/google_oauth2")

      # Google and GitHub enabled, direct to login UI
      SiteSetting.enable_github_logins = true
      get "/"
      expect(response).to redirect_to("/login")
    end

    it "should not redirect to SSO when auth_immediately is disabled" do
      SiteSetting.auth_immediately = false
      SiteSetting.discourse_connect_url = "http://someurl.com"
      SiteSetting.enable_discourse_connect = true

      get "/"
      expect(response).to redirect_to("/login")
    end

    it "should not redirect to authenticator when auth_immediately is disabled" do
      SiteSetting.auth_immediately = false
      SiteSetting.enable_google_oauth2_logins = true
      SiteSetting.enable_local_logins = false

      get "/"
      expect(response).to redirect_to("/login")
    end

    context "with omniauth in test mode" do
      before do
        OmniAuth.config.test_mode = true
        OmniAuth.config.add_mock(
          :google_oauth2,
          info: OmniAuth::AuthHash::InfoHash.new(email: "address@example.com"),
          extra: {
            raw_info: OmniAuth::AuthHash.new(email_verified: true, email: "address@example.com"),
          },
        )
        Rails.application.env_config["omniauth.auth"] = OmniAuth.config.mock_auth[:google_oauth2]
      end

      after do
        Rails.application.env_config["omniauth.auth"] = OmniAuth.config.mock_auth[
          :google_oauth2
        ] = nil
        OmniAuth.config.test_mode = false
      end

      it "should not redirect to authenticator if registration in progress" do
        SiteSetting.enable_local_logins = false
        SiteSetting.enable_google_oauth2_logins = true

        get "/"
        expect(response).to redirect_to("/auth/google_oauth2")

        expect(cookies[:authentication_data]).to eq(nil)

        get "/auth/google_oauth2/callback.json"
        expect(response).to redirect_to("/")
        expect(cookies[:authentication_data]).not_to eq(nil)

        get "/"
        expect(response).to redirect_to("/login")
      end
    end

    it "contains authentication data when cookies exist" do
      cookie_data = "someauthenticationdata"
      cookies["authentication_data"] = cookie_data
      get "/login"
      expect(response.status).to eq(200)
      expect(response.body).to include("data-authentication-data=\"#{cookie_data}\"")
      expect(response.headers["Set-Cookie"]).to include("authentication_data=;") # Delete cookie
    end

    it "deletes authentication data cookie even if already authenticated" do
      sign_in(Fabricate(:user))
      cookies["authentication_data"] = "someauthenticationdata"
      get "/"
      expect(response.status).to eq(200)
      expect(response.body).not_to include("data-authentication-data=")
      expect(response.headers["Set-Cookie"]).to include("authentication_data=;") # Delete cookie
    end

    it "returns a 403 for json requests" do
      get "/latest"
      expect(response.status).to eq(302)

      get "/latest.json"
      expect(response.status).to eq(403)
    end
  end

  describe "#redirect_to_second_factor_if_required" do
    let(:admin) { Fabricate(:admin) }
    fab!(:user) { Fabricate(:user, refresh_auto_groups: true) }

    before do
      admin # to skip welcome wizard at home page `/`
    end

    it "should redirect admins when enforce_second_factor is 'all'" do
      SiteSetting.enforce_second_factor = "all"
      sign_in(admin)

      get "/"
      expect(response).to redirect_to("/u/#{admin.username}/preferences/second-factor")
    end

    it "should redirect users when enforce_second_factor is 'all'" do
      SiteSetting.enforce_second_factor = "all"
      sign_in(user)

      get "/"
      expect(response).to redirect_to("/u/#{user.username}/preferences/second-factor")
    end

    it "should not redirect anonymous users when enforce_second_factor is 'all'" do
      SiteSetting.enforce_second_factor = "all"
      SiteSetting.allow_anonymous_posting = true

      sign_in(user)

      post "/u/toggle-anon.json"
      expect(response.status).to eq(200)

      get "/"
      expect(response.status).to eq(200)
    end

    it "should redirect admins when enforce_second_factor is 'staff'" do
      SiteSetting.enforce_second_factor = "staff"
      sign_in(admin)

      get "/"
      expect(response).to redirect_to("/u/#{admin.username}/preferences/second-factor")
    end

    it "should not redirect users when enforce_second_factor is 'staff'" do
      SiteSetting.enforce_second_factor = "staff"
      sign_in(user)

      get "/"
      expect(response.status).to eq(200)
    end

    it "should not redirect admins when turned off" do
      SiteSetting.enforce_second_factor = "no"
      sign_in(admin)

      get "/"
      expect(response.status).to eq(200)
    end

    it "should not redirect users when turned off" do
      SiteSetting.enforce_second_factor = "no"
      sign_in(user)

      get "/"
      expect(response.status).to eq(200)
    end

    it "correctly redirects for Unicode usernames" do
      SiteSetting.enforce_second_factor = "all"
      SiteSetting.unicode_usernames = true
      user = sign_in(Fabricate(:unicode_user))

      get "/"
      expect(response).to redirect_to("/u/#{user.encoded_username}/preferences/second-factor")
    end

    context "when enforcing second factor for staff" do
      before do
        SiteSetting.enforce_second_factor = "staff"
        sign_in(admin)
      end

      context "when the staff member has not enabled TOTP or security keys" do
        it "redirects the staff to the second factor preferences" do
          get "/"
          expect(response).to redirect_to("/u/#{admin.username}/preferences/second-factor")
        end
      end

      context "when the staff member has enabled TOTP" do
        before { Fabricate(:user_second_factor_totp, user: admin) }

        it "does not redirects the staff to set up 2FA" do
          get "/"
          expect(response.status).to eq(200)
        end
      end

      context "when the staff member has enabled security keys" do
        before { Fabricate(:user_security_key_with_random_credential, user: admin) }

        it "does not redirects the staff to set up 2FA" do
          get "/"
          expect(response.status).to eq(200)
        end
      end
    end
  end

  describe "invalid request params" do
    before do
      @old_logger = Rails.logger
      @logs = StringIO.new
      Rails.logger = Logger.new(@logs)
    end

    after { Rails.logger = @old_logger }

    it "should not raise a 500 (nor should it log a warning) for bad params" do
      bad_str = (+"d\xDE").force_encoding("utf-8")
      expect(bad_str.valid_encoding?).to eq(false)

      get "/latest.json", params: { test: bad_str }

      expect(response.status).to eq(400)

      log = @logs.string

      if (log.include? "exception app middleware")
        # heisentest diagnostics
        puts
        puts "EXTRA DIAGNOSTICS FOR INTERMITTENT TEST FAIL"
        puts log
        puts ">> action_dispatch.exception"
        ex = request.env["action_dispatch.exception"]
        puts ">> exception class: #{ex.class} : #{ex}"
      end

      expect(log).not_to include("exception app middleware")

      expect(response.parsed_body).to eq("status" => 400, "error" => "Bad Request")
    end
  end

  describe "missing required param" do
    it "should return a 400" do
      get "/search/query.json", params: { trem: "misspelled term" }

      expect(response.status).to eq(400)
      expect(response.parsed_body["errors"].first).to include(
        "param is missing or the value is empty: term",
      )
    end
  end

  describe "build_not_found_page" do
    describe "topic not found" do
      it "should not redirect to permalink if topic/category does not exist" do
        topic = create_post.topic
        Permalink.create!(url: topic.relative_url, topic_id: topic.id + 1)
        topic.trash!

        SiteSetting.detailed_404 = false
        get topic.relative_url
        expect(response.status).to eq(404)

        SiteSetting.detailed_404 = true
        get topic.relative_url
        expect(response.status).to eq(410)
      end

      it "should return permalink for deleted topics" do
        topic = create_post.topic
        external_url = "https://somewhere.over.rainbow"
        Permalink.create!(url: topic.relative_url, external_url: external_url)
        topic.trash!

        get topic.relative_url
        expect(response.status).to eq(301)
        expect(response).to redirect_to(external_url)

        get "/t/#{topic.id}.json"
        expect(response.status).to eq(301)
        expect(response).to redirect_to(external_url)

        get "/t/#{topic.id}.json", xhr: true
        expect(response.status).to eq(200)
        expect(response.body).to eq(external_url)
      end

      it "supports subfolder with permalinks" do
        set_subfolder "/forum"

        trashed_topic = create_post.topic
        trashed_topic.trash!
        new_topic = create_post.topic
        permalink = Permalink.create!(url: trashed_topic.relative_url, topic_id: new_topic.id)

        # no subfolder because router doesn't know about subfolder in this test
        get "/t/#{trashed_topic.slug}/#{trashed_topic.id}"
        expect(response.status).to eq(301)
        expect(response).to redirect_to("/forum/t/#{new_topic.slug}/#{new_topic.id}")

        permalink.destroy
        category = Fabricate(:category)
        permalink = Permalink.create!(url: trashed_topic.relative_url, category_id: category.id)
        get "/t/#{trashed_topic.slug}/#{trashed_topic.id}"
        expect(response.status).to eq(301)
        expect(response).to redirect_to("/forum/c/#{category.slug}/#{category.id}")

        permalink.destroy
        permalink =
          Permalink.create!(url: trashed_topic.relative_url, post_id: new_topic.posts.last.id)
        get "/t/#{trashed_topic.slug}/#{trashed_topic.id}"
        expect(response.status).to eq(301)
        expect(response).to redirect_to(
          "/forum/t/#{new_topic.slug}/#{new_topic.id}/#{new_topic.posts.last.post_number}",
        )
      end

      it "should return 404 and show Google search for an invalid topic route" do
        get "/t/nope-nope/99999999"

        expect(response.status).to eq(404)

        response_body = response.body

        expect(response_body).to include(I18n.t("page_not_found.search_button"))
        expect(response_body).to have_tag("input", with: { value: "nope nope" })
      end

      it "should not include Google search if login_required is enabled" do
        SiteSetting.login_required = true
        sign_in(Fabricate(:user))
        get "/t/nope-nope/99999999"
        expect(response.status).to eq(404)
        expect(response.body).to_not include("google.com/search")
      end

      describe "no logspam" do
        before do
          @orig_logger = Rails.logger
          Rails.logger = @fake_logger = FakeLogger.new
        end

        after { Rails.logger = @orig_logger }

        it "should handle 404 to a css file" do
          Discourse.cache.delete("page_not_found_topics:#{I18n.locale}")

          topic1 = Fabricate(:topic)
          get "/stylesheets/mobile_1_4cd559272273fe6d3c7db620c617d596a5fdf240.css",
              headers: {
                "HTTP_ACCEPT" => "text/css,*/*,q=0.1",
              }
          expect(response.status).to eq(404)
          expect(response.body).to include(topic1.title)

          topic2 = Fabricate(:topic)
          get "/stylesheets/mobile_1_4cd559272273fe6d3c7db620c617d596a5fdf240.css",
              headers: {
                "HTTP_ACCEPT" => "text/css,*/*,q=0.1",
              }
          expect(response.status).to eq(404)
          expect(response.body).to include(topic1.title)
          expect(response.body).to_not include(topic2.title)

          expect(@fake_logger.fatals.length).to eq(0)
          expect(@fake_logger.errors.length).to eq(0)
          expect(@fake_logger.warnings.length).to eq(0)
        end
      end

      it "should cache results" do
        Discourse.cache.delete("page_not_found_topics:#{I18n.locale}")
        Discourse.cache.delete("page_not_found_topics:fr")

        topic1 = Fabricate(:topic)
        get "/t/nope-nope/99999999"
        expect(response.status).to eq(404)
        expect(response.body).to include(topic1.title)

        topic2 = Fabricate(:topic)
        get "/t/nope-nope/99999999"
        expect(response.status).to eq(404)
        expect(response.body).to include(topic1.title)
        expect(response.body).to_not include(topic2.title)

        # Different locale should have different cache
        SiteSetting.default_locale = :fr
        get "/t/nope-nope/99999999"
        expect(response.status).to eq(404)
        expect(response.body).to include(topic1.title)
        expect(response.body).to include(topic2.title)
      end
    end
  end

  describe "#handle_theme" do
    let!(:theme) { Fabricate(:theme, user_selectable: true) }
    let!(:theme2) { Fabricate(:theme, user_selectable: true) }
    let!(:non_selectable_theme) { Fabricate(:theme, user_selectable: false) }
    fab!(:user)
    fab!(:admin)

    before { sign_in(user) }

    it "selects the theme the user has selected" do
      user.user_option.update_columns(theme_ids: [theme.id])

      get "/"
      expect(response.status).to eq(200)
      expect(controller.theme_id).to eq(theme.id)

      theme.update_attribute(:user_selectable, false)

      get "/"
      expect(response.status).to eq(200)
      expect(controller.theme_id).to eq(SiteSetting.default_theme_id)
    end

    it "can be overridden with a cookie" do
      user.user_option.update_columns(theme_ids: [theme.id])

      cookies["theme_ids"] = "#{theme2.id}|#{user.user_option.theme_key_seq}"

      get "/"
      expect(response.status).to eq(200)
      expect(controller.theme_id).to eq(theme2.id)
    end

    it "falls back to the default theme when the user has no cookies or preferences" do
      user.user_option.update_columns(theme_ids: [])
      cookies["theme_ids"] = nil
      theme2.set_default!

      get "/"
      expect(response.status).to eq(200)
      expect(controller.theme_id).to eq(theme2.id)
    end

    it "can be overridden with preview_theme_id param" do
      sign_in(admin)
      cookies["theme_ids"] = "#{theme.id}|#{admin.user_option.theme_key_seq}"

      get "/", params: { preview_theme_id: theme2.id }
      expect(response.status).to eq(200)
      expect(controller.theme_id).to eq(theme2.id)

      get "/", params: { preview_theme_id: non_selectable_theme.id }
      expect(controller.theme_id).to eq(non_selectable_theme.id)
    end

    it "does not allow non privileged user to preview themes" do
      sign_in(user)
      get "/", params: { preview_theme_id: non_selectable_theme.id }
      expect(controller.theme_id).to eq(SiteSetting.default_theme_id)
    end

    it "cookie can fail back to user if out of sync" do
      user.user_option.update_columns(theme_ids: [theme.id])
      cookies["theme_ids"] = "#{theme2.id}|#{user.user_option.theme_key_seq - 1}"

      get "/"
      expect(response.status).to eq(200)
      expect(controller.theme_id).to eq(theme.id)
    end
  end

  describe "Custom hostname" do
    it "does not allow arbitrary host injection" do
      get("/latest", headers: { "X-Forwarded-Host" => "test123.com" })

      expect(response.body).not_to include("test123")
    end
  end

  describe "allow_embedding_site_in_an_iframe" do
    it "should have the 'X-Frame-Options' header with value 'sameorigin'" do
      get("/latest")
      expect(response.headers["X-Frame-Options"]).to eq("SAMEORIGIN")
    end

    it "should not include the 'X-Frame-Options' header" do
      SiteSetting.allow_embedding_site_in_an_iframe = true
      get("/latest")
      expect(response.headers).not_to include("X-Frame-Options")
    end
  end

  describe "setting `Cross-Origin-Opener-Policy` header" do
    describe "when `cross_origin_opener_policy_header` site setting is set to `same-origin`" do
      before { SiteSetting.cross_origin_opener_policy_header = "same-origin" }

      it "sets `Cross-Origin-Opener-Policy` header to `same-origin`" do
        get "/latest"

        expect(response.status).to eq(200)
        expect(response.headers["Cross-Origin-Opener-Policy"]).to eq("same-origin")
      end

      it "does not set the `Cross-Origin-Opener-Policy` header for a JSON request" do
        get "/latest.json"

        expect(response.status).to eq(200)
        expect(response.headers["Cross-Origin-Opener-Policy"]).to eq(nil)
      end
    end

    describe "when `cross_origin_opener_policy_header` site setting is set to `unsafe-none`" do
      it "does not set the `Cross-Origin-Opener-Policy` header" do
        SiteSetting.cross_origin_opener_policy_header = "unsafe-none"

        get "/latest"

        expect(response.status).to eq(200)
<<<<<<< HEAD
        expect(response.headers["Cross-Origin-Opener-Policy"]).to eq(nil)
=======
        expect(response.headers["Cross-Origin-Opener-Policy"]).to eq("unsafe-none")
>>>>>>> b2b1e721
      end
    end
  end

  describe "splash_screen" do
    let(:admin) { Fabricate(:admin) }

    before { admin }

    it "adds a preloader splash screen when enabled" do
      get "/"

      expect(response.status).to eq(200)
      expect(response.body).to include("d-splash")

      SiteSetting.splash_screen = false

      get "/"

      expect(response.status).to eq(200)
      expect(response.body).not_to include("d-splash")
    end
  end

  describe "Delegated auth" do
    let :public_key do
      <<~TXT
      -----BEGIN PUBLIC KEY-----
      MIGfMA0GCSqGSIb3DQEBAQUAA4GNADCBiQKBgQDh7BS7Ey8hfbNhlNAW/47pqT7w
      IhBz3UyBYzin8JurEQ2pY9jWWlY8CH147KyIZf1fpcsi7ZNxGHeDhVsbtUKZxnFV
      p16Op3CHLJnnJKKBMNdXMy0yDfCAHZtqxeBOTcCo1Vt/bHpIgiK5kmaekyXIaD0n
      w0z/BYpOgZ8QwnI5ZwIDAQAB
      -----END PUBLIC KEY-----
      TXT
    end

    let :args do
      { auth_redirect: "http://no-good.com", user_api_public_key: "not-a-valid-public-key" }
    end

    it "disallows invalid public_key param" do
      args[:auth_redirect] = "discourse://auth_redirect"
      get "/latest", params: args

      expect(response.body).to eq(I18n.t("user_api_key.invalid_public_key"))
    end

    it "does not allow invalid auth_redirect" do
      args[:user_api_public_key] = public_key
      get "/latest", params: args

      expect(response.body).to eq(I18n.t("user_api_key.invalid_auth_redirect"))
    end

    it "does not redirect if one_time_password scope is disallowed" do
      SiteSetting.allow_user_api_key_scopes = "read|write"
      args[:user_api_public_key] = public_key
      args[:auth_redirect] = "discourse://auth_redirect"

      get "/latest", params: args

      expect(response.status).to_not eq(302)
      expect(response).to_not redirect_to("#{args[:auth_redirect]}?otp=true")
    end

    it "redirects correctly with valid params" do
      SiteSetting.login_required = true
      args[:user_api_public_key] = public_key
      args[:auth_redirect] = "discourse://auth_redirect"

      get "/categories", params: args

      expect(response.status).to eq(302)
      expect(response).to redirect_to("#{args[:auth_redirect]}?otp=true")
    end
  end

  describe "Content Security Policy" do
    it "is enabled by SiteSettings" do
      SiteSetting.content_security_policy = false
      SiteSetting.content_security_policy_report_only = false

      get "/"

      expect(response.headers).to_not include("Content-Security-Policy")
      expect(response.headers).to_not include("Content-Security-Policy-Report-Only")

      SiteSetting.content_security_policy = true
      SiteSetting.content_security_policy_report_only = true

      get "/"

      expect(response.headers).to include("Content-Security-Policy")
      expect(response.headers).to include("Content-Security-Policy-Report-Only")
    end

    it "can be customized with SiteSetting" do
      SiteSetting.content_security_policy = true

      get "/"
      script_src = parse(response.headers["Content-Security-Policy"])["script-src"]

      expect(script_src).to_not include("example.com")

      SiteSetting.content_security_policy_script_src = "example.com"

      get "/"
      script_src = parse(response.headers["Content-Security-Policy"])["script-src"]

      expect(script_src).to include("example.com")
    end

    it "does not set CSP when responding to non-HTML" do
      SiteSetting.content_security_policy = true
      SiteSetting.content_security_policy_report_only = true

      get "/latest.json"

      expect(response.headers).to_not include("Content-Security-Policy")
      expect(response.headers).to_not include("Content-Security-Policy-Report-Only")
    end

    it "when GTM is enabled it adds the same nonce to the policy and the GTM tag" do
      SiteSetting.content_security_policy = true
      SiteSetting.content_security_policy_report_only = true
      SiteSetting.gtm_container_id = "GTM-ABCDEF"

      get "/latest"

      script_src = parse(response.headers["Content-Security-Policy"])["script-src"]
      report_only_script_src =
        parse(response.headers["Content-Security-Policy-Report-Only"])["script-src"]

      nonce = extract_nonce_from_script_src(script_src)
      report_only_nonce = extract_nonce_from_script_src(report_only_script_src)

      expect(nonce).to eq(report_only_nonce)

      gtm_meta_tag = Nokogiri::HTML5.fragment(response.body).css("#data-google-tag-manager").first
      expect(gtm_meta_tag["data-nonce"]).to eq(nonce)
    end

    it "doesn't reuse nonces between requests" do
      global_setting :anon_cache_store_threshold, 1
      Middleware::AnonymousCache.enable_anon_cache
      Middleware::AnonymousCache.clear_all_cache!

      SiteSetting.content_security_policy = true
      SiteSetting.content_security_policy_report_only = true
      SiteSetting.gtm_container_id = "GTM-ABCDEF"

      get "/latest"

      expect(response.headers["X-Discourse-Cached"]).to eq("store")
      expect(response.headers).not_to include("Discourse-GTM-Nonce-Placeholder")

      script_src = parse(response.headers["Content-Security-Policy"])["script-src"]
      report_only_script_src =
        parse(response.headers["Content-Security-Policy-Report-Only"])["script-src"]

      first_nonce = extract_nonce_from_script_src(script_src)
      first_report_only_nonce = extract_nonce_from_script_src(report_only_script_src)

      expect(first_nonce).to eq(first_report_only_nonce)

      gtm_meta_tag = Nokogiri::HTML5.fragment(response.body).css("#data-google-tag-manager").first
      expect(gtm_meta_tag["data-nonce"]).to eq(first_nonce)

      get "/latest"

      expect(response.headers["X-Discourse-Cached"]).to eq("true")
      expect(response.headers).not_to include("Discourse-GTM-Nonce-Placeholder")

      script_src = parse(response.headers["Content-Security-Policy"])["script-src"]
      report_only_script_src =
        parse(response.headers["Content-Security-Policy-Report-Only"])["script-src"]

      second_nonce = extract_nonce_from_script_src(script_src)
      second_report_only_nonce = extract_nonce_from_script_src(report_only_script_src)

      expect(second_nonce).to eq(second_report_only_nonce)

      expect(first_nonce).not_to eq(second_nonce)
      gtm_meta_tag = Nokogiri::HTML5.fragment(response.body).css("#data-google-tag-manager").first
      expect(gtm_meta_tag["data-nonce"]).to eq(second_nonce)
    end

    it "when splash screen is enabled it adds the fingerprint to the policy" do
      SiteSetting.content_security_policy = true
      SiteSetting.splash_screen = true

      get "/latest"
      fingerprint = SplashScreenHelper.fingerprint
      expect(response.headers).to include("Content-Security-Policy")

      script_src = parse(response.headers["Content-Security-Policy"])["script-src"]
      expect(script_src.to_s).to include(fingerprint)
      expect(response.body).to include(SplashScreenHelper.inline_splash_screen_script)
    end

    def parse(csp_string)
      csp_string
        .split(";")
        .map do |policy|
          directive, *sources = policy.split
          [directive, sources]
        end
        .to_h
    end

    def extract_nonce_from_script_src(script_src)
      nonce = script_src.find { |src| src.match?(/\A'nonce-\h{32}'\z/) }[-33...-1]
      expect(nonce).to be_present
      nonce
    end
  end

  it "can respond to a request with */* accept header" do
    get "/", headers: { HTTP_ACCEPT: "*/*" }
    expect(response.status).to eq(200)
    expect(response.body).to include("Discourse")
  end

  it "has canonical tag" do
    get "/", headers: { HTTP_ACCEPT: "*/*" }
    expect(response.body).to have_tag(
      "link",
      with: {
        rel: "canonical",
        href: "http://test.localhost/",
      },
    )
    get "/?query_param=true", headers: { HTTP_ACCEPT: "*/*" }
    expect(response.body).to have_tag(
      "link",
      with: {
        rel: "canonical",
        href: "http://test.localhost/",
      },
    )
    get "/latest?page=2&additional_param=true", headers: { HTTP_ACCEPT: "*/*" }
    expect(response.body).to have_tag(
      "link",
      with: {
        rel: "canonical",
        href: "http://test.localhost/latest?page=2",
      },
    )
    get "/404", headers: { HTTP_ACCEPT: "*/*" }
    expect(response.body).to have_tag(
      "link",
      with: {
        rel: "canonical",
        href: "http://test.localhost/404",
      },
    )
    topic = create_post.topic
    get "/t/#{topic.slug}/#{topic.id}"
    expect(response.body).to have_tag(
      "link",
      with: {
        rel: "canonical",
        href: "http://test.localhost/t/#{topic.slug}/#{topic.id}",
      },
    )
  end

  it "adds a noindex header if non-canonical indexing is disabled" do
    SiteSetting.allow_indexing_non_canonical_urls = false
    get "/"
    expect(response.headers["X-Robots-Tag"]).to be_nil

    get "/latest"
    expect(response.headers["X-Robots-Tag"]).to be_nil

    get "/categories"
    expect(response.headers["X-Robots-Tag"]).to be_nil

    topic = create_post.topic
    get "/t/#{topic.slug}/#{topic.id}"
    expect(response.headers["X-Robots-Tag"]).to be_nil
    post = create_post(topic_id: topic.id)
    get "/t/#{topic.slug}/#{topic.id}/2"
    expect(response.headers["X-Robots-Tag"]).to eq("noindex")

    20.times { create_post(topic_id: topic.id) }
    get "/t/#{topic.slug}/#{topic.id}/21"
    expect(response.headers["X-Robots-Tag"]).to eq("noindex")
    get "/t/#{topic.slug}/#{topic.id}?page=2"
    expect(response.headers["X-Robots-Tag"]).to be_nil
  end

  context "with default locale" do
    before do
      SiteSetting.default_locale = :fr
      sign_in(Fabricate(:user))
    end

    after { I18n.reload! }

    context "with rate limits" do
      before { RateLimiter.enable }

      use_redis_snapshotting

      it "serves a LimitExceeded error in the preferred locale" do
        SiteSetting.max_likes_per_day = 1
        post1 = Fabricate(:post)
        post2 = Fabricate(:post)
        override =
          TranslationOverride.create(
            locale: "fr",
            translation_key: "rate_limiter.by_type.create_like",
            value: "French LimitExceeded error message",
          )
        I18n.reload!

        post "/post_actions.json",
             params: {
               id: post1.id,
               post_action_type_id: PostActionType.types[:like],
             }
        expect(response.status).to eq(200)

        post "/post_actions.json",
             params: {
               id: post2.id,
               post_action_type_id: PostActionType.types[:like],
             }
        expect(response.status).to eq(429)
        expect(response.parsed_body["errors"].first).to eq(override.value)
      end
    end

    it "serves an InvalidParameters error with the default locale" do
      override =
        TranslationOverride.create(
          locale: "fr",
          translation_key: "invalid_params",
          value: "French InvalidParameters error message",
        )
      I18n.reload!

      get "/search.json", params: { q: "hello\0hello" }
      expect(response.status).to eq(400)
      expect(response.parsed_body["errors"].first).to eq(override.value)
    end
  end

  describe "set_locale" do
    # Using /bootstrap.json because it returns a locale-dependent value
    def headers(locale)
      { HTTP_ACCEPT_LANGUAGE: locale }
    end

    def locale_scripts(body)
      Nokogiri::HTML5
        .parse(body)
        .css('script[src*="assets/locales/"]')
        .map { |script| script.attributes["src"].value }
    end

    context "with allow_user_locale disabled" do
      context "when accept-language header differs from default locale" do
        before do
          SiteSetting.allow_user_locale = false
          SiteSetting.default_locale = "en"
        end

        context "with an anonymous user" do
          it "uses the default locale" do
            get "/latest", headers: headers("fr")
            expect(response.status).to eq(200)
            expect(locale_scripts(response.body)).to contain_exactly("/assets/locales/en.js")
          end
        end

        context "with a logged in user" do
          it "it uses the default locale" do
            user = Fabricate(:user, locale: :fr)
            sign_in(user)

            get "/latest", headers: headers("fr")
            expect(response.status).to eq(200)
            expect(locale_scripts(response.body)).to contain_exactly("/assets/locales/en.js")
          end
        end
      end
    end

    context "with set_locale_from_accept_language_header enabled" do
      context "when accept-language header differs from default locale" do
        before do
          SiteSetting.allow_user_locale = true
          SiteSetting.set_locale_from_accept_language_header = true
          SiteSetting.default_locale = "en"
        end

        context "with an anonymous user" do
          it "uses the locale from the headers" do
            get "/latest", headers: headers("fr")
            expect(response.status).to eq(200)
            expect(locale_scripts(response.body)).to contain_exactly("/assets/locales/fr.js")
          end

          it "doesn't leak after requests" do
            get "/latest", headers: headers("fr")
            expect(response.status).to eq(200)
            expect(locale_scripts(response.body)).to contain_exactly("/assets/locales/fr.js")
            expect(I18n.locale.to_s).to eq(SiteSettings::DefaultsProvider::DEFAULT_LOCALE)
          end
        end

        context "with a logged in user" do
          let(:user) { Fabricate(:user, locale: :fr) }

          before { sign_in(user) }

          it "uses the user's preferred locale" do
            get "/latest", headers: headers("fr")
            expect(response.status).to eq(200)
            expect(locale_scripts(response.body)).to contain_exactly("/assets/locales/fr.js")
          end

          it "serves a 404 page in the preferred locale" do
            get "/missingroute", headers: headers("fr")
            expect(response.status).to eq(404)
            expected_title = I18n.t("page_not_found.title", locale: :fr)
            expect(response.body).to include(CGI.escapeHTML(expected_title))
          end

          it "serves a RenderEmpty page in the preferred locale" do
            get "/u/#{user.username}/preferences/interface"
            expect(response.status).to eq(200)
            expect(response.body).to have_tag("script", with: { src: "/assets/locales/fr.js" })
          end
        end
      end

      context "when the preferred locale includes a region" do
        it "returns the locale and region separated by an underscore" do
          SiteSetting.allow_user_locale = true
          SiteSetting.set_locale_from_accept_language_header = true
          SiteSetting.default_locale = "en"

          get "/latest", headers: headers("zh-CN")
          expect(response.status).to eq(200)
          expect(locale_scripts(response.body)).to contain_exactly("/assets/locales/zh_CN.js")
        end
      end

      context "when accept-language header is not set" do
        it "uses the site default locale" do
          SiteSetting.allow_user_locale = true
          SiteSetting.default_locale = "en"

          get "/latest", headers: headers("")
          expect(response.status).to eq(200)
          expect(locale_scripts(response.body)).to contain_exactly("/assets/locales/en.js")
        end
      end
    end

    context "with set_locale_from_cookie enabled" do
      context "when cookie locale differs from default locale" do
        before do
          SiteSetting.allow_user_locale = true
          SiteSetting.set_locale_from_cookie = true
          SiteSetting.default_locale = "en"
        end

        context "with an anonymous user" do
          it "uses the locale from the cookie" do
            get "/latest", headers: { Cookie: "locale=es" }
            expect(response.status).to eq(200)
            expect(locale_scripts(response.body)).to contain_exactly("/assets/locales/es.js")
            expect(I18n.locale.to_s).to eq(SiteSettings::DefaultsProvider::DEFAULT_LOCALE) # doesn't leak after requests
          end
        end

        context "when the preferred locale includes a region" do
          it "returns the locale and region separated by an underscore" do
            get "/latest", headers: { Cookie: "locale=zh-CN" }
            expect(response.status).to eq(200)
            expect(locale_scripts(response.body)).to contain_exactly("/assets/locales/zh_CN.js")
          end
        end
      end

      context "when locale cookie is not set" do
        it "uses the site default locale" do
          SiteSetting.allow_user_locale = true
          SiteSetting.default_locale = "en"

          get "/latest", headers: { Cookie: "" }
          expect(response.status).to eq(200)
          expect(locale_scripts(response.body)).to contain_exactly("/assets/locales/en.js")
        end
      end
    end
  end

  describe "vary header" do
    it "includes Vary:Accept on all requests where format is not explicit" do
      # Rails default behaviour - include Vary:Accept when Accept is supplied
      get "/latest", headers: { "Accept" => "application/json" }
      expect(response.status).to eq(200)
      expect(response.headers["Vary"]).to eq("Accept")

      # Discourse additional behaviour (see lib/vary_header.rb)
      # Include Vary:Accept even when Accept is not supplied
      get "/latest"
      expect(response.status).to eq(200)
      expect(response.headers["Vary"]).to eq("Accept")

      # Not needed, because the path 'format' parameter overrides the Accept header
      get "/latest.json"
      expect(response.status).to eq(200)
      expect(response.headers["Vary"]).to eq(nil)
    end
  end

  describe "Discourse-Rate-Limit-Error-Code header" do
    fab!(:admin)

    before { RateLimiter.enable }

    use_redis_snapshotting

    it "is included when API key is rate limited" do
      global_setting :max_admin_api_reqs_per_minute, 1
      api_key = ApiKey.create!(user_id: admin.id).key
      get "/latest.json", headers: { "Api-Key": api_key, "Api-Username": admin.username }
      expect(response.status).to eq(200)

      get "/latest.json", headers: { "Api-Key": api_key, "Api-Username": admin.username }
      expect(response.status).to eq(429)
      expect(response.headers["Discourse-Rate-Limit-Error-Code"]).to eq("admin_api_key_rate_limit")
    end

    it "is included when user API key is rate limited" do
      global_setting :max_user_api_reqs_per_minute, 1
      user_api_key =
        UserApiKey.create!(user_id: admin.id, client_id: "", application_name: "discourseapp")
      user_api_key.scopes =
        UserApiKeyScope.all_scopes.keys.map do |name|
          UserApiKeyScope.create!(name: name, user_api_key_id: user_api_key.id)
        end
      user_api_key.save!

      get "/session/current.json", headers: { "User-Api-Key": user_api_key.key }
      expect(response.status).to eq(200)

      get "/session/current.json", headers: { "User-Api-Key": user_api_key.key }
      expect(response.status).to eq(429)
      expect(response.headers["Discourse-Rate-Limit-Error-Code"]).to eq(
        "user_api_key_limiter_60_secs",
      )

      global_setting :max_user_api_reqs_per_minute, 100
      global_setting :max_user_api_reqs_per_day, 1

      get "/session/current.json", headers: { "User-Api-Key": user_api_key.key }
      expect(response.status).to eq(429)
      expect(response.headers["Discourse-Rate-Limit-Error-Code"]).to eq(
        "user_api_key_limiter_1_day",
      )
    end
  end

  describe "crawlers in slow_down_crawler_user_agents site setting" do
    before { RateLimiter.enable }

    use_redis_snapshotting

    it "are rate limited" do
      SiteSetting.slow_down_crawler_rate = 128
      SiteSetting.slow_down_crawler_user_agents = "badcrawler|problematiccrawler"
      now = Time.zone.now
      freeze_time now

      get "/", headers: { "HTTP_USER_AGENT" => "iam badcrawler" }
      expect(response.status).to eq(200)
      get "/", headers: { "HTTP_USER_AGENT" => "iam badcrawler" }
      expect(response.status).to eq(429)
      expect(response.headers["Retry-After"]).to eq("128")

      get "/", headers: { "HTTP_USER_AGENT" => "iam problematiccrawler" }
      expect(response.status).to eq(200)
      get "/", headers: { "HTTP_USER_AGENT" => "iam problematiccrawler" }
      expect(response.status).to eq(429)
      expect(response.headers["Retry-After"]).to eq("128")

      freeze_time now + 100.seconds
      get "/", headers: { "HTTP_USER_AGENT" => "iam badcrawler" }
      expect(response.status).to eq(429)
      expect(response.headers["Retry-After"]).to eq("28")

      get "/", headers: { "HTTP_USER_AGENT" => "iam problematiccrawler" }
      expect(response.status).to eq(429)
      expect(response.headers["Retry-After"]).to eq("28")

      freeze_time now + 150.seconds
      get "/", headers: { "HTTP_USER_AGENT" => "iam badcrawler" }
      expect(response.status).to eq(200)

      get "/", headers: { "HTTP_USER_AGENT" => "iam problematiccrawler" }
      expect(response.status).to eq(200)
    end
  end

  describe "#banner_json" do
    let(:admin) { Fabricate(:admin) }
    let(:user) { Fabricate(:user) }
    fab!(:banner_topic)
    fab!(:p1) { Fabricate(:post, topic: banner_topic, raw: "A banner topic") }

    before do
      admin # to skip welcome wizard at home page `/`
    end

    context "with login_required" do
      before { SiteSetting.login_required = true }
      it "does not include banner info for anonymous users" do
        get "/login"

        expect(response.body).to have_tag("div#data-preloaded") do |element|
          json = JSON.parse(element.current_scope.attribute("data-preloaded").value)
          expect(json["banner"]).to eq("{}")
        end
      end

      it "includes banner info for logged-in users" do
        sign_in(user)
        get "/"

        expect(response.body).to have_tag("div#data-preloaded") do |element|
          json = JSON.parse(element.current_scope.attribute("data-preloaded").value)
          expect(JSON.parse(json["banner"])["html"]).to eq("<p>A banner topic</p>")
        end
      end
    end

    context "with login not required" do
      before { SiteSetting.login_required = false }
      it "does include banner info for anonymous users" do
        get "/login"

        expect(response.body).to have_tag("div#data-preloaded") do |element|
          json = JSON.parse(element.current_scope.attribute("data-preloaded").value)
          expect(JSON.parse(json["banner"])["html"]).to eq("<p>A banner topic</p>")
        end
      end
    end
  end

  describe "preload Link header" do
    context "with GlobalSetting.preload_link_header" do
      before { global_setting :preload_link_header, true }

      it "should have the Link header with assets on full page requests" do
        get("/latest")
        expect(response.headers).to include("Link")
      end

      it "shouldn't have the Link header on xhr api requests" do
        get("/latest.json")
        expect(response.headers).not_to include("Link")
      end
    end

    context "without GlobalSetting.preload_link_header" do
      before { global_setting :preload_link_header, false }

      it "shouldn't have the Link header with assets on full page requests" do
        get("/latest")
        expect(response.headers).not_to include("Link")
      end

      it "shouldn't have the Link header on xhr api requests" do
        get("/latest.json")
        expect(response.headers).not_to include("Link")
      end
    end
  end

  describe "preloading data" do
    def preloaded_json
      JSON.parse(
        Nokogiri::HTML5.fragment(response.body).css("div#data-preloaded").first["data-preloaded"],
      )
    end

    context "when user is anon" do
      it "preloads the relevant JSON data" do
        get "/latest"
        expect(response.status).to eq(200)
        expect(preloaded_json.keys).to match_array(
          [
            "site",
            "siteSettings",
            "customHTML",
            "banner",
            "customEmoji",
            "isReadOnly",
            "isStaffWritesOnly",
            "activatedThemes",
            "#{TopicList.new("latest", Fabricate(:anonymous), []).preload_key}",
          ],
        )
      end
    end

    context "when user is regular user" do
      fab!(:user)

      before { sign_in(user) }

      it "preloads the relevant JSON data" do
        get "/latest"
        expect(response.status).to eq(200)
        expect(preloaded_json.keys).to match_array(
          [
            "site",
            "siteSettings",
            "customHTML",
            "banner",
            "customEmoji",
            "isReadOnly",
            "isStaffWritesOnly",
            "activatedThemes",
            "#{TopicList.new("latest", Fabricate(:anonymous), []).preload_key}",
            "currentUser",
            "topicTrackingStates",
            "topicTrackingStateMeta",
          ],
        )
      end
    end

    context "when user is admin" do
      fab!(:user) { Fabricate(:admin) }

      before { sign_in(user) }

      it "preloads the relevant JSON data" do
        get "/latest"
        expect(response.status).to eq(200)
        expect(preloaded_json.keys).to match_array(
          [
            "site",
            "siteSettings",
            "customHTML",
            "banner",
            "customEmoji",
            "isReadOnly",
            "isStaffWritesOnly",
            "activatedThemes",
            "#{TopicList.new("latest", Fabricate(:anonymous), []).preload_key}",
            "currentUser",
            "topicTrackingStates",
            "topicTrackingStateMeta",
            "fontMap",
          ],
        )
      end

      it "generates a fontMap" do
        get "/latest"
        expect(response.status).to eq(200)
        font_map = JSON.parse(preloaded_json["fontMap"])
        expect(font_map.keys).to match_array(
          DiscourseFonts.fonts.filter { |f| f[:variants].present? }.map { |f| f[:key] },
        )
      end
    end
  end
end<|MERGE_RESOLUTION|>--- conflicted
+++ resolved
@@ -544,11 +544,7 @@
         get "/latest"
 
         expect(response.status).to eq(200)
-<<<<<<< HEAD
-        expect(response.headers["Cross-Origin-Opener-Policy"]).to eq(nil)
-=======
         expect(response.headers["Cross-Origin-Opener-Policy"]).to eq("unsafe-none")
->>>>>>> b2b1e721
       end
     end
   end
