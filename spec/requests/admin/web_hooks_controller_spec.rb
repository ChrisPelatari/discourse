--- conflicted
+++ resolved
@@ -213,64 +213,6 @@
       end
     end
 
-<<<<<<< HEAD
-    describe '#redeliver_event' do
-      let!(:web_hook_event) do
-        WebHookEvent.create!(
-          web_hook: web_hook,
-          payload: "abc",
-          headers: JSON.dump(aa: "1", bb: "2"),
-        )
-      end
-
-      it 'emits the web hook and updates the response headers and body' do
-        stub_request(:post, web_hook.payload_url)
-          .with(body: "abc", headers: { "aa" => 1, "bb" => 2 })
-          .to_return(
-            status: 402,
-            body: "efg",
-            headers: { "Content-Type" => "application/json", "yoo" => "man" }
-          )
-        post "/admin/api/web_hooks/#{web_hook.id}/events/#{web_hook_event.id}/redeliver.json"
-        expect(response.status).to eq(200)
-
-        parsed_event = response.parsed_body["web_hook_event"]
-        expect(parsed_event["id"]).to eq(web_hook_event.id)
-        expect(parsed_event["status"]).to eq(402)
-
-        expect(JSON.parse(parsed_event["headers"])).to eq({ "aa" => "1", "bb" => "2" })
-        expect(parsed_event["payload"]).to eq("abc")
-
-        expect(JSON.parse(parsed_event["response_headers"])).to eq({ "content-type" => "application/json", "yoo" => "man" })
-        expect(parsed_event["response_body"]).to eq("efg")
-      end
-
-      it "doesn't emit the web hook if the payload URL resolves to an internal IP" do
-        FinalDestination::TestHelper.stub_to_fail do
-          post "/admin/api/web_hooks/#{web_hook.id}/events/#{web_hook_event.id}/redeliver.json"
-        end
-        expect(response.status).to eq(200)
-
-        parsed_event = response.parsed_body["web_hook_event"]
-        expect(parsed_event["id"]).to eq(web_hook_event.id)
-        expect(parsed_event["response_headers"]).to eq({ error: I18n.t("webhooks.payload_url.blocked_or_internal") }.to_json)
-        expect(parsed_event["status"]).to eq(-1)
-        expect(parsed_event["response_body"]).to eq(nil)
-      end
-
-      it "doesn't emit the web hook if the payload URL resolves to a blocked IP" do
-        FinalDestination::TestHelper.stub_to_fail do
-          post "/admin/api/web_hooks/#{web_hook.id}/events/#{web_hook_event.id}/redeliver.json"
-        end
-        expect(response.status).to eq(200)
-
-        parsed_event = response.parsed_body["web_hook_event"]
-        expect(parsed_event["id"]).to eq(web_hook_event.id)
-        expect(parsed_event["response_headers"]).to eq({ error: I18n.t("webhooks.payload_url.blocked_or_internal") }.to_json)
-        expect(parsed_event["status"]).to eq(-1)
-        expect(parsed_event["response_body"]).to eq(nil)
-      end
-=======
     shared_examples "webhook ping not allowed" do
       it "fails to enqueue a ping with 404 response" do
         expect do post "/admin/api/web_hooks/#{web_hook.id}/ping.json" end.not_to change {
@@ -361,7 +303,6 @@
       )
       expect(parsed_event["status"]).to eq(-1)
       expect(parsed_event["response_body"]).to eq(nil)
->>>>>>> 3ee0a492
     end
   end
 end