# frozen_string_literal: true

RSpec.describe CategoriesController do
  let(:admin) { Fabricate(:admin) }
  let!(:category) { Fabricate(:category, user: admin) }
  fab!(:user) { Fabricate(:user) }

  describe "#index" do
    it "web crawler view has correct urls for subfolder install" do
      set_subfolder "/forum"
      get "/categories", headers: { "HTTP_USER_AGENT" => "Googlebot" }
      html = Nokogiri.HTML5(response.body)
      expect(html.css("body.crawler")).to be_present
      expect(html.css("a[href=\"/forum/c/#{category.slug}/#{category.id}\"]")).to be_present
    end

    it "properly preloads topic list" do
      SiteSetting.categories_topics = 5
      SiteSetting.categories_topics.times { Fabricate(:topic) }
      get "/categories"

      expect(response.body).to have_tag("div#data-preloaded") do |element|
        json = JSON.parse(element.current_scope.attribute("data-preloaded").value)
        expect(json["topic_list"]).to include(%{"more_topics_url":"/latest"})
      end
    end

    it "Shows correct title if category list is set for homepage" do
      SiteSetting.top_menu = "categories|latest"
      get "/"

      expect(response.body).to have_tag "title", text: "Discourse"

      SiteSetting.short_site_description = "Official community"
      get "/"

      expect(response.body).to have_tag "title", text: "Discourse - Official community"
    end

    it "redirects /category paths to /c paths" do
      get "/category/uncategorized"
      expect(response.status).to eq(302)
      expect(response.body).to include("c/uncategorized")
    end

    it "respects permalinks before redirecting /category paths to /c paths" do
      _perm = Permalink.create!(url: "category/something", category_id: category.id)

      get "/category/something"
      expect(response.status).to eq(301)
      expect(response.body).to include(category.slug)
    end

    it "returns the right response for a normal user" do
      sign_in(user)

      get "/categories.json"

      expect(response.status).to eq(200)

      category_list = response.parsed_body["category_list"]

      expect(category_list["categories"].map { |c| c["id"] }).to contain_exactly(
        SiteSetting.get(:uncategorized_category_id),
        category.id,
      )
    end

    it "does not returns subcatgories without permission" do
      subcategory = Fabricate(:category, user: admin, parent_category: category)
      subcategory.set_permissions(admins: :full)
      subcategory.save!

      sign_in(user)

      get "/categories.json?include_subcategories=true"

      expect(response.status).to eq(200)

      category_list = response.parsed_body["category_list"]

      subcategories_for_category = category_list["categories"][1]["subcategory_list"]
      expect(subcategories_for_category).to eq(nil)
    end

    it "returns the right subcategory response with permission" do
      subcategory = Fabricate(:category, user: admin, parent_category: category)

      sign_in(user)

      get "/categories.json?include_subcategories=true"

      expect(response.status).to eq(200)

      category_list = response.parsed_body["category_list"]

      subcategories_for_category = category_list["categories"][1]["subcategory_list"]
      expect(subcategories_for_category.count).to eq(1)
      expect(subcategories_for_category.first["parent_category_id"]).to eq(category.id)
      expect(subcategories_for_category.first["id"]).to eq(subcategory.id)
    end

    it "does not return subcategories without query param" do
      subcategory = Fabricate(:category, user: admin, parent_category: category)

      sign_in(user)

      get "/categories.json"

      expect(response.status).to eq(200)

      category_list = response.parsed_body["category_list"]

      subcategories_for_category = category_list["categories"][1]["subcategory_list"]
      expect(subcategories_for_category).to eq(nil)
    end

    it "includes topics for categories, subcategories and subsubcategories when requested" do
      SiteSetting.max_category_nesting = 3
      subcategory = Fabricate(:category, user: admin, parent_category: category)
      subsubcategory = Fabricate(:category, user: admin, parent_category: subcategory)

      topic1 = Fabricate(:topic, category: category)
      topic2 = Fabricate(:topic, category: subcategory)
      topic3 = Fabricate(:topic, category: subsubcategory)
      CategoryFeaturedTopic.feature_topics

      get "/categories.json?include_subcategories=true&include_topics=true"
      expect(response.status).to eq(200)

      category_list = response.parsed_body["category_list"]

      category_response = category_list["categories"].find { |c| c["id"] == category.id }
      expect(category_response["topics"].map { |c| c["id"] }).to contain_exactly(topic1.id)

      subcategory_response = category_response["subcategory_list"][0]
      expect(subcategory_response["topics"].map { |c| c["id"] }).to contain_exactly(topic2.id)

      subsubcategory_response = subcategory_response["subcategory_list"][0]
      expect(subsubcategory_response["topics"].map { |c| c["id"] }).to contain_exactly(topic3.id)
    end

    describe "topics filtered by tag for categories when requested" do
      fab!(:tag) { Fabricate(:tag, name: "test-tag") }
      fab!(:tag_2) { Fabricate(:tag, name: "second-test-tag") }
      let(:topics_with_filter_tag) { [] }

      before { SiteSetting.max_category_nesting = 3 }

      it "includes filtered topics for categories" do
        2.times do |i|
          topics_with_filter_tag << Fabricate(:topic, category: category, tags: [tag])
          Fabricate(:topic, category: category, tags: [tag_2])
        end
        CategoryFeaturedTopic.feature_topics

        get "/categories.json?tag=#{tag.name}&include_topics=true"
        expect(response.status).to eq(200)

        category_list = response.parsed_body["category_list"]
        category_response = category_list["categories"].find { |c| c["id"] == category.id }

        expect(category_response["topics"].map { |c| c["id"] }).to contain_exactly(
          *topics_with_filter_tag.map(&:id),
        )
      end

      it "includes filtered topics for subcategories" do
        subcategory = Fabricate(:category, user: admin, parent_category: category)

        2.times do |i|
          topics_with_filter_tag << Fabricate(:topic, category: subcategory, tags: [tag])
          Fabricate(:topic, category: subcategory, tags: [tag_2])
        end
        CategoryFeaturedTopic.feature_topics

        get "/categories.json?tag=#{tag.name}&include_subcategories=true&include_topics=true"
        expect(response.status).to eq(200)

        category_list = response.parsed_body["category_list"]
        category_response = category_list["categories"].find { |c| c["id"] == category.id }
        subcategory_response = category_response["subcategory_list"][0]

        expect(subcategory_response["topics"].map { |c| c["id"] }).to contain_exactly(
          *topics_with_filter_tag.map(&:id),
        )
      end

      it "includes filtered topics for subsubcategories" do
        subcategory = Fabricate(:category, user: admin, parent_category: category)
        subsubcategory = Fabricate(:category, user: admin, parent_category: subcategory)

        2.times do |i|
          topics_with_filter_tag << Fabricate(:topic, category: subsubcategory, tags: [tag])
          Fabricate(:topic, category: subsubcategory, tags: [tag_2])
        end
        CategoryFeaturedTopic.feature_topics

        get "/categories.json?tag=#{tag.name}&include_subcategories=true&include_topics=true"
        expect(response.status).to eq(200)

        category_list = response.parsed_body["category_list"]
        category_response = category_list["categories"].find { |c| c["id"] == category.id }
        subsubcategory_response = category_response["subcategory_list"][0]["subcategory_list"][0]

        expect(subsubcategory_response["topics"].map { |c| c["id"] }).to contain_exactly(
          *topics_with_filter_tag.map(&:id),
        )
      end
    end

    describe "categories and latest topics - ordered by created date" do
      fab!(:category) { Fabricate(:category) }
      fab!(:topic1) do
        Fabricate(
          :topic,
          category: category,
          created_at: 5.days.ago,
          updated_at: Time.now,
          bumped_at: Time.now,
        )
      end
      fab!(:topic2) do
        Fabricate(:topic, category: category, created_at: 2.days.ago, bumped_at: 2.days.ago)
      end
      fab!(:topic3) do
        Fabricate(:topic, category: category, created_at: 1.day.ago, bumped_at: 1.day.ago)
      end

      context "when order is not set to created date" do
        before { SiteSetting.desktop_category_page_style = "categories_and_latest_topics" }

        it "sorts topics by the default bump date" do
          get "/categories_and_latest.json"
          expect(response.status).to eq(200)
          expect(response.parsed_body["topic_list"]["topics"].map { |t| t["id"] }).to eq(
            [topic1.id, topic3.id, topic2.id],
          )
        end
      end

      context "when order is set to created" do
        before do
          SiteSetting.desktop_category_page_style = "categories_and_latest_topics_created_date"
        end

        it "sorts topics by crated at date" do
          get "/categories_and_latest.json"
          expect(response.status).to eq(200)
          expect(response.parsed_body["topic_list"]["topics"].map { |t| t["id"] }).to eq(
            [topic3.id, topic2.id, topic1.id],
          )
        end
      end
    end

    describe "welcome topic" do
      fab!(:category) { Fabricate(:category) }
      fab!(:topic1) do
        Fabricate(
          :topic,
          category: category,
          created_at: 5.days.ago,
          updated_at: Time.now,
          bumped_at: Time.now,
        )
      end
      fab!(:topic2) do
        Fabricate(:topic, category: category, created_at: 2.days.ago, bumped_at: 2.days.ago)
      end
      fab!(:topic3) do
        Fabricate(:topic, category: category, created_at: 1.day.ago, bumped_at: 1.day.ago)
      end
      fab!(:welcome_topic) { Fabricate(:topic) }
      fab!(:post) { Fabricate(:post, topic: welcome_topic) }

      before do
        SiteSetting.desktop_category_page_style = "categories_and_latest_topics"
        SiteSetting.welcome_topic_id = welcome_topic.id
        SiteSetting.editing_grace_period = 1.minute.to_i
        SiteSetting.bootstrap_mode_enabled = true
      end

      it "is hidden for non-admins" do
        get "/categories_and_latest.json"
        expect(response.status).to eq(200)
        expect(response.parsed_body["topic_list"]["topics"].map { |t| t["id"] }).not_to include(
          welcome_topic.id,
        )
      end

      it "is shown to non-admins when there is an edit" do
        post.revise(post.user, { raw: "#{post.raw}2" }, revised_at: post.updated_at + 2.minutes)
        post.reload
        expect(post.version).to eq(2)

        get "/categories_and_latest.json"
        expect(response.status).to eq(200)
        expect(response.parsed_body["topic_list"]["topics"].map { |t| t["id"] }).to include(
          welcome_topic.id,
        )
      end

      it "is hidden to admins" do
        sign_in(admin)

        get "/categories_and_latest.json"
        expect(response.status).to eq(200)
        expect(response.parsed_body["topic_list"]["topics"].map { |t| t["id"] }).not_to include(
          welcome_topic.id,
        )
      end

      it "is shown to users when bootstrap mode is disabled" do
        SiteSetting.bootstrap_mode_enabled = false

        get "/categories_and_latest.json"
        expect(response.status).to eq(200)
        expect(response.parsed_body["topic_list"]["topics"].map { |t| t["id"] }).to include(
          welcome_topic.id,
        )
      end
    end

    it "includes subcategories and topics by default when view is subcategories_with_featured_topics" do
      SiteSetting.max_category_nesting = 3
      subcategory = Fabricate(:category, user: admin, parent_category: category)

      topic1 = Fabricate(:topic, category: category)
      CategoryFeaturedTopic.feature_topics

      SiteSetting.desktop_category_page_style = "subcategories_with_featured_topics"
      get "/categories.json"
      expect(response.status).to eq(200)

      category_list = response.parsed_body["category_list"]

      category_response = category_list["categories"].find { |c| c["id"] == category.id }
      expect(category_response["topics"].map { |c| c["id"] }).to contain_exactly(topic1.id)

      expect(category_response["subcategory_list"][0]["id"]).to eq(subcategory.id)
    end

    it "does not result in N+1 queries problem with multiple topics" do
      category1 = Fabricate(:category)
      category2 = Fabricate(:category)
      upload = Fabricate(:upload)
      topic1 = Fabricate(:topic, category: category1)
      topic2 = Fabricate(:topic, category: category1, image_upload: upload)

      CategoryFeaturedTopic.feature_topics
      SiteSetting.desktop_category_page_style = "categories_with_featured_topics"

      # warmup
      get "/categories.json"
      expect(response.status).to eq(200)

      first_request_queries =
        track_sql_queries do
          get "/categories.json"
          expect(response.status).to eq(200)
        end

      category_response =
        response.parsed_body["category_list"]["categories"].find { |c| c["id"] == category1.id }
      expect(category_response["topics"].count).to eq(2)

      upload = Fabricate(:upload)
      topic3 = Fabricate(:topic, category: category2, image_upload: upload)
      CategoryFeaturedTopic.feature_topics

      second_request_queries =
        track_sql_queries do
          get "/categories.json"
          expect(response.status).to eq(200)
        end

      category1_response =
        response.parsed_body["category_list"]["categories"].find { |c| c["id"] == category1.id }
      category2_response =
        response.parsed_body["category_list"]["categories"].find { |c| c["id"] == category2.id }
      expect(category1_response["topics"].size).to eq(2)
      expect(category2_response["topics"].size).to eq(1)

      expect(first_request_queries.count).to eq(second_request_queries.count)
    end

    it "does not show uncategorized unless allow_uncategorized_topics" do
      SiteSetting.desktop_category_page_style = "categories_boxes_with_topics"

      uncategorized = Category.find(SiteSetting.uncategorized_category_id)
      Fabricate(:topic, category: uncategorized)
      CategoryFeaturedTopic.feature_topics

      SiteSetting.allow_uncategorized_topics = false

      get "/categories.json"
      expect(
        response.parsed_body["category_list"]["categories"].map { |x| x["id"] },
      ).not_to include(uncategorized.id)
    end
  end

  describe "extensibility event" do
    before { sign_in(admin) }

    it "triggers a extensibility event" do
      event =
        DiscourseEvent
          .track_events do
            put "/categories/#{category.id}.json",
                params: {
                  name: "hello",
                  color: "ff0",
                  text_color: "fff",
                }
          end
          .last

      expect(event[:event_name]).to eq(:category_updated)
      expect(event[:params].first).to eq(category)
    end
  end

  describe "#create" do
    it "requires the user to be logged in" do
      post "/categories.json"
      expect(response.status).to eq(403)
    end

    describe "logged in" do
      before do
        Jobs.run_immediately!
        sign_in(admin)
      end

      it "raises an exception when they don't have permission to create it" do
        sign_in(Fabricate(:user))
        post "/categories.json", params: { name: "hello", color: "ff0", text_color: "fff" }

        expect(response).to be_forbidden
      end

      it "raises an exception when the name is missing" do
        post "/categories.json", params: { color: "ff0", text_color: "fff" }
        expect(response.status).to eq(400)
      end

      describe "failure" do
        it "returns errors on a duplicate category name" do
          category = Fabricate(:category, user: admin)

          post "/categories.json", params: { name: category.name, color: "ff0", text_color: "fff" }

          expect(response.status).to eq(422)
        end

        it "returns errors with invalid group" do
          category = Fabricate(:category, user: admin)
          readonly = CategoryGroup.permission_types[:readonly]

          post "/categories.json",
               params: {
                 name: category.name,
                 color: "ff0",
                 text_color: "fff",
                 permissions: {
                   "invalid_group" => readonly,
                 },
               }

          expect(response.status).to eq(422)
          expect(response.parsed_body["errors"]).to be_present
        end
      end

      describe "success" do
        it "works" do
          SiteSetting.enable_category_group_moderation = true

          readonly = CategoryGroup.permission_types[:readonly]
          create_post = CategoryGroup.permission_types[:create_post]
          group = Fabricate(:group)

          post "/categories.json",
               params: {
                 name: "hello",
                 color: "ff0",
                 text_color: "fff",
                 slug: "hello-cat",
                 auto_close_hours: 72,
                 search_priority: Searchable::PRIORITIES[:ignore],
                 reviewable_by_group_name: group.name,
                 permissions: {
                   "everyone" => readonly,
                   "staff" => create_post,
                 },
               }

          expect(response.status).to eq(200)
          cat_json = response.parsed_body["category"]
          expect(cat_json).to be_present
          expect(cat_json["reviewable_by_group_name"]).to eq(group.name)
          expect(cat_json["name"]).to eq("hello")
          expect(cat_json["slug"]).to eq("hello-cat")
          expect(cat_json["color"]).to eq("ff0")
          expect(cat_json["auto_close_hours"]).to eq(72)
          expect(cat_json["search_priority"]).to eq(Searchable::PRIORITIES[:ignore])

          category = Category.find(cat_json["id"])
          expect(category.category_groups.map { |g| [g.group_id, g.permission_type] }.sort).to eq(
            [[Group[:everyone].id, readonly], [Group[:staff].id, create_post]],
          )
          expect(UserHistory.count).to eq(4) # 1 + 3 (bootstrap mode)
        end
      end
    end
  end

  describe "#show" do
    before do
      category.set_permissions(admins: :full)
      category.save!
    end

    it "requires the user to be logged in" do
      get "/c/#{category.id}/show.json"
      expect(response.status).to eq(403)
    end

    describe "logged in" do
      it "raises an exception if they don't have permission to see it" do
        admin.update!(admin: false, group_users: [])
        sign_in(admin)
        get "/c/#{category.id}/show.json"
        expect(response.status).to eq(403)
      end

      it "renders category for users that have permission" do
        sign_in(admin)
        get "/c/#{category.id}/show.json"
        expect(response.status).to eq(200)
      end
    end
  end

  describe "#destroy" do
    it "requires the user to be logged in" do
      delete "/categories/category.json"
      expect(response.status).to eq(403)
    end

    describe "logged in" do
      it "raises an exception if they don't have permission to delete it" do
        admin.update!(admin: false)
        sign_in(admin)
        delete "/categories/#{category.slug}.json"
        expect(response).to be_forbidden
      end

      it "deletes the record" do
        sign_in(admin)

        id = Fabricate(:topic_timer, category: category).id

        expect do delete "/categories/#{category.slug}.json" end.to change(Category, :count).by(-1)
        expect(response.status).to eq(200)
        expect(UserHistory.count).to eq(1)
        expect(TopicTimer.where(id: id).exists?).to eq(false)
      end
    end
  end

  describe "#reorder" do
    it "reorders the categories" do
      sign_in(admin)

      c1 = category
      c2 = Fabricate(:category)
      c3 = Fabricate(:category)
      c4 = Fabricate(:category)
      if c3.id < c2.id
        tmp = c3
        c2 = c3
        c3 = tmp
      end
      c1.position = 8
      c2.position = 6
      c3.position = 7
      c4.position = 5

      payload = {}
      payload[c1.id] = 4
      payload[c2.id] = 6
      payload[c3.id] = 6
      payload[c4.id] = 5

      post "/categories/reorder.json", params: { mapping: MultiJson.dump(payload) }

      SiteSetting.fixed_category_positions = true
      list = CategoryList.new(Guardian.new(admin))

      expect(list.categories).to eq(
        [Category.find(SiteSetting.uncategorized_category_id), c1, c4, c2, c3],
      )
    end
  end

  describe "#update" do
    before { Jobs.run_immediately! }

    it "requires the user to be logged in" do
      put "/categories/category.json"
      expect(response.status).to eq(403)
    end

    describe "logged in" do
      before { sign_in(admin) }

      it "raises an exception if they don't have permission to edit it" do
        sign_in(Fabricate(:user))
        put "/categories/#{category.slug}.json",
            params: {
              name: "hello",
              color: "ff0",
              text_color: "fff",
            }
        expect(response).to be_forbidden
      end

      it "returns errors on a duplicate category name" do
        other_category = Fabricate(:category, name: "Other", user: admin)
        put "/categories/#{category.id}.json",
            params: {
              name: other_category.name,
              color: "ff0",
              text_color: "fff",
            }
        expect(response.status).to eq(422)
      end

      it "returns errors when there is a name conflict while moving a category into another" do
        parent_category = Fabricate(:category, name: "Parent", user: admin)
        other_category =
          Fabricate(
            :category,
            name: category.name,
            user: admin,
            parent_category: parent_category,
            slug: "a-different-slug",
          )

        put "/categories/#{category.id}.json", params: { parent_category_id: parent_category.id }

        expect(response.status).to eq(422)
      end

      it "returns 422 if email_in address is already in use for other category" do
        _other_category = Fabricate(:category, name: "Other", email_in: "mail@example.com")

        put "/categories/#{category.id}.json",
            params: {
              name: "Email",
              email_in: "mail@example.com",
              color: "ff0",
              text_color: "fff",
            }
        expect(response.status).to eq(422)
      end

      describe "success" do
        it "updates attributes correctly" do
          SiteSetting.tagging_enabled = true
          readonly = CategoryGroup.permission_types[:readonly]
          create_post = CategoryGroup.permission_types[:create_post]
          tag_group = Fabricate(:tag_group)

          put "/categories/#{category.id}.json",
              params: {
                name: "hello",
                color: "ff0",
                text_color: "fff",
                slug: "hello-category",
                auto_close_hours: 72,
                permissions: {
                  "everyone" => readonly,
                  "staff" => create_post,
                },
                custom_fields: {
                  "dancing" => "frogs",
                  "running" => %w[turtle salamander],
                },
                minimum_required_tags: "",
                allow_global_tags: "true",
                required_tag_groups: [{ name: tag_group.name, min_count: 2 }],
              }

          expect(response.status).to eq(200)
          category.reload
          expect(category.category_groups.map { |g| [g.group_id, g.permission_type] }.sort).to eq(
            [[Group[:everyone].id, readonly], [Group[:staff].id, create_post]],
          )
          expect(category.name).to eq("hello")
          expect(category.slug).to eq("hello-category")
          expect(category.color).to eq("ff0")
          expect(category.auto_close_hours).to eq(72)
          expect(category.custom_fields).to eq(
            "dancing" => "frogs",
            "running" => %w[turtle salamander],
          )
          expect(category.minimum_required_tags).to eq(0)
          expect(category.allow_global_tags).to eq(true)
          expect(category.category_required_tag_groups.count).to eq(1)
          expect(category.category_required_tag_groups.first.tag_group.id).to eq(tag_group.id)
          expect(category.category_required_tag_groups.first.min_count).to eq(2)
        end

        it "logs the changes correctly" do
          category.update!(
            permissions: {
              "admins" => CategoryGroup.permission_types[:create_post],
            },
          )

          put "/categories/#{category.id}.json",
              params: {
                name: "new name",
                color: category.color,
                text_color: category.text_color,
                slug: category.slug,
                permissions: {
                  "everyone" => CategoryGroup.permission_types[:create_post],
                },
              }
          expect(response.status).to eq(200)
          expect(UserHistory.count).to eq(5) # 2 + 3 (bootstrap mode)
        end

        it "updates per-category settings correctly" do
          category.custom_fields[Category::REQUIRE_TOPIC_APPROVAL] = false
          category.custom_fields[Category::REQUIRE_REPLY_APPROVAL] = false
          category.custom_fields[Category::NUM_AUTO_BUMP_DAILY] = 0

          category.navigate_to_first_post_after_read = false
          category.save!

          put "/categories/#{category.id}.json",
              params: {
                name: category.name,
                color: category.color,
                text_color: category.text_color,
                navigate_to_first_post_after_read: true,
                custom_fields: {
                  require_reply_approval: true,
                  require_topic_approval: true,
                  num_auto_bump_daily: 10,
                },
              }

          category.reload
          expect(category.require_topic_approval?).to eq(true)
          expect(category.require_reply_approval?).to eq(true)
          expect(category.num_auto_bump_daily).to eq(10)
          expect(category.navigate_to_first_post_after_read).to eq(true)
        end

        it "can remove required tag group" do
          SiteSetting.tagging_enabled = true
          category.update!(
            category_required_tag_groups: [
              CategoryRequiredTagGroup.new(tag_group: Fabricate(:tag_group)),
            ],
          )
          put "/categories/#{category.id}.json",
              params: {
                name: category.name,
                color: category.color,
                text_color: category.text_color,
                allow_global_tags: "false",
                min_tags_from_required_group: 1,
                required_tag_groups: [],
              }

          expect(response.status).to eq(200)
          category.reload
          expect(category.category_required_tag_groups).to be_empty
        end

        it "does not update other fields" do
          SiteSetting.tagging_enabled = true
          tag_group_1 = Fabricate(:tag_group)
          tag_group_2 = Fabricate(:tag_group)

          category.update!(
            allowed_tags: %w[hello world],
            allowed_tag_groups: [tag_group_1.name],
            category_required_tag_groups: [CategoryRequiredTagGroup.new(tag_group: tag_group_2)],
            custom_fields: {
              field_1: "hello",
              field_2: "hello",
            },
          )

          put "/categories/#{category.id}.json"
          expect(response.status).to eq(200)
          category.reload
          expect(category.tags.pluck(:name)).to contain_exactly("hello", "world")
          expect(category.tag_groups.pluck(:name)).to contain_exactly(tag_group_1.name)
          expect(category.category_required_tag_groups.first.tag_group).to eq(tag_group_2)
          expect(category.custom_fields).to eq({ "field_1" => "hello", "field_2" => "hello" })

          put "/categories/#{category.id}.json",
              params: {
                allowed_tags: [],
                custom_fields: {
                  field_1: nil,
                },
              }
          expect(response.status).to eq(200)
          category.reload
          expect(category.tags).to be_blank
          expect(category.tag_groups.pluck(:name)).to contain_exactly(tag_group_1.name)
          expect(category.category_required_tag_groups.first.tag_group).to eq(tag_group_2)
          expect(category.custom_fields).to eq({ "field_2" => "hello" })

          put "/categories/#{category.id}.json",
              params: {
                allowed_tags: [],
                allowed_tag_groups: [],
                required_tag_groups: [],
                custom_fields: {
                  field_1: "hi",
                  field_2: nil,
                },
              }
          expect(response.status).to eq(200)
          category.reload
          expect(category.tags).to be_blank
          expect(category.tag_groups).to be_blank
          expect(category.category_required_tag_groups).to eq([])
          expect(category.custom_fields).to eq({ "field_1" => "hi" })
        end
      end
    end
  end

  describe "#update_slug" do
    it "requires the user to be logged in" do
      put "/category/category/slug.json"
      expect(response.status).to eq(403)
    end

    describe "logged in" do
      before { sign_in(admin) }

      it "rejects blank" do
        put "/category/#{category.id}/slug.json", params: { slug: "   " }
        expect(response.status).to eq(422)
        expect(response.parsed_body["errors"]).to eq(["Slug can't be blank"])
      end

      it "accepts valid custom slug" do
        put "/category/#{category.id}/slug.json", params: { slug: "valid-slug" }

        expect(response.status).to eq(200)
        expect(category.reload.slug).to eq("valid-slug")
      end

      it "accepts not well formed custom slug" do
        put "/category/#{category.id}/slug.json", params: { slug: " valid slug" }

        expect(response.status).to eq(200)
        expect(category.reload.slug).to eq("valid-slug")
      end

      it "accepts and sanitize custom slug when the slug generation method is not ascii" do
        SiteSetting.slug_generation_method = "none"
        put "/category/#{category.id}/slug.json", params: { slug: " another !_ slug @" }

        expect(response.status).to eq(200)
        expect(category.reload.slug).to eq("another-slug")
        SiteSetting.slug_generation_method = "ascii"
      end

      it "rejects invalid custom slug" do
        put "/category/#{category.id}/slug.json", params: { slug: "." }
        expect(response.status).to eq(422)
        expect(response.parsed_body["errors"]).to eq(["Slug is invalid"])
      end
    end
  end

  describe "#categories_and_topics" do
    before { 10.times.each { Fabricate(:topic) } }

    it "works when SiteSetting.categories_topics is non-null" do
      SiteSetting.categories_topics = 5

      get "/categories_and_latest.json"
      expect(response.parsed_body["topic_list"]["topics"].size).to eq(5)
    end

    it "works when SiteSetting.categories_topics is null" do
      SiteSetting.categories_topics = 0

      get "/categories_and_latest.json"
      json = response.parsed_body

      category_list = json["category_list"]
      topic_list = json["topic_list"]

      expect(category_list["categories"].size).to eq(2) # 'Uncategorized' and category
      expect(topic_list["topics"].size).to eq(5)

      Fabricate(:category, parent_category: category)

      get "/categories_and_latest.json"
      json = response.parsed_body
      expect(json["category_list"]["categories"].size).to eq(2)
      expect(json["topic_list"]["topics"].size).to eq(5)

      Fabricate(:category)
      Fabricate(:category)

      get "/categories_and_latest.json"
      json = response.parsed_body
      expect(json["category_list"]["categories"].size).to eq(4)
      expect(json["topic_list"]["topics"].size).to eq(6)
    end

    it "does not show uncategorized unless allow_uncategorized_topics" do
      uncategorized = Category.find(SiteSetting.uncategorized_category_id)
      Fabricate(:topic, category: uncategorized)
      CategoryFeaturedTopic.feature_topics

      SiteSetting.allow_uncategorized_topics = false

      get "/categories_and_latest.json"
      expect(
        response.parsed_body["category_list"]["categories"].map { |x| x["id"] },
      ).not_to include(uncategorized.id)
    end

    describe "Showing top topics from private categories" do
      it "returns the top topic from the private category when the user is a member" do
        restricted_group = Fabricate(:group)
        private_cat = Fabricate(:private_category, group: restricted_group)
        private_topic = Fabricate(:topic, category: private_cat, like_count: 1000, posts_count: 100)
        TopTopic.refresh!
        restricted_group.add(user)
        sign_in(user)

        get "/categories_and_top.json"
        parsed_topic =
          response
            .parsed_body
            .dig("topic_list", "topics")
            .detect { |t| t.dig("id") == private_topic.id }

        expect(parsed_topic).to be_present
      end
    end
  end

<<<<<<< HEAD
  describe '#visible_groups' do
    fab!(:public_group) { Fabricate(:group, visibility_level: Group.visibility_levels[:public], name: 'aaa') }
    fab!(:private_group) { Fabricate(:group, visibility_level: Group.visibility_levels[:staff], name: 'bbb') }
    fab!(:user_only_group) { Fabricate(:group, visibility_level: Group.visibility_levels[:members], name: 'ccc') }

    it 'responds with 404 when id param is invalid' do
=======
  describe "#visible_groups" do
    fab!(:public_group) do
      Fabricate(:group, visibility_level: Group.visibility_levels[:public], name: "aaa")
    end
    fab!(:private_group) do
      Fabricate(:group, visibility_level: Group.visibility_levels[:staff], name: "bbb")
    end
    fab!(:user_only_group) do
      Fabricate(:group, visibility_level: Group.visibility_levels[:members], name: "ccc")
    end

    it "responds with 404 when id param is invalid" do
>>>>>>> 3ee0a492
      get "/c/-9999/visible_groups.json"

      expect(response.status).to eq(404)
    end

    it "responds with 403 when category is restricted to the current user" do
      category.set_permissions(private_group.name => :full)
      category.save!

      get "/c/#{category.id}/visible_groups.json"

      expect(response.status).to eq(403)
    end

    it "returns the names of the groups that are visible to an admin" do
      sign_in(admin)

      category.set_permissions(
<<<<<<< HEAD
        "everyone" => :readonly,
=======
>>>>>>> 3ee0a492
        private_group.name => :full,
        public_group.name => :full,
        user_only_group.name => :full,
      )

      category.save!

      get "/c/#{category.id}/visible_groups.json"

      expect(response.status).to eq(200)
<<<<<<< HEAD
      expect(response.parsed_body["groups"]).to eq([public_group.name, private_group.name, user_only_group.name])
    end

    it "returns the names of the groups that are visible to a user and excludes the everyone group" do
      sign_in(user)

      category.set_permissions(
        "everyone" => :readonly,
=======
      expect(response.parsed_body["groups"]).to eq(
        [public_group.name, private_group.name, user_only_group.name],
      )
    end

    it "returns the names of the groups that are visible to a user and excludes the everyone group" do
      private_group.add(user)
      sign_in(user)

      category.set_permissions(
>>>>>>> 3ee0a492
        private_group.name => :full,
        public_group.name => :full,
        user_only_group.name => :full,
      )

      category.save!

      get "/c/#{category.id}/visible_groups.json"

      expect(response.status).to eq(200)
      expect(response.parsed_body["groups"]).to eq([public_group.name])
    end
<<<<<<< HEAD
=======

    it "returns no groups if everyone can see it" do
      sign_in(user)

      category.set_permissions(
        "everyone" => :readonly,
        private_group.name => :full,
        public_group.name => :full,
        user_only_group.name => :full,
      )

      category.save!

      get "/c/#{category.id}/visible_groups.json"

      expect(response.status).to eq(200)
      expect(response.parsed_body["groups"]).to eq([])
    end
>>>>>>> 3ee0a492
  end
end<|MERGE_RESOLUTION|>--- conflicted
+++ resolved
@@ -962,14 +962,6 @@
     end
   end
 
-<<<<<<< HEAD
-  describe '#visible_groups' do
-    fab!(:public_group) { Fabricate(:group, visibility_level: Group.visibility_levels[:public], name: 'aaa') }
-    fab!(:private_group) { Fabricate(:group, visibility_level: Group.visibility_levels[:staff], name: 'bbb') }
-    fab!(:user_only_group) { Fabricate(:group, visibility_level: Group.visibility_levels[:members], name: 'ccc') }
-
-    it 'responds with 404 when id param is invalid' do
-=======
   describe "#visible_groups" do
     fab!(:public_group) do
       Fabricate(:group, visibility_level: Group.visibility_levels[:public], name: "aaa")
@@ -982,7 +974,6 @@
     end
 
     it "responds with 404 when id param is invalid" do
->>>>>>> 3ee0a492
       get "/c/-9999/visible_groups.json"
 
       expect(response.status).to eq(404)
@@ -1001,10 +992,6 @@
       sign_in(admin)
 
       category.set_permissions(
-<<<<<<< HEAD
-        "everyone" => :readonly,
-=======
->>>>>>> 3ee0a492
         private_group.name => :full,
         public_group.name => :full,
         user_only_group.name => :full,
@@ -1015,16 +1002,6 @@
       get "/c/#{category.id}/visible_groups.json"
 
       expect(response.status).to eq(200)
-<<<<<<< HEAD
-      expect(response.parsed_body["groups"]).to eq([public_group.name, private_group.name, user_only_group.name])
-    end
-
-    it "returns the names of the groups that are visible to a user and excludes the everyone group" do
-      sign_in(user)
-
-      category.set_permissions(
-        "everyone" => :readonly,
-=======
       expect(response.parsed_body["groups"]).to eq(
         [public_group.name, private_group.name, user_only_group.name],
       )
@@ -1035,7 +1012,6 @@
       sign_in(user)
 
       category.set_permissions(
->>>>>>> 3ee0a492
         private_group.name => :full,
         public_group.name => :full,
         user_only_group.name => :full,
@@ -1048,8 +1024,6 @@
       expect(response.status).to eq(200)
       expect(response.parsed_body["groups"]).to eq([public_group.name])
     end
-<<<<<<< HEAD
-=======
 
     it "returns no groups if everyone can see it" do
       sign_in(user)
@@ -1068,6 +1042,5 @@
       expect(response.status).to eq(200)
       expect(response.parsed_body["groups"]).to eq([])
     end
->>>>>>> 3ee0a492
   end
 end