# frozen_string_literal: true

RSpec.describe SearchController do
  fab!(:awesome_topic) do
    topic = Fabricate(:topic)
    tag = Fabricate(:tag)
    topic.tags << tag
    Fabricate(:tag, target_tag_id: tag.id)
    topic
  end

  fab!(:awesome_post) do
    with_search_indexer_enabled do
      Fabricate(:post, topic: awesome_topic, raw: "this is my really awesome post")
    end
  end

  fab!(:awesome_post_2) do
    with_search_indexer_enabled { Fabricate(:post, raw: "this is my really awesome post 2") }
  end

  fab!(:user) { with_search_indexer_enabled { Fabricate(:user) } }

  fab!(:user_post) do
    with_search_indexer_enabled { Fabricate(:post, raw: "#{user.username} is a cool person") }
  end

  context "with integration" do
    before { SearchIndexer.enable }

    before do
      # TODO be a bit more strategic here instead of junking
      # all of redis
      Discourse.redis.flushdb
    end

    after { Discourse.redis.flushdb }

    context "when overloaded" do
      before { global_setting :disable_search_queue_threshold, 0.2 }

      let! :start_time do
        freeze_time
        Time.now
      end

      let! :current_time do
        freeze_time 0.3.seconds.from_now
      end

      it "errors on #query" do
        get "/search/query.json",
            headers: {
              "HTTP_X_REQUEST_START" => "t=#{start_time.to_f}",
            },
            params: {
              term: "hi there",
            }

        expect(response.status).to eq(409)
      end

      it "no results and error on #index" do
        get "/search.json",
            headers: {
              "HTTP_X_REQUEST_START" => "t=#{start_time.to_f}",
            },
            params: {
              q: "awesome",
            }

        expect(response.status).to eq(200)

        data = response.parsed_body

        expect(data["posts"]).to be_empty
        expect(data["grouped_search_result"]["error"]).not_to be_empty
      end
    end

    it "returns a 400 error if you search for null bytes" do
      term = "hello\0hello"

      get "/search/query.json", params: { term: term }

      expect(response.status).to eq(400)
    end

    it "can search correctly" do
      SiteSetting.use_pg_headlines_for_excerpt = true

      awesome_post_3 = Fabricate(:post, topic: Fabricate(:topic, title: "this is an awesome title"))

      get "/search/query.json", params: { term: "awesome" }

      expect(response.status).to eq(200)

      data = response.parsed_body

      expect(data["posts"].length).to eq(3)

      expect(data["posts"][0]["id"]).to eq(awesome_post_3.id)
      expect(data["posts"][0]["blurb"]).to eq(awesome_post_3.raw)
      expect(data["posts"][0]["topic_title_headline"]).to eq(
        "This is an <span class=\"#{Search::HIGHLIGHT_CSS_CLASS}\">awesome</span> title",
      )
      expect(data["topics"][0]["id"]).to eq(awesome_post_3.topic_id)

      expect(data["posts"][1]["id"]).to eq(awesome_post_2.id)
      expect(data["posts"][1]["blurb"]).to eq(
        "#{Search::GroupedSearchResults::OMISSION}this is my really <span class=\"#{Search::HIGHLIGHT_CSS_CLASS}\">awesome</span> post#{Search::GroupedSearchResults::OMISSION}",
      )
      expect(data["topics"][1]["id"]).to eq(awesome_post_2.topic_id)

      expect(data["posts"][2]["id"]).to eq(awesome_post.id)
      expect(data["posts"][2]["blurb"]).to eq(
        "this is my really <span class=\"#{Search::HIGHLIGHT_CSS_CLASS}\">awesome</span> post",
      )
      expect(data["topics"][2]["id"]).to eq(awesome_post.topic_id)
    end

    it "can search correctly with advanced search filters" do
      awesome_post.update!(raw: "#{"a" * Search::GroupedSearchResults::BLURB_LENGTH} elephant")

      get "/search/query.json", params: { term: "order:views elephant" }

      expect(response.status).to eq(200)

      data = response.parsed_body

      expect(data.dig("grouped_search_result", "term")).to eq("order:views elephant")
      expect(data["posts"].length).to eq(1)
      expect(data["posts"][0]["id"]).to eq(awesome_post.id)
      expect(data["posts"][0]["blurb"]).to include("elephant")
      expect(data["topics"][0]["id"]).to eq(awesome_post.topic_id)
    end

    it "performs the query with a type filter" do
      get "/search/query.json", params: { term: user.username, type_filter: "topic" }

      expect(response.status).to eq(200)
      data = response.parsed_body

      expect(data["posts"][0]["id"]).to eq(user_post.id)
      expect(data["users"]).to be_blank

      get "/search/query.json", params: { term: user.username, type_filter: "user" }

      expect(response.status).to eq(200)
      data = response.parsed_body

      expect(data["posts"]).to be_blank
      expect(data["users"][0]["id"]).to eq(user.id)
    end

    context "when searching by topic id" do
      it "should not be restricted by minimum search term length" do
        SiteSetting.min_search_term_length = 20_000

        get "/search/query.json",
            params: {
              term: awesome_post.topic_id,
              type_filter: "topic",
              search_for_id: true,
            }

        expect(response.status).to eq(200)
        data = response.parsed_body

        expect(data["topics"][0]["id"]).to eq(awesome_post.topic_id)
      end

      it "should return the right result" do
        get "/search/query.json",
            params: {
              term: user_post.topic_id,
              type_filter: "topic",
              search_for_id: true,
            }

        expect(response.status).to eq(200)
        data = response.parsed_body

        expect(data["topics"][0]["id"]).to eq(user_post.topic_id)
      end
    end
  end

  describe "#query" do
    it "logs the search term" do
      SiteSetting.log_search_queries = true
      get "/search/query.json", params: { term: "wookie" }

      expect(response.status).to eq(200)
      expect(SearchLog.where(term: "wookie")).to be_present

      json = response.parsed_body
      search_log_id = json["grouped_search_result"]["search_log_id"]
      expect(search_log_id).to be_present

      log = SearchLog.where(id: search_log_id).first
      expect(log).to be_present
      expect(log.term).to eq("wookie")
    end

    it "doesn't log when disabled" do
      SiteSetting.log_search_queries = false
      get "/search/query.json", params: { term: "wookie" }
      expect(response.status).to eq(200)
      expect(SearchLog.where(term: "wookie")).to be_blank
    end

    it "doesn't log when filtering by exclude_topics" do
      SiteSetting.log_search_queries = true
      get "/search/query.json", params: { term: "boop", type_filter: "exclude_topics" }
      expect(response.status).to eq(200)
      expect(SearchLog.where(term: "boop")).to be_blank
    end

    it "does not raise 500 with an empty term" do
      get "/search/query.json",
          params: {
            term: "in:first",
            type_filter: "topic",
            search_for_id: true,
          }
      expect(response.status).to eq(200)
    end

    context "when rate limited" do
<<<<<<< HEAD
      def unlimited_request(ip_address = "1.2.3.4")
        get "/search/query.json", params: { term: "wookie" }, env: { REMOTE_ADDR: ip_address }

        expect(response.status).to eq(200)
        json = response.parsed_body
        expect(json["grouped_search_result"]["error"]).to eq(nil)
      end

      def limited_request(ip_address = "1.2.3.4")
        get "/search/query.json", params: { term: "wookie" }, env: { REMOTE_ADDR: ip_address }
        expect(response.status).to eq(429)
        json = response.parsed_body
        expect(json["message"]).to eq(I18n.t("rate_limiter.slow_down"))
      end

      it "rate limits anon searches per user" do
        SiteSetting.rate_limit_search_anon_user_per_second = 2
        SiteSetting.rate_limit_search_anon_user_per_minute = 3
        RateLimiter.enable
        RateLimiter.clear_all!

        start = Time.now
        freeze_time start

        unlimited_request
        unlimited_request
        limited_request

=======
      before { RateLimiter.enable }

      use_redis_snapshotting

      def unlimited_request(ip_address = "1.2.3.4")
        get "/search/query.json", params: { term: "wookie" }, env: { REMOTE_ADDR: ip_address }

        expect(response.status).to eq(200)
        json = response.parsed_body
        expect(json["grouped_search_result"]["error"]).to eq(nil)
      end

      def limited_request(ip_address = "1.2.3.4")
        get "/search/query.json", params: { term: "wookie" }, env: { REMOTE_ADDR: ip_address }
        expect(response.status).to eq(429)
        json = response.parsed_body
        expect(json["message"]).to eq(I18n.t("rate_limiter.slow_down"))
      end

      it "rate limits anon searches per user" do
        SiteSetting.rate_limit_search_anon_user_per_second = 2
        SiteSetting.rate_limit_search_anon_user_per_minute = 3

        start = Time.now
        freeze_time start

        unlimited_request
        unlimited_request
        limited_request

>>>>>>> 9b339bcd
        freeze_time start + 2

        unlimited_request
        limited_request

        # cause it is a diff IP
        unlimited_request("100.0.0.0")
      end

      it "rate limits anon searches globally" do
        SiteSetting.rate_limit_search_anon_global_per_second = 2
        SiteSetting.rate_limit_search_anon_global_per_minute = 3
<<<<<<< HEAD
        RateLimiter.enable
        RateLimiter.clear_all!
=======
>>>>>>> 9b339bcd

        t = Time.now
        freeze_time t

        unlimited_request("1.2.3.4")
        unlimited_request("1.2.3.5")
        limited_request("1.2.3.6")

        freeze_time t + 2

        unlimited_request("1.2.3.7")
        limited_request("1.2.3.8")
      end

      context "with a logged in user" do
        before { sign_in(user) }

        it "rate limits logged in searches" do
          SiteSetting.rate_limit_search_user = 3

          3.times do
            get "/search/query.json", params: { term: "wookie" }

            expect(response.status).to eq(200)
            json = response.parsed_body
            expect(json["grouped_search_result"]["error"]).to eq(nil)
          end

          get "/search/query.json", params: { term: "wookie" }
          expect(response.status).to eq(429)
          json = response.parsed_body
          expect(json["message"]).to eq(I18n.t("rate_limiter.slow_down"))
        end
      end
    end
  end

  describe "#show" do
    it "doesn't raise an error when search term not specified" do
      get "/search"
      expect(response.status).to eq(200)
    end

    it "raises an error when the search term length is less than required" do
      get "/search.json", params: { q: "ba" }
      expect(response.status).to eq(400)
    end

    it "raises an error when search term is a hash" do
      get "/search.json?q[foo]"
      expect(response.status).to eq(400)
    end

    it "returns a 400 error if you search for null bytes" do
      term = "hello\0hello"

      get "/search.json", params: { q: term }
      expect(response.status).to eq(400)
    end

    it "doesn't raise an error if the page is a string number" do
      get "/search.json", params: { q: "kittens", page: "3" }
      expect(response.status).to eq(200)
    end

    it "doesn't raise an error if the page is a integer number" do
      get "/search.json", params: { q: "kittens", page: 3 }
      expect(response.status).to eq(200)
    end

    it "returns a 400 error if the page parameter is invalid" do
      get "/search.json?page=xawesome%27\"</a\&"
      expect(response.status).to eq(400)
    end

    it "returns a 400 error if the page parameter is padded with spaces" do
      get "/search.json", params: { q: "kittens", page: " 3  " }
      expect(response.status).to eq(400)
    end

    it "logs the search term" do
      SiteSetting.log_search_queries = true
      get "/search.json", params: { q: "bantha" }
      expect(response.status).to eq(200)
      expect(SearchLog.where(term: "bantha")).to be_present
    end

    it "doesn't log when disabled" do
      SiteSetting.log_search_queries = false
      get "/search.json", params: { q: "bantha" }
      expect(response.status).to eq(200)
      expect(SearchLog.where(term: "bantha")).to be_blank
    end

    context "when rate limited" do
<<<<<<< HEAD
      def unlimited_request(ip_address = "1.2.3.4")
        get "/search.json", params: { q: "wookie" }, env: { REMOTE_ADDR: ip_address }

        expect(response.status).to eq(200)
        json = response.parsed_body
        expect(json["grouped_search_result"]["error"]).to eq(nil)
      end

      def limited_request(ip_address = "1.2.3.4")
        get "/search.json", params: { q: "wookie" }, env: { REMOTE_ADDR: ip_address }
        expect(response.status).to eq(429)
        json = response.parsed_body
        expect(json["message"]).to eq(I18n.t("rate_limiter.slow_down"))
      end

      it "rate limits anon searches per user" do
        SiteSetting.rate_limit_search_anon_user_per_second = 2
        SiteSetting.rate_limit_search_anon_user_per_minute = 3
        RateLimiter.enable
        RateLimiter.clear_all!

        t = Time.now
        freeze_time t

        unlimited_request
        unlimited_request
        limited_request

=======
      before { RateLimiter.enable }

      use_redis_snapshotting

      def unlimited_request(ip_address = "1.2.3.4")
        get "/search.json", params: { q: "wookie" }, env: { REMOTE_ADDR: ip_address }

        expect(response.status).to eq(200)
        json = response.parsed_body
        expect(json["grouped_search_result"]["error"]).to eq(nil)
      end

      def limited_request(ip_address = "1.2.3.4")
        get "/search.json", params: { q: "wookie" }, env: { REMOTE_ADDR: ip_address }
        expect(response.status).to eq(429)
        json = response.parsed_body
        expect(json["message"]).to eq(I18n.t("rate_limiter.slow_down"))
      end

      it "rate limits anon searches per user" do
        SiteSetting.rate_limit_search_anon_user_per_second = 2
        SiteSetting.rate_limit_search_anon_user_per_minute = 3

        t = Time.now
        freeze_time t

        unlimited_request
        unlimited_request
        limited_request

>>>>>>> 9b339bcd
        freeze_time(t + 2)

        unlimited_request
        limited_request
        unlimited_request("1.2.3.100")
      end

      it "rate limits anon searches globally" do
        SiteSetting.rate_limit_search_anon_global_per_second = 2
        SiteSetting.rate_limit_search_anon_global_per_minute = 3
<<<<<<< HEAD
        RateLimiter.enable
        RateLimiter.clear_all!

        unlimited_request("1.1.1.1")
        unlimited_request("2.2.2.2")
        limited_request("3.3.3.3")

        t = Time.now
        freeze_time t
        freeze_time(t + 2)

=======

        t = Time.now
        freeze_time t

        unlimited_request("1.1.1.1")
        unlimited_request("2.2.2.2")
        limited_request("3.3.3.3")

        freeze_time(t + 2)

>>>>>>> 9b339bcd
        unlimited_request("4.4.4.4")
        limited_request("5.5.5.5")
      end

      context "with a logged in user" do
        before { sign_in(user) }

        it "rate limits searches" do
          SiteSetting.rate_limit_search_user = 3

          3.times do
            get "/search.json", params: { q: "bantha" }

            expect(response.status).to eq(200)
            json = response.parsed_body
            expect(json["grouped_search_result"]["error"]).to eq(nil)
          end

          get "/search.json", params: { q: "bantha" }
          expect(response.status).to eq(429)
          json = response.parsed_body
          expect(json["message"]).to eq(I18n.t("rate_limiter.slow_down"))
        end
      end
    end
  end

  context "with search priority" do
    fab!(:very_low_priority_category) do
      Fabricate(:category, search_priority: Searchable::PRIORITIES[:very_low])
    end

    fab!(:low_priority_category) do
      Fabricate(:category, search_priority: Searchable::PRIORITIES[:low])
    end

    fab!(:high_priority_category) do
      Fabricate(:category, search_priority: Searchable::PRIORITIES[:high])
    end

    fab!(:very_high_priority_category) do
      Fabricate(:category, search_priority: Searchable::PRIORITIES[:very_high])
    end

    fab!(:very_low_priority_topic) { Fabricate(:topic, category: very_low_priority_category) }
    fab!(:low_priority_topic) { Fabricate(:topic, category: low_priority_category) }
    fab!(:high_priority_topic) { Fabricate(:topic, category: high_priority_category) }
    fab!(:very_high_priority_topic) { Fabricate(:topic, category: very_high_priority_category) }

    fab!(:very_low_priority_post) do
      with_search_indexer_enabled do
        Fabricate(:post, topic: very_low_priority_topic, raw: "This is a very Low Priority Post")
      end
    end

    fab!(:low_priority_post) do
      with_search_indexer_enabled do
        Fabricate(
          :post,
          topic: low_priority_topic,
          raw: "This is a Low Priority Post",
          created_at: 1.day.ago,
        )
      end
    end

    fab!(:high_priority_post) do
      with_search_indexer_enabled do
        Fabricate(:post, topic: high_priority_topic, raw: "This is a High Priority Post")
      end
    end

    fab!(:very_high_priority_post) do
      with_search_indexer_enabled do
        Fabricate(
          :post,
          topic: very_high_priority_topic,
          raw: "This is a Old but Very High Priority Post",
          created_at: 2.days.ago,
        )
      end
    end

    it "sort posts with search priority when search term is empty" do
      get "/search.json", params: { q: "status:open" }
      expect(response.status).to eq(200)
      data = response.parsed_body
      post1 = data["posts"].find { |e| e["id"] == very_high_priority_post.id }
      post2 = data["posts"].find { |e| e["id"] == very_low_priority_post.id }
      expect(data["posts"][0]["id"]).to eq(very_high_priority_post.id)
      expect(post1["id"]).to be > post2["id"]
    end

    it "sort posts with search priority when no order query" do
      SiteSetting.category_search_priority_high_weight = 999_999
      SiteSetting.category_search_priority_low_weight = 0

      get "/search.json", params: { q: "status:open Priority Post" }
      expect(response.status).to eq(200)
      data = response.parsed_body
      expect(data["posts"][0]["id"]).to eq(very_high_priority_post.id)
      expect(data["posts"][1]["id"]).to eq(high_priority_post.id)
      expect(data["posts"][2]["id"]).to eq(low_priority_post.id)
      expect(data["posts"][3]["id"]).to eq(very_low_priority_post.id)
    end

    it "doesn't sort posts with search priority when query with order" do
      get "/search.json", params: { q: "status:open order:latest Priority Post" }
      expect(response.status).to eq(200)
      data = response.parsed_body
      expect(data["posts"][0]["id"]).to eq(high_priority_post.id)
      expect(data["posts"][1]["id"]).to eq(very_low_priority_post.id)
      expect(data["posts"][2]["id"]).to eq(low_priority_post.id)
      expect(data["posts"][3]["id"]).to eq(very_high_priority_post.id)
    end
  end

  context "with search context" do
    it "raises an error with an invalid context type" do
      get "/search/query.json",
          params: {
            term: "test",
            search_context: {
              type: "security",
              id: "hole",
            },
          }
      expect(response.status).to eq(400)
    end

    it "raises an error with a missing id" do
      get "/search/query.json", params: { term: "test", search_context: { type: "user" } }
      expect(response.status).to eq(400)
    end

    context "with a user" do
      it "raises an error if the user can't see the context" do
        get "/search/query.json",
            params: {
              term: "test",
              search_context: {
                type: "private_messages",
                id: user.username,
              },
            }
        expect(response).to be_forbidden
      end

      it "performs the query with a search context" do
        get "/search/query.json",
            params: {
              term: "test",
              search_context: {
                type: "user",
                id: user.username,
              },
            }

        expect(response.status).to eq(200)
      end
    end

    context "with a tag" do
      it "raises an error if the tag does not exist" do
        get "/search/query.json",
            params: {
              term: "test",
              search_context: {
                type: "tag",
                id: "important-tag",
                name: "important-tag",
              },
            }
        expect(response).to be_forbidden
      end

      it "performs the query with a search context" do
        Fabricate(:tag, name: "important-tag")
        get "/search/query.json",
            params: {
              term: "test",
              search_context: {
                type: "tag",
                id: "important-tag",
                name: "important-tag",
              },
            }

        expect(response.status).to eq(200)
      end
    end
  end

  describe "#click" do
    after { SearchLog.clear_debounce_cache! }

    it "doesn't work without the necessary parameters" do
      post "/search/click.json"
      expect(response.status).to eq(400)
    end

    it "doesn't record the click for a different user" do
      sign_in(user)

      _, search_log_id =
        SearchLog.log(
          term: SecureRandom.hex,
          search_type: :header,
          user_id: -10,
          ip_address: "127.0.0.1",
        )

      post "/search/click.json",
           params: {
             search_log_id: search_log_id,
             search_result_id: 12_345,
             search_result_type: "topic",
           }

      expect(response.status).to eq(200)
      expect(response.parsed_body["success"]).to be_present
      expect(SearchLog.find(search_log_id).search_result_id).to be_blank
    end

    it "records the click for a logged in user" do
      sign_in(user)

      _, search_log_id =
        SearchLog.log(
          term: SecureRandom.hex,
          search_type: :header,
          user_id: user.id,
          ip_address: "127.0.0.1",
        )

      post "/search/click.json",
           params: {
             search_log_id: search_log_id,
             search_result_id: 12_345,
             search_result_type: "user",
           }

      expect(response.status).to eq(200)
      expect(SearchLog.find(search_log_id).search_result_id).to eq(12_345)
      expect(SearchLog.find(search_log_id).search_result_type).to eq(
        SearchLog.search_result_types[:user],
      )
    end

    it "records the click for an anonymous user" do
      get "/"
      ip_address = request.remote_ip

      _, search_log_id =
        SearchLog.log(term: SecureRandom.hex, search_type: :header, ip_address: ip_address)

      post "/search/click.json",
           params: {
             search_log_id: search_log_id,
             search_result_id: 22_222,
             search_result_type: "topic",
           }

      expect(response.status).to eq(200)
      expect(SearchLog.find(search_log_id).search_result_id).to eq(22_222)
      expect(SearchLog.find(search_log_id).search_result_type).to eq(
        SearchLog.search_result_types[:topic],
      )
    end

    it "doesn't record the click for a different IP" do
      _, search_log_id =
        SearchLog.log(term: SecureRandom.hex, search_type: :header, ip_address: "192.168.0.19")

      post "/search/click.json",
           params: {
             search_log_id: search_log_id,
             search_result_id: 22_222,
             search_result_type: "topic",
           }

      expect(response.status).to eq(200)
      expect(response.parsed_body["success"]).to be_present
      expect(SearchLog.find(search_log_id).search_result_id).to be_blank
    end

    it "records the click for search result type category" do
      get "/"
      ip_address = request.remote_ip

      _, search_log_id =
        SearchLog.log(term: SecureRandom.hex, search_type: :header, ip_address: ip_address)

      post "/search/click.json",
           params: {
             search_log_id: search_log_id,
             search_result_id: 23_456,
             search_result_type: "category",
           }

      expect(response.status).to eq(200)
      expect(SearchLog.find(search_log_id).search_result_id).to eq(23_456)
      expect(SearchLog.find(search_log_id).search_result_type).to eq(
        SearchLog.search_result_types[:category],
      )
    end

    it "records the click for search result type tag" do
      get "/"
      ip_address = request.remote_ip
      tag = Fabricate(:tag, name: "test")

      _, search_log_id =
        SearchLog.log(term: SecureRandom.hex, search_type: :header, ip_address: ip_address)

      post "/search/click.json",
           params: {
             search_log_id: search_log_id,
             search_result_id: tag.name,
             search_result_type: "tag",
           }

      expect(response.status).to eq(200)
      expect(SearchLog.find(search_log_id).search_result_id).to eq(tag.id)
      expect(SearchLog.find(search_log_id).search_result_type).to eq(
        SearchLog.search_result_types[:tag],
      )
    end
  end
end<|MERGE_RESOLUTION|>--- conflicted
+++ resolved
@@ -228,7 +228,10 @@
     end
 
     context "when rate limited" do
-<<<<<<< HEAD
+      before { RateLimiter.enable }
+
+      use_redis_snapshotting
+
       def unlimited_request(ip_address = "1.2.3.4")
         get "/search/query.json", params: { term: "wookie" }, env: { REMOTE_ADDR: ip_address }
 
@@ -247,8 +250,6 @@
       it "rate limits anon searches per user" do
         SiteSetting.rate_limit_search_anon_user_per_second = 2
         SiteSetting.rate_limit_search_anon_user_per_minute = 3
-        RateLimiter.enable
-        RateLimiter.clear_all!
 
         start = Time.now
         freeze_time start
@@ -257,38 +258,6 @@
         unlimited_request
         limited_request
 
-=======
-      before { RateLimiter.enable }
-
-      use_redis_snapshotting
-
-      def unlimited_request(ip_address = "1.2.3.4")
-        get "/search/query.json", params: { term: "wookie" }, env: { REMOTE_ADDR: ip_address }
-
-        expect(response.status).to eq(200)
-        json = response.parsed_body
-        expect(json["grouped_search_result"]["error"]).to eq(nil)
-      end
-
-      def limited_request(ip_address = "1.2.3.4")
-        get "/search/query.json", params: { term: "wookie" }, env: { REMOTE_ADDR: ip_address }
-        expect(response.status).to eq(429)
-        json = response.parsed_body
-        expect(json["message"]).to eq(I18n.t("rate_limiter.slow_down"))
-      end
-
-      it "rate limits anon searches per user" do
-        SiteSetting.rate_limit_search_anon_user_per_second = 2
-        SiteSetting.rate_limit_search_anon_user_per_minute = 3
-
-        start = Time.now
-        freeze_time start
-
-        unlimited_request
-        unlimited_request
-        limited_request
-
->>>>>>> 9b339bcd
         freeze_time start + 2
 
         unlimited_request
@@ -301,11 +270,6 @@
       it "rate limits anon searches globally" do
         SiteSetting.rate_limit_search_anon_global_per_second = 2
         SiteSetting.rate_limit_search_anon_global_per_minute = 3
-<<<<<<< HEAD
-        RateLimiter.enable
-        RateLimiter.clear_all!
-=======
->>>>>>> 9b339bcd
 
         t = Time.now
         freeze_time t
@@ -401,7 +365,10 @@
     end
 
     context "when rate limited" do
-<<<<<<< HEAD
+      before { RateLimiter.enable }
+
+      use_redis_snapshotting
+
       def unlimited_request(ip_address = "1.2.3.4")
         get "/search.json", params: { q: "wookie" }, env: { REMOTE_ADDR: ip_address }
 
@@ -420,8 +387,6 @@
       it "rate limits anon searches per user" do
         SiteSetting.rate_limit_search_anon_user_per_second = 2
         SiteSetting.rate_limit_search_anon_user_per_minute = 3
-        RateLimiter.enable
-        RateLimiter.clear_all!
 
         t = Time.now
         freeze_time t
@@ -430,38 +395,6 @@
         unlimited_request
         limited_request
 
-=======
-      before { RateLimiter.enable }
-
-      use_redis_snapshotting
-
-      def unlimited_request(ip_address = "1.2.3.4")
-        get "/search.json", params: { q: "wookie" }, env: { REMOTE_ADDR: ip_address }
-
-        expect(response.status).to eq(200)
-        json = response.parsed_body
-        expect(json["grouped_search_result"]["error"]).to eq(nil)
-      end
-
-      def limited_request(ip_address = "1.2.3.4")
-        get "/search.json", params: { q: "wookie" }, env: { REMOTE_ADDR: ip_address }
-        expect(response.status).to eq(429)
-        json = response.parsed_body
-        expect(json["message"]).to eq(I18n.t("rate_limiter.slow_down"))
-      end
-
-      it "rate limits anon searches per user" do
-        SiteSetting.rate_limit_search_anon_user_per_second = 2
-        SiteSetting.rate_limit_search_anon_user_per_minute = 3
-
-        t = Time.now
-        freeze_time t
-
-        unlimited_request
-        unlimited_request
-        limited_request
-
->>>>>>> 9b339bcd
         freeze_time(t + 2)
 
         unlimited_request
@@ -472,30 +405,16 @@
       it "rate limits anon searches globally" do
         SiteSetting.rate_limit_search_anon_global_per_second = 2
         SiteSetting.rate_limit_search_anon_global_per_minute = 3
-<<<<<<< HEAD
-        RateLimiter.enable
-        RateLimiter.clear_all!
+
+        t = Time.now
+        freeze_time t
 
         unlimited_request("1.1.1.1")
         unlimited_request("2.2.2.2")
         limited_request("3.3.3.3")
 
-        t = Time.now
-        freeze_time t
         freeze_time(t + 2)
 
-=======
-
-        t = Time.now
-        freeze_time t
-
-        unlimited_request("1.1.1.1")
-        unlimited_request("2.2.2.2")
-        limited_request("3.3.3.3")
-
-        freeze_time(t + 2)
-
->>>>>>> 9b339bcd
         unlimited_request("4.4.4.4")
         limited_request("5.5.5.5")
       end
