# frozen_string_literal: true

RSpec.describe UrlHelper do
  describe "#relaxed parse" do
    it "can handle double #" do
      url = UrlHelper.relaxed_parse("https://test.com#test#test")
      expect(url.to_s).to eq("https://test.com#test%23test")
    end
  end

  describe "#is_local" do
    it "is true when the file has been uploaded" do
      store = stub
      store.expects(:has_been_uploaded?).returns(true)
      Discourse.stubs(:store).returns(store)
      expect(UrlHelper.is_local("http://discuss.site.com/path/to/file.png")).to eq(true)
    end

    it "is true for relative assets" do
      store = stub
      store.expects(:has_been_uploaded?).returns(false)
      Discourse.stubs(:store).returns(store)
      expect(UrlHelper.is_local("/assets/javascripts/all.js")).to eq(true)
    end

    it "is true for relative assets for subfolders" do
      store = stub
      store.expects(:has_been_uploaded?).returns(false)
      Discourse.stubs(:store).returns(store)

      set_subfolder "/subpath"
      expect(UrlHelper.is_local("/subpath/assets/javascripts/all.js")).to eq(true)
    end

    it "is true for plugin assets" do
      store = stub
      store.expects(:has_been_uploaded?).returns(false)
      Discourse.stubs(:store).returns(store)
      expect(UrlHelper.is_local("/plugins/all.js")).to eq(true)
    end
  end

  describe "#absolute" do
    it "returns an absolute URL for CDN" do
      begin
        Rails.configuration.action_controller.asset_host = "//cdn.awesome.com"
        expect(UrlHelper.absolute("/test.jpg")).to eq("https://cdn.awesome.com/test.jpg")

        Rails.configuration.action_controller.asset_host = "https://cdn.awesome.com"
        expect(UrlHelper.absolute("/test.jpg")).to eq("https://cdn.awesome.com/test.jpg")

        Rails.configuration.action_controller.asset_host = "http://cdn.awesome.com"
        expect(UrlHelper.absolute("/test.jpg")).to eq("http://cdn.awesome.com/test.jpg")
      ensure
        Rails.configuration.action_controller.asset_host = nil
      end
    end

    it "does not change non-relative url" do
      expect(UrlHelper.absolute("http://www.discourse.org")).to eq("http://www.discourse.org")
    end

    it "changes a relative url to an absolute one using base url by default" do
      expect(UrlHelper.absolute("/path/to/file")).to eq("http://test.localhost/path/to/file")
    end

    it "changes a relative url to an absolute one using the cdn when enabled" do
      Rails.configuration.action_controller.stubs(:asset_host).returns("http://my.cdn.com")
      expect(UrlHelper.absolute("/path/to/file")).to eq("http://my.cdn.com/path/to/file")
    end
  end

  describe "#absolute_without_cdn" do
    it "changes a relative url to an absolute one using base url even when cdn is enabled" do
      Rails.configuration.action_controller.stubs(:asset_host).returns("http://my.cdn.com")
      expect(UrlHelper.absolute_without_cdn("/path/to/file")).to eq(
        "http://test.localhost/path/to/file",
      )
    end
  end

  describe "#schemaless" do
    it "removes http schemas only" do
      expect(UrlHelper.schemaless("http://www.discourse.org")).to eq("//www.discourse.org")
      expect(UrlHelper.schemaless("https://secure.discourse.org")).to eq(
        "https://secure.discourse.org",
      )
      expect(UrlHelper.schemaless("ftp://ftp.discourse.org")).to eq("ftp://ftp.discourse.org")
    end
  end

  describe "#normalized_encode" do
    it "does not double escape %3A (:)" do
      url = "http://discourse.org/%3A/test"
      expect(UrlHelper.normalized_encode(url)).to eq(url)
    end

    it "does not double escape %2F (/)" do
      url = "http://discourse.org/%2F/test"
      expect(UrlHelper.normalized_encode(url)).to eq(url)
    end

    it "doesn't escape simple URL" do
      url = UrlHelper.normalized_encode("http://example.com/foo/bar")
      expect(url).to eq("http://example.com/foo/bar")
    end

    it "escapes unsafe chars" do
      url = UrlHelper.normalized_encode("http://example.com/?a=\11\15")
      expect(url).to eq("http://example.com/?a=%09%0D")
    end

    it "escapes non-ascii chars" do
      url = UrlHelper.normalized_encode("http://example.com/ماهی")
      expect(url).to eq("http://example.com/%D9%85%D8%A7%D9%87%DB%8C")
    end

    it "doesn't escape already escaped chars (space)" do
      url = UrlHelper.normalized_encode("http://example.com/foo%20bar/foo bar/")
      expect(url).to eq("http://example.com/foo%20bar/foo%20bar/")
    end

    it "doesn't escape already escaped chars (hash)" do
      url =
        "https://calendar.google.com/calendar/embed?src=en.uk%23holiday@group.v.calendar.google.com&ctz=Europe%2FLondon"
      escaped = UrlHelper.normalized_encode(url)
      expect(escaped).to eq(url)
    end

    it "leaves reserved chars alone in edge cases" do
      skip "see: https://github.com/sporkmonger/addressable/issues/472"
      url = "https://example.com/ article/id%3A1.2%2F1/bar"
      expected = "https://example.com/%20article/id%3A1.2%2F1/bar"
      escaped = UrlHelper.normalized_encode(url)
      expect(escaped).to eq(expected)
    end

    it "handles emoji domain names" do
      url = "https://💻.example/💻?computer=💻"
      expected = "https://xn--3s8h.example/%F0%9F%92%BB?computer=%F0%9F%92%BB"
      escaped = UrlHelper.normalized_encode(url)
      expect(escaped).to eq(expected)
    end

    it "handles special-character domain names" do
      url = "https://éxample.com/test"
      expected = "https://xn--xample-9ua.com/test"
      escaped = UrlHelper.normalized_encode(url)
      expect(escaped).to eq(expected)
    end

    it "performs basic normalization" do
      url = "http://EXAMPLE.com/a"
      escaped = UrlHelper.normalized_encode(url)
      expect(escaped).to eq("http://example.com/a")
    end

    it "doesn't escape S3 presigned URLs" do
      # both of these were originally real presigned URLs and have had all
      # sensitive information stripped
      presigned_url =
        "https://test.com/original/3X/b/5/575bcc2886bf7a39684b57ca90be85f7d399bbc7.png?X-Amz-Algorithm=AWS4-HMAC-SHA256&X-Amz-Credential=AK8888999977%2F20200130%2Fus-west-1%2Fs3%2Faws4_request&X-Amz-Date=20200130T064355Z&X-Amz-Expires=15&X-Amz-SignedHeaders=host&X-Amz-Security-Token=blahblah%2Bblahblah%2Fblah%2F%2F%2F%2F%2F%2F%2F%2F%2F%2FwEQAR&X-Amz-Signature=test"
      encoded_presigned_url =
        "https://test.com/original/3X/b/5/575bcc2886bf7a39684b57ca90be85f7d399bbc7.png?X-Amz-Algorithm=AWS4-HMAC-SHA256&X-Amz-Credential=AK8888999977/20200130/us-west-1/s3/aws4_request&X-Amz-Date=20200130T064355Z&X-Amz-Expires=15&X-Amz-SignedHeaders=host&X-Amz-Security-Token=blahblah+blahblah/blah//////////wEQA==&X-Amz-Signature=test"
      expect(UrlHelper.normalized_encode(presigned_url)).not_to eq(encoded_presigned_url)
    end

    it "raises error if too long" do
<<<<<<< HEAD
      expect do UrlHelper.normalized_encode("https://#{"a" * 2_000}.com") end.to raise_error(
=======
      long_url = "https://#{"a" * 2_000}.com"
      expect do UrlHelper.normalized_encode(long_url) end.to raise_error(
>>>>>>> b2b1e721
        ArgumentError,
        "URL starting with #{long_url[0..100]} is too long",
      )
    end
  end

  describe "#local_cdn_url" do
    let(:url) { "/#{Discourse.store.upload_path}/1X/575bcc2886bf7a39684b57ca90be85f7d399bbc7.png" }
    let(:asset_host) { "//my.awesome.cdn" }

    it "should return correct cdn url for local relative urls" do
      set_cdn_url asset_host
      cdn_url = UrlHelper.local_cdn_url(url)
      expect(cdn_url).to eq("#{asset_host}#{url}")
    end
  end

  describe "#rails_route_from_url" do
    it "recognizes a user path" do
      result = UrlHelper.rails_route_from_url("http://example.com/u/john_smith")
      expect(result[:controller]).to eq("users")
      expect(result[:action]).to eq("show")
      expect(result[:username]).to eq("john_smith")
    end

    it "recognizes a user path with unicode characters in the username" do
      result = UrlHelper.rails_route_from_url("http://example.com/u/björn_ulvaeus")
      expect(result[:controller]).to eq("users")
      expect(result[:action]).to eq("show")
      expect(result[:username].force_encoding("UTF-8")).to eq("björn_ulvaeus")
    end
  end

  describe "#cook_url" do
    let(:url) do
      "//s3bucket.s3.dualstack.us-west-1.amazonaws.com/dev/original/3X/2/e/2e6f2ef81b6910ea592cd6d21ee897cd51cf72e4.jpeg"
    end

    before do
      setup_s3
      SiteSetting.s3_upload_bucket = "s3bucket"
      SiteSetting.login_required = true
      Rails.configuration.action_controller.asset_host = "https://test.some-cdn.com/dev"

      FileStore::S3Store.any_instance.stubs(:has_been_uploaded?).returns(true)

      SiteSetting.secure_uploads = true
    end

    def cooked
      UrlHelper.cook_url(url, secure: secure)
    end

    context "when the upload for the url is secure" do
      let(:secure) { true }

      it "returns the secure_proxy_without_cdn url, with no asset host URL change" do
        expect(cooked).to eq(
          "//test.localhost/secure-uploads/dev/original/3X/2/e/2e6f2ef81b6910ea592cd6d21ee897cd51cf72e4.jpeg",
        )
      end

      context "when secure_uploads setting is disabled" do
        before { SiteSetting.secure_uploads = false }

        it "returns the local_cdn_url" do
          expect(cooked).to eq(
            "//s3bucket.s3.dualstack.us-west-1.amazonaws.com/dev/original/3X/2/e/2e6f2ef81b6910ea592cd6d21ee897cd51cf72e4.jpeg",
          )
        end
      end
    end

    context "when the upload for the url is not secure" do
      let(:secure) { false }

      it "returns the local_cdn_url" do
        expect(cooked).to eq(
          "//s3bucket.s3.dualstack.us-west-1.amazonaws.com/dev/original/3X/2/e/2e6f2ef81b6910ea592cd6d21ee897cd51cf72e4.jpeg",
        )
      end
    end

    after { Rails.configuration.action_controller.asset_host = nil }
  end

  describe "rails_route_from_url" do
    it "returns a rails route from the path" do
      expect(described_class.rails_route_from_url("/u")).to eq(
        { controller: "users", action: "index" },
      )
    end

    it "does not raise for invalid URLs" do
      url = "http://URL:%20https://google.com"
      expect(described_class.rails_route_from_url(url)).to eq(nil)
    end

    it "does not raise for invalid mailtos" do
      url = "mailto:eviltrout%2540example.com"
      expect(described_class.rails_route_from_url(url)).to eq(nil)
    end
  end
end<|MERGE_RESOLUTION|>--- conflicted
+++ resolved
@@ -166,12 +166,8 @@
     end
 
     it "raises error if too long" do
-<<<<<<< HEAD
-      expect do UrlHelper.normalized_encode("https://#{"a" * 2_000}.com") end.to raise_error(
-=======
       long_url = "https://#{"a" * 2_000}.com"
       expect do UrlHelper.normalized_encode(long_url) end.to raise_error(
->>>>>>> b2b1e721
         ArgumentError,
         "URL starting with #{long_url[0..100]} is too long",
       )
