# frozen_string_literal: true

RSpec.describe Onebox::Helpers do
  describe ".blank?" do
    it { expect(described_class.blank?("")).to be(true) }
    it { expect(described_class.blank?(" ")).to be(true) }
    it { expect(described_class.blank?("test")).to be(false) }
    it { expect(described_class.blank?(%w[test testing])).to be(false) }
    it { expect(described_class.blank?([])).to be(true) }
    it { expect(described_class.blank?({})).to be(true) }
    it { expect(described_class.blank?(nil)).to be(true) }
    it { expect(described_class.blank?(true)).to be(false) }
    it { expect(described_class.blank?(false)).to be(true) }
    it { expect(described_class.blank?(a: "test")).to be(false) }
  end

  describe ".truncate" do
    let(:test_string) { "Chops off on spaces" }
    it { expect(described_class.truncate(test_string)).to eq(test_string) }
    it { expect(described_class.truncate(test_string, 5)).to eq("Chops...") }
    it { expect(described_class.truncate(test_string, 7)).to eq("Chops...") }
    it { expect(described_class.truncate(test_string, 9)).to eq("Chops off...") }
    it { expect(described_class.truncate(test_string, 10)).to eq("Chops off...") }
    it { expect(described_class.truncate(test_string, 100)).to eq("Chops off on spaces") }
    it { expect(described_class.truncate(" #{test_string} ", 6)).to eq(" Chops...") }
  end

  describe "fetch_response" do
    around do |example|
      previous_options = Onebox.options.to_h
      Onebox.options = { max_download_kb: 1 }
      stub_request(:get, "http://example.com/large-file").to_return(
        status: 200,
        body: onebox_response("slides"),
      )

      example.run

      Onebox.options = previous_options
    end

    it "raises an exception when responses are larger than our limit" do
      expect { described_class.fetch_response("http://example.com/large-file") }.to raise_error(
        Onebox::Helpers::DownloadTooLarge,
      )
    end

    it "raises an exception when private url requested" do
      FinalDestination::TestHelper.stub_to_fail do
        expect { described_class.fetch_response("http://example.com/large-file") }.to raise_error(
          FinalDestination::SSRFDetector::DisallowedIpError,
        )
      end
    end

    it "raises an exception when private url requested" do
      FinalDestination::TestHelper.stub_to_fail do
        expect {
          described_class.fetch_response('http://example.com/large-file')
        }.to raise_error(FinalDestination::SSRFDetector::DisallowedIpError)
      end
    end
  end

  describe "fetch_html_doc" do
    it "can handle unicode URIs" do
      uri = "https://www.reddit.com/r/UFOs/comments/k18ukd/𝗨𝗙𝗢_𝗱𝗿𝗼𝗽𝘀_𝗰𝗼𝘄_𝘁𝗵𝗿𝗼𝘂𝗴𝗵_𝗯𝗮𝗿𝗻_𝗿𝗼𝗼𝗳/"
      stub_request(:get, uri).to_return(status: 200, body: "<!DOCTYPE html><p>success</p>")

      expect(described_class.fetch_html_doc(uri).to_s).to match("success")
    end

    context "with canonical link" do
      it "follows canonical link" do
        uri = "https://www.example.com"
        stub_request(:get, uri).to_return(
          status: 200,
          body: "<!DOCTYPE html><link rel='canonical' href='http://foobar.com/'/><p>invalid</p>",
        )
        stub_request(:get, "http://foobar.com").to_return(
          status: 200,
          body: "<!DOCTYPE html><p>success</p>",
        )
        stub_request(:head, "http://foobar.com").to_return(status: 200, body: "")

        expect(described_class.fetch_html_doc(uri).to_s).to match("success")
      end

      it "does not follow canonical link pointing at localhost" do
<<<<<<< HEAD
        uri = 'https://www.example.com'
        FinalDestination::SSRFDetector.stubs(:lookup_ips).with { |h| h == "localhost" }.returns(["127.0.0.1"])
        stub_request(:get, uri).to_return(status: 200, body: "<!DOCTYPE html><link rel='canonical' href='http://localhost/test'/><p>success</p>")
=======
        uri = "https://www.example.com"
        FinalDestination::SSRFDetector
          .stubs(:lookup_ips)
          .with { |h| h == "localhost" }
          .returns(["127.0.0.1"])
        stub_request(:get, uri).to_return(
          status: 200,
          body: "<!DOCTYPE html><link rel='canonical' href='http://localhost/test'/><p>success</p>",
        )
>>>>>>> 3ee0a492

        expect(described_class.fetch_html_doc(uri).to_s).to match("success")
      end
    end
  end

  describe ".fetch_content_length" do
    it "does not connect to private IP" do
<<<<<<< HEAD
      uri = 'https://www.example.com'
      FinalDestination::TestHelper.stub_to_fail do
        expect {
          described_class.fetch_content_length(uri)
        }.to raise_error(FinalDestination::SSRFDetector::DisallowedIpError)
=======
      uri = "https://www.example.com"
      FinalDestination::TestHelper.stub_to_fail do
        expect { described_class.fetch_content_length(uri) }.to raise_error(
          FinalDestination::SSRFDetector::DisallowedIpError,
        )
>>>>>>> 3ee0a492
      end
    end
  end

  describe "redirects" do
    describe "redirect limit" do
      before do
        codes = [301, 302, 303, 307, 308]

        (1..6).each do |i|
          code = codes.pop || 302
          stub_request(:get, "https://httpbin.org/redirect/#{i}").to_return(
            status: code,
            body: "",
            headers: {
              location: "https://httpbin.org/redirect/#{i - 1}",
            },
          )
        end

        stub_request(:get, "https://httpbin.org/redirect/0").to_return(
          status: 200,
          body: "<!DOCTYPE html><p>success</p>",
        )
      end

      it "can follow redirects" do
        expect(described_class.fetch_response("https://httpbin.org/redirect/2")).to match("success")
      end

      it "errors on long redirect chains" do
        expect { described_class.fetch_response("https://httpbin.org/redirect/6") }.to raise_error(
          Net::HTTPError,
          /redirect too deep/,
        )
      end
    end

    describe "cookie handling" do
      it "naively forwards cookies to the next request" do
        stub_request(:get, "https://httpbin.org/cookies/set/a/b").to_return(
          status: 302,
          headers: {
            location: "/cookies",
            "set-cookie": "a=b; Path=/",
          },
        )

        stub_request(:get, "https://httpbin.org/cookies").with(
          headers: {
            cookie: "a=b; Path=/",
          },
        ).to_return(status: 200, body: "success, cookie readback not implemented")

        expect(described_class.fetch_response("https://httpbin.org/cookies/set/a/b")).to match(
          "success",
        )
      end

      it "does not send cookies to the wrong domain" do
        skip("unimplemented")

        stub_request(:get, "https://httpbin.org/cookies/set/a/b").to_return(
          status: 302,
          headers: {
            location: "https://evil.com/show_cookies",
            "set-cookie": "a=b; Path=/",
          },
        )

        stub_request(:get, "https://evil.com/show_cookies").with(
          headers: {
            cookie: nil,
          },
        ).to_return(status: 200, body: "success, cookie readback not implemented")

        described_class.fetch_response("https://httpbin.org/cookies/set/a/b")
      end
    end
  end

  describe "user_agent" do
    context "with default" do
      it "has the default Discourse user agent" do
        stub_request(:get, "http://example.com/some-resource").with(
          headers: {
            "user-agent" => /Discourse Forum Onebox/,
          },
        ).to_return(status: 200, body: "test")

        described_class.fetch_response("http://example.com/some-resource")
      end
    end

    context "with custom option" do
      around do |example|
        previous_options = Onebox.options.to_h
        Onebox.options = { user_agent: "EvilTroutBot v0.1" }

        example.run

        Onebox.options = previous_options
      end

      it "has the custom user agent" do
        stub_request(:get, "http://example.com/some-resource").with(
          headers: {
            "user-agent" => "EvilTroutBot v0.1",
          },
        ).to_return(status: 200, body: "test")

        described_class.fetch_response("http://example.com/some-resource")
      end
    end
  end

  describe ".normalize_url_for_output" do
    it do
      expect(described_class.normalize_url_for_output("http://example.com/fo o")).to eq(
        "http://example.com/fo%20o",
      )
    end
    it do
      expect(described_class.normalize_url_for_output("http://example.com/fo'o")).to eq(
        "http://example.com/fo&apos;o",
      )
    end
    it do
      expect(described_class.normalize_url_for_output('http://example.com/fo"o')).to eq(
        "http://example.com/fo&quot;o",
      )
    end
    it do
      expect(described_class.normalize_url_for_output("http://example.com/fo<o>")).to eq(
        "http://example.com/foo",
      )
    end
    it do
      expect(described_class.normalize_url_for_output("http://example.com/d’écran-à")).to eq(
        "http://example.com/d’écran-à",
      )
    end
    it do
      expect(described_class.normalize_url_for_output("//example.com/hello")).to eq(
        "//example.com/hello",
      )
    end
    it { expect(described_class.normalize_url_for_output("example.com/hello")).to eq("") }
    it do
      expect(
        described_class.normalize_url_for_output(
          "linear-gradient(310.77deg, #29AA9F 0%, #098EA6 100%)",
        ),
      ).to eq("")
    end
  end

  describe ".get_absolute_image_url" do
    it do
      expect(
        described_class.get_absolute_image_url(
          "//meta.discourse.org/favicon.ico",
          "https://meta.discourse.org",
        ),
      ).to eq("https://meta.discourse.org/favicon.ico")
    end
    it do
      expect(
        described_class.get_absolute_image_url(
          "http://meta.discourse.org/favicon.ico",
          "https://meta.discourse.org",
        ),
      ).to eq("http://meta.discourse.org/favicon.ico")
    end
    it do
      expect(
        described_class.get_absolute_image_url(
          "https://meta.discourse.org/favicon.ico",
          "https://meta.discourse.org",
        ),
      ).to eq("https://meta.discourse.org/favicon.ico")
    end
    it do
      expect(
        described_class.get_absolute_image_url("/favicon.ico", "https://meta.discourse.org"),
      ).to eq("https://meta.discourse.org/favicon.ico")
    end
    it do
      expect(
        described_class.get_absolute_image_url(
          "/favicon.ico",
          "https://meta.discourse.org/forum/subdir",
        ),
      ).to eq("https://meta.discourse.org/favicon.ico")
    end
    it do
      expect(
        described_class.get_absolute_image_url(
          "../favicon.ico",
          "https://meta.discourse.org/forum/subdir/",
        ),
      ).to eq("https://meta.discourse.org/forum/favicon.ico")
    end
  end

  describe ".uri_encode" do
    it do
      expect(described_class.uri_encode('http://example.com/f"o&o?[b"ar]')).to eq(
        "http://example.com/f%22o&o?%5Bb%22ar%5D",
      )
    end
    it do
      expect(described_class.uri_encode("http://example.com/f.o~o;?<ba'r>")).to eq(
        "http://example.com/f.o~o;?%3Cba%27r%3E",
      )
    end
    it do
      expect(described_class.uri_encode("http://example.com/<pa'th>(foo)?b+a+r")).to eq(
        "http://example.com/%3Cpa'th%3E(foo)?b%2Ba%2Br",
      )
    end
    it do
      expect(described_class.uri_encode("http://example.com/p,a:t!h-f$o@o*?b!a#r@")).to eq(
        "http://example.com/p,a:t!h-f$o@o*?b%21a#r%40",
      )
    end
    it do
      expect(described_class.uri_encode("http://example.com/path&foo?b'a<r>&qu(er)y=1")).to eq(
        "http://example.com/path&foo?b%27a%3Cr%3E&qu%28er%29y=1",
      )
    end
    it do
      expect(
        described_class.uri_encode("http://example.com/index&<script>alert('XSS');</script>"),
      ).to eq("http://example.com/index&%3Cscript%3Ealert('XSS');%3C/script%3E")
    end
    it do
      expect(
        described_class.uri_encode(
          "http://example.com/index.html?message=<script>alert('XSS');</script>",
        ),
      ).to eq(
        "http://example.com/index.html?message=%3Cscript%3Ealert%28%27XSS%27%29%3B%3C%2Fscript%3E",
      )
    end
    it do
      expect(
        described_class.uri_encode(
          "http://example.com/index.php/<IFRAME SRC=source.com onload='alert(document.cookie)'></IFRAME>",
        ),
      ).to eq(
        "http://example.com/index.php/%3CIFRAME%20SRC=source.com%20onload='alert(document.cookie)'%3E%3C/IFRAME%3E",
      )
    end
    it do
      expect(
        described_class.uri_encode("https://en.wiktionary.org/wiki/greengrocer%27s_apostrophe"),
      ).to eq("https://en.wiktionary.org/wiki/greengrocer%27s_apostrophe")
    end

    it do
      expect(
        described_class.uri_encode("https://example.com/random%2Bpath?q=random%2Bquery"),
      ).to eq("https://example.com/random%2Bpath?q=random%2Bquery")
    end
    it do
      expect(described_class.uri_encode("https://glitch.com/edit/#!/equinox-watch")).to eq(
        "https://glitch.com/edit/#!/equinox-watch",
      )
    end
    it do
      expect(
        described_class.uri_encode("https://gitpod.io/#https://github.com/eclipse-theia/theia"),
      ).to eq("https://gitpod.io/#https://github.com/eclipse-theia/theia")
    end
  end
end<|MERGE_RESOLUTION|>--- conflicted
+++ resolved
@@ -52,14 +52,6 @@
         )
       end
     end
-
-    it "raises an exception when private url requested" do
-      FinalDestination::TestHelper.stub_to_fail do
-        expect {
-          described_class.fetch_response('http://example.com/large-file')
-        }.to raise_error(FinalDestination::SSRFDetector::DisallowedIpError)
-      end
-    end
   end
 
   describe "fetch_html_doc" do
@@ -87,11 +79,6 @@
       end
 
       it "does not follow canonical link pointing at localhost" do
-<<<<<<< HEAD
-        uri = 'https://www.example.com'
-        FinalDestination::SSRFDetector.stubs(:lookup_ips).with { |h| h == "localhost" }.returns(["127.0.0.1"])
-        stub_request(:get, uri).to_return(status: 200, body: "<!DOCTYPE html><link rel='canonical' href='http://localhost/test'/><p>success</p>")
-=======
         uri = "https://www.example.com"
         FinalDestination::SSRFDetector
           .stubs(:lookup_ips)
@@ -101,7 +88,6 @@
           status: 200,
           body: "<!DOCTYPE html><link rel='canonical' href='http://localhost/test'/><p>success</p>",
         )
->>>>>>> 3ee0a492
 
         expect(described_class.fetch_html_doc(uri).to_s).to match("success")
       end
@@ -110,19 +96,11 @@
 
   describe ".fetch_content_length" do
     it "does not connect to private IP" do
-<<<<<<< HEAD
-      uri = 'https://www.example.com'
-      FinalDestination::TestHelper.stub_to_fail do
-        expect {
-          described_class.fetch_content_length(uri)
-        }.to raise_error(FinalDestination::SSRFDetector::DisallowedIpError)
-=======
       uri = "https://www.example.com"
       FinalDestination::TestHelper.stub_to_fail do
         expect { described_class.fetch_content_length(uri) }.to raise_error(
           FinalDestination::SSRFDetector::DisallowedIpError,
         )
->>>>>>> 3ee0a492
       end
     end
   end
