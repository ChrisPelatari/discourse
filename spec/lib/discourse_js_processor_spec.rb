--- conflicted
+++ resolved
@@ -151,15 +151,11 @@
 
     let(:mini_racer) do
       ctx = MiniRacer::Context.new
-<<<<<<< HEAD
-      ctx.eval(File.open("#{Rails.root}/app/assets/javascripts/discourse/node_modules/handlebars/dist/handlebars.js").read)
-=======
       ctx.eval(
         File.open(
-          "#{Rails.root}/app/assets/javascripts/node_modules/handlebars/dist/handlebars.js",
+          "#{Rails.root}/app/assets/javascripts/discourse/node_modules/handlebars/dist/handlebars.js",
         ).read,
       )
->>>>>>> f3402be2
       ctx.eval(helpers)
       ctx
     end
