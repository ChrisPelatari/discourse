--- conflicted
+++ resolved
@@ -27,25 +27,6 @@
     user
   end
 
-<<<<<<< HEAD
-  let(:email) do
-    <<~EOF
-    Delivered-To: bugs@gmail.com
-    MIME-Version: 1.0
-    From: John Doe <john@doe.com>
-    Date: Tue, 01 Jan 2019 12:00:00 +0200
-    Message-ID: <a52f67a3d3560f2a35276cda8519b10b595623bcb66912bb92df6651ad5f75be@mail.gmail.com>
-    Subject: Hello from John
-    To: "bugs@gmail.com" <bugs@gmail.com>
-    Cc: someotherperson@test.com
-    Content-Type: text/plain; charset="UTF-8"
-
-    Hello,
-
-    How are you doing?
-    EOF
-  end
-=======
   let(:email) { <<~EMAIL }
       Delivered-To: bugs@gmail.com
       MIME-Version: 1.0
@@ -61,7 +42,6 @@
 
       How are you doing?
     EMAIL
->>>>>>> 3ee0a492
 
   let(:receiver) do
     receiver = Email::Receiver.new(email, destinations: [group], uid_validity: 1, uid: 10_000)
@@ -86,13 +66,8 @@
     expect(ActionMailer::Base.deliveries.size).to eq(1)
 
     sent_mail = ActionMailer::Base.deliveries[0]
-<<<<<<< HEAD
-    expect(sent_mail.to).to contain_exactly('john@doe.com')
-    expect(sent_mail.cc).to contain_exactly('someotherperson@test.com')
-=======
     expect(sent_mail.to).to contain_exactly("john@doe.com")
     expect(sent_mail.cc).to contain_exactly("someotherperson@test.com")
->>>>>>> 3ee0a492
     expect(sent_mail.reply_to).to eq(nil)
     expect(sent_mail.subject).to eq("Re: Hello from John")
     expect(sent_mail.to_s).to include(raw)
