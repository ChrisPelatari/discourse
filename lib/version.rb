module Discourse
  # work around reloader
  unless defined? ::Discourse::VERSION
    module VERSION #:nodoc:
      MAJOR = 1
<<<<<<< HEAD
      MINOR = 2
      TINY  = 4
      PRE   = nil
=======
      MINOR = 3
      TINY  = 0
      PRE   = 'beta10'
>>>>>>> 60ed7287

      STRING = [MAJOR, MINOR, TINY, PRE].compact.join('.')
    end
  end

  def self.has_needed_version?(current, needed)
    current_split = current.split('.')
    needed_split = needed.split('.')

    (0..[current_split.size, needed_split.size].max).each do |idx|
      current_str = current_split[idx] || ''

      c0 = (needed_split[idx] || '').sub('beta', '').to_i
      c1 = (current_str || '').sub('beta', '').to_i

      # beta is less than stable
      return false if current_str.include?('beta') && (c0 == 0) && (c1 > 0)

      return true if c1 > c0
      return false if c0 > c1
    end

    true
  end
end<|MERGE_RESOLUTION|>--- conflicted
+++ resolved
@@ -3,15 +3,9 @@
   unless defined? ::Discourse::VERSION
     module VERSION #:nodoc:
       MAJOR = 1
-<<<<<<< HEAD
       MINOR = 2
       TINY  = 4
       PRE   = nil
-=======
-      MINOR = 3
-      TINY  = 0
-      PRE   = 'beta10'
->>>>>>> 60ed7287
 
       STRING = [MAJOR, MINOR, TINY, PRE].compact.join('.')
     end
