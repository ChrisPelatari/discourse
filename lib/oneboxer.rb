--- conflicted
+++ resolved
@@ -72,10 +72,7 @@
 
   def self.invalidate(url)
     Discourse.cache.delete(onebox_cache_key(url))
-<<<<<<< HEAD
-=======
     Discourse.cache.delete(onebox_failed_cache_key(url))
->>>>>>> baba1cc0
   end
 
   # Parse URLs out of HTML, returning the document when finished.
@@ -307,16 +304,12 @@
 
   def self.external_onebox(url)
     Discourse.cache.fetch(onebox_cache_key(url), expires_in: 1.day) do
-<<<<<<< HEAD
-      fd = FinalDestination.new(url, ignore_redirects: ignore_redirects, ignore_hostnames: blacklisted_domains, force_get_hosts: force_get_hosts, preserve_fragment_url_hosts: preserve_fragment_url_hosts)
-=======
       fd = FinalDestination.new(url,
                               ignore_redirects: ignore_redirects,
                               ignore_hostnames: blacklisted_domains,
                               force_get_hosts: force_get_hosts,
                               force_custom_user_agent_hosts: force_custom_user_agent_hosts,
                               preserve_fragment_url_hosts: preserve_fragment_url_hosts)
->>>>>>> baba1cc0
       uri = fd.resolve
       return blank_onebox if uri.blank? || blacklisted_domains.map { |hostname| uri.hostname.match?(hostname) }.any?
 
