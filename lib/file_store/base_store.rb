--- conflicted
+++ resolved
@@ -105,11 +105,7 @@
     end
 
     def download(object, max_file_size_kb: nil, print_deprecation: true)
-<<<<<<< HEAD
-      Discourse.deprecate(<<~MESSAGE, output_in_test: true) if print_deprecation
-=======
       Discourse.deprecate(<<~MESSAGE) if print_deprecation
->>>>>>> 9b339bcd
           In a future version `FileStore#download` will no longer raise an error when the
           download fails, and will instead return `nil`. If you need a method that raises
           an error, use `FileStore#download!`, which raises a `FileStore::DownloadError`.
