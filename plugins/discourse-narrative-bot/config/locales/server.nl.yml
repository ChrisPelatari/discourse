# WARNING: Never edit this file.
# It will be overwritten when translations are pulled from Crowdin.
#
# To work with us on translations, join this project:
# https://translate.discourse.org/

nl:
  site_settings:
    discourse_narrative_bot_enabled: "Discourse Narrative Bot (discobot) inschakelen"
    disable_discourse_narrative_bot_welcome_post: "Het Discourse Narrative Bot-welkomstbericht uitschakelen"
    discourse_narrative_bot_ignored_usernames: "Gebruikersnamen die de Discourse Narrative Bot moet negeren"
    discourse_narrative_bot_disable_public_replies: "Antwoorden door de Discourse Narrative Bot uitschakelen"
    discourse_narrative_bot_welcome_post_type: "Type welkomstbericht dat de Discourse Narrative Bot moet sturen"
    discourse_narrative_bot_welcome_post_delay: "(n) seconden wachten voordat de Discourse Narrative Bot het welkomstbericht uitstuurt."
    discourse_narrative_bot_skip_tutorials: "Discourse Narrative Bot-handleidingen die worden overgeslagen"
  badges:
    certified:
      name: Gecertificeerd
      description: "Heeft onze handleiding voor nieuwe gebruikers afgerond"
      long_description: |
        Deze badge wordt toegekend wanneer de interactieve tutorial voor nieuwe gebruikers is voltooid. Je hebt het initiatief genomen om de basisgereedschappen voor discussie te leren en je bent nu gecertificeerd!
    licensed:
      name: Gelicentieerd
      description: "Heeft onze handleiding voor gevorderde gebruikers afgerond"
      long_description: |
        Deze badge wordt toegekend wanneer de interactieve tutorial voor gevorderde gebruikers is voltooid. Je hebt de geavanceerde gereedschappen voor discussie onder de knie en je bent nu volledig gecertificeerd!
  discourse_narrative_bot:
    bio: "Hallo, ik ben geen echte persoon. Ik ben een bot die je uitleg over deze website kan geven. Stuur me een bericht of noem me bij mijn naam."
    tl2_promotion_message:
      subject_template: "Nu je gepromoveerd bent, is het tijd om meer te weten te komen over enkele geavanceerde functies!"
      text_body_template: |
        Beantwoord dit bericht met '@%{discobot_username} %{reset_trigger}' om meer te weten te komen over wat je kunt doen.
    timeout:
      message: |-
        Hé @%{username}, even informeren, omdat ik al een tijdje niets van je heb gehoord.

        - Als je door wilt gaan, kun je me altijd antwoorden.

        - Als je deze stap wilt overslaan, zeg dan '%{skip_trigger}'.

        - Zeg '%{reset_trigger}' om opnieuw te beginnen.

        Als je dat liever niet wilt, is dat ook goed. Ik ben een robot. Je kunt mijn gevoelens niet kwetsen. :sob:
    dice:
      trigger: "gooien"
      invalid: |-
        Sorry, het is wiskundig onmogelijk om die combinatie te gooien. :confounded:
      not_enough_dice:
        one: "Ik heb maar %{count} dobbelsteen. Beschamend, ik weet het!"
        other: "Ik heb maar %{count} dobbelstenen. Beschamend, ik weet het!"
      out_of_range: |-
        Wist je dat [het maximale aantal zijden](https://www.wired.com/2016/05/mathematical-challenge-of-designing-the-worlds-most-complex-120-Sided-dice) voor een wiskundig eerlijke dobbelstenen 120 is?
      results: |-
        > :game_die: %{results}
    quote:
      trigger: "citaat"
      "1":
        quote: "In the middle of every difficulty lies opportunity"
        author: "Albert Einstein"
      "2":
        quote: "Vrijheid is het niet waard om te hebben als het geen vrijheid om fouten te maken inhoudt."
        author: "Mahatma Gandhi"
      "3":
        quote: "Treur niet omdat het voorbij is, lach omdat het is gebeurd."
        author: "Dr Seuss"
      "4":
        quote: "Als je iets goed wilt doen, doe het dan zelf."
        author: "Charles-Guillaume Étienne"
      "5":
        quote: "Geloof dat je het kunt en je bent al halverwege."
        author: "Theodore Roosevelt"
      "6":
        quote: "Het leven is als een doos chocolaatjes. Je weet nooit wat je krijgt."
        author: "De moeder van Forrest Gump"
      "7":
        quote: "Dat is een kleine stap voor een man, een grote sprong voor de mensheid."
        author: "Neil Armstrong"
      "8":
        quote: "Doe elke dag één ding waar je bang voor bent."
        author: "Eleanor Roosevelt"
      "9":
        quote: "Fouten zijn altijd te vergeven, als men de moed heeft om ze toe te geven."
        author: "Bruce Lee"
      "10":
        quote: "Wat de geest van de mens ook kan bedenken en geloven, hij kan het bereiken."
        author: "Napoleon Hill"
      "11":
        quote: "Vrede thuis, vrede in de wereld."
        author: "Mustafa Kemal Atatürk"
      "12":
        quote: "Onderwijs is geen manier om aan armoede te ontsnappen, het is een manier om armoede te bestrijden."
        author: "Julius Nyerere"
      "13":
        quote: "Een reis van duizend mijl moet beginnen met een enkele stap."
        author: "Lao Tzu"
      results: |-
        > :left_speech_bubble: _%{quote}_ &mdash; %{author}
    magic_8_ball:
      trigger: "lot"
      answers:
        "1": "Het is zeker"
        "2": "Het is zo besloten"
        "3": "Zonder twijfel"
        "4": "Ja zeker"
        "5": "Daar kun je van uitgaan"
        "6": "Zoals ik het zie, ja"
        "7": "Zeer waarschijnlijk"
        "8": "De vooruitzichten zijn goed"
        "9": "Ja"
        "10": "Alle signalen wijzen naar ja"
        "11": "Onduidelijk, probeer het nog eens"
        "12": "Vraag later nogmaals"
        "13": "Beter om je dat nu niet te vertellen"
        "14": "Kan nu niet voorspellen"
        "15": "Concentreer je en vraag het opnieuw"
        "16": "Reken er niet op"
        "17": "Mijn antwoord is nee"
        "18": "Mijn bronnen zeggen nee"
        "19": "Het ziet er niet goed uit"
        "20": "Zeer onwaarschijnlijk"
      result: |-
        > :crystal_ball: %{result}
    track_selector:
      reset_trigger: "start"
      skip_trigger: "overslaan"
      help_trigger: "help weergeven"
      random_mention:
        reply: |-
          Hallo! Zeg '@%{discobot_username} %{help_trigger}' om te ontdekken wat ik kan.
        tracks: |-
          Ik weet momenteel hoe ik de volgende dingen moet doen:

          `@%{discobot_username} %{reset_trigger} {name-of-tutorial}`
          > Start een interactieve tutorial speciaal voor jou, in een persoonlijk bericht. '{name-of-tutorial}' kan er een zijn van: '%{tracks}'.
        bot_actions: |-
          '@%{discobot_username} %{dice_trigger} 2d6'
          > :game_die: 3, 6

          '@%{discobot_username} %{quote_trigger}'
          %{quote_sample}

          '@%{discobot_username} %{magic_8_ball_trigger}'
          > :crystal_ball: Je kunt erop vertrouwen
        discobot_disabled: Je hebt me uitgeschakeld in je voorkeuren. Je moet onboardingtips voor nieuwe gebruikers toestaan om met mij te communiceren.
      do_not_understand:
        first_response: |-
          Hallo, bedankt voor het antwoord!

          Helaas kan ik dat, als slecht geprogrammeerde bot, niet helemaal begrijpen. :frowning:
        track_response: Je kunt het opnieuw proberen, of '%{skip_trigger}' zeggen als je deze stap wilt overslaan. Zeg anders '%{reset_trigger}' om opnieuw te beginnen.
        second_response: |-
          Sorry, ik snap het nog steeds niet. :anguished:

          Ik ben maar een bot, maar als je een echt persoon wilt spreken, ga dan naar [onze contactpagina](%{base_path}/about).

          Ondertussen zal ik uit je buurt blijven.
    new_user_narrative:
      reset_trigger: "handleiding"
      title: "Certificaat voor het voltooien van de handleiding voor nieuwe gebruikers"
      cert_title: "Als erkenning voor de succesvolle voltooiing van de handleiding voor nieuwe gebruikers"
      hello:
        title: "Gegroet!"
        message: |-
          Bedankt dat je je hebt geregistreerd op %{title}, welkom!

          - Ik ben maar een robot, maar [onze vriendelijke medewerkers](%{base_uri}/about) zijn er ook om te helpen als je een persoon nodig hebt.

          - Om veiligheidsredenen beperken we tijdelijk wat nieuwe gebruikers kunnen doen. Je krijgt [nieuwe mogelijkheden](https://blog.discourse.org/2018/06/understanding-discourse-trust-levels/) (en [badges](%{base_uri}/badges)) naarmate we je leren kennen.

          - Wij geloven te allen tijde in [beschaafd communitygedrag](%{base_uri}/guidelines).
      onebox:
        instructions: |-
          Kun je nu een van deze links met mij delen? Reageer met **een link op een afzonderlijke regel**, dan wordt deze automatisch uitgebreid met een handige samenvatting.

          Om een link te kopiëren, tik je op de link op je mobiel en houd je deze ingedrukt, of rechtsklik met je aanwijsapparaat:

          <https://en.wikipedia.org/wiki/Inherently_funny_word>
          <https://en.wikipedia.org/wiki/Death_by_coconut>
          <https://en.wikipedia.org/wiki/Calculator_spelling>
        reply: |-
          Cool! Dit werkt voor de meeste <img src="%{base_uri}/plugins/discourse-narrative-bot/images/font-awesome-link.png" width="16" height="16"> links. Vergeet niet dat de link op een _afzonderlijke regel_ moet staan, met niets anders ervoor of erachter.
        not_found: |-
          Sorry, ik kon de link niet vinden in je antwoord! :cry:

          Kun je proberen de volgende link toe te voegen, op een afzonderlijke regel, in je volgende antwoord?

          <https://en.wikipedia.org/wiki/Exotic_Shorthair>
      images:
        instructions: |-
          Hier is een foto van een eenhoorn:

          <img src="%{base_uri}/plugins/discourse-narrative-bot/images/unicorn.png" width="520" height="520">

          Als je hem leuk vindt (en wie niet!) druk dan op de likeknop :heart: onder dit bericht om het me te laten weten.

          Kun je **antwoorden met een foto?** Elke foto is goed! Slepen, op de uploadknop drukken of zelfs kopiëren en plakken.
        reply: |-
          Leuke foto. Ik heb op de likeknop :heart: gedrukt om je te laten weten hoezeer ik het waardeerde :heart_eyes:
        like_not_found: |-
          Ben je vergeten [bericht](%{url}) te liken :heart:? :crying_cat_face:
        not_found: |-
          Het lijkt erop dat je geen afbeelding hebt geüpload, dus ik heb een foto gekozen waarvan ik _zeker_ weet dat je die leuk zult vinden.

          <%{image_url}>

          Probeer die te uploaden, of plak de link op een afzonderlijke regel!
      likes:
        instructions: |-
          Hier is een foto van een eenhoorn:

          <img src="%{base_uri}/plugins/discourse-narrative-bot/images/unicorn.png" width="520" height="520">

          Als je hem leuk vindt (en wie niet!) druk dan op de likeknop :heart: onder dit bericht om het me te laten weten.
        reply: |-
          Bedankt voor het liken van mijn bericht!
        not_found: |-
          Ben je vergeten [bericht](%{url}) te liken :heart:? :crying_cat_face:
      formatting:
        instructions: |-
          Kun je enkele woorden **vet** of _cursief_ maken in je antwoord?

          - typ `**vet**` of `_cursief_`

          - of druk op de knoppen <kbd><b>B</b></kbd> of <kbd><i>I</i></kbd> in de editor
        reply: |-
          Uitstekend werk! HTML en BBCode werken ook voor de opmaak – om meer te leren, [probeer deze handleiding](https://commonmark.org/help) :nerd:
        not_found: |-
          Ik heb geen opmaak gevonden in je antwoord. :pencil2:

          Kun je het opnieuw proberen? Gebruik de knoppen <kbd><b>B</b></kbd> (vet) of <kbd><i>I</i></kbd> (cursief) in de editor als je vast komt te zitten.
      quoting:
        instructions: |-
          Kun je proberen mij te citeren als je reageert, zodat ik precies weet op welk deel je reageert?

          > Als dit koffie is, breng me dan alsjeblieft thee; maar als dit thee is, breng me dan alsjeblieft koffie.
          >
          > Een voordeel van tegen jezelf praten is dat je weet dat er tenminste iemand luistert.
          >
          > Sommige mensen zijn goed met woorden, andere mensen… oh, eh, niet.

          Selecteer de tekst van het &uarr; citaat dat je wilt en druk vervolgens op de knop **Citeren** die boven je selectie verschijnt – of op de knop **Beantwoorden** onderaan dit bericht.

          Typ onder het citaat een paar woorden over waarom je dat citaat hebt gekozen, want ik ben nieuwsgierig :thinking:
        reply: |-
          Goed gedaan, je hebt mijn favoriete citaat gekozen! :left_speech_bubble:
        not_found: |-
          Hmm, het lijkt erop dat je mij niet hebt geciteerd in je antwoord?

          Door tekst in mijn bericht te selecteren, verschijnt de knop <kbd>**Citeren**</kbd> . En op **Beantwoorden** drukken met een geselecteerde tekst werkt ook! Kun je het opnieuw proberen?
      bookmark:
        instructions: |-
          Als je meer wilt weten, selecteer dan hieronder <img src="%{base_uri}/plugins/discourse-narrative-bot/images/font-awesome-ellipsis.png" width="16" height="16"> en <img src="%{base_uri}/plugins/discourse-narrative-bot/images/font-awesome-bookmark.png" width="16" height="16"> **maak een bladwijzer voor dit privébericht**. Als je dat doet, ligt er misschien een :gift: voor je in het verschiet!
        reply: |-
          Uitstekend! Je kunt nu gemakkelijk je weg terug vinden naar ons privégesprek, rechtstreeks vanaf [het bladwijzertabblad in je profiel](%{bookmark_url}). Selecteer simpelweg je profielfoto rechtsboven &#8599;
        not_found: |-
          Oh oh, ik zie geen bladwijzers in dit topic. Heb je de bladwijzer onder elk bericht gevonden? Gebruik Meer weergeven <img src="%{base_uri}/plugins/discourse-narrative-bot/images/font-awesome-ellipsis.png" width="16" height="16"> om indien nodig aanvullende acties te onthullen.
      emoji:
        instructions: |-
          Je hebt me misschien kleine plaatjes zien gebruiken in mijn antwoorden :blue_car::dash:, die heten [emoji](https://en.wikipedia.org/wiki/Emoji). Kun je **een emoji toevoegen** aan je antwoord? Elk van deze werkt:

          - Typ `:) ;) :D :P :O`

          - Typ dubbele punt <kbd>:</kbd> en vul dan de emojinaam in `:tada:`

          - Druk op de emojiknop <img src="%{base_uri}/plugins/discourse-narrative-bot/images/font-awesome-smile.png" width="16" height="16"> in de editor of op je mobiele toetsenbord
        reply: |-
          Dat is :sparkles: _emojitastistisch!_ :sparkles:
        not_found: |-
          Oeps, ik zie geen emoji in je antwoord? Oh nee! :sob:

          Typ een dubbele punt <kbd>:</kbd> om de emojikiezer te openen en typ vervolgens de eerste paar letters van wat je wilt, bijvoorbeeld `:bird:`

          Of druk op de emojiknop <img src="%{base_uri}/plugins/discourse-narrative-bot/images/font-awesome-smile.png" width="16" height="16"> in de editor.

          (Als je een mobiel apparaat gebruikt, kun je emoji ook rechtstreeks vanaf je toetsenbord invoeren.)
      mention:
        instructions: |-
          Soms wil je misschien iemands aandacht trekken, ook al antwoord je niet rechtstreeks op deze persoon. Typ `@` en voer de gebruikersnaam in om de persoon te vermelden.

          Kun je **`@%{discobot_username}`** vermelden in je antwoord?
        reply: |-
          _Zei iemand mijn naam!?_ :raised_hand: Ik geloof van wel! :wave: Nou, hier ben ik! Bedankt dat je me hebt genoemd. :ok_hand:
        not_found: |-
          Ik zie mijn naam nergens staan. :frowning: Kun je proberen me nog een keer te noemen als `@%{discobot_username}`?

          (En ja, mijn gebruikersnaam spel je _disco_, zoals in de dansgekte van de jaren '70. Ik [hou van het nachtleven!](https://www.youtube.com/watch?v=B_wGI3_sGf8) :dancer:)
      flag:
        instructions: |-
          We houden van vriendelijke discussies en we hebben je hulp nodig om [het beschaafd te houden](%{guidelines_url}). Als je een probleem ziet, markeer het dan om de auteur of [onze behulpzame medewerkers](%{about_url}) hiervan privé op de hoogte te stellen. Er zijn veel redenen waarom je een bericht zou willen markeren, variërend van een onschuldige suggestie om topics op te splitsen tot een duidelijke schending van de communitynormen. Als je **Iets anders** selecteert, start je een discussie over privéberichten met de moderators waar je verdere vragen kunt stellen.

          > :imp: Ik heb hier iets smerigs geschreven

          Ga je gang en **markeer dit bericht** <img src="%{base_uri}/plugins/discourse-narrative-bot/images/font-awesome-flag.png" width="16" height="16"> en selecteer **Het is ongepast** als reden!
        reply: |-
          [Onze medewerkers](%{base_uri}/groups/staff) worden privé op de hoogte gebracht van je markering. Als genoeg communityleden een bericht markeren, wordt het uit voorzorg ook automatisch verborgen. (Omdat ik eigenlijk geen vervelend bericht :angel: heb geschreven, heb ik de markering voorlopig verwijderd.)
        not_found: |-
          Oh nee, mijn nare bericht is nog niet gemarkeerd als ongepast. :worried: Kun je het als ongepast markeren met behulp van de **markering** <img src="%{base_uri}/plugins/discourse-narrative-bot/images/font-awesome-flag.png" width="16" height="16">? Vergeet niet om de knop Meer weergeven <img src="%{base_uri}/plugins/discourse-narrative-bot/images/font-awesome-ellipsis.png" width="16" height="16"> te gebruiken om meer acties te onthullen voor elk bericht.
      search:
        instructions: |-
          _psst_ … Ik heb een verrassing verstopt in dit onderwerp. Als je klaar bent voor de uitdaging, **selecteer dan het zoekpictogram** <img src="%{base_uri}/plugins/discourse-narrative-bot/images/font-awesome-search.png" width="16" height="16"> rechtsboven &#8599; om ernaar te zoeken.

          Probeer in dit topic te zoeken naar de term "capy&#8203;bara".
        hidden_message: |-
          Hoe kon je deze capibara missen? :wink:

          <img src="%{base_uri}/plugins/discourse-narrative-bot/images/capybara-eating.gif"/>

          Is het je opgevallen dat je nu weer terug bent bij het begin? Voer deze arme, hongerige capibara door te **antwoorden met de `%{search_answer}` emoji**, dan word je automatisch naar het einde gebracht.
        reply: |-
          Je hebt het gevonden :tada:

          - Ga voor gedetailleerdere zoekopdrachten naar de [geavanceerde zoekpagina](%{search_url}).

          - Probeer de tijdlijnbediening rechts (en onderaan op mobiel) om ergens in een lange discussie te springen.

          - Als je een fysiek toetsenbord :keyboard: hebt, druk dan op <kbd>?</kbd> om onze handige snelkoppelingen te bekijken.
        not_found: |-
          Hmm… lijkt erop dat je problemen hebt. Sorry daarvoor. Heb je gezocht <img src="%{base_uri}/plugins/discourse-narrative-bot/images/font-awesome-search.png" width="16" height="16"> op de term **capy&#8203;bara**?
      end:
        message: |-
          Bedankt dat je bij me bent gebleven, @%{username}! Ik heb dit voor je gemaakt, ik vind dat je het verdiend hebt:

          %{certificate}

          Dat was alles voor nu! Bekijk [**onze nieuwste discussietopics**](%{base_uri}/latest) of [**discussiecategorieën**](%{base_uri}/categories). :sunglasses:

          (Als je nog een keer met me wilt praten voor meer informatie, kun je me altijd een bericht sturen of '@%{discobot_username}' noemen!)
      certificate:
        alt: "Certificaat van prestatie"
    advanced_user_narrative:
      reset_trigger: "geavanceerde handleiding"
      cert_title: "Als erkenning voor de succesvolle voltooiing van de tutorial voor gevorderde gebruikers"
      title: ":arrow_up: Geavanceerde gebruikersfuncties"
      start_message: |-
        Heb je als _gevorderde_ gebruiker [je voorkeurenpagina](%{base_uri}/my/preferences) al bezocht, @%{username}? Er zijn veel manieren om je ervaring aan te passen, zoals het selecteren van een donker of licht thema.

        Maar ik dwaal af, laten we beginnen!
      edit:
        bot_created_post_raw: "@%{discobot_username} is verreweg de coolste bot die ik ken :wink:"
        instructions: |-
          Iedereen maakt fouten. Geen zorgen, je kunt je berichten altijd bewerken om ze te corrigeren!

          Kun je beginnen met het **bewerken** van het bericht dat ik zojuist namens jou heb gemaakt?
        not_found: |-
          Het lijkt erop dat je het [bericht](%{url}) die ik voor je heb gemaakt nog moet bewerken. Kun je het opnieuw proberen?

          Gebruik het pictogram <img src="%{base_uri}/plugins/discourse-narrative-bot/images/font-awesome-pencil.png" width="16" height="16"> om de editor te openen.
        reply: |-
          Goed gedaan!

          Houd er rekening mee dat bewerkingen die na 5 minuten zijn gemaakt, worden weergegeven als openbare bewerkingsrevisies en dat er rechtsboven een klein potloodpictogram verschijnt met het aantal revisies.
      delete:
        instructions: |-
          Als je een geplaatst bericht wilt intrekken, kun je het verwijderen.

          Ga je gang en **verwijder** al je berichten hierboven met de actie <img src="%{base_uri}/plugins/discourse-narrative-bot/images/font-awesome-trash.png" width="16" height="16"> **verwijderen**. Verwijder het eerste bericht echter niet!
        not_found: |-
          Ik zie nog geen verwijderde berichten? Onthoud dat <img src="%{base_uri}/plugins/discourse-narrative-bot/images/font-awesome-ellipsis.png" width="16" height="16"> Meer weergeven <img src="%{base_uri}/plugins/discourse-narrative-bot/images/font-awesome-trash.png" width="16" height="16"> Verwijderen onthult.
        reply: |-
          Wauw! :boom:

          Om de continuïteit van discussies te behouden, worden verwijderingen niet onmiddellijk uitgevoerd, dus het bericht wordt na enige tijd verwijderd.
      recover:
        deleted_post_raw: "Waarom heeft @%{discobot_username} mijn bericht verwijderd? :anguished:"
        instructions: |-
          Oh nee! Het lijkt erop dat ik per ongeluk een nieuw bericht heb verwijderd dat ik zojuist voor je had gemaakt.

          Kun je me een plezier doen en <img src="%{base_uri}/plugins/discourse-narrative-bot/images/font-awesome-rotate-left.png" width="16" height="16"> **de verwijdering ongedaan maken**?
        not_found: |-
          Ondervind je problemen? Onthoud dat <img src="%{base_uri}/plugins/discourse-narrative-bot/images/font-awesome-ellipsis.png" width="16" height="16"> Meer weergeven <img src="%{base_uri}/plugins/discourse-narrative-bot/images/font-awesome-rotate-left.png" width="16" height="16"> Herstellen onthult.
        reply: |-
          Pfoe, dat was op het nippertje! Bedankt dat je dat hebt opgelost :wink:

          Houd er rekening mee dat je maar %{deletion_after} uur de tijd hebt om de verwijdering van een bericht ongedaan te maken.
      category_hashtag:
        instructions: |-
          Wist je dat je in je bericht kunt verwijzen naar categorieën en tags? Heb je bijvoorbeeld categorie %{category} gezien?

<<<<<<< HEAD
          Typ '#' middenin een zin en selecteer een categorie of tag.
        instructions_experimental: |-
          Wist je dat je in je bericht kunt verwijzen naar categorieën en tags? Heb je bijvoorbeeld categorie %{category} gezien?

=======
>>>>>>> b2b1e721
          Typ '#' ergens in een zin en selecteer een categorie of tag.
        not_found: |-
          Hmm, ik zie nergens een categorie. Kun je dit kopiëren in je volgende antwoord?

          ```tekst
          Ik kan een categorielink maken met #
          ```
        not_found_experimental: |-
          Hmm, ik zie nergens een categorie. Kun je dit kopiëren in je volgende antwoord?

          ```tekst
          Ik kan een categorielink maken met #
          ```
        reply: |-
          Uitstekend! Onthoud dat dit werkt voor categorieën _en_ tags, als tags zijn ingeschakeld.
      change_topic_notification_level:
        instructions: |-
          Elk topic heeft een meldingsniveau. Het begint bij 'normaal', wat betekent dat je normaal gesproken alleen een melding krijgt als iemand je rechtstreeks aanspreekt.

          Het meldingsniveau voor een privébericht is standaard ingesteld op het hoogste niveau , 'observeren', wat betekent dat je op de hoogte wordt gesteld van elk nieuw antwoord. Maar je kunt het meldingsniveau voor _elk_ topic overschrijven naar 'observeren', 'volgen' of 'gedempt'.

          Laten we proberen het meldingsniveau voor dit topic te wijzigen. Onderaan het topic vind je een knop die aangeeft dat je dit onderwerp **observeert**. Kun je het meldingsniveau wijzigen in **volgen**?
        not_found: |-
          Het lijkt erop dat je dit topic nog steeds :eyes:! Als je moeite hebt het te vinden, de knop voor het meldingsniveau bevindt zich onderaan het topic.
        reply: |-
          Goed werk! Ik hoop dat je dit topic niet hebt gedempt, aangezien ik soms wat spraakzaam kan zijn :grin:.

          Houd er rekening mee dat wanneer je op een topic reageert of een topic langer dan een paar minuten leest, het automatisch wordt ingesteld op het meldingsniveau 'volgen'. Je kunt dit wijzigen in [je gebruikersvoorkeuren](%{base_uri}/my/preferences).
      poll:
        instructions: |-
          Wist je dat je aan elk bericht een poll kunt toevoegen? Probeer het <img src="%{base_uri}/plugins/discourse-narrative-bot/images/font-awesome-gear.png" width="16" height="16"> tandwiel in de editor te gebruiken om **een poll te maken**.
        not_found: |-
          Oeps! Er was geen poll in uw antwoord.

          Gebruik het tandwielpictogram <img src="%{base_uri}/plugins/discourse-narrative-bot/images/font-awesome-gear.png" width="16" height="16"> in de editor, of kopieer en plak deze poll in je volgende antwoord:

          ```tekst
          [poll]
          * :cat:
          * :dog:
          [/poll]
          ```
        reply: |-
          Hé, leuke poll! Heb ik het je goed geleerd?

          [poll]
          * :+1:
          * :-1:
          [/poll]
      details:
        instructions: |-
          Soms wil je misschien **details verbergen** in je antwoorden:

          - Wanneer je plotpunten van een film of tv-programma bespreekt, wordt dat als een spoiler beschouwd.

          - Wanneer je bericht veel optionele details nodig heeft die overweldigend kunnen zijn als je ze allemaal tegelijk leest.

          [details=Selecteer dit om te zien hoe het werkt!]
          1. Selecteer het <img src="%{base_uri}/plugins/discourse-narrative-bot/images/font-awesome-gear.png" width="16" height="16"> tandwiel in de editor.
          2. Selecteer "Details verbergen".
          3. Bewerk het detailoverzicht en voeg je inhoud toe.
          [/details]

          Kun je het <img src="%{base_uri}/plugins/discourse-narrative-bot/images/font-awesome-gear.png" width="16" height="16"> tandwiel in de editor gebruiken om een detailsectie toe te voegen aan je volgende antwoord?
        not_found: |-
          Heb je moeite met het maken van een detailwidget? Probeer het volgende in je volgende antwoord op te nemen:

          ```tekst
          [details=Selecteer mij voor details]
          Hier zijn de details
          [/details]
          ```
        reply: |-
          Goed werk, je aandacht voor _detail_ is bewonderenswaardig!
      end:
        message: |-
          Je hier doorheen geraasd als een _gevorderde gebruiker_ :bow:

          %{certificate}

          Dat is alles wat ik voor je heb.

          Tot ziens! Als je me nog een keer wilt spreken, kun je me altijd een bericht sturen :sunglasses:
      certificate:
        alt: "Certificaat van prestatie voor gevorderde gebruikers"<|MERGE_RESOLUTION|>--- conflicted
+++ resolved
@@ -376,21 +376,8 @@
         instructions: |-
           Wist je dat je in je bericht kunt verwijzen naar categorieën en tags? Heb je bijvoorbeeld categorie %{category} gezien?
 
-<<<<<<< HEAD
-          Typ '#' middenin een zin en selecteer een categorie of tag.
-        instructions_experimental: |-
-          Wist je dat je in je bericht kunt verwijzen naar categorieën en tags? Heb je bijvoorbeeld categorie %{category} gezien?
-
-=======
->>>>>>> b2b1e721
           Typ '#' ergens in een zin en selecteer een categorie of tag.
         not_found: |-
-          Hmm, ik zie nergens een categorie. Kun je dit kopiëren in je volgende antwoord?
-
-          ```tekst
-          Ik kan een categorielink maken met #
-          ```
-        not_found_experimental: |-
           Hmm, ik zie nergens een categorie. Kun je dit kopiëren in je volgende antwoord?
 
           ```tekst
