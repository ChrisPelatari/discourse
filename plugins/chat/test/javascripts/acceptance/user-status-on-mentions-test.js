--- conflicted
+++ resolved
@@ -5,8 +5,7 @@
   publishToMessageBus,
   query,
 } from "discourse/tests/helpers/qunit-helpers";
-<<<<<<< HEAD
-import { skip, test } from "qunit";
+import { skip } from "qunit";
 import {
   click,
   fillIn,
@@ -14,10 +13,6 @@
   visit,
   waitFor,
 } from "@ember/test-helpers";
-=======
-import { skip } from "qunit";
-import { click, triggerEvent, visit, waitFor } from "@ember/test-helpers";
->>>>>>> 8f21d2cf
 import pretender, { OK } from "discourse/tests/helpers/create-pretender";
 
 acceptance("Chat | User status on mentions", function (needs) {
