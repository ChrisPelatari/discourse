--- conflicted
+++ resolved
@@ -69,17 +69,12 @@
       channel_cannot_be_archived: "El canal no se puede archivar en este momento, debe estar cerrado o abierto para ser archivado."
       duplicate_message: "Tú también publicaste un mensaje idéntico hace poco."
       delete_channel_failed: "No se pudo eliminar el canal, inténtalo de nuevo."
-<<<<<<< HEAD
-      minimum_length_not_met: "El mensaje es demasiado corto, debe tener un mínimo de %{minimum} caracteres."
-      message_too_long: "El mensaje es demasiado largo, los mensajes deben tener un máximo de %{maximum} caracteres."
-=======
       minimum_length_not_met:
         one: "El mensaje es demasiado corto, debe tener un mínimo de %{count} carácter."
         other: "El mensaje es demasiado corto, debe tener un mínimo de %{count} caracteres."
       message_too_long:
         one: "El mensaje es demasiado largo, los mensajes deben tener un máximo de %{count} carácter."
         other: "El mensaje es demasiado largo, los mensajes deben tener un máximo de %{count} caracteres."
->>>>>>> 9b339bcd
       draft_too_long: "El borrador es demasiado largo."
       max_reactions_limit_reached: "No se permiten nuevas reacciones en este mensaje."
       message_move_invalid_channel: "El canal de origen y el de destino deben ser canales públicos."
