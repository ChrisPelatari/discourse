--- conflicted
+++ resolved
@@ -148,34 +148,11 @@
           one: "Última hora"
           other: "Últimas %{count} horas"
       mention_warning:
-<<<<<<< HEAD
-        dismiss: "ignorar"
-        cannot_see: "%{username} não pode acessar este canal e não foi notificado(a)."
-        cannot_see_multiple:
-          one: "%{username} e %{count} outro usuário não podem acessar este canal e não foram notificados"
-          other: "%{username} e %{count} outros usuários não podem acessar este canal e não foram notificados"
-=======
->>>>>>> b2b1e721
         invitations_sent:
           one: "Convite enviado"
           other: "Convites enviados"
         invite: "convidar para canal"
-<<<<<<< HEAD
-        without_membership: "%{username} não entrou neste canal."
-        without_membership_multiple:
-          one: "%{username} e %{count} outro usuário não se juntaram a este canal"
-          other: "%{username} e %{count} outros(as) usuários(as) não se juntaram a este canal"
-        group_mentions_disabled: "%{group_name} não permite menções."
-        group_mentions_disabled_multiple:
-          one: "%{group_name} e %{count} outro grupo não permitem menções"
-          other: "%{group_name} e %{count} outros grupos não permitem menções"
-        too_many_members: "%{group_name} tem membros demais. Ninguém foi notificado."
-        too_many_members_multiple:
-          one: "%{group_name} e %{count} outro grupo têm membros demais. Ninguém foi notificado."
-          other: "%{group_name} e %{count} outros grupos têm membros demais. Ninguém foi notificado."
-=======
         channel_wide_mentions_disallowed: "As menções @here e @all foram desabilitadas neste canal."
->>>>>>> b2b1e721
         groups:
           header:
             some: "Alguns usuários não serão notificados"
@@ -287,12 +264,8 @@
       save: "Salvar"
       select: "Selecionar"
       return_to_list: "Retornar para lista de canais"
-<<<<<<< HEAD
-      return_to_threads_list: "Retornar às linhas de discussão em andamento"
-=======
       return_to_channel: "Voltar para o canal"
       return_to_threads_list: "Voltar para a lista de linhas de discussão"
->>>>>>> b2b1e721
       unread_threads_count:
         one: "Você tem %{count} linha de discussão não lida"
         other: "Você tem %{count} linhas de discussão não lidas"
@@ -361,11 +334,7 @@
         default_search_placeholder: "#a-channel, @alguém ou alguma coisa"
         default_channel_search_placeholder: "#a-channel"
         default_user_search_placeholder: "@alguém"
-<<<<<<< HEAD
-        user_search_placeholder: "... adicionar mais usuários"
-=======
         user_search_placeholder: "... incluir mais membros"
->>>>>>> b2b1e721
         disabled_user: "desativou o chat"
         no_items: "Nenhum item"
         create_group_placeholder: "Nome do chat em grupo (opcional)"
@@ -447,19 +416,6 @@
       reviewable:
         type: "Mensagem de chat"
       reactions:
-<<<<<<< HEAD
-        only_you: "Você reagiu com :%{emoji}:"
-        you_and_single_user: "Você e %{username} reagiram com :%{emoji}:"
-        you_and_multiple_users: "Você, %{commaSeparatedUsernames} e %{username} reagiram com :%{emoji}:"
-        you_multiple_users_and_more:
-          one: "Você, %{commaSeparatedUsernames} e mais %{count} reagiram com :%{emoji}:"
-          other: "Você, %{commaSeparatedUsernames} e mais %{count} reagiram com :%{emoji}:"
-        single_user: "%{username} reagiu com :%{emoji}:"
-        multiple_users: "%{commaSeparatedUsernames} e %{username} reagiram com :%{emoji}:"
-        multiple_users_and_more:
-          one: "%{commaSeparatedUsernames} e mais %{count} reagiram com :%{emoji}:"
-          other: "%{commaSeparatedUsernames} e mais %{count} reagiram com :%{emoji}:"
-=======
         only_you: "<span>Você reagiu com </span>:%{emoji}:"
         you_and_single_user: "<span>Você e %{username} reagiram com </span>:%{emoji}:"
         you_and_multiple_users: "<span>Você, %{commaSeparatedUsernames} e %{username} reagiram com </span>:%{emoji}:"
@@ -471,7 +427,6 @@
         multiple_users_and_more:
           one: "<span>%{commaSeparatedUsernames} e mais %{count} reagiram com </span>:%{emoji}:"
           other: "<span>%{commaSeparatedUsernames} e mais %{count} reagiram com </span>:%{emoji}:"
->>>>>>> b2b1e721
       composer:
         toggle_toolbar: "Ativar/desativar barra de ferramentas"
         italic_text: "texto enfatizado"
@@ -519,11 +474,7 @@
         title: "Chat"
         export_messages:
           title: "Exportar mensagens do chat"
-<<<<<<< HEAD
-          description: "A exportação está atualmente limitada a 10.000 mensagens mais recentes nos últimos 6 meses."
-=======
           description: "As mensagens de todos os canais são exportadas."
->>>>>>> b2b1e721
           create_export: "Criar exportação"
           export_has_started: "A exportação foi iniciada. Você receberá uma MP quando estiver pronta."
       direct_messages:
@@ -591,16 +542,6 @@
           one: "%{commaSeparatedUsernames} e mais %{count} estão digitando"
           other: "%{commaSeparatedUsernames} e mais %{count} estão digitando"
       retention_reminders:
-<<<<<<< HEAD
-        public_none: "O histórico do canal é mantido indefinidamente."
-        public:
-          one: "O histórico do canal é mantido por %{count} dia."
-          other: "O histórico do canal é mantido por %{count} dias."
-        dm_none: "O histórico do chat pessoal é mantido indefinidamente."
-        dm:
-          one: "O histórico do chat pessoal é mantido por %{count} dia."
-          other: "O histórico do chat pessoal é mantido por %{count} dias."
-=======
         indefinitely_short: "indefinidamente"
         indefinitely_long: "As configurações do chat foram definidas para manter as mensagens do canal indefinidamente."
         short:
@@ -609,7 +550,6 @@
         long:
           one: "As configurações do chat foram definidas para manter as mensagens do canal durante %{count} dia."
           other: "As configurações do chat foram definidas para manter as mensagens do canal durante %{count} dias."
->>>>>>> b2b1e721
       flags:
         off_topic: "Esta mensagem não é relevante para a discussão atual, conforme definido pelo título do canal, e provavelmente deve ser movida para outro lugar."
         inappropriate: "Esta mensagem contém conteúdo que uma pessoa razoável consideraria ofensivo, abusivo ou uma violação de <a href=\"%{basePath}/guidelines\">nossas diretrizes da comunidade</a>."
@@ -634,10 +574,6 @@
       thread:
         title: "Título"
         view_thread: Visualizar linha de discussão
-<<<<<<< HEAD
-        default_title: "Linha de discussão"
-=======
->>>>>>> b2b1e721
         replies:
           one: "%{count} resposta"
           other: "%{count} respostas"
@@ -659,11 +595,7 @@
           other: "+%{count}"
       threads:
         open: "Linha de discussão aberta"
-<<<<<<< HEAD
-        list: "Discussões em andamento"
-=======
         list: "Linhas de discussão"
->>>>>>> b2b1e721
         none: "Você não está participando de nenhuma linha de discussão neste canal."
       draft_channel_screen:
         header: "Novas mensagens"
