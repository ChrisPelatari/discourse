# WARNING: Never edit this file.
# It will be overwritten when translations are pulled from Crowdin.
#
# To work with us on translations, join this project:
# https://translate.discourse.org/

ar:
  admin_js:
    admin:
      site_settings:
        categories:
          chat: الدردشة
  js:
    admin:
      site_settings:
        chat_separate_sidebar_mode:
          always: "دائمًا"
          fullscreen: "عندما تكون الدردشة في وضع ملء الشاشة"
          never: "أبدًا"
      logs:
        staff_actions:
          actions:
            chat_channel_status_change: "تم تغيير حالة قناة الدردشة"
            chat_channel_delete: "تم حذف قناة الدردشة"
            chat_auto_remove_membership: "إزالة عضويات تلقائيًا من القنوات"
      api:
        scopes:
          descriptions:
            chat:
              create_message: "أنشئ رسالة دردشة في قناة محدَّدة."
      web_hooks:
        chat_event:
          group_name: "أحداث الدردشة"
          chat_message_created: "تم إنشاء الرسالة"
          chat_message_edited: "تم تعديل الرسالة"
          chat_message_trashed: "تم حذف الرسالة"
          chat_message_restored: "تمت استعادة الرسالة"
    about:
      chat_messages_count: "رسائل الدردشة"
      chat_channels_count: "قنوات الدردشة"
      chat_users_count: "مستخدمو الدردشة"
    chat:
      text_copied: تم نسخ النص إلى الحافظة
      link_copied: تم نسخ الرابط إلى الحافظة
      back_to_forum: "المنتدى"
      deleted_chat_username: تم الحذف
      dates:
        yesterday: "أمس"
        time_tiny: "h:mm"
      all_loaded: "يتم الآن عرض جميع الرسائل"
      already_enabled: "الدردشة مفعَّلة في هذا الموضوع. يُرجى تحديث الصفحة."
      disabled_for_topic: "الدردشة متوقفة في هذا الموضوع."
      bot: "برنامج روبوت"
      create: "إنشاء"
      cancel: "إلغاء"
      cancel_reply: "إلغاء الرد"
      chat_channels: "القنوات"
      browse_all_channels: "استعراض كل القنوات"
      move_to_channel:
        title: "نقل الرسائل إلى القناة"
        instructions:
          zero: "أنت بصدد نقل <strong>%{count}</strong> رسالة. حدِّد القناة الوجهة. سيتم إنشاء رسالة عنصر نائب في القناة <strong>%{channelTitle}</strong> للإشارة إلى أن هذه الرسائل قد تم نقلها. لاحظ أنه لن يتم الاحتفاظ بسلاسل الردود في القناة الجديدة، ولن يتم عرض الرسائل في القناة القديمة كردٍ على أي رسائل تم نقلها."
          one: "أنت بصدد نقل رسالة واحدة (<strong>%{count}</strong>). حدِّد القناة الوجهة. سيتم إنشاء رسالة عنصر نائب في القناة <strong>%{channelTitle}</strong> للإشارة إلى أن هذه الرسائل قد تم نقلها. لاحظ أنه لن يتم الاحتفاظ بسلاسل الردود في القناة الجديدة، ولن يتم عرض الرسائل في القناة القديمة كردٍ على أي رسائل تم نقلها."
          two: "أنت بصدد نقل رسالتين (<strong>%{count}</strong>). حدِّد القناة الوجهة. سيتم إنشاء رسالة عنصر نائب في القناة <strong>%{channelTitle}</strong> للإشارة إلى أن هذه الرسائل قد تم نقلها. لاحظ أنه لن يتم الاحتفاظ بسلاسل الردود في القناة الجديدة، ولن يتم عرض الرسائل في القناة القديمة كردٍ على أي رسائل تم نقلها."
          few: "أنت بصدد نقل <strong>%{count}</strong> رسائل. حدِّد القناة الوجهة. سيتم إنشاء رسالة عنصر نائب في القناة <strong>%{channelTitle}</strong> للإشارة إلى أن هذه الرسائل قد تم نقلها. لاحظ أنه لن يتم الاحتفاظ بسلاسل الردود في القناة الجديدة، ولن يتم عرض الرسائل في القناة القديمة كردٍ على أي رسائل تم نقلها."
          many: "أنت بصدد نقل <strong>%{count}</strong> رسالة. حدِّد القناة الوجهة. سيتم إنشاء رسالة عنصر نائب في القناة <strong>%{channelTitle}</strong> للإشارة إلى أن هذه الرسائل قد تم نقلها. لاحظ أنه لن يتم الاحتفاظ بسلاسل الردود في القناة الجديدة، ولن يتم عرض الرسائل في القناة القديمة كردٍ على أي رسائل تم نقلها."
          other: "أنت بصدد نقل <strong>%{count}</strong> رسالة. حدِّد القناة الوجهة. سيتم إنشاء رسالة عنصر نائب في القناة <strong>%{channelTitle}</strong> للإشارة إلى أن هذه الرسائل قد تم نقلها. لاحظ أنه لن يتم الاحتفاظ بسلاسل الردود في القناة الجديدة، ولن يتم عرض الرسائل في القناة القديمة كردٍ على أي رسائل تم نقلها."
        confirm_move: "نقل الرسائل"
      channel_settings:
        title: "إعدادات القناة"
        edit: "تعديل"
        add: "إضافة"
        close_channel: "إغلاق القناة"
        open_channel: "فتح القناة"
        archive_channel: "أرشفة القناة"
        delete_channel: "حذف القناة"
        join_channel: "الانضمام إلى القناة"
        leave_channel: "مغادرة القناة"
        leave_groupchat_info: "بمغادرة هذه الدردشة الجماعية، ستفقد الوصول إليها إلى الأبد ولن تتلقى أي إشعارات متعلقة بها. للانضمام مرة أخرى، ستحتاج إلى إعادة دعوتك من قِبل أحد أعضاء الدردشة الجماعية."
        join: "الانضمام"
        leave: "مغادرة"
        save_label:
          mute_channel: "تم حفظ تفضيل كتم صوت القناة"
          desktop_notification: "تم حفظ تفضيل إشعارات سطح المكتب"
          mobile_notification: "تم حفظ تفضيل الإشعارات الفورية للجوَّال"
      channel_archive:
        title: "أرشفة القناة"
        instructions: "<p>تؤدي أرشفة القناة إلى وضعها في وضع القراءة فقط ونقل جميع الرسائل من القناة إلى موضوع جديد أو موجود. لا يمكن إرسال رسائل جديدة، ولا يمكن تعديل أو حذف أي رسائل حالية.</p><p>هل أنت متأكد أنك تريد أرشفة قناة <strong>%{channelTitle}</strong>؟</p>"
        process_started: "لقد بدأت عملية الأرشفة. سيتم إغلاق هذا النموذج بعد قليل، وستتلقى رسالة شخصية عند اكتمال عملية الأرشفة."
        retry: "إعادة المحاولة"
      channel_open:
        title: "فتح القناة"
        instructions: "يعيد فتح القناة، وسيتمكن جميع المستخدمين من إرسال الرسائل وتعديل رسائلهم الحالية."
      channel_close:
        title: "إغلاق القناة"
        instructions: "يمنع إغلاق القناة المستخدمين من غير فريق العمل من إرسال رسائل جديدة أو تعديل الرسائل الحالية. هل تريد بالتأكيد إغلاق هذه القناة؟"
      channel_delete:
        title: "حذف القناة"
        instructions: "<p>يحذف القناة <strong>%{name}</strong> وسجل الدردشة. سيتم حذف كل الرسائل والبيانات المتعلقة بها، مثل التفاعلات والتحميلات، نهائيًا. إذا كنت تريد الاحتفاظ بسجل القناة وإيقاف تشغيلها، فقد ترغب في أرشفة القناة بدلًا من ذلك.</p> <p>هل تريد بالتأكيد <strong>الحذف النهائي</strong> للقناة؟ للتأكيد، اكتب اسم القناة في المربع أدناه.</p>"
        confirm: "أتفهم العواقب، احذف القناة"
        confirm_channel_name: "أدخل اسم القناة"
        process_started: "لقد بدأت عملية حذف القناة. سيتم إغلاق هذا النموذج بعد قليل، ولن يصبح بإمكانك رؤية القناة المحذوفة في أي مكان."
      channels_list_popup:
        browse: "استعراض القنوات"
        create: "قناة جديدة"
      click_to_join: "انقر هنا لعرض القنوات المتاحة"
      close: "إغلاق"
      remove: "إزالة"
      collapse: "طي ساحب الدردشة"
      expand: "توسيع درج الدردشة"
      confirm_flag: "هل تريد بالتأكيد الإبلاغ عن رسالة %{username}؟"
      deleted:
        zero: "تم حذف %{count} رسالة."
        one: "تم حذف رسالة واحدة. [view]"
        two: "تم حذف رسالتين (%{count}) [view all]"
        few: "تم حذف %{count} رسائل. [view all]"
        many: "تم حذف %{count} رسالة. [view all]"
        other: "تم حذف %{count} رسالة. [view all]"
      hidden: "تم حذف إحدى الرسائل. [view]"
      delete: "حذف"
      edited: "تم التعديل"
      muted: "تم كتمه"
      joined: "انضم"
      empty_state:
        direct_message_cta: "بدء دردشة شخصية"
        direct_message: "يمكنك أيضًا بدء دردشة شخصية مع أحد المستخدمين أو أكثر."
        title: "لم يتم العثور على أي قناة"
      email_frequency:
        description: "سنراسلك عبر البريد الإلكتروني فقط إذا لم نرك في آخر 15 دقيقة."
        never: "أبدًا"
        title: "إشعارات البريد الإلكتروني"
        when_away: "عندما أكون غائبًا فقط"
      header_indicator_preference:
        title: "إظهار مؤشر النشاط في الرأس"
        all_new: "كل الرسائل الجديدة"
        dm_and_mentions: "الرسائل المباشرة والإشارات"
<<<<<<< HEAD
=======
        only_mentions: "الإشارات فقط"
>>>>>>> b2b1e721
        never: "أبدًا"
      separate_sidebar_mode:
        title: "إظهار أوضاع الشريط الجانبي المنفصلة للمنتدى والدردشة"
      enable: "تفعيل الدردشة"
      flag: "الإبلاغ"
      emoji: "إدراج رمز تعبيري"
      flagged: "لقد تم الإبلاغ عن هذه الرسالة للمراجعة"
      invalid_access: "ليس لديك إذن الوصول لعرض قناة الدردشة هذه"
      invitation_notification: "دعاك <span>%{username}</span> <span>للانضمام إلى قناة دردشة</span>"
      in_reply_to: "ردًا على"
      heading: "الدردشة"
      join: "الانضمام"
      last_visit: "آخر زيارة"
      summarization:
        title: "تلخيص الرسائل"
        description: "حدِّد خيارًا أدناه لتلخيص المحادثة المُرسَلة خلال الإطار الزمني المطلوب."
        summarize: "تلخيص"
        since:
          zero: "آخر ساعة"
          one: "آخر ساعة"
          two: "آخر ساعتين (%{count})"
          few: "آخر %{count} ساعات"
          many: "آخر %{count} ساعة"
          other: "آخر %{count} ساعة"
      mention_warning:
<<<<<<< HEAD
        dismiss: "تجاهل"
        cannot_see: "لا يمكن للمستخدم %{username} الوصول إلى هذه القناة ولم يتلقَّ إشعارًا."
        cannot_see_multiple:
          zero: "لا يمكن للمستخدم %{username} و%%{count} مستخدم آخر الوصول إلى هذه القناة ولم يتلقوا إشعارات."
          one: "لا يمكن للمستخدم %{username} ومستخدم (%{count}) آخر الوصول إلى هذه القناة ولم يتلقيا إشعارات."
          two: "لا يمكن للمستخدم %{username} ومستخدمَين (%{count}) آخرين الوصول إلى هذه القناة ولم يتلقوا إشعارات."
          few: "لا يمكن للمستخدم %{username} و%{count} مستخدمين آخر الوصول إلى هذه القناة ولم يتلقوا إشعارات."
          many: "لا يمكن للمستخدم %{username} و%%{count} مستخدمًا آخر الوصول إلى هذه القناة ولن يتلقوا إشعارات."
          other: "لا يمكن للمستخدم %{username} و%{count} مستخدم آخر الوصول إلى هذه القناة ولم يتلقوا إشعارات."
=======
>>>>>>> b2b1e721
        invitations_sent:
          zero: "تم إرسال الدعوات"
          one: "تم إرسال الدعوة"
          two: "تم إرسال الدعوتين"
          few: "تم إرسال الدعوات"
          many: "تم إرسال الدعوات"
          other: "تم إرسال الدعوات"
        invite: "دعوة إلى القناة"
<<<<<<< HEAD
        without_membership: "لم ينضم المستخدم %{username} إلى هذه القناة."
        without_membership_multiple:
          zero: "لم ينضم %{username} و%{count} مستخدم آخر إلى هذه القناة."
          one: "لم ينضم %{username} ومستخدم (%{count}) آخر إلى هذه القناة."
          two: "لم ينضم %{username} ومستخدمان (%{count}) آخران إلى هذه القناة."
          few: "لم ينضم %{username} و%{count} مستخدمين آخرين إلى هذه القناة."
          many: "لم ينضم %{username} و%{count} مستخدمًا آخر إلى هذه القناة."
          other: "لم ينضم %{username} و%{count} مستخدم آخر إلى هذه القناة."
        group_mentions_disabled: "لا تسمح المجموعة %{group_name} بالإشارات."
        group_mentions_disabled_multiple:
          zero: "لا تسمح المجموعة @%{group_name} و%{count} مجموعة أخرى بالإشارات"
          one: "لا تسمح المجموعة @%{group_name} ومجموعة واحدة (%{count}) أخرى بالإشارات."
          two: "لا تسمح المجموعة @%{group_name} ومجموعتان (%{count}) أخرتان بالإشارات."
          few: "لا تسمح المجموعة @%{group_name} و%{count} مجموعات أخرى بالإشارات."
          many: "لا تسمح المجموعة @%{group_name} و%{count} مجموعةً أخرى بالإشارات."
          other: "لا تسمح المجموعة @%{group_name} و%{count} مجموعة أخرى بالإشارات."
        too_many_members: "تحتوي المجموعة %{group_name} على أعضاء كثيرين. لم يتلقَّ أحد الإشعارات."
        too_many_members_multiple:
          zero: "تحتوي المجموعة %{group_name} و%{count} مجموعة أخرى على أعضاء كثيرين. لم يتلقَّ أحد الإشعارات."
          one: "تحتوي المجموعة %{group_name} ومجموعة واحدة (%{count}) أخرى على أعضاء كثيرين. لم يتلقَّ أحد الإشعارات."
          two: "تحتوي المجموعة %{group_name} ومجموعتان (%{count}) أخرتان على أعضاء كثيرين. لم يتلقَّ أحد الإشعارات."
          few: "تحتوي المجموعة %{group_name} و%{count} مجموعات أخرى على أعضاء كثيرين. لم يتلقَّ أحد الإشعارات."
          many: "تحتوي المجموعة %{group_name} و%{count} مجموعةً أخرى على أعضاء كثيرين. لم يتلقَّ أحد الإشعارات."
          other: "تحتوي المجموعة %{group_name} و%{count} مجموعة أخرى على أعضاء كثيرين. لم يتلقَّ أحد الإشعارات."
=======
        channel_wide_mentions_disallowed: "إشارات @هنا و @الجميع متوقفة في هذه القناة."
>>>>>>> b2b1e721
        groups:
          header:
            some: "لن يتلقى بعض المستخدمين الإشعارات"
            all: "لن يتلقى أحد الإشعارات"
          unreachable_1: "لا تسمح المجموعة %{group}@ بالإشارات."
          unreachable_2: "لا تسمح المجموعة @%{group1} و@%{group2} بالإشارات."
          unreachable_multiple:
            zero: "لا تسمح المجموعة @%{group} و%{count} مجموعة أخرى بالإشارات."
            one: "لا تسمح المجموعة %{group}@ ومجموعة واحدة (%{count}) أخرى بالإشارات."
            two: "لا تسمح المجموعة @%{group} ومجموعتان (%{count}) أخرتان بالإشارات."
            few: "لا تسمح المجموعة @%{group} و%{count} مجموعات أخرى بالإشارات."
            many: "لا تسمح المجموعة @%{group} و%{count} مجموعةً أخرى بالإشارات."
            other: "لا تسمح المجموعة @%{group} و%{count} مجموعة أخرى بالإشارات."
          too_many_members_MF: |
            { groupCount, plural,
                 =1 {
                      { isAdmin, select,
                        true {
                          { notificationLimit, plural,
                              one {الإشارة إلى المجموعة @{group1} تتجاوز <a href=“{siteSettingUrl}” target=“_blank”>حد الإشعارات</a> لمستخدم واحد.}
                              other {الإشارة إلى المجموعة @{group1} تتجاوز <a href=“{siteSettingUrl}” target=“_blank”>حد الإشعارات</a> لعدد # من المستخدمين.}
                          }
                        }
                        false {
                          { notificationLimit, plural,
                              one {الإشارة إلى المجموعة @{group1} تتجاوز حد الإشعارات لمستخدم واحد.}
                              other {الإشارة إلى المجموعة @{group1} تتجاوز حد الإشعارات لعدد # من المستخدمين.}
                          }
                        }
                        other {}
                      }
                    }
                 =2 {
                      { isAdmin, select,
                        true {
                          { notificationLimit, plural,
                              one {الإشارة إلى المجموعة @{group1} و@{group2} تتجاوز <a href=“{siteSettingUrl}” target=“_blank”>حد الإشعارات</a> لمستخدم واحد.}
                            other {الإشارة إلى المجموعة @{group1} و@{group2} تتجاوز <a href=“{siteSettingUrl}” target=“_blank”>حد الإشعارات</a> لعدد # من المستخدمين.}
                          }
                        }
                        false {
                          { notificationLimit, plural,
                              one {الإشارة إلى المجموعة @{group1} و@{group2} تتجاوز حد الإشعارات لمستخدم واحد.}
                            other {الإشارة إلى المجموعة @{group1} و@{group2} تتجاوز حد الإشعارات لعدد # من المستخدمين.}
                          }
                        }
                        other {}
                      }
                    }
              other {
                      { isAdmin, select,
                        true {
                          { notificationLimit, plural,
                              one {الإشارة إلى تلك المجموعات البالغ عددها {groupCount} تتجاوز <a href=“{siteSettingUrl}” target=“_blank”>حد الإشعارات</a> لمستخدم واحد.}
                            other {الإشارة إلى تلك المجموعات البالغ عددها {groupCount} تتجاوز <a href=“{siteSettingUrl}” target=“_blank”>حد الإشعارات</a> لعدد # من المستخدمين.}
                          }
                        }
                        false {
                          { notificationLimit, plural,
                              one {الإشارة إلى تلك المجموعات البالغ عددها {groupCount} تتجاوز حد الإشعارات لمستخدم واحد.}
                            other {الإشارة إلى تلك المجموعات البالغ عددها {groupCount} تتجاوز حد الإشعارات لعدد # من المستخدمين.}
                          }
                        }
                        other {}
                      }
                    }
            }
        too_many_mentions:
          zero: "هذه الرسالة تتجاوز حد الإشعارات البالغ %{count} إشارة."
          one: "هذه الرسالة تتجاوز حد الإشعارات البالغ إشارة واحدة (%{count})."
          two: "هذه الرسالة تتجاوز حد الإشعارات البالغ إشارتين (%{count})."
          few: "هذه الرسالة تتجاوز حد الإشعارات البالغ %{count} إشارات."
          many: "هذه الرسالة تتجاوز حد الإشعارات البالغ %{count} إشارة."
          other: "هذه الرسالة تتجاوز حد الإشعارات البالغ %{count} إشارة."
        too_many_mentions_admin:
          zero: 'هذه الرسالة تتجاوز <a href="%{siteSettingUrl}" target="_blank">حد الإشعارات</a> البالغ %{count} إشارة.'
          one: 'هذه الرسالة تتجاوز <a href="%{siteSettingUrl}" target="_blank">حد الإشعارات</a> البالغ إشارة واحدة (%{count}).'
          two: 'هذه الرسالة تتجاوز <a href="%{siteSettingUrl}" target="_blank">حد الإشعارات</a> البالغ إشارتين (%{count}).'
          few: 'هذه الرسالة تتجاوز <a href="%{siteSettingUrl}" target="_blank">حد الإشعارات</a> البالغ %{count} إشارات.'
          many: 'هذه الرسالة تتجاوز <a href="%{siteSettingUrl}" target="_blank">حد الإشعارات</a> البالغ %{count} إشارة.'
          other: 'هذه الرسالة تتجاوز <a href="%{siteSettingUrl}" target="_blank">حد الإشعارات</a> البالغ %{count} إشارة.'
      aria_roles:
        header: "رأس الدردشة"
        composer: "أداة إنشاء الدردشة"
        channels_list: "قائمة قنوات الدردشة"
      no_public_channels: "لم تنضم إلى أي قنوات."
      kicked_from_channel: "لم يعُد بإمكانك الوصول إلى هذه القناة."
      only_chat_push_notifications:
        title: "إرسال الإشعارات الفورية للدردشة فقط"
        description: "حظر إرسال جميع الإشعارات الفورية غير المتعلقة بالدردشة"
      ignore_channel_wide_mention:
        title: "تجاهل الإشارات على مستوى القناة"
        description: "عدم إرسال الإشعارات للإشارات على مستوى القناة (@here و@all)"
      open: "فتح الدردشة"
      open_full_page: "فتح الدردشة في شاشة كاملة"
      close_full_page: "إغلاق الدردشة في وضع الشاشة الكاملة"
      open_message: "فتح رسالة في الدردشة"
      placeholder_self: "تدوين شيء ما"
      placeholder_channel: "الدردشة في %{channelName}"
      placeholder_thread: "الدردشة في سلسلة"
      placeholder_users: "الدردشة مع %{commaSeparatedNames}"
      placeholder_new_message_disallowed:
        archived: "القناة مؤرشفة، ولا يمكنك إرسال رسائل جديدة الآن."
        closed: "القناة مغلقة، ولا يمكنك إرسال رسائل جديدة الآن."
        read_only: "القناة للقراءة فقط، لا يمكنك إرسال رسائل جديدة الآن."
      placeholder_silenced: "لا يمكنك إرسال رسائل في الوقت الحالي."
      placeholder_start_conversation: "ابدأ محادثة مع..."
      placeholder_start_conversation_users: "ابدأ محادثة مع %{commaSeparatedUsernames}"
      remove_upload: "إزالة ملف"
      react: "التفاعل برمز تعبيري"
      reply: "رد"
      edit: "تعديل"
      copy_link: "نسخ الرابط"
      copy_text: "نسخ النص"
      rebake_message: "إعادة بناء HTML"
      retry_staged_message:
        title: "خطأ في الشبكة"
        action: "هل تريد الإرسال مجددًا؟"
      unreliable_network: "الشبكة غير موثوقة، وقد لا تعمل ميزتا إرسال الرسائل وحفظ المسودات"
      bookmark_message: "إشارة مرجعية"
      bookmark_message_edit: "تعديل الإشارة المرجعية"
      restore: "استعادة الرسالة المحذوفة"
      save: "حفظ"
      select: "تحديد"
      return_to_list: "العودة إلى قائمة القنوات"
<<<<<<< HEAD
      return_to_threads_list: "العودة إلى المناقشات الجارية"
=======
      return_to_channel: "العودة إلى القناة"
      return_to_threads_list: "العودة إلى قائمة سلاسل الدردشة"
>>>>>>> b2b1e721
      unread_threads_count:
        zero: "لديك %{count} مناقشة غير مقروءة"
        one: "لديك مناقشة واحدة (%{count}) غير مقروءة"
        two: "لديك مناقشتان (%{count}) غير مقروءتين"
        few: "لديك %{count} مناقشات غير مقروءة"
        many: "لديك %{count} مناقشة غير مقروءة"
        other: "لديك %{count} مناقشة غير مقروءة"
      scroll_to_bottom: "التمرير إلى الأسفل"
      scroll_to_new_messages: "عرض الرسائل الجديدة"
      sound:
        title: "صوت إشعارات دردشة سطح المكتب"
      sounds:
        none: "لا يوجد"
        bell: "جرس"
        ding: "قرع"
      title: "دردشة"
      title_capitalized: "الدردشة"
      upload: "إرفاق ملف"
      upload_to_channel: "التحميل إلى %{title}"
      upload_to_thread: "التحميل إلى سلسلة دردشة"
      uploaded_files:
        zero: "%{count} ملفًا"
        one: "ملف واحد (%{count})"
        two: "ملفان (%{count})"
        few: "%{count} ملفات"
        many: "%{count} ملفًا"
        other: "%{count} ملفًا"
      you_flagged: "لقد أبلغت عن هذه الرسالة"
      exit: "عودة"
      channel_status:
        read_only_header: "القناة للقراءة فقط"
        read_only: "للقراءة فقط"
        archived_header: "القناة مؤرشفة"
        archived: "مؤرشفة"
        archive_failed: "فشلت أرشفة القناة. تمت أرشفة %{completed}/%{total} من الرسائل. تم إنشاء <a target=\"_blank\" href=\"%{topic_url}\">موضوع الوجهة</a>. اضغط على إعادة المحاولة لمحاولة إكمال الأرشيف."
        archive_failed_no_topic: "فشلت أرشفة القناة. تمت أرشفة %{completed}/%{total} من الرسائل، ولم يتم إنشاء موضوع الوجهة. اضغط على \"إعادة المحاولة\" لمحاولة إكمال الأرشيف."
        archive_completed: "راجع <a target=\"_blank\" href=\"%{topic_url}\">موضوع الأرشيف</a>"
        closed_header: "القناة مغلقة"
        closed: "مغلقة"
        open_header: "القناة مفتوحة"
        open: "مفتوحة"
      browse:
        back: "العودة"
        title: القنوات
        filter_all: الكل
        filter_open: مفتوحة
        filter_closed: مغلقة
        filter_archived: مؤرشفة
        filter_input_placeholder: البحث عن القناة بالاسم
      chat_message_separator:
        today: اليوم
        yesterday: الأمس
      members_view:
        filter_placeholder: العثور على أعضاء
        add_member: إضافة عضو
        back_to_settings: "العودة إلى الإعدادات"
      about_view:
        associated_topic: الموضوع المرتبط
        associated_category: الفئة المرتبطة
        title: العنوان
        name: الاسم
        description: الوصف
      channel_info:
        back_to_all_channels: "كل القنوات"
        back_to_channel: "العودة"
        tabs:
          members: الأعضاء
          settings: الإعدادات
      new_message_modal:
        title: إرسال رسالة
        add_user_long: <kbd>مفتاح Shift + نقرة</kbd> أو <kbd>مفتاح Shift + مفتاح Enter</kbd><span>أضِف @%{username}</span>
        add_user_short: <span>إضافة مستخدم</span>
        open_channel: <span>فتح قناة</span>
        default_search_placeholder: "#a-channel، @شخص أو شيء"
        default_channel_search_placeholder: "#a-channel"
        default_user_search_placeholder: "@شخص"
<<<<<<< HEAD
        user_search_placeholder: "...إضافة المزيد من المستخدمين"
        disabled_user: "عطَّل الدردشة"
        no_items: "لا توجد عناصر"
=======
        user_search_placeholder: "...أضِف المزيد من الأعضاء"
        disabled_user: "عطَّل الدردشة"
        no_items: "لا توجد عناصر"
        create_group_placeholder: "اسم الدردشة الجماعية (اختياري)"
        participants_counter: "%{selection_count}/%{max} من المشاركين"
        new_group_chat: "دردشة جماعية جديدة"
        filter: "عامل التصفية"
        cant_add_more_members: "تم بلوغ أقصى عدد من الأعضاء"
        create_new_group_chat: "إنشاء دردشة جماعية"
>>>>>>> b2b1e721
      channel_edit_name_slug_modal:
        title: تعديل القناة
        input_placeholder: أضِف اسمًا
        slug_description: يتم استخدام مسار للقناة في عنوان URL بدلًا من اسم القناة
        name: اسم القناة
        slug: مسار القناة (اختياري)
      channel_edit_description_modal:
        title: تعديل الوصف
        input_placeholder: أضِف وصفًا
        description: أخبر الناس عن محتوى هذه القناة
      direct_message_creator:
        add_to_channel: "إضافة إلى القناة"
        title: رسالة جديدة
        prefix: "إلى:"
        no_results: لا توجد نتائج
        selected_user_title: "إلغاء تحديد %{username}"
        group_name: "اسم الدردشة الجماعية (اختياري)"
        members_counter:
          zero: "%{count}/%{max} عضو"
          one: "%{count}/عضو واحد (%{max})"
          two: "%{count}/عضوان (%{max})"
          few: "%{count}/%{max} أعضاء"
          many: "%{count}/%{max} عضوًا"
          other: "%{count}/%{max} عضو"
      channel:
        no_memberships: لا يوجد أعضاء في هذه القناة
        no_memberships_found: لم يتم العثور على أعضاء
        memberships_count:
          zero: "%{count} عضوًا"
          one: "عضو واحد (%{count})"
          two: "عضوان (%{count})"
          few: "%{count} أعضاء"
          many: "%{count} عضوًا"
          other: "%{count} عضوًا"
      create_channel:
        threading:
          label: "تفعيل سلاسل الدردشة"
        auto_join_users:
          public_category_warning: "%{category} هي فئة عامة. هل تريد إضافة كل المستخدمين النشطين مؤخرًا إلى هذه القناة؟"
          warning_1_group:
            zero: "هل تريد إضافة %{count} مستخدم تلقائيًا من %{group}؟"
            one: "هل تريد إضافة مستخدم واحد (%{count}) تلقائيًا من %{group}؟"
            two: "هل تريد إضافة مستخدمين (%{count}) تلقائيًا من %{group}؟"
            few: "هل تريد إضافة %{count} مستخدمين تلقائيًا من %{group}؟"
            many: "هل تريد إضافة %{count} مستخدمًا تلقائيًا من %{group}؟"
            other: "هل تريد إضافة %{count} مستخدم تلقائيًا من %{group}؟"
          warning_2_groups:
            zero: "هل تريد إضافة %{count} مستخدم تلقائيًا من %{group1} و%{group2}؟"
            one: "هل تريد إضافة مستخدم واحد (%{count}) تلقائيًا من %{group1} و%{group2}؟"
            two: "هل تريد إضافة مستخدمَين (%{count}) تلقائيًا من %{group1} و%{group2}؟"
            few: "هل تريد إضافة %{count} مستخدمين تلقائيًا من %{group1} و%{group2}؟"
            many: "هل تريد إضافة %{count} مستخدمًا تلقائيًا من %{group1} و%{group2}؟"
            other: "هل تريد إضافة %{count} مستخدم تلقائيًا من %{group1} و%{group2}؟"
          warning_multiple_groups_MF: |
            { groupCount, plural,
                one {
                      { userCount, plural,
                          one {هل تريد إضافة مستخدم واحد ({userCount}) تلقائيًا من المجموعة {groupName} ومجموعة واحدة ({groupCount}) أخرى؟}
                        other {هل تريد إضافة {userCount} من المستخدمين تلقائيًا من المجموعة {groupName} ومجموعة واحدة ({groupCount}) أخرى؟}
                      }
                    }
              other {
                      { userCount, plural,
                          one {هل تريد إضافة مستخدم واحد ({userCount}) تلقائيًا من المجموعة {groupName} و{groupCount} من المجموعات الأخرى؟}
                        other {هل تريد إضافة {userCount} من المستخدمين تلقائيًا من المجموعة {groupName} و{groupCount} من المجموعات الأخرى؟}
                      }
                    }
            }
        choose_category:
          label: "اختيار فئة"
          none: "اختر واحدة..."
          default_hint: إدارة الوصول بالانتقال إلى <a href=%{link} target="_blank">%{category} إعدادات الأمان</a>
          hint_1_group: 'سيتمكن المستخدمون في %{group} من الوصول إلى هذه القناة وفقًا <a href="%{settingLink}" target="_blank">لإعدادات الأمان</a>'
          hint_2_groups: 'سيتمكن المستخدمون في %{group1} و%{group2} من الوصول إلى هذه القناة وفقًا <a href="%{settingLink}" target="_blank">لإعدادات الأمان</a>'
          hint_multiple_groups:
            zero: 'سيتمكن المستخدمون في %{group} و%{count} مجموعة أخرى من الوصول إلى هذه القناة وفقًا <a href="%{settingLink}" target="_blank">لإعدادات الأمان</a>'
            one: 'سيتمكن المستخدمون في %{group} ومجموعة واحدة (%{count}) أخرى من الوصول إلى هذه القناة وفقًا <a href="%{settingLink}" target="_blank">لإعدادات الأمان</a>'
            two: 'سيتمكن المستخدمون في %{group} ومجموعتين (%{count}) أخرتين من الوصول إلى هذه القناة وفقًا <a href="%{settingLink}" target="_blank">لإعدادات الأمان</a>'
            few: 'سيتمكن المستخدمون في %{group} و%{count} مجموعات أخرى من الوصول إلى هذه القناة وفقًا <a href="%{settingLink}" target="_blank">لإعدادات الأمان</a>'
            many: 'سيتمكن المستخدمون في %{group} و%{count} مجموعة أخرى من الوصول إلى هذه القناة وفقًا <a href="%{settingLink}" target="_blank">لإعدادات الأمان</a>'
            other: 'سيتمكن المستخدمون في %{group} و%{count} مجموعة أخرى من الوصول إلى هذه القناة وفقًا <a href="%{settingLink}" target="_blank">لإعدادات الأمان</a>'
        create: "إنشاء قناة"
        description: "الوصف (اختياري)"
        name: "اسم القناة"
        slug: "مسار القناة (اختياري)"
        title: "قناة جديدة"
        type: "النوع"
        types:
          category: "الفئة"
          topic: "الموضوع"
      reviewable:
        type: "رسالة دردشة"
      reactions:
<<<<<<< HEAD
        only_you: "لقد تفاعلت باستخدام :%{emoji}:"
        you_and_single_user: "لقد تفاعلت أنت و%{username} بالرمز التعبيري :%{emoji}:"
        you_and_multiple_users: "لقد تفاعلت أنت و%{commaSeparatedUsernames} و%{username} بالرمز التعبيري :%{emoji}:"
        you_multiple_users_and_more:
          zero: "لقد تفاعلت أنت و%{commaSeparatedUsernames} و%{count} مستخدم آخر بالرمز التعبيري :%{emoji}:"
          one: "لقد تفاعلت أنت و%{commaSeparatedUsernames} ومستخدم واحد (%{count}) آخر بالرمز التعبيري :%{emoji}:"
          two: "لقد تفاعلت أنت و%{commaSeparatedUsernames} ومستخدمان (%{count}) آخران بالرمز التعبيري :%{emoji}:"
          few: "لقد تفاعلت أنت و%{commaSeparatedUsernames} و%{count} مستخدمين آخرين بالرمز التعبيري :%{emoji}:"
          many: "لقد تفاعلت أنت و%{commaSeparatedUsernames} و%{count} مستخدمًا آخر بالرمز التعبيري :%{emoji}:"
          other: "لقد تفاعلت أنت و%{commaSeparatedUsernames} و%{count} مستخدم آخر بالرمز التعبيري :%{emoji}:"
        single_user: "لقد تفاعل المستخدم %{username} بالرمز التعبيري :%{emoji}:"
        multiple_users: "لقد تفاعل %{commaSeparatedUsernames} و%{username} بالرمز التعبيري :%{emoji}:"
        multiple_users_and_more:
          zero: "لقد تفاعل %{commaSeparatedUsernames} و%{count} مستخدم آخر بالرمز التعبيري :%{emoji}:"
          one: "لقد تفاعل %{commaSeparatedUsernames} ومستخدم واحد (%{count}) آخر بالرمز التعبيري :%{emoji}:"
          two: "لقد تفاعل %{commaSeparatedUsernames} ومستخدمان (%{count}) آخران بالرمز التعبيري :%{emoji}:"
          few: "لقد تفاعل %{commaSeparatedUsernames} و%{count} مستخدمين آخرين بالرمز التعبيري :%{emoji}:"
          many: "لقد تفاعل %{commaSeparatedUsernames} و%{count} مستخدمًا آخر بالرمز التعبيري :%{emoji}:"
          other: "لقد تفاعل %{commaSeparatedUsernames} و%{count} مستخدم آخر بالرمز التعبيري :%{emoji}:"
=======
        only_you: "<span>لقد تفاعلت بالرمز التعبيري </span>:%{emoji}:"
        you_and_single_user: "<span>لقد تفاعلت أنت و%{username} بالرمز التعبيري </span>:%{emoji}:"
        you_and_multiple_users: "<span>لقد تفاعلت أنت و%{commaSeparatedUsernames} و%{username} بالرمز التعبيري </span>:%{emoji}:"
        you_multiple_users_and_more:
          zero: "<span>لقد تفاعلت أنت و%{commaSeparatedUsernames} و%{count} مستخدم آخر بالرمز التعبيري </span>:%{emoji}:"
          one: "<span>لقد تفاعلت أنت و%{commaSeparatedUsernames} ومستخدم واحد (%{count}) آخر بالرمز التعبيري </span>:%{emoji}:"
          two: "<span>لقد تفاعلت أنت و%{commaSeparatedUsernames} ومستخدمان (%{count}) آخران بالرمز التعبيري </span>:%{emoji}:"
          few: "<span>لقد تفاعلت أنت و%{commaSeparatedUsernames} و%{count} مستخدمين آخرين بالرمز التعبيري </span>:%{emoji}:"
          many: "<span>لقد تفاعلت أنت و%{commaSeparatedUsernames} و%{count} مستخدمًا آخر بالرمز التعبيري </span>:%{emoji}:"
          other: "<span>لقد تفاعلت أنت و%{commaSeparatedUsernames} و%{count} مستخدم آخر بالرمز التعبيري </span>:%{emoji}:"
        single_user: "<span>لقد تفاعل %{username} بالرمز التعبيري </span>:%{emoji}:"
        multiple_users: "<span>لقد تفاعل %{commaSeparatedUsernames} و%{username} بالرمز التعبيري </span>:%{emoji}:"
        multiple_users_and_more:
          zero: "<span>لقد تفاعل %{commaSeparatedUsernames} و%{count} مستخدم آخر بالرمز التعبيري </span>:%{emoji}:"
          one: "<span>لقد تفاعل %{commaSeparatedUsernames} ومستخدم واحد (%{count}) آخر بالرمز التعبيري </span>:%{emoji}:"
          two: "<span>لقد تفاعل %{commaSeparatedUsernames} ومستخدمان (%{count}) آخران بالرمز التعبيري </span>:%{emoji}:"
          few: "<span>لقد تفاعل %{commaSeparatedUsernames} و%{count} مستخدمين آخرين بالرمز التعبيري </span>:%{emoji}:"
          many: "<span>لقد تفاعل %{commaSeparatedUsernames} و%{count} مستخدمًا آخر بالرمز التعبيري </span>:%{emoji}:"
          other: "<span>لقد تفاعل %{commaSeparatedUsernames} و%{count} مستخدم آخر بالرمز التعبيري </span>:%{emoji}:"
>>>>>>> b2b1e721
      composer:
        toggle_toolbar: "تشغيل شريط الأدوات"
        italic_text: "نص بارز"
        bold_text: "نص بارز"
        code_text: "نص رمز برمجي"
        send: "إرسال"
      quote:
        original_channel: 'تم إرساله في الأساس في <a href="%{channelLink}">%{channel}</a>'
        copy_success: "تم نسخ اقتباس الدردشة إلى الحافظة"
        default_thread_title: "سلسلة الدردشة"
      notification_levels:
        never: "أبدًا"
        mention: "للإشارات فقط"
        always: "للنشاط بأكمله"
      settings:
        channel_wide_mentions_label: "السماح بإشارات @الكل و@هنا"
        channel_wide_mentions_description: "السماح للمستخدمين بإرسال إشعارات إلى جميع أعضاء #%{channel} باستخدام @الكل، أو المستخدمين النشطين في الوقت الحالي فقط باستخدام @هنا"
        channel_threading_label: "سلاسل الدردشة"
        channel_threading_description: "عند تفعيل سلاسل الدردشة، ستؤدي الردود على رسالة الدردشة إلى إنشاء محادثة منفصلة، والتي ستكون موجودة بجانب القناة الرئيسية."
        auto_join_users_label: "إضافة المستخدمين تلقائيًا"
        auto_join_users_info: "تحقَّق كل ساعة من المستخدمين الذين كانوا نشطين في الأشهر الثلاثة الماضية. قم بإضافتهم إلى هذه القناة إذا كان لديهم وصول إلى الفئة %{category}."
        auto_join_users_info_no_category: "تحقَّق كل ساعة من المستخدمين الذين كانوا نشطين في الأشهر الثلاثة الماضية. قم بإضافتهم إلى هذه القناة إذا كان لديهم وصول إلى الفئة المحدَّدة."
        auto_join_users_warning: "سينضم كل المستخدمين الذين ليسوا أعضاءً في هذه القناة ولديهم وصول إلى فئة %{category}. هل أنت متأكد؟"
        desktop_notification_level: "إشعارات سطح المكتب"
        follow: "الانضمام"
        followed: "انضم"
        mobile_notification_level: "الإشعارات الفورية للجوَّال"
        mute: "كتم القناة"
        threading_enabled: "مفعَّلة"
        threading_disabled: "متوقفة"
        muted_on: "تشغيل"
        muted_off: "إيقاف"
        notifications: "الإشعارات"
        preview: "معاينة"
        save: "حفظ"
        saved: "تم الحفظ"
        unfollow: "مغادرة"
        admin_title: "مسؤول"
        settings_title: "الإعدادات"
        info_title: "معلومات القناة"
        category_label: "الفئة"
        history_label: "السجل"
        members_label: "الأعضاء"
      admin:
        title: "الدردشة"
        export_messages:
          title: "تصدير رسائل الدردشة"
<<<<<<< HEAD
          description: "التصدير مقتصر حاليًا على أحدث 10000 رسالة في آخر 6 أشهر."
=======
          description: "يؤدي هذا إلى تصدير جميع الرسائل من جميع القنوات."
>>>>>>> b2b1e721
          create_export: "إنشاء تصدير"
          export_has_started: "بدأ التصدير. ستتلقى رسالة خاصة عندما يصبح جاهزًا."
      direct_messages:
        new: "إنشاء دردشة شخصية"
        create: "إنشاء"
        leave: "مغادرة هذه الدردشة الشخصية"
        close: "إغلاق هذه الدردشة الشخصية"
        cannot_create: "عذرًا، لا يمكنك إرسال الرسائل المباشرة."
      incoming_webhooks:
        back: "العودة"
        channel_placeholder: "اختيار قناة"
        confirm_destroy: "هل تريد بالتأكيد حذف خطاف الويب الوارد هذا؟ لا يمكن التراجع عن هذا الإجراء."
        current_emoji: "الرمز التعبيري الحالي"
        description: "الوصف"
        delete: "حذف"
        emoji: "الرمز التعبيري"
        emoji_instructions: "سيتم استخدام الصورة الرمزية للنظام إذا تم ترك الرمز التعبيري فارغًا."
        name: "الاسم"
        name_placeholder: "الاسم..."
        new: "خطاف ويب وارد جديد"
        none: "لم يتم إنشاء خطافات ويب واردة حالية."
        no_emoji: "لم يتم تحديد رمز تعبيري"
        post_to: "نشر إلى"
        reset_emoji: "إعادة تعيين الرمز التعبيري"
        save: "حفظ"
        edit: "تعديل"
        select_emoji: "اختيار الرمز التعبيري"
        system: "النظام"
        title: "خطافات الويب الواردة"
        url: "عنوان URL"
        url_instructions: "يحتوي عنوان URL هذا على قيمة سرية - احتفظ بها في مكانٍ آمن."
        username: "اسم المستخدم"
        username_instructions: "اسم المستخدم لبرنامج الروبوت الذي ينشر على القناة. يتم تعيينه افتراضيًا إلى \"النظام\" عند تركه فارغة."
        instructions: "يمكن استخدام خطافات الويب الواردة بواسطة أنظمة خارجية لنشر الرسائل في قناة دردشة مخصَّصة كمستخدم برنامج روبوت عبر نقطة النهاية <code>/hooks/:key</code>. يتألف الحمل من معلمة <code>نصية</code> فردية، وهي مقيَّدة إلى 2000 حرف.<br><br>نحن ندعم أيضًا المعلمات <code>النصية</code> بتنسيق Slack، مع استخراج الروابط والإشارات بناءً على التنسيق في <a href=\"https://api.slack.com/reference/surfaces/formatting\">https://api.slack.com/reference/surfaces/formatting</a>، لكن يجب استخدام نقطة النهاية <code>/hooks/:key/slack</code> من أجل ذلك."
      selection:
        cancel: "إلغاء"
        quote_selection: "اقتباس في الموضوع"
        copy: "نسخ"
        move_selection_to_channel: "النقل إلى القناة"
        error: "حدث خطأ في أثناء نقل رسائل الدردشة"
        title: "نقل الدردشة إلى الموضوع"
        new_topic:
          title: "النقل إلى موضوع جديد"
          instructions:
            zero: "أنت على وشك إنشاء موضوع جديد وتعبئته برسالتَي الدردشة (<b>%{count}</b>) الذين حدَّدتهما."
            one: "أنت على وشك إنشاء موضوع جديد وتعبئته برسالة الدردشة التي حدَّدتها."
            two: "أنت على وشك إنشاء موضوع جديد وتعبئته برسالتَي الدردشة (<b>%{count}</b>) الذين حدَّدتهما."
            few: "أنت على وشك إنشاء موضوع جديد وتعبئته برسالتَي الدردشة (<b>%{count}</b>) الذين حدَّدتهما."
            many: "أنت على وشك إنشاء موضوع جديد وتعبئته برسالتَي الدردشة (<b>%{count}</b>) الذين حدَّدتهما."
            other: "أنت على وشك إنشاء موضوع جديد وتعبئته برسالتَي الدردشة (<b>%{count}</b>) الذين حدَّدتهما."
          instructions_channel_archive: "أنت على وشك إنشاء موضوع جديد وأٍِرشفة رسائل القناة إليه."
        existing_topic:
          title: "النقل إلى موضوع حالي"
          instructions:
            zero: "يُرجى اختيار الموضوع الذي ترغب في نقل رسالتَي الدردشة (<b>%{count}</b>) إليه."
            one: "يُرجى اختيار الموضوع الذي ترغب في نقل رسالة الدردشة إليه."
            two: "يُرجى اختيار الموضوع الذي ترغب في نقل رسالتَي الدردشة (<b>%{count}</b>) إليه."
            few: "يُرجى اختيار الموضوع الذي ترغب في نقل رسالتَي الدردشة (<b>%{count}</b>) إليه."
            many: "يُرجى اختيار الموضوع الذي ترغب في نقل رسالتَي الدردشة (<b>%{count}</b>) إليه."
            other: "يُرجى اختيار الموضوع الذي ترغب في نقل رسالتَي الدردشة (<b>%{count}</b>) إليه."
          instructions_channel_archive: "يُرجى اختيار الموضوع الذي ترغب في أرشفة رسائل القناة إليه."
        new_message:
          title: "النقل إلى رسالة جديدة"
          instructions:
            zero: "أنت على وشك إنشاء رسالة جديدة وتعبئتها برسالتَي الدردشة (<b>%{count}</b>) الذين حدَّدتهما."
            one: "أنت على وشك إنشاء رسالة جديدة وتعبئتها برسالة الدردشة التي حدَّدتها."
            two: "أنت على وشك إنشاء رسالة جديدة وتعبئتها برسالتَي الدردشة (<b>%{count}</b>) الذين حدَّدتهما."
            few: "أنت على وشك إنشاء رسالة جديدة وتعبئتها برسالتَي الدردشة (<b>%{count}</b>) الذين حدَّدتهما."
            many: "أنت على وشك إنشاء رسالة جديدة وتعبئتها برسالتَي الدردشة (<b>%{count}</b>) الذين حدَّدتهما."
            other: "أنت على وشك إنشاء رسالة جديدة وتعبئتها برسالتَي الدردشة (<b>%{count}</b>) الذين حدَّدتهما."
      replying_indicator:
        single_user: "%{username} يكتب"
        multiple_users: "%{commaSeparatedUsernames} و%{lastUsername} يكتبون"
        many_users:
          zero: "%{commaSeparatedUsernames} و%{count} آخرون يكتبون"
          one: "%{commaSeparatedUsernames} و%{count} آخر يكتبان"
          two: "%{commaSeparatedUsernames} و%{count} آخران يكتبون"
          few: "%{commaSeparatedUsernames} و%{count} آخرون يكتبون"
          many: "%{commaSeparatedUsernames} و%{count} آخرون يكتبون"
          other: "%{commaSeparatedUsernames} و%{count} آخرون يكتبون"
      retention_reminders:
<<<<<<< HEAD
        public_none: "يتم الاحتفاظ بسجل القناة إلى أجلٍ غير مسمى."
        public:
          zero: "يتم الاحتفاظ بسجل القناة لمدة %{count} يوم."
          one: "يتم الاحتفاظ بسجل القناة لمدة يوم واحد (%{count})."
          two: "يتم الاحتفاظ بسجل القناة لمدة يومين (%{count})."
          few: "يتم الاحتفاظ بسجل القناة لمدة %{count} أيام."
          many: "يتم الاحتفاظ بسجل القناة لمدة %{count} يومًا."
          other: "يتم الاحتفاظ بسجل القناة لمدة %{count} يوم."
        dm_none: "يتم الاحتفاظ بسجل الدردشة الشخصية إلى أجلٍ غير مسمى."
        dm:
          zero: "يتم الاحتفاظ بسجل الدردشة الشخصية لمدة %{count} يوم."
          one: "يتم الاحتفاظ بسجل الدردشة الشخصية لمدة يوم واحد (%{count})."
          two: "يتم الاحتفاظ بسجل الدردشة الشخصية لمدة يومين (%{count})."
          few: "يتم الاحتفاظ بسجل الدردشة الشخصية لمدة %{count} أيام."
          many: "يتم الاحتفاظ بسجل الدردشة الشخصية لمدة %{count} يومًا."
          other: "يتم الاحتفاظ بسجل الدردشة الشخصية لمدة %{count} يوم."
=======
        indefinitely_short: "إلى أجلٍ غير مسمى"
        indefinitely_long: "تم ضبط إعدادات الدردشة للاحتفاظ برسائل القناة إلى أجلٍ غير مسمى."
        short:
          zero: "%{count} يوم"
          one: "يوم واحد (%{count})"
          two: "يومان (%{count})"
          few: "%{count} أيام"
          many: "%{count} يومًا"
          other: "%{count} يوم"
        long:
          zero: "تم ضبط إعدادات الدردشة للاحتفاظ برسائل القناة لمدة %{count} يوم."
          one: "تم ضبط إعدادات الدردشة للاحتفاظ برسائل القناة لمدة يوم واحد (%{count})."
          two: "تم ضبط إعدادات الدردشة للاحتفاظ برسائل القناة لمدة يومين (%{count})."
          few: "تم ضبط إعدادات الدردشة للاحتفاظ برسائل القناة لمدة %{count} أيام."
          many: "تم ضبط إعدادات الدردشة للاحتفاظ برسائل القناة لمدة %{count} يومًا."
          other: "تم ضبط إعدادات الدردشة للاحتفاظ برسائل القناة لمدة %{count} يوم."
>>>>>>> b2b1e721
      flags:
        off_topic: "هذه الرسالة ليست ذات صلة بالمناقشة الحالية كما هو محدَّد في عنوان القناة، وربما ينبغي نقلها إلى مكانٍ آخر."
        inappropriate: "تحتوي هذه الرسالة على محتوى قد يعتبره الشخص العاقل مسيئًا أو مهينًا أو ينتهك <a href=\"%{basePath}/guidelines\">إرشادات المجتمع</a> لدينا."
        spam: "هذه الرسالة إعلانية أو تخريبية. إنها ليست مفيدة أو ذات صلة بالقناة الحالية."
        notify_user: "أريد التحدث إلى هذا الشخص مباشرةً وشخصيًا بشأن رسالته."
        notify_moderators: "تتطلب هذه الرسالة انتباه فريق العمل لسبب آخر غير مُدرَج أعلاه."
      flagging:
        action: "الإبلاغ عن الرسالة"
      emoji_picker:
        favorites: "المستخدمة بشكلٍ متكرر"
        smileys_&_emotion: "الرموز التعبيرية"
        objects: "الأشياء"
        people_&_body: "الأشخاص والجسم"
        travel_&_places: "السفر والأماكن"
        animals_&_nature: "الحيوانات والطبيعة"
        food_&_drink: "الطعام والشراب"
        activities: "الأنشطة"
        flags: "البلاغات"
        symbols: "الرموز"
        search_placeholder: "البحث باسم الرمز التعبيري والاسم المستعار..."
        no_results: "لا توجد نتائج"
      thread:
        title: "العنوان"
        view_thread: عرض سلسلة الدردشة
<<<<<<< HEAD
        default_title: "سلسلة الدردشة"
=======
>>>>>>> b2b1e721
        replies:
          zero: "%{count} رد"
          one: "رد واحد (%{count})"
          two: "ردَّان (%{count})"
          few: "%{count} ردود"
          many: "%{count} ردًا"
          other: "%{count} رد"
        label: سلسلة الدردشة
        close: "إغلاق سلسلة الدردشة"
        original_message:
          started_by: "بدأها"
        settings: "الإعدادات"
        last_reply: "آخر رد"
        notifications:
          regular:
            title: "طبيعية"
            description: "سنُرسل إليك إشعارًا إذا أشار أحد إلى @اسمك في سلسلة الدردشة هذه."
          tracking:
            title: "التتبُّع"
            description: "سيتم عرض عدد الردود الجديدة لهذا الموضوع في قائمة سلسلة الدردشة والقناة. سيتم إرسال إشعار إليك إذا أشار شخص ما إلى @اسمك في سلسلة الدردشة هذه."
        participants_other_count:
          zero: "+%{count}"
          one: "+%{count}"
          two: "+%{count}"
          few: "+%{count}"
          many: "+%{count}"
          other: "+%{count}"
      threads:
        open: "فتح سلسلة دردشة"
<<<<<<< HEAD
        list: "المناقشات الجارية"
=======
        list: "سلاسل الدردشة"
>>>>>>> b2b1e721
        none: "أنت لا تشارك في أي سلاسل دردشة في هذه القناة."
      draft_channel_screen:
        header: "رسالة جديدة"
        cancel: "إلغاء"
    notifications:
      chat_invitation: "دعاك للانضمام إلى قناة دردشة"
      chat_invitation_html: "دعاك <span>%{username}</span> <span>للانضمام إلى قناة دردشة</span>"
      chat_quoted: "<span>%{username}</span> %{description}"
      popup:
        chat_mention:
          direct: 'أشار إليك في "%{channel}"'
          direct_html: 'أشار <span>%{username}</span> <span>إليك في "%{channel}"</span>'
          other_plain: 'أشار إلى %{identifier} في "%{channel}"'
          other_html: 'أشار <span>%{username}</span> <span>إلى %{identifier} في "%{channel}"</span>'
        direct_message_chat_mention:
          direct: "أشار إليك في دردشة شخصية"
          direct_html: "أشار <span>%{username}</span> <span>إليك في دردشة شخصية</span>"
          other_plain: "أشار إلى %{identifier} في دردشة شخصية"
          other_html: "أشار <span>%{username}</span> <span>إلى %{identifier} في دردشة شخصية</span>"
        chat_message: "رسالة دردشة جديدة"
        chat_quoted: "اقتبس %{username} رسالة الدردشة الخاصة بك"
      titles:
        chat_mention: "إشارة في الدردشة"
        chat_invitation: "دعوة الدردشة"
        chat_quoted: "تم اقتباس الدردشة"
    action_codes:
      chat:
        enabled: 'فعَّل %{who} <button class="btn-link open-chat">الدردشة</button> في %{when}'
        disabled: "أغلق %{who} الدردشة في %{when}"
    discourse_automation:
      scriptables:
        send_chat_message:
          title: إرسال رسالة دردشة
          fields:
            chat_channel_id:
              label: معرِّف قناة الدردشة
            message:
              label: رسالة
            sender:
              label: المرسل
              description: يتم تعيينه افتراضيًا إلى النظام
    review:
      transcript:
        view: "عرض نص الرسائل السابقة"
      types:
        chat_reviewable_message:
          title: "رسالة دردشة تم الإبلاغ عنها"
<<<<<<< HEAD
=======
        reviewable_chat_message:
          title: "رسالة دردشة تم الإبلاغ عنها"
          noun: "رسالة الدردشة"
>>>>>>> b2b1e721
    keyboard_shortcuts_help:
      chat:
        title: "الدردشة"
        keyboard_shortcuts:
          switch_channel_arrows: "%{shortcut} تبديل القناة"
          open_quick_channel_selector: "%{shortcut} فتح محدِّد قناة سريع"
          open_insert_link_modal: "%{shortcut} إدراج رابط تشعبي (أداة الإنشاء فقط)"
          composer_bold: "%{shortcut} غامق (أداة الإنشاء فقط)"
          composer_italic: "%{shortcut} مائل (أداة الإنشاء فقط)"
          composer_code: "%{shortcut} رمز برمجي (أداة الإنشاء فقط)"
          drawer_open: "%{shortcut} فتح درج الدردشة"
          drawer_close: "%{shortcut} إغلاق درج الدردشة"
          mark_all_channels_read: "%{shortcut} وضع علامة \"مقروءة\" على كل القنوات"
    topic_statuses:
      chat:
        help: "الدردشة مفعَّلة لهذا الموضوع"
    user:
      allow_private_messages: "السماح للمستخدمين الآخرين بإرسال رسائل شخصية إليَّ ورسائل مباشرة في الدردشة"
      muted_users_instructions: "منع كل الإشعارات والرسائل الشخصية والرسائل المباشرة في الدردشة من هؤلاء المستخدمين."
      allowed_pm_users_instructions: "اسمح فقط بالرسائل الشخصية أو الرسائل المباشرة في الدردشة من هؤلاء المستخدمين."
      allow_private_messages_from_specific_users: "السماح للمستخدمين المحدَّدين فقط بإرسال رسائل شخصية إليَّ أو رسائل مباشرة في الدردشة"
      ignored_users_instructions: "منع كل المنشورات والرسائل والإشعارات والرسائل الشخصية والرسائل المباشرة في الدردشة من هؤلاء المستخدمين."
    user_menu:
      no_chat_notifications_title: "ليس لديك أي إشعارات دردشة حتى الآن"
      no_chat_notifications_body: >
        سيتم إرسال إشعار إليك في هذه اللوحة عندما يراسلك أحدهم مباشرةً أو يشير إليك <b>@mention</b> في الدردشة. سيتم أيضًا إرسال الإشعارات إلى بريدك الإلكتروني في حال عدم تسجيلك الدخول لفترة من الوقت. <br><br> انقر على العنوان الموجود أعلى أي قناة دردشة لتعيين التنبيهات التي تتلقاها في تلك القناة. للمزيد من المعلومات، راجع <a href='%{preferencesUrl}'>تفضيلات الإشعارات</a>.
      tabs:
        chat_notifications: "إشعارات الدردشة"
        chat_notifications_with_unread:
          zero: "إشعارات الدردشة - %{count} إشعارًا غير مقروء"
          one: "إشعارات الدردشة - إشعار واحد (%{count}) غير مقروء"
          two: "إشعارات الدردشة - إشعاران (%{count}) غير مقروءين"
          few: "إشعارات الدردشة - %{count} إشعارات غير مقروءة"
          many: "إشعارات الدردشة - %{count} إشعارًا غير مقروء"
          other: "إشعارات الدردشة - %{count} إشعارًا غير مقروء"
    styleguide:
      sections:
        chat:
          title: الدردشة
    sidebar:
      panels:
        chat:
          label: "الدردشة"<|MERGE_RESOLUTION|>--- conflicted
+++ resolved
@@ -134,10 +134,7 @@
         title: "إظهار مؤشر النشاط في الرأس"
         all_new: "كل الرسائل الجديدة"
         dm_and_mentions: "الرسائل المباشرة والإشارات"
-<<<<<<< HEAD
-=======
         only_mentions: "الإشارات فقط"
->>>>>>> b2b1e721
         never: "أبدًا"
       separate_sidebar_mode:
         title: "إظهار أوضاع الشريط الجانبي المنفصلة للمنتدى والدردشة"
@@ -163,18 +160,6 @@
           many: "آخر %{count} ساعة"
           other: "آخر %{count} ساعة"
       mention_warning:
-<<<<<<< HEAD
-        dismiss: "تجاهل"
-        cannot_see: "لا يمكن للمستخدم %{username} الوصول إلى هذه القناة ولم يتلقَّ إشعارًا."
-        cannot_see_multiple:
-          zero: "لا يمكن للمستخدم %{username} و%%{count} مستخدم آخر الوصول إلى هذه القناة ولم يتلقوا إشعارات."
-          one: "لا يمكن للمستخدم %{username} ومستخدم (%{count}) آخر الوصول إلى هذه القناة ولم يتلقيا إشعارات."
-          two: "لا يمكن للمستخدم %{username} ومستخدمَين (%{count}) آخرين الوصول إلى هذه القناة ولم يتلقوا إشعارات."
-          few: "لا يمكن للمستخدم %{username} و%{count} مستخدمين آخر الوصول إلى هذه القناة ولم يتلقوا إشعارات."
-          many: "لا يمكن للمستخدم %{username} و%%{count} مستخدمًا آخر الوصول إلى هذه القناة ولن يتلقوا إشعارات."
-          other: "لا يمكن للمستخدم %{username} و%{count} مستخدم آخر الوصول إلى هذه القناة ولم يتلقوا إشعارات."
-=======
->>>>>>> b2b1e721
         invitations_sent:
           zero: "تم إرسال الدعوات"
           one: "تم إرسال الدعوة"
@@ -183,34 +168,7 @@
           many: "تم إرسال الدعوات"
           other: "تم إرسال الدعوات"
         invite: "دعوة إلى القناة"
-<<<<<<< HEAD
-        without_membership: "لم ينضم المستخدم %{username} إلى هذه القناة."
-        without_membership_multiple:
-          zero: "لم ينضم %{username} و%{count} مستخدم آخر إلى هذه القناة."
-          one: "لم ينضم %{username} ومستخدم (%{count}) آخر إلى هذه القناة."
-          two: "لم ينضم %{username} ومستخدمان (%{count}) آخران إلى هذه القناة."
-          few: "لم ينضم %{username} و%{count} مستخدمين آخرين إلى هذه القناة."
-          many: "لم ينضم %{username} و%{count} مستخدمًا آخر إلى هذه القناة."
-          other: "لم ينضم %{username} و%{count} مستخدم آخر إلى هذه القناة."
-        group_mentions_disabled: "لا تسمح المجموعة %{group_name} بالإشارات."
-        group_mentions_disabled_multiple:
-          zero: "لا تسمح المجموعة @%{group_name} و%{count} مجموعة أخرى بالإشارات"
-          one: "لا تسمح المجموعة @%{group_name} ومجموعة واحدة (%{count}) أخرى بالإشارات."
-          two: "لا تسمح المجموعة @%{group_name} ومجموعتان (%{count}) أخرتان بالإشارات."
-          few: "لا تسمح المجموعة @%{group_name} و%{count} مجموعات أخرى بالإشارات."
-          many: "لا تسمح المجموعة @%{group_name} و%{count} مجموعةً أخرى بالإشارات."
-          other: "لا تسمح المجموعة @%{group_name} و%{count} مجموعة أخرى بالإشارات."
-        too_many_members: "تحتوي المجموعة %{group_name} على أعضاء كثيرين. لم يتلقَّ أحد الإشعارات."
-        too_many_members_multiple:
-          zero: "تحتوي المجموعة %{group_name} و%{count} مجموعة أخرى على أعضاء كثيرين. لم يتلقَّ أحد الإشعارات."
-          one: "تحتوي المجموعة %{group_name} ومجموعة واحدة (%{count}) أخرى على أعضاء كثيرين. لم يتلقَّ أحد الإشعارات."
-          two: "تحتوي المجموعة %{group_name} ومجموعتان (%{count}) أخرتان على أعضاء كثيرين. لم يتلقَّ أحد الإشعارات."
-          few: "تحتوي المجموعة %{group_name} و%{count} مجموعات أخرى على أعضاء كثيرين. لم يتلقَّ أحد الإشعارات."
-          many: "تحتوي المجموعة %{group_name} و%{count} مجموعةً أخرى على أعضاء كثيرين. لم يتلقَّ أحد الإشعارات."
-          other: "تحتوي المجموعة %{group_name} و%{count} مجموعة أخرى على أعضاء كثيرين. لم يتلقَّ أحد الإشعارات."
-=======
         channel_wide_mentions_disallowed: "إشارات @هنا و @الجميع متوقفة في هذه القناة."
->>>>>>> b2b1e721
         groups:
           header:
             some: "لن يتلقى بعض المستخدمين الإشعارات"
@@ -317,8 +275,6 @@
         closed: "القناة مغلقة، ولا يمكنك إرسال رسائل جديدة الآن."
         read_only: "القناة للقراءة فقط، لا يمكنك إرسال رسائل جديدة الآن."
       placeholder_silenced: "لا يمكنك إرسال رسائل في الوقت الحالي."
-      placeholder_start_conversation: "ابدأ محادثة مع..."
-      placeholder_start_conversation_users: "ابدأ محادثة مع %{commaSeparatedUsernames}"
       remove_upload: "إزالة ملف"
       react: "التفاعل برمز تعبيري"
       reply: "رد"
@@ -336,12 +292,8 @@
       save: "حفظ"
       select: "تحديد"
       return_to_list: "العودة إلى قائمة القنوات"
-<<<<<<< HEAD
-      return_to_threads_list: "العودة إلى المناقشات الجارية"
-=======
       return_to_channel: "العودة إلى القناة"
       return_to_threads_list: "العودة إلى قائمة سلاسل الدردشة"
->>>>>>> b2b1e721
       unread_threads_count:
         zero: "لديك %{count} مناقشة غير مقروءة"
         one: "لديك مناقشة واحدة (%{count}) غير مقروءة"
@@ -418,11 +370,6 @@
         default_search_placeholder: "#a-channel، @شخص أو شيء"
         default_channel_search_placeholder: "#a-channel"
         default_user_search_placeholder: "@شخص"
-<<<<<<< HEAD
-        user_search_placeholder: "...إضافة المزيد من المستخدمين"
-        disabled_user: "عطَّل الدردشة"
-        no_items: "لا توجد عناصر"
-=======
         user_search_placeholder: "...أضِف المزيد من الأعضاء"
         disabled_user: "عطَّل الدردشة"
         no_items: "لا توجد عناصر"
@@ -432,7 +379,6 @@
         filter: "عامل التصفية"
         cant_add_more_members: "تم بلوغ أقصى عدد من الأعضاء"
         create_new_group_chat: "إنشاء دردشة جماعية"
->>>>>>> b2b1e721
       channel_edit_name_slug_modal:
         title: تعديل القناة
         input_placeholder: أضِف اسمًا
@@ -526,27 +472,6 @@
       reviewable:
         type: "رسالة دردشة"
       reactions:
-<<<<<<< HEAD
-        only_you: "لقد تفاعلت باستخدام :%{emoji}:"
-        you_and_single_user: "لقد تفاعلت أنت و%{username} بالرمز التعبيري :%{emoji}:"
-        you_and_multiple_users: "لقد تفاعلت أنت و%{commaSeparatedUsernames} و%{username} بالرمز التعبيري :%{emoji}:"
-        you_multiple_users_and_more:
-          zero: "لقد تفاعلت أنت و%{commaSeparatedUsernames} و%{count} مستخدم آخر بالرمز التعبيري :%{emoji}:"
-          one: "لقد تفاعلت أنت و%{commaSeparatedUsernames} ومستخدم واحد (%{count}) آخر بالرمز التعبيري :%{emoji}:"
-          two: "لقد تفاعلت أنت و%{commaSeparatedUsernames} ومستخدمان (%{count}) آخران بالرمز التعبيري :%{emoji}:"
-          few: "لقد تفاعلت أنت و%{commaSeparatedUsernames} و%{count} مستخدمين آخرين بالرمز التعبيري :%{emoji}:"
-          many: "لقد تفاعلت أنت و%{commaSeparatedUsernames} و%{count} مستخدمًا آخر بالرمز التعبيري :%{emoji}:"
-          other: "لقد تفاعلت أنت و%{commaSeparatedUsernames} و%{count} مستخدم آخر بالرمز التعبيري :%{emoji}:"
-        single_user: "لقد تفاعل المستخدم %{username} بالرمز التعبيري :%{emoji}:"
-        multiple_users: "لقد تفاعل %{commaSeparatedUsernames} و%{username} بالرمز التعبيري :%{emoji}:"
-        multiple_users_and_more:
-          zero: "لقد تفاعل %{commaSeparatedUsernames} و%{count} مستخدم آخر بالرمز التعبيري :%{emoji}:"
-          one: "لقد تفاعل %{commaSeparatedUsernames} ومستخدم واحد (%{count}) آخر بالرمز التعبيري :%{emoji}:"
-          two: "لقد تفاعل %{commaSeparatedUsernames} ومستخدمان (%{count}) آخران بالرمز التعبيري :%{emoji}:"
-          few: "لقد تفاعل %{commaSeparatedUsernames} و%{count} مستخدمين آخرين بالرمز التعبيري :%{emoji}:"
-          many: "لقد تفاعل %{commaSeparatedUsernames} و%{count} مستخدمًا آخر بالرمز التعبيري :%{emoji}:"
-          other: "لقد تفاعل %{commaSeparatedUsernames} و%{count} مستخدم آخر بالرمز التعبيري :%{emoji}:"
-=======
         only_you: "<span>لقد تفاعلت بالرمز التعبيري </span>:%{emoji}:"
         you_and_single_user: "<span>لقد تفاعلت أنت و%{username} بالرمز التعبيري </span>:%{emoji}:"
         you_and_multiple_users: "<span>لقد تفاعلت أنت و%{commaSeparatedUsernames} و%{username} بالرمز التعبيري </span>:%{emoji}:"
@@ -566,7 +491,6 @@
           few: "<span>لقد تفاعل %{commaSeparatedUsernames} و%{count} مستخدمين آخرين بالرمز التعبيري </span>:%{emoji}:"
           many: "<span>لقد تفاعل %{commaSeparatedUsernames} و%{count} مستخدمًا آخر بالرمز التعبيري </span>:%{emoji}:"
           other: "<span>لقد تفاعل %{commaSeparatedUsernames} و%{count} مستخدم آخر بالرمز التعبيري </span>:%{emoji}:"
->>>>>>> b2b1e721
       composer:
         toggle_toolbar: "تشغيل شريط الأدوات"
         italic_text: "نص بارز"
@@ -614,11 +538,7 @@
         title: "الدردشة"
         export_messages:
           title: "تصدير رسائل الدردشة"
-<<<<<<< HEAD
-          description: "التصدير مقتصر حاليًا على أحدث 10000 رسالة في آخر 6 أشهر."
-=======
           description: "يؤدي هذا إلى تصدير جميع الرسائل من جميع القنوات."
->>>>>>> b2b1e721
           create_export: "إنشاء تصدير"
           export_has_started: "بدأ التصدير. ستتلقى رسالة خاصة عندما يصبح جاهزًا."
       direct_messages:
@@ -700,24 +620,6 @@
           many: "%{commaSeparatedUsernames} و%{count} آخرون يكتبون"
           other: "%{commaSeparatedUsernames} و%{count} آخرون يكتبون"
       retention_reminders:
-<<<<<<< HEAD
-        public_none: "يتم الاحتفاظ بسجل القناة إلى أجلٍ غير مسمى."
-        public:
-          zero: "يتم الاحتفاظ بسجل القناة لمدة %{count} يوم."
-          one: "يتم الاحتفاظ بسجل القناة لمدة يوم واحد (%{count})."
-          two: "يتم الاحتفاظ بسجل القناة لمدة يومين (%{count})."
-          few: "يتم الاحتفاظ بسجل القناة لمدة %{count} أيام."
-          many: "يتم الاحتفاظ بسجل القناة لمدة %{count} يومًا."
-          other: "يتم الاحتفاظ بسجل القناة لمدة %{count} يوم."
-        dm_none: "يتم الاحتفاظ بسجل الدردشة الشخصية إلى أجلٍ غير مسمى."
-        dm:
-          zero: "يتم الاحتفاظ بسجل الدردشة الشخصية لمدة %{count} يوم."
-          one: "يتم الاحتفاظ بسجل الدردشة الشخصية لمدة يوم واحد (%{count})."
-          two: "يتم الاحتفاظ بسجل الدردشة الشخصية لمدة يومين (%{count})."
-          few: "يتم الاحتفاظ بسجل الدردشة الشخصية لمدة %{count} أيام."
-          many: "يتم الاحتفاظ بسجل الدردشة الشخصية لمدة %{count} يومًا."
-          other: "يتم الاحتفاظ بسجل الدردشة الشخصية لمدة %{count} يوم."
-=======
         indefinitely_short: "إلى أجلٍ غير مسمى"
         indefinitely_long: "تم ضبط إعدادات الدردشة للاحتفاظ برسائل القناة إلى أجلٍ غير مسمى."
         short:
@@ -734,7 +636,6 @@
           few: "تم ضبط إعدادات الدردشة للاحتفاظ برسائل القناة لمدة %{count} أيام."
           many: "تم ضبط إعدادات الدردشة للاحتفاظ برسائل القناة لمدة %{count} يومًا."
           other: "تم ضبط إعدادات الدردشة للاحتفاظ برسائل القناة لمدة %{count} يوم."
->>>>>>> b2b1e721
       flags:
         off_topic: "هذه الرسالة ليست ذات صلة بالمناقشة الحالية كما هو محدَّد في عنوان القناة، وربما ينبغي نقلها إلى مكانٍ آخر."
         inappropriate: "تحتوي هذه الرسالة على محتوى قد يعتبره الشخص العاقل مسيئًا أو مهينًا أو ينتهك <a href=\"%{basePath}/guidelines\">إرشادات المجتمع</a> لدينا."
@@ -759,10 +660,6 @@
       thread:
         title: "العنوان"
         view_thread: عرض سلسلة الدردشة
-<<<<<<< HEAD
-        default_title: "سلسلة الدردشة"
-=======
->>>>>>> b2b1e721
         replies:
           zero: "%{count} رد"
           one: "رد واحد (%{count})"
@@ -792,11 +689,7 @@
           other: "+%{count}"
       threads:
         open: "فتح سلسلة دردشة"
-<<<<<<< HEAD
-        list: "المناقشات الجارية"
-=======
         list: "سلاسل الدردشة"
->>>>>>> b2b1e721
         none: "أنت لا تشارك في أي سلاسل دردشة في هذه القناة."
       draft_channel_screen:
         header: "رسالة جديدة"
@@ -844,12 +737,9 @@
       types:
         chat_reviewable_message:
           title: "رسالة دردشة تم الإبلاغ عنها"
-<<<<<<< HEAD
-=======
         reviewable_chat_message:
           title: "رسالة دردشة تم الإبلاغ عنها"
           noun: "رسالة الدردشة"
->>>>>>> b2b1e721
     keyboard_shortcuts_help:
       chat:
         title: "الدردشة"
