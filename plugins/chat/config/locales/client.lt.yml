# WARNING: Never edit this file.
# It will be overwritten when translations are pulled from Crowdin.
#
# To work with us on translations, join this project:
# https://translate.discourse.org/

lt:
  admin_js:
    admin:
      site_settings:
        categories:
          chat: Pokalbis
  js:
    admin:
      site_settings:
<<<<<<< HEAD
        categories:
          chat: Pokalbis
    about:
      chat_messages_count: "Pokalbių žinutės"
    chat:
      dates:
=======
        chat_separate_sidebar_mode:
          always: "Visada"
          never: "Niekada"
    chat:
      deleted_chat_username: ištrintas
      dates:
        yesterday: "Vakar"
>>>>>>> b2b1e721
        time_tiny: "h:mm"
      bot: "botas"
      create: "Sukurti"
      cancel: "Atšaukti"
      channel_settings:
        edit: "Redaguoti"
        add: "Pridėti"
        join: "Prisijungti"
        leave: "Palikti"
      channel_archive:
        retry: "Bandykite dar kartą"
      channels_list_popup:
        browse: "Naršyti kanalus"
      close: "Uždaryti"
      remove: "Pašalinti"
      delete: "Pašalinti"
      edited: "taisytas"
      muted: "nutyldita"
      joined: "prisijungė"
      email_frequency:
        never: "Niekada"
      header_indicator_preference:
        never: "Niekada"
      flag: "Pranešti"
      heading: "Pokalbis"
      join: "Prisijungti"
      last_visit: "paskutinis apsilankymas"
      summarization:
        summarize: "Apibendrinti"
      reply: "Atsakyti"
      edit: "Redaguoti"
      rebake_message: "Perkurti HTML"
      bookmark_message: "Žymės"
      bookmark_message_edit: "Redaguoti žymę"
      save: "Išsaugoti"
      sounds:
        none: "Nieko"
      title: "pokalbis"
      title_capitalized: "Pokalbis"
      exit: "atgal"
      channel_status:
        closed: "Uždaryta"
        open: "Atidaryti"
      browse:
        back: "Atgal"
        filter_all: Visos
        filter_closed: Uždaryta
      chat_message_separator:
        today: Šiandien
        yesterday: Vakar
      about_view:
        title: Antraštė
        name: Vardas
        description: Aprašymas
      channel_info:
        back_to_channel: "Atgal"
        tabs:
          members: Nariai
          settings: Nustatymai
      new_message_modal:
        no_items: "Nėra elementų"
        filter: "Filtruoti"
      direct_message_creator:
        title: Nauja žinutė
        prefix: "Kam:"
      create_channel:
        type: "Tipas"
        types:
          category: "Kategorija"
          topic: "Tema"
      composer:
        italic_text: "pasviras tekstas"
        bold_text: "paryškintas tekstas"
        send: "Siųsti"
      notification_levels:
        never: "Niekada"
      settings:
        follow: "Prisijungti"
        followed: "Prisijungė"
        threading_enabled: "Galimas"
        threading_disabled: "Uždrausta"
        notifications: "Pranešimai"
        preview: "Peržiūrėti"
        save: "Išsaugoti"
        saved: "Išsaugota"
        unfollow: "Palikti"
        admin_title: "Administratorius"
<<<<<<< HEAD
=======
        settings_title: "Nustatymai"
        category_label: "Kategorija"
        history_label: "Istorija"
        members_label: "Nariai"
>>>>>>> b2b1e721
      admin:
        title: "Pokalbis"
      incoming_webhooks:
        back: "Atgal"
        description: "Aprašymas"
        delete: "Pašalinti"
        emoji: "Emoji"
        name: "Vardas"
        save: "Išsaugoti"
        edit: "Redaguoti"
        system: "sistema"
        url: "Nuoroda"
        username: "Vartotojo vardas"
      selection:
        cancel: "Atšaukti"
        copy: "Kopijuoti"
        new_topic:
          title: "Perkelti į naują temą"
        existing_topic:
          title: "Perkelti į esamą temą"
        new_message:
          title: "Pereiti prie naujos žinutės"
      retention_reminders:
        short:
          one: "%{count} diena"
          few: "%{count} dienos"
          many: "%{count} dienų"
          other: "%{count} dienų"
      emoji_picker:
        objects: "Objektai"
        activities: "Veikla"
        flags: "Pažymėk!"
        symbols: "Simboliai"
      thread:
        title: "Antraštė"
        replies:
          one: "%{count} atsakymas"
          few: "%{count} atsakymai"
          many: "%{count} atsakymai"
          other: "%{count} atsakymai"
        settings: "Nustatymai"
        last_reply: "Paskutinis atsakymas"
        notifications:
          regular:
            title: "Įprastas"
          tracking:
            title: "Seku"
        participants_other_count:
          one: "+%{count}"
          few: "+%{count}"
          many: "+%{count}"
          other: "+%{count}"
      draft_channel_screen:
        header: "Nauja žinutė"
        cancel: "Atšaukti"
    notifications:
      chat_quoted: "<span>%{username}</span> %{description}"
    discourse_automation:
      scriptables:
        send_chat_message:
          fields:
            message:
              label: Žinutės
    keyboard_shortcuts_help:
      chat:
        title: "Pokalbis"
    styleguide:
      sections:
        chat:
<<<<<<< HEAD
          title: Pokalbis
=======
          title: Pokalbis
    sidebar:
      panels:
        chat:
          label: "Pokalbis"
>>>>>>> b2b1e721
<|MERGE_RESOLUTION|>--- conflicted
+++ resolved
@@ -13,14 +13,6 @@
   js:
     admin:
       site_settings:
-<<<<<<< HEAD
-        categories:
-          chat: Pokalbis
-    about:
-      chat_messages_count: "Pokalbių žinutės"
-    chat:
-      dates:
-=======
         chat_separate_sidebar_mode:
           always: "Visada"
           never: "Niekada"
@@ -28,7 +20,6 @@
       deleted_chat_username: ištrintas
       dates:
         yesterday: "Vakar"
->>>>>>> b2b1e721
         time_tiny: "h:mm"
       bot: "botas"
       create: "Sukurti"
@@ -116,13 +107,10 @@
         saved: "Išsaugota"
         unfollow: "Palikti"
         admin_title: "Administratorius"
-<<<<<<< HEAD
-=======
         settings_title: "Nustatymai"
         category_label: "Kategorija"
         history_label: "Istorija"
         members_label: "Nariai"
->>>>>>> b2b1e721
       admin:
         title: "Pokalbis"
       incoming_webhooks:
@@ -192,12 +180,8 @@
     styleguide:
       sections:
         chat:
-<<<<<<< HEAD
-          title: Pokalbis
-=======
           title: Pokalbis
     sidebar:
       panels:
         chat:
-          label: "Pokalbis"
->>>>>>> b2b1e721
+          label: "Pokalbis"