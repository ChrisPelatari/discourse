# WARNING: Never edit this file.
# It will be overwritten when translations are pulled from Crowdin.
#
# To work with us on translations, join this project:
# https://translate.discourse.org/

nl:
  admin_js:
    admin:
      site_settings:
        categories:
          chat: Chat
  js:
    admin:
      site_settings:
        chat_separate_sidebar_mode:
          always: "Altijd"
          fullscreen: "Wanneer de chat op het volledige scherm is"
          never: "Nooit"
      logs:
        staff_actions:
          actions:
            chat_channel_status_change: "Status van chatkanaal gewijzigd"
            chat_channel_delete: "Chatkanaal verwijderd"
            chat_auto_remove_membership: "Lidmaatschappen worden automatisch verwijderd van kanalen"
      api:
        scopes:
          descriptions:
            chat:
              create_message: "Maak een chatbericht in een opgegeven kanaal."
      web_hooks:
        chat_event:
          group_name: "Chatgebeurtenissen"
          chat_message_created: "Bericht is gemaakt"
          chat_message_edited: "Bericht is bewerkt"
          chat_message_trashed: "Bericht is weggegooid"
          chat_message_restored: "Bericht is hersteld"
    about:
      chat_messages_count: "Chatberichten"
      chat_channels_count: "Chatkanalen"
      chat_users_count: "Chatgebruikers"
    chat:
      text_copied: Tekst gekopieerd naar klembord
      link_copied: Link gekopieerd naar klembord
      back_to_forum: "Forum"
      deleted_chat_username: verwijderd
      dates:
        yesterday: "Gisteren"
        time_tiny: "h:mm"
      all_loaded: "Alle berichten worden weergeven"
      already_enabled: "Chat is al ingeschakeld voor dit topic. Vernieuw de pagina."
      disabled_for_topic: "Chat is uitgeschakeld voor dit topic."
      bot: "bot"
      create: "Maken"
      cancel: "Annuleren"
      cancel_reply: "Antwoord annuleren"
      chat_channels: "Kanalen"
      browse_all_channels: "Alle kanalen bekijken"
      move_to_channel:
        title: "Berichten verplaatsen naar kanaal"
        instructions:
          one: "Je verplaatst <strong>%{count}</strong> bericht. Selecteer een bestemmingskanaal. Er wordt een plaatsvervangend bericht gemaakt in het kanaal <strong>%{channelTitle}</strong> om aan te geven dat dit bericht is verplaatst. Antwoordketens blijven niet behouden in het nieuwe kanaal en berichten in het oude kanaal worden niet langer weergegeven als antwoord op verplaatste berichten."
          other: "Je verplaatst <strong>%{count}</strong> berichten. Selecteer een bestemmingskanaal. Er wordt een plaatsvervangend bericht gemaakt in het kanaal <strong>%{channelTitle}</strong> om aan te geven dat deze berichten zijn verplaatst. Antwoordketens blijven niet behouden in het nieuwe kanaal en berichten in het oude kanaal worden niet langer weergegeven als antwoord op verplaatste berichten."
        confirm_move: "Berichten verplaatsen"
      channel_settings:
        title: "Kanaalinstellingen"
        edit: "Bewerken"
        add: "Toevoegen"
        close_channel: "Kanaal sluiten"
        open_channel: "Kanaal openen"
        archive_channel: "Kanaal archiveren"
        delete_channel: "Kanaal verwijderen"
        join_channel: "Deelnemen aan kanaal"
        leave_channel: "Kanaal verlaten"
        leave_groupchat_info: "Als je deze groepschat verlaat, heb je er geen toegang meer toe en ontvang je geen meldingen meer. Om weer deel te kunnen nemen, moet je opnieuw worden uitgenodigd door een lid van de groepschat."
        join: "Deelnemen"
        leave: "Verlaten"
        save_label:
          mute_channel: "Voorkeur voor kanaal dempen opgeslagen"
          desktop_notification: "Voorkeur voor bureaubladmeldingen opgeslagen"
          mobile_notification: "Voorkeur voor mobiele pushmeldingen opgeslagen"
      channel_archive:
        title: "Kanaal archiveren"
        instructions: "<p>Door een kanaal te archiveren, wordt het in de alleen-lezen modus gezet en worden alle berichten van het kanaal verplaatst naar een nieuw of bestaand topic. Er kunnen geen nieuwe berichten worden gestuurd en bestaande berichten kunnen niet worden bewerkt of verwijderd.</p><p>Weet je zeker dat je het kanaal <strong>%{channelTitle}</strong> wilt archiveren?</p>"
        process_started: "Het archiveringsproces is gestart. Dit venster wordt over enkele ogenblikken gesloten en je ontvangt een privébericht wanneer het archiveringsproces is voltooid."
        retry: "Opnieuw proberen"
      channel_open:
        title: "Kanaal openen"
        instructions: "Heropent het kanaal, alle gebruikers kunnen berichten sturen en hun bestaande berichten bewerken."
      channel_close:
        title: "Kanaal sluiten"
        instructions: "Door het kanaal te sluiten, kunnen niet-medewerkers geen nieuwe berichten sturen of bestaande berichten bewerken. Weet je zeker dat je dit kanaal wilt sluiten?"
      channel_delete:
        title: "Kanaal verwijderen"
        instructions: "<p>Verwijdert het kanaal <strong>%{name}</strong> en de chatgeschiedenis. Alle berichten en gerelateerde gegevens, zoals antwoorden en uploads, worden permanent verwijderd. Als je de kanaalgeschiedenis wilt behouden en het kanaal buiten gebruik wilt stellen, kun je het kanaal in plaats daarvan archiveren.</p> <p>Wil je het kanaal echt <strong>permanent verwijderen</strong>? Typ ter bevestiging de naam van het kanaal in het onderstaande vak.</p>"
        confirm: "Ik begrijp de gevolgen, verwijder het kanaal"
        confirm_channel_name: "Voer kanaalnaam in"
        process_started: "Het proces om het kanaal te verwijderen is gestart. Dit venster wordt over enkele ogenblikken gesloten, je ziet het verwijderde kanaal nergens meer."
      channels_list_popup:
        browse: "Kanalen bekijken"
        create: "Nieuw kanaal"
      click_to_join: "Klik hier om de beschikbare kanalen te bekijken."
      close: "Sluiten"
      remove: "Verwijderen"
      collapse: "Chatlade samenvouwen"
      expand: "Chatlade uitvouwen"
      confirm_flag: "Weet je zeker dat je het bericht van %{username} wilt markeren?"
      deleted:
        one: "Er is een bericht verwijderd. [Weergeven]"
        other: "Er zijn %{count} berichten verwijderd. [Alles weergeven]"
      hidden: "Er is een bericht verborgen. [weergeven]"
      delete: "Verwijderen"
      edited: "bewerkt"
      muted: "gedempt"
      joined: "lid sinds"
      empty_state:
        direct_message_cta: "Start een privéchat"
        direct_message: "Je kunt ook een privéchat starten met een of meer gebruikers."
        title: "Geen kanalen gevonden"
      email_frequency:
        description: "We sturen alleen een e-mail als we je de afgelopen 15 minuten niet hebben gezien."
        never: "Nooit"
        title: "E-mailmeldingen"
        when_away: "Alleen wanneer afwezig"
      header_indicator_preference:
        title: "Activiteitsindicator weergeven in kop"
        all_new: "Alle nieuwe berichten"
        dm_and_mentions: "Directe berichten en vermeldingen"
<<<<<<< HEAD
=======
        only_mentions: "Alleen vermeldingen"
>>>>>>> b2b1e721
        never: "Nooit"
      separate_sidebar_mode:
        title: "Afzonderlijke zijbalkmodussen weergeven voor forum en chat"
      enable: "Chat inschakelen"
      flag: "Markeren"
      emoji: "Emoji invoegen"
      flagged: "Dit bericht is gemarkeerd voor beoordeling"
      invalid_access: "Je hebt geen toegang tot dit chatkanaal"
      invitation_notification: "<span>%{username}</span> <span>heeft je uitgenodigd voor een chatkanaal</span>"
      in_reply_to: "In antwoord op"
      heading: "Chat"
      join: "Deelnemen"
      last_visit: "laatste bezoek"
      summarization:
        title: "Berichten samenvatten"
        description: "Selecteer hieronder een optie om het gesprek samen te vatten dat tijdens de gewenste periode is gevoerd."
        summarize: "Samenvatten"
        since:
          one: "Afgelopen uur"
          other: "Afgelopen %{count} uur"
      mention_warning:
<<<<<<< HEAD
        dismiss: "negeren"
        cannot_see: "%{username} heeft geen toegang tot dit kanaal en is niet geïnformeerd."
        cannot_see_multiple:
          one: "%{username} en %{count} andere gebruiker hebben geen toegang tot dit kanaal en zijn niet geïnformeerd."
          other: "%{username} en %{count} andere gebruikers hebben geen toegang tot dit kanaal en zijn niet geïnformeerd."
=======
>>>>>>> b2b1e721
        invitations_sent:
          one: "Uitnodiging gestuurd"
          other: "Uitnodigingen gestuurd"
        invite: "Uitnodigen voor kanaal"
<<<<<<< HEAD
        without_membership: "%{username} neemt niet deel aan dit kanaal."
        without_membership_multiple:
          one: "%{username} en %{count} ander nemen niet deel aan dit kanaal."
          other: "%{username} en %{count} anderen nemen niet deel aan dit kanaal."
        group_mentions_disabled: "%{group_name} staat geen vermeldingen toe."
        group_mentions_disabled_multiple:
          one: "%{group_name} en %{count} andere groep staan geen vermeldingen toe."
          other: "%{group_name} en %{count} andere groepen staan geen vermeldingen toe."
        too_many_members: "%{group_name} heeft te veel leden. Niemand is geïnformeerd."
        too_many_members_multiple:
          one: "%{group_name} en %{count} andere groep hebben te veel leden. Niemand is geïnformeerd."
          other: "%{group_name} en %{count} andere groepen hebben te veel leden. Niemand is geïnformeerd."
=======
        channel_wide_mentions_disallowed: "@here- en @all-vermeldingen zijn uitgeschakeld in dit kanaal."
>>>>>>> b2b1e721
        groups:
          header:
            some: "Sommige gebruikers worden niet geïnformeerd"
            all: "Niemand wordt geïnformeerd"
          unreachable_1: "@%{group} staat geen vermeldingen toe."
          unreachable_2: "@%{group1} en %{group2} staan geen vermeldingen toe."
          unreachable_multiple:
            one: "@%{group} en %{count} andere groep staan geen vermeldingen toe."
            other: "@%{group} en %{count} andere groepen staan geen vermeldingen toe."
          too_many_members_MF: |
            { groupCount, plural,
                 =1 {
                      { isAdmin, select,
                        true {
                          { notificationLimit, plural,
                              one {Het vermelden van @{group1} overschrijdt de <a href="{siteSettingUrl}" target="_blank">meldingslimiet</a> van # gebruiker.}
                              other {Het vermelden van @{group1} overschrijdt de <a href="{siteSettingUrl}" target="_blank">,meldingslimiet</a> van # gebruikers.}
                          }
                        }
                        false {
                          { notificationLimit, plural,
                              one {Het vermelden van @{group1} overschrijdt de meldingslimiet van # gebruiker.}
                              other {Het vermelden van @{group1} overschrijdt de meldingslimiet van # gebruikers.}
                          }
                        }
                        other {}
                      }
                    }
                 =2 {
                      { isAdmin, select,
                        true {
                          { notificationLimit, plural,
                              one {Het vermelden van @{group1} en @{group2} overschrijdt de <a href="{siteSettingUrl}" target="_blank">meldingslimiet</a> van # gebruiker.}
                            other {Het vermelden van @{group1} en @{group2} overschrijdt de <a href="{siteSettingUrl}" target="_blank">meldingslimiet</a> van # gebruikers.}
                          }
                        }
                        false {
                          { notificationLimit, plural,
                              one {Het vermelden van @{group1} en @{group2} overschrijdt de meldingslimiet van # gebruiker.}
                            other {Het vermelden van @{group1} en @{group2} overschrijdt de meldingslimiet van # gebruikers.}
                          }
                        }
                        other {}
                      }
                    }
              other {
                      { isAdmin, select,
                        true {
                          { notificationLimit, plural,
                              one {Het vermelden van deze {groupCount} groepen overschrijdt de <a href="{siteSettingUrl}" target="_blank">meldingslimiet</a> van # gebruiker.}
                            other {Het vermelden van deze {groupCount} groepen overschrijdt de <a href="{siteSettingUrl}" target="_blank">meldingslimiet</a> van # gebruikers.}
                          }
                        }
                        false {
                          { notificationLimit, plural,
                              one {Het vermelden van deze {groupCount} groepen overschrijdt de meldingslimiet van # gebruiker.}
                            other {Het vermelden van deze {groupCount} groepen overschrijdt de meldingslimiet van # gebruikers.}
                          }
                        }
                        other {}
                      }
                    }
            }
        too_many_mentions:
          one: "Dit bericht overschrijdt de meldingslimiet van %{count} vermelding."
          other: "Dit bericht overschrijdt de meldingslimiet van %{count} vermeldingen."
        too_many_mentions_admin:
          one: 'Dit bericht overschrijdt de <a href="%{siteSettingUrl}" target="_blank">meldingslimiet</a> van %{count} vermelding.'
          other: 'Dit bericht overschrijdt de <a href="%{siteSettingUrl}" target="_blank">meldingslimiet</a> van %{count} vermeldingen.'
      aria_roles:
        header: "Chatkop"
        composer: "Chateditor"
        channels_list: "Chatkanalenlijst"
      no_public_channels: "Je bent geen lid geworden van kanalen."
      kicked_from_channel: "Je hebt geen toegang meer tot dit kanaal."
      only_chat_push_notifications:
        title: "Alleen chatpushmeldingen sturen"
        description: "Blokkeer de verzending van alle niet-chatpushmeldingen"
      ignore_channel_wide_mention:
        title: "Kanaalbrede vermeldingen negeren"
        description: "Stuur geen meldingen voor kanaalbrede vermeldingen (@here en @all)"
      open: "Chat openen"
      open_full_page: "Chat openen op volledig scherm"
      close_full_page: "Chat op volledig scherm sluiten"
      open_message: "Bericht openen in chat"
      placeholder_self: "Schrijf iets"
      placeholder_channel: "Chat in %{channelName}"
      placeholder_thread: "Chat in thread"
      placeholder_users: "Chatten met %{commaSeparatedNames}"
      placeholder_new_message_disallowed:
        archived: "Kanaal is gearchiveerd, je kunt momenteel geen nieuwe berichten sturen."
        closed: "Kanaal is gesloten, je kunt momenteel geen nieuwe berichten sturen."
        read_only: "Kanaal is alleen-lezen, je kunt momenteel geen nieuwe berichten sturen."
      placeholder_silenced: "Je kunt op dit moment geen berichten sturen."
<<<<<<< HEAD
      placeholder_start_conversation: "Begin een gesprek met ..."
      placeholder_start_conversation_users: "Begin een gesprek met %{commaSeparatedUsernames}"
=======
>>>>>>> b2b1e721
      remove_upload: "Bestand verwijderen"
      react: "Reageren met emoji"
      reply: "Antwoorden"
      edit: "Bewerken"
      copy_link: "Link kopiëren"
      copy_text: "Tekst kopiëren"
      rebake_message: "HTML opnieuw opbouwen"
      retry_staged_message:
        title: "Netwerkfout"
        action: "Opnieuw sturen?"
      unreliable_network: "Netwerk is onbetrouwbaar, het verzenden van berichten en het opslaan van concepten werkt mogelijk niet"
      bookmark_message: "Bladwijzer maken"
      bookmark_message_edit: "Bladwijzer bewerken"
      restore: "Verwijderd bericht herstellen"
      save: "Opslaan"
      select: "Selecteren"
      return_to_list: "Terug naar kanalenlijst"
<<<<<<< HEAD
      return_to_threads_list: "Terug naar lopende discussies"
=======
      return_to_channel: "Terug naar kanaal"
      return_to_threads_list: "Terug naar threadlijst"
>>>>>>> b2b1e721
      unread_threads_count:
        one: "Je hebt %{count} ongelezen discussie"
        other: "Je hebt %{count} ongelezen discussies"
      scroll_to_bottom: "Naar beneden scrollen"
      scroll_to_new_messages: "Nieuwe berichten weergeven"
      sound:
        title: "Geluid bureaubladmelding chat"
      sounds:
        none: "Geen"
        bell: "Bel"
        ding: "Ding"
      title: "chat"
      title_capitalized: "Chat"
      upload: "Voeg een bestand toe"
      upload_to_channel: "Uploaden naar %{title}"
      upload_to_thread: "Uploaden naar thread"
      uploaded_files:
        one: "%{count} bestand"
        other: "%{count} bestanden"
      you_flagged: "Je hebt dit bericht gemarkeerd"
      exit: "vorige"
      channel_status:
        read_only_header: "Kanaal is alleen-lezen"
        read_only: "Alleen-lezen"
        archived_header: "Kanaal is gearchiveerd"
        archived: "Gearchiveerd"
        archive_failed: "Archiveren van kanaal mislukt. %{completed}/%{total} berichten zijn gearchiveerd. Het <a target=\"_blank\" href=\"%{topic_url}\">bestemmingstopic</a> is gemaakt. Druk op Opnieuw proberen om te proberen de archivering te voltooien."
        archive_failed_no_topic: "Archiveren van kanaal mislukt. %{completed}/%{total} berichten zijn gearchiveerd. Het bestemmingstopic is niet gemaakt. Druk op Opnieuw proberen om te proberen de archivering te voltooien."
        archive_completed: "Zie <a target=\"_blank\" href=\"%{topic_url}\">het archieftopic</a>"
        closed_header: "Kanaal is gesloten"
        closed: "Gesloten"
        open_header: "Kanaal is open"
        open: "Open"
      browse:
        back: "Terug"
        title: Kanalen
        filter_all: Alle
        filter_open: Geopend
        filter_closed: Gesloten
        filter_archived: Gearchiveerd
        filter_input_placeholder: Kanaal zoeken op naam
      chat_message_separator:
        today: Vandaag
        yesterday: Gisteren
      members_view:
        filter_placeholder: Leden zoeken
        add_member: Lid toevoegen
        back_to_settings: "Terug naar instellingen"
      about_view:
        associated_topic: Gelinkt topic
        associated_category: Gelinkte categorie
        title: Titel
        name: Naam
        description: Beschrijving
      channel_info:
        back_to_all_channels: "Alle kanalen"
        back_to_channel: "Vorige"
        tabs:
          members: Leden
          settings: Instellingen
      new_message_modal:
        title: Bericht sturen
        add_user_long: <kbd>shift + klik</kbd> of <kbd>shift + enter</kbd><span>@%{username} toevoegen</span>
        add_user_short: <span>Gebruiker toevoegen</span>
        open_channel: <span>Kanaal openen</span>
        default_search_placeholder: "#een-kanaal, @iemand of iets anders"
        default_channel_search_placeholder: "#een-kanaal"
        default_user_search_placeholder: "@iemand"
<<<<<<< HEAD
        user_search_placeholder: "... voeg meer gebruikers toe"
=======
        user_search_placeholder: "... voeg meer leden toe"
>>>>>>> b2b1e721
        disabled_user: "heeft de chat uitgeschakeld"
        no_items: "Geen items"
        create_group_placeholder: "Groepschatnaam (optioneel)"
        participants_counter: "%{selection_count}/%{max} deelnemers"
        new_group_chat: "Nieuwe groepschat"
        filter: "Filter"
        cant_add_more_members: "Maximaal aantal leden bereikt"
        create_new_group_chat: "Groepschat maken"
      channel_edit_name_slug_modal:
        title: Kanaal bewerken
        input_placeholder: Voeg een naam toe
        slug_description: Er wordt een kanaalslug gebruikt in de URL in plaats van de kanaalnaam
        name: Kanaalnaam
        slug: Kanaalslug (optioneel)
      channel_edit_description_modal:
        title: Beschrijving bewerken
        input_placeholder: Voeg een beschrijving toe
        description: Vertel mensen waar dit kanaal over gaat
      direct_message_creator:
        add_to_channel: "Toevoegen aan kanaal"
        title: Nieuw bericht
        prefix: "Aan:"
        no_results: Geen resultaten
        selected_user_title: "%{username} deselecteren"
        group_name: "Groepschatnaam (optioneel)"
        members_counter:
          one: "%{count}/%{max} lid"
          other: "%{count}/%{max} leden"
      channel:
        no_memberships: Dit kanaal heeft geen leden
        no_memberships_found: Geen leden gevonden
        memberships_count:
          one: "%{count} lid"
          other: "%{count} leden"
      create_channel:
        threading:
          label: "Threads inschakelen"
        auto_join_users:
          public_category_warning: "%{category} is een openbare categorie. Alle recent actieve gebruikers automatisch toevoegen aan dit kanaal?"
          warning_1_group:
            one: "Automatisch %{count} gebruiker uit %{group} toevoegen?"
            other: "Automatisch %{count} gebruikers uit %{group} toevoegen?"
          warning_2_groups:
            one: "Automatisch %{count} gebruiker uit %{group1} en %{group2} toevoegen?"
            other: "Automatisch %{count} gebruikers uit %{group1} en %{group2} toevoegen?"
          warning_multiple_groups_MF: |
            { groupCount, plural,
                one {
                      { userCount, plural,
                          one {Automatisch {userCount} gebruiker uit {groupName} en {groupCount} andere groep toevoegen?}
                        other {Automatisch {userCount} gebruikers uit {groupName} en {groupCount} andere groep toevoegen?}
                      }
                    }
              other {
                      { userCount, plural,
                          one {Automatisch {userCount} gebruiker uit {groupName} en {groupCount} andere groepen toevoegen?}
                        other {Automatisch {userCount} gebruikers uit {groupName} en {groupCount} andere groepen toevoegen?}
                      }
                    }
            }
        choose_category:
          label: "Kies een categorie"
          none: "selecteer een..."
          default_hint: Beheer de toegang door naar <a href=%{link} target="_blank">%{category}beveiligingsinstellingen</a> te gaan
          hint_1_group: 'Gebruikers in %{group} hebben toegang tot dit kanaal volgens de <a href="%{settingLink}" target="_blank">beveiligingsinstellingen</a>'
          hint_2_groups: 'Gebruikers in %{group1} en %{group2} hebben toegang tot dit kanaal volgens de <a href="%{settingLink}" target="_blank">beveiligingsinstellingen</a>'
          hint_multiple_groups:
            one: 'Gebruikers in %{group} en %{count} andere groep hebben toegang tot dit kanaal volgens de <a href="%{settingLink}" target="_blank">beveiligingsinstellingen</a>'
            other: 'Gebruikers in %{group} en %{count} andere groepen hebben toegang tot dit kanaal volgens de <a href="%{settingLink}" target="_blank">beveiligingsinstellingen</a>'
        create: "Kanaal maken"
        description: "Beschrijving (optioneel)"
        name: "Kanaalnaam"
        slug: "Kanaalslug (optioneel)"
        title: "Nieuw kanaal"
        type: "Type"
        types:
          category: "Categorie"
          topic: "Topic"
      reviewable:
        type: "Chatbericht"
      reactions:
<<<<<<< HEAD
        only_you: "Je hebt gereageerd met :%{emoji}:"
        you_and_single_user: "Jij en %{username} hebben gereageerd met :%{emoji}:"
        you_and_multiple_users: "Jij, %{commaSeparatedUsernames} en %{username} hebben gereageerd met :%{emoji}:"
        you_multiple_users_and_more:
          one: "Jij, %{commaSeparatedUsernames} en %{count} ander hebben gereageerd met :%{emoji}:"
          other: "Jij, %{commaSeparatedUsernames} en %{count} anderen hebben gereageerd met :%{emoji}:"
        single_user: "%{username} heeft gereageerd met :%{emoji}:"
        multiple_users: "%{commaSeparatedUsernames} en %{username} hebben gereageerd met :%{emoji}:"
        multiple_users_and_more:
          one: "%{commaSeparatedUsernames} en %{count} ander hebben gereageerd met :%{emoji}:"
          other: "%{commaSeparatedUsernames} en %{count} anderen hebben gereageerd met :%{emoji}:"
=======
        only_you: "<span>Je hebt gereageerd met </span>:%{emoji}:"
        you_and_single_user: "<span>Jij en %{username} hebben gereageerd met </span>:%{emoji}:"
        you_and_multiple_users: "<span>Jij, %{commaSeparatedUsernames} en %{username} hebben gereageerd met </span>:%{emoji}:"
        you_multiple_users_and_more:
          one: "<span>Jij, %{commaSeparatedUsernames} en %{count} ander hebben gereageerd met </span>:%{emoji}:"
          other: "<span>Jij, %{commaSeparatedUsernames} en %{count} anderen hebben gereageerd met </span>:%{emoji}:"
        single_user: "<span>%{username} heeft gereageerd met </span>:%{emoji}:"
        multiple_users: "<span>%{commaSeparatedUsernames} en %{username} hebben gereageerd met </span>:%{emoji}:"
        multiple_users_and_more:
          one: "<span>%{commaSeparatedUsernames} en %{count} ander hebben gereageerd met </span>:%{emoji}:"
          other: "<span>%{commaSeparatedUsernames} en %{count} anderen hebben gereageerd met </span>:%{emoji}:"
>>>>>>> b2b1e721
      composer:
        toggle_toolbar: "Werkbalk schakelen"
        italic_text: "Cursieve tekst"
        bold_text: "Vetgedrukte tekst"
        code_text: "codetekst"
        send: "Verzenden"
      quote:
        original_channel: 'Oorspronkelijk gestuurd in <a href="%{channelLink}">%{channel}</a>'
        copy_success: "Chatcitaat gekopieerd naar klembord"
        default_thread_title: "Thread"
      notification_levels:
        never: "Nooit"
        mention: "Alleen voor vermeldingen"
        always: "Voor alle activiteit"
      settings:
        channel_wide_mentions_label: "Sta vermeldingen van @all en @here toe"
        channel_wide_mentions_description: "Sta gebruikers toe om alle leden van #%{channel} te informeren met @all of alleen degenen die op dat moment actief zijn met @here"
        channel_threading_label: "Threads"
        channel_threading_description: "Wanneer threads zijn ingeschakeld, vormen antwoorden op een chatbericht een apart gesprek, dat naast het hoofdkanaal bestaat."
        auto_join_users_label: "Gebruikers automatisch toevoegen"
        auto_join_users_info: "Bekijk elk uur welke gebruikers de afgelopen 3 maanden actief zijn geweest. Voeg ze toe aan dit kanaal als ze toegang hebben tot de categorie %{category}."
        auto_join_users_info_no_category: "Bekijk elk uur welke gebruikers de afgelopen 3 maanden actief zijn geweest. Voeg ze toe aan dit kanaal als ze toegang hebben tot de geselecteerde categorie ."
        auto_join_users_warning: "Elke gebruiker die geen lid is van dit kanaal en toegang heeft tot de categorie %{category} wordt lid. Weet je het zeker?"
        desktop_notification_level: "Bureaubladmeldingen"
        follow: "Deelnemen"
        followed: "Lid sinds"
        mobile_notification_level: "Mobiele pushmeldingen"
        mute: "Kanaal dempen"
        threading_enabled: "Ingeschakeld"
        threading_disabled: "Uitgeschakeld"
        muted_on: "Aan"
        muted_off: "Uit"
        notifications: "Meldingen"
        preview: "Voorbeeld"
        save: "Opslaan"
        saved: "Opgeslagen"
        unfollow: "Verlaten"
        admin_title: "Beheerder"
        settings_title: "Instellingen"
        info_title: "Kanaalinformatie"
        category_label: "Categorie"
        history_label: "Geschiedenis"
        members_label: "Leden"
      admin:
        title: "Chat"
        export_messages:
          title: "Chatberichten exporteren"
<<<<<<< HEAD
          description: "Exporteren is momenteel beperkt tot de 10.000 meest recente berichten van de afgelopen 6 maanden."
=======
          description: "Hierdoor worden alle berichten van alle kanalen geëxporteerd."
>>>>>>> b2b1e721
          create_export: "Export maken"
          export_has_started: "Het exporteren is begonnen. Je ontvangt een privébericht als het klaar is."
      direct_messages:
        new: "Maak een persoonlijke chat"
        create: "Gaan"
        leave: "Deze privéchat verlaten"
        close: "Deze privéchat sluiten"
        cannot_create: "Sorry, je kunt geen directe berichten sturen."
      channel_list:
        title: "Kanalen"
      incoming_webhooks:
        back: "Vorige"
        channel_placeholder: "Selecteer een kanaal"
        confirm_destroy: "Weet je zeker dat je deze inkomende webhook wilt verwijderen? Dit kan niet ongedaan worden gemaakt."
        current_emoji: "Huidige emoji"
        description: "Beschrijving"
        delete: "Verwijderen"
        emoji: "Emoji"
        emoji_instructions: "Systeemavatar wordt gebruikt als emoji leeg wordt gelaten."
        name: "Naam"
        name_placeholder: "naam..."
        new: "Nieuwe inkomende webhook"
        none: "Er zijn geen bestaande inkomende webhooks gemaakt."
        no_emoji: "Geen emoji geselecteerd"
        post_to: "Plaatsen op"
        reset_emoji: "Emoji resetten"
        save: "Opslaan"
        edit: "Bewerken"
        select_emoji: "Kies emoji"
        system: "systeem"
        title: "Inkomende webhooks"
        url: "URL"
        url_instructions: "Deze URL bevat een geheime waarde, bewaar deze veilig."
        username: "Gebruikersnaam"
        username_instructions: "Gebruikersnaam van bot die in kanaal plaatst. Standaard ingesteld op 'systeem' als dit leeg is gelaten."
        instructions: "Inkomende webhooks kunnen door externe systemen worden gebruikt om als botgebruiker berichten in een aangewezen chatkanaal te plaatsen via het eindpunt <code>/hooks/:key</code>. De payload bestaat uit een enkele <code>tekst</code>-parameter, die beperkt is tot 2000 tekens.<br><br>We ondersteunen ook beperkte Slack-opgemaakte <code>tekst</code>-parameters, het extraheren van links en vermeldingen op basis van de opmaak op <a href=\"https://api.slack.com/reference/surfaces/formatting\">https://api.slack.com/reference/surfaces/formatting</a>, maar het eindpunt <code>/hooks/:key/slack</code> moet hiervoor gebruikt worden."
      selection:
        cancel: "Annuleren"
        quote_selection: "Citaat in topic"
        copy: "Kopiëren"
        move_selection_to_channel: "Verplaatsen naar kanaal"
        error: "Er was een fout bij het verplaatsen van de chatberichten"
        title: "Chat verplaatsen naar topic"
        new_topic:
          title: "Verplaatsen naar nieuw topic"
          instructions:
            one: "Je staat op het punt een nieuw topic te maken en het in te vullen met het chatbericht dat je hebt geselecteerd."
            other: "Je staat op het punt een nieuw topic te maken en het in te vullen met de <b>%{count}</b> chatberichten die je hebt geselecteerd."
          instructions_channel_archive: "Je staat op het punt een nieuw topic te maken en de kanaalberichten daarin te archiveren."
        existing_topic:
          title: "Verplaatsen naar bestaand topic"
          instructions:
            one: "Kies het topic waarnaar je dat chatbericht wilt verplaatsen."
            other: "Kies het topic waarnaar je die <b>%{count}</b> chatberichten wilt verplaatsen."
          instructions_channel_archive: "Kies het topic waarin je de kanaalberichten wilt archiveren."
        new_message:
          title: "Verplaatsen naar nieuw bericht"
          instructions:
            one: "Je staat op het punt een nieuw bericht te maken en het in te vullen met het chatbericht dat je hebt geselecteerd."
            other: "Je staat op het punt een nieuw bericht te maken en het in te vullen met de <b>%{count}</b> chatberichten die je hebt geselecteerd."
      replying_indicator:
        single_user: "%{username} is aan het typen"
        multiple_users: "%{commaSeparatedUsernames} en %{lastUsername} zijn aan het typen"
        many_users:
          one: "%{commaSeparatedUsernames} en %{count} ander zijn aan het typen"
          other: "%{commaSeparatedUsernames} en %{count} anderen zijn aan het typen"
      retention_reminders:
<<<<<<< HEAD
        public_none: "De kanaalgeschiedenis wordt voor onbepaalde tijd bewaard."
        public:
          one: "Kanaalgeschiedenis wordt %{count} dag bewaard."
          other: "Kanaalgeschiedenis wordt %{count} dagen bewaard."
        dm_none: "De persoonlijke chatgeschiedenis wordt voor onbepaalde tijd bewaard."
        dm:
          one: "Persoonlijke chatgeschiedenis wordt %{count} dag bewaard."
          other: "Persoonlijke chatgeschiedenis wordt %{count} dagen bewaard."
=======
        indefinitely_short: "oneindig"
        indefinitely_long: "Chatinstellingen zijn zo ingesteld dat chatberichten oneindig worden bewaard."
        short:
          one: "%{count} dag"
          other: "%{count} dagen"
        long:
          one: "Chatinstellingen zijn zo ingesteld dat chatberichten %{count} dag worden bewaard."
          other: "Chatinstellingen zijn zo ingesteld dat chatberichten %{count} dagen worden bewaard."
>>>>>>> b2b1e721
      flags:
        off_topic: "Dit bericht is niet relevant voor de huidige discussie zoals gedefinieerd door de kanaaltitel en moet waarschijnlijk worden verplaats naar elders."
        inappropriate: "Dit bericht bevat inhoud die een redelijk persoon als aanstootgevend, kwetsend of een overtreding van <a href=\"%{basePath}/guidelines\">onze communityrichtlijnen</a> zou beschouwen."
        spam: "Dit bericht is een advertentie of vandalisme. Het is niet nuttig of relevant voor het huidige kanaal."
        notify_user: "Ik wil deze persoon rechtstreeks en persoonlijk spreken over diens bericht."
        notify_moderators: "Dit bericht vereist aandacht van een medewerker om een andere reden dan hierboven vermeld."
      flagging:
        action: "Bericht markeren"
      emoji_picker:
        favorites: "Veel gebruikt"
        smileys_&_emotion: "Smileys en emoji's"
        objects: "Objecten"
        people_&_body: "Mensen en lichaam"
        travel_&_places: "Reizen en plaatsen"
        animals_&_nature: "Dieren en natuur"
        food_&_drink: "Eten en drinken"
        activities: "Activiteiten"
        flags: "Markeringen"
        symbols: "Symbolen"
        search_placeholder: "Zoek op emojinaam en -alias..."
        no_results: "Geen resultaten"
      thread:
        title: "Titel"
        view_thread: Thread weergeven
<<<<<<< HEAD
        default_title: "Thread"
=======
>>>>>>> b2b1e721
        replies:
          one: "%{count} antwoord"
          other: "%{count} antwoorden"
        label: Thread
        close: "Thread sluiten"
        original_message:
          started_by: "Gestart door"
        settings: "Instellingen"
        last_reply: "laatste antwoord"
        notifications:
          regular:
            title: "Normaal"
            description: "Je ontvangt een melding als iemand je @naam noemt in deze thread."
          tracking:
            title: "Tracking"
            description: "Het aantal nieuwe antwoorden voor deze thread wordt weergegeven in de threadlijst en het kanaal. Je krijgt een melding als iemand je @naam noemt in deze thread."
        participants_other_count:
          one: "+%{count}"
          other: "+%{count}"
      threads:
        open: "Thread openen"
<<<<<<< HEAD
        list: "Lopende discussies"
=======
        list: "Threads"
>>>>>>> b2b1e721
        none: "Je neemt niet deel aan discussies in dit kanaal."
      draft_channel_screen:
        header: "Nieuw bericht"
        cancel: "Annuleren"
    notifications:
      chat_invitation: "heeft je uitgenodigd om deel te nemen aan een chatkanaal"
      chat_invitation_html: "<span>%{username}</span> <span>heeft je uitgenodigd voor een chatkanaal</span>"
      chat_quoted: "<span>%{username}</span> %{description}"
      popup:
        chat_mention:
          direct: 'heeft je genoemd in "%{channel}"'
          direct_html: '<span>%{username}</span> <span>heeft je genoemd in "%{channel}"</span>'
          other_plain: 'heeft %{identifier} genoemd in "%{channel}"'
          other_html: '<span>%{username}</span> <span>heeft %{identifier} genoemd in "%{channel}"</span>'
        direct_message_chat_mention:
          direct: "heeft je genoemd in een privéchat"
          direct_html: "<span>%{username}</span> <span>heeft je genoemd in een privéchat</span>"
          other_plain: "heeft %{identifier} genoemd in een privéchat"
          other_html: "<span>%{username}</span> <span>heeft %{identifier} genoemd in een privéchat</span>"
        chat_message: "Nieuw chatbericht"
        chat_quoted: "%{username} heeft je chatbericht geciteerd"
      titles:
        chat_mention: "Chatvermelding"
        chat_invitation: "Chatuitnodiging"
        chat_quoted: "Chat geciteerd"
    action_codes:
      chat:
        enabled: '%{who} heeft <button class="btn-link open-chat">chat</button> %{when} ingeschakeld'
        disabled: "%{who} heeft de chat %{when} gesloten"
    discourse_automation:
      scriptables:
        send_chat_message:
          title: Chatbericht sturen
          fields:
            chat_channel_id:
              label: Chatkanaal-ID
            message:
              label: Bericht
            sender:
              label: Afzender
              description: Standaard ingesteld op systeem
    review:
      transcript:
        view: "Transcript van eerdere berichten weergeven"
      types:
        chat_reviewable_message:
          title: "Gemarkeerd chatbericht"
        reviewable_chat_message:
          title: "Gemarkeerd chatbericht"
          noun: "chatbericht"
    keyboard_shortcuts_help:
      chat:
        title: "Chat"
        keyboard_shortcuts:
          switch_channel_arrows: "%{shortcut} Kanaal wisselen"
          open_quick_channel_selector: "%{shortcut} Snelle kanaalkiezer openen"
          open_insert_link_modal: "%{shortcut} Hyperlink invoegen (alleen opstellen)"
          composer_bold: "%{shortcut} Vet (alleen opstellen)"
          composer_italic: "%{shortcut} Cursief (alleen opstellen)"
          composer_code: "%{shortcut} Code (alleen opstellen)"
          drawer_open: "%{shortcut} Chatlade openen"
          drawer_close: "%{shortcut} Chatlade sluiten"
          mark_all_channels_read: "%{shortcut} Alle kanalen als gelezen markeren"
    topic_statuses:
      chat:
        help: "Chat is ingeschakeld voor dit topic"
    user:
      allow_private_messages: "Toestaan dat andere gebruikers mij privéberichten en directe chatberichten sturen"
      muted_users_instructions: "Onderdruk alle meldingen, privéberichten en directe chatberichten van deze gebruikers."
      allowed_pm_users_instructions: "Sta alleen privéberichten of directe chatberichten van deze gebruikers toe."
      allow_private_messages_from_specific_users: "Alleen specifieke gebruikers toestaan mij privéberichten of directe chatberichten te sturen"
      ignored_users_instructions: "Onderdruk alle berichten, meldingen, privéberichten en directe chatberichten van deze gebruikers."
    user_menu:
      no_chat_notifications_title: "Je hebt nog geen chatmeldingen"
      no_chat_notifications_body: >
        Je wordt in dit paneel op de hoogte gesteld wanneer iemand je een direct bericht stuurt of je <b>@noemt</b> in een chat. Er worden ook meldingen naar je e-mail gestuurd als je je een tijdje niet hebt aangemeld. <br><br> Klik op de titel bovenaan een chatkanaal om te configureren welke meldingen je in dat kanaal ontvangt. Zie voor meer informatie je <a href='%{preferencesUrl}'>meldingsvoorkeuren</a>.
      tabs:
        chat_notifications: "Chatmeldingen"
        chat_notifications_with_unread:
          one: "Chatmeldingen - %{count} ongelezen melding"
          other: "Chatmeldingen - %{count} ongelezen meldingen"
    styleguide:
      sections:
        chat:
          title: Chat
    sidebar:
      panels:
        chat:
          label: "Chat"<|MERGE_RESOLUTION|>--- conflicted
+++ resolved
@@ -126,10 +126,7 @@
         title: "Activiteitsindicator weergeven in kop"
         all_new: "Alle nieuwe berichten"
         dm_and_mentions: "Directe berichten en vermeldingen"
-<<<<<<< HEAD
-=======
         only_mentions: "Alleen vermeldingen"
->>>>>>> b2b1e721
         never: "Nooit"
       separate_sidebar_mode:
         title: "Afzonderlijke zijbalkmodussen weergeven voor forum en chat"
@@ -151,34 +148,11 @@
           one: "Afgelopen uur"
           other: "Afgelopen %{count} uur"
       mention_warning:
-<<<<<<< HEAD
-        dismiss: "negeren"
-        cannot_see: "%{username} heeft geen toegang tot dit kanaal en is niet geïnformeerd."
-        cannot_see_multiple:
-          one: "%{username} en %{count} andere gebruiker hebben geen toegang tot dit kanaal en zijn niet geïnformeerd."
-          other: "%{username} en %{count} andere gebruikers hebben geen toegang tot dit kanaal en zijn niet geïnformeerd."
-=======
->>>>>>> b2b1e721
         invitations_sent:
           one: "Uitnodiging gestuurd"
           other: "Uitnodigingen gestuurd"
         invite: "Uitnodigen voor kanaal"
-<<<<<<< HEAD
-        without_membership: "%{username} neemt niet deel aan dit kanaal."
-        without_membership_multiple:
-          one: "%{username} en %{count} ander nemen niet deel aan dit kanaal."
-          other: "%{username} en %{count} anderen nemen niet deel aan dit kanaal."
-        group_mentions_disabled: "%{group_name} staat geen vermeldingen toe."
-        group_mentions_disabled_multiple:
-          one: "%{group_name} en %{count} andere groep staan geen vermeldingen toe."
-          other: "%{group_name} en %{count} andere groepen staan geen vermeldingen toe."
-        too_many_members: "%{group_name} heeft te veel leden. Niemand is geïnformeerd."
-        too_many_members_multiple:
-          one: "%{group_name} en %{count} andere groep hebben te veel leden. Niemand is geïnformeerd."
-          other: "%{group_name} en %{count} andere groepen hebben te veel leden. Niemand is geïnformeerd."
-=======
         channel_wide_mentions_disallowed: "@here- en @all-vermeldingen zijn uitgeschakeld in dit kanaal."
->>>>>>> b2b1e721
         groups:
           header:
             some: "Sommige gebruikers worden niet geïnformeerd"
@@ -273,11 +247,6 @@
         closed: "Kanaal is gesloten, je kunt momenteel geen nieuwe berichten sturen."
         read_only: "Kanaal is alleen-lezen, je kunt momenteel geen nieuwe berichten sturen."
       placeholder_silenced: "Je kunt op dit moment geen berichten sturen."
-<<<<<<< HEAD
-      placeholder_start_conversation: "Begin een gesprek met ..."
-      placeholder_start_conversation_users: "Begin een gesprek met %{commaSeparatedUsernames}"
-=======
->>>>>>> b2b1e721
       remove_upload: "Bestand verwijderen"
       react: "Reageren met emoji"
       reply: "Antwoorden"
@@ -295,12 +264,8 @@
       save: "Opslaan"
       select: "Selecteren"
       return_to_list: "Terug naar kanalenlijst"
-<<<<<<< HEAD
-      return_to_threads_list: "Terug naar lopende discussies"
-=======
       return_to_channel: "Terug naar kanaal"
       return_to_threads_list: "Terug naar threadlijst"
->>>>>>> b2b1e721
       unread_threads_count:
         one: "Je hebt %{count} ongelezen discussie"
         other: "Je hebt %{count} ongelezen discussies"
@@ -369,11 +334,7 @@
         default_search_placeholder: "#een-kanaal, @iemand of iets anders"
         default_channel_search_placeholder: "#een-kanaal"
         default_user_search_placeholder: "@iemand"
-<<<<<<< HEAD
-        user_search_placeholder: "... voeg meer gebruikers toe"
-=======
         user_search_placeholder: "... voeg meer leden toe"
->>>>>>> b2b1e721
         disabled_user: "heeft de chat uitgeschakeld"
         no_items: "Geen items"
         create_group_placeholder: "Groepschatnaam (optioneel)"
@@ -455,19 +416,6 @@
       reviewable:
         type: "Chatbericht"
       reactions:
-<<<<<<< HEAD
-        only_you: "Je hebt gereageerd met :%{emoji}:"
-        you_and_single_user: "Jij en %{username} hebben gereageerd met :%{emoji}:"
-        you_and_multiple_users: "Jij, %{commaSeparatedUsernames} en %{username} hebben gereageerd met :%{emoji}:"
-        you_multiple_users_and_more:
-          one: "Jij, %{commaSeparatedUsernames} en %{count} ander hebben gereageerd met :%{emoji}:"
-          other: "Jij, %{commaSeparatedUsernames} en %{count} anderen hebben gereageerd met :%{emoji}:"
-        single_user: "%{username} heeft gereageerd met :%{emoji}:"
-        multiple_users: "%{commaSeparatedUsernames} en %{username} hebben gereageerd met :%{emoji}:"
-        multiple_users_and_more:
-          one: "%{commaSeparatedUsernames} en %{count} ander hebben gereageerd met :%{emoji}:"
-          other: "%{commaSeparatedUsernames} en %{count} anderen hebben gereageerd met :%{emoji}:"
-=======
         only_you: "<span>Je hebt gereageerd met </span>:%{emoji}:"
         you_and_single_user: "<span>Jij en %{username} hebben gereageerd met </span>:%{emoji}:"
         you_and_multiple_users: "<span>Jij, %{commaSeparatedUsernames} en %{username} hebben gereageerd met </span>:%{emoji}:"
@@ -479,7 +427,6 @@
         multiple_users_and_more:
           one: "<span>%{commaSeparatedUsernames} en %{count} ander hebben gereageerd met </span>:%{emoji}:"
           other: "<span>%{commaSeparatedUsernames} en %{count} anderen hebben gereageerd met </span>:%{emoji}:"
->>>>>>> b2b1e721
       composer:
         toggle_toolbar: "Werkbalk schakelen"
         italic_text: "Cursieve tekst"
@@ -527,11 +474,7 @@
         title: "Chat"
         export_messages:
           title: "Chatberichten exporteren"
-<<<<<<< HEAD
-          description: "Exporteren is momenteel beperkt tot de 10.000 meest recente berichten van de afgelopen 6 maanden."
-=======
           description: "Hierdoor worden alle berichten van alle kanalen geëxporteerd."
->>>>>>> b2b1e721
           create_export: "Export maken"
           export_has_started: "Het exporteren is begonnen. Je ontvangt een privébericht als het klaar is."
       direct_messages:
@@ -599,16 +542,6 @@
           one: "%{commaSeparatedUsernames} en %{count} ander zijn aan het typen"
           other: "%{commaSeparatedUsernames} en %{count} anderen zijn aan het typen"
       retention_reminders:
-<<<<<<< HEAD
-        public_none: "De kanaalgeschiedenis wordt voor onbepaalde tijd bewaard."
-        public:
-          one: "Kanaalgeschiedenis wordt %{count} dag bewaard."
-          other: "Kanaalgeschiedenis wordt %{count} dagen bewaard."
-        dm_none: "De persoonlijke chatgeschiedenis wordt voor onbepaalde tijd bewaard."
-        dm:
-          one: "Persoonlijke chatgeschiedenis wordt %{count} dag bewaard."
-          other: "Persoonlijke chatgeschiedenis wordt %{count} dagen bewaard."
-=======
         indefinitely_short: "oneindig"
         indefinitely_long: "Chatinstellingen zijn zo ingesteld dat chatberichten oneindig worden bewaard."
         short:
@@ -617,7 +550,6 @@
         long:
           one: "Chatinstellingen zijn zo ingesteld dat chatberichten %{count} dag worden bewaard."
           other: "Chatinstellingen zijn zo ingesteld dat chatberichten %{count} dagen worden bewaard."
->>>>>>> b2b1e721
       flags:
         off_topic: "Dit bericht is niet relevant voor de huidige discussie zoals gedefinieerd door de kanaaltitel en moet waarschijnlijk worden verplaats naar elders."
         inappropriate: "Dit bericht bevat inhoud die een redelijk persoon als aanstootgevend, kwetsend of een overtreding van <a href=\"%{basePath}/guidelines\">onze communityrichtlijnen</a> zou beschouwen."
@@ -642,10 +574,6 @@
       thread:
         title: "Titel"
         view_thread: Thread weergeven
-<<<<<<< HEAD
-        default_title: "Thread"
-=======
->>>>>>> b2b1e721
         replies:
           one: "%{count} antwoord"
           other: "%{count} antwoorden"
@@ -667,11 +595,7 @@
           other: "+%{count}"
       threads:
         open: "Thread openen"
-<<<<<<< HEAD
-        list: "Lopende discussies"
-=======
         list: "Threads"
->>>>>>> b2b1e721
         none: "Je neemt niet deel aan discussies in dit kanaal."
       draft_channel_screen:
         header: "Nieuw bericht"
