# WARNING: Never edit this file.
# It will be overwritten when translations are pulled from Crowdin.
#
# To work with us on translations, join this project:
# https://translate.discourse.org/

fi:
  js:
    admin:
      site_settings:
        categories:
          chat: Chat
      logs:
        staff_actions:
          actions:
            chat_channel_status_change: "Chat-kanavan tila muuttui"
            chat_channel_delete: "Chat-kanava poistettu"
      api:
        scopes:
          descriptions:
            chat:
              create_message: "Luo chat-viesti tietyllä kanavalla."
    about:
      chat_messages_count: "Chat-viestit"
      chat_channels_count: "Chat-kanavat"
      chat_users_count: "Chat-käyttäjät"
    chat:
      dates:
        time_tiny: "t:mm"
      all_loaded: "Näytetään kaikki viestit"
      already_enabled: "Chat on jo käytössä tässä ketjussa. Päivitä."
      disabled_for_topic: "Chat on poistettu käytöstä tässä ketjussa."
      bot: "botti"
      create: "Luo"
      cancel: "Peruuta"
      cancel_reply: "Peruuta vastaus"
      chat_channels: "Kanavat"
      browse_all_channels: "Selaa kaikkia kanavia"
      move_to_channel:
        title: "Siirrä viestit kanavalle"
        confirm_move: "Siirrä viestit"
      channel_settings:
        title: "Kanavan asetukset"
        edit: "Muokkaa"
        add: "Lisää"
        close_channel: "Sulje kanava"
        open_channel: "Avaa kanava"
        archive_channel: "Arkistoi kanava"
        delete_channel: "Poista kanava"
        join_channel: "Liity kanavalle"
        leave_channel: "Poistu kanavalta"
        join: "Liity"
        leave: "Poistu"
        save_label:
          mute_channel: "Kanavan vaimennusasetus on tallennettu"
          desktop_notification: "Työpöytäilmoitusasetus on tallennettu"
          mobile_notification: "Mobiililaitteiden push-ilmoitusasetus on tallennettu"
      channel_archive:
        title: "Arkistoi kanava"
        instructions: "<p>Kanavan arkistointi asettaa sen vain luku -tilaan ja siirtää kaikki kanavan viestit uuteen tai olemassa olevaan ketjuun. Uusia viestejä ei voi lähettää, eikä olemassa olevia viestejä voi muokata tai poistaa.</p><p>Oletko varma, että haluat arkistoida kanavan <strong>%{channelTitle}</strong>?</p>"
        process_started: "Arkistointiprosessi on alkanut. Tämä modaalinen ikkuna sulkeutuu pian, ja saat henkilökohtaisen viestin, kun arkistointiprosessi on valmis."
        retry: "Yritä uudelleen"
      channel_open:
        title: "Avaa kanava"
        instructions: "Avaa kanavan uudelleen; kaikki käyttäjät voivat lähettää viestejä ja muokata olemassa olevia viestejään."
      channel_close:
        title: "Sulje kanava"
        instructions: "Kanavan sulkeminen estää muita kuin henkilökunnan käyttäjiä lähettämästä uusia viestejä tai muokkaamasta olemassa olevia viestejä. Haluatko varmasti sulkea tämän kanavan?"
      channel_delete:
        title: "Poista kanava"
        confirm: "Ymmärrän seuraukset, poista kanava"
        confirm_channel_name: "Anna kanavan nimi"
        process_started: "Kanavan poistoprosessi on alkanut. Tämä modaalinen ikkuna sulkeutuu pian, etkä näe enää poistettua kanavaa missään."
      channels_list_popup:
        browse: "Selaa kanavia"
        create: "Uusi kanava"
      click_to_join: "Näytä saatavilla olevat kanavat napsauttamalla tätä."
      close: "Sulje"
      collapse: "Tiivistä chat-laatikko"
      expand: "Laajenna chat-laatikko"
      confirm_flag: "Haluatko varmasti liputtaa käyttäjän %{username} viestin?"
      deleted:
        one: "Viesti poistettiin. [näytä]"
        other: "%{count} viestiä poistettiin. [näytä kaikki]"
      hidden: "Viesti piilotettiin. [näytä]"
      delete: "Poista"
      edited: "muokattu"
      muted: "vaimennettu"
      joined: "liittyi"
      empty_state:
        direct_message_cta: "Aloita henkilökohtainen chat"
        direct_message: "Voit myös aloittaa henkilökohtaisen chatin yhden tai useamman käyttäjän kanssa."
        title: "Kanavia ei löytynyt"
      email_frequency:
        description: "Lähetämme sinulle sähköpostia vain, jos emme ole nähneet sinua viimeisen 15 minuutin aikana."
        never: "Ei koskaan"
        title: "Sähköposti-ilmoitukset"
        when_away: "Vain poissa ollessa"
      header_indicator_preference:
        all_new: "Kaikki uudet viestit"
        never: "Ei koskaan"
      enable: "Ota chat käyttöön"
      flag: "Liputa"
      emoji: "Lisää emoji"
      flagged: "Tämä viesti on liputettu käsiteltäväksi"
      invalid_access: "Sinulla ei ole tämän chat-kanavan katseluoikeutta"
      invitation_notification: "<span>%{username}</span> <span>kutsui sinut liittymään chat-kanavalle</span>"
      in_reply_to: "Vastauksena:"
      heading: "Chat"
      join: "Liity"
      last_visit: "edellinen vierailu"
      summarization:
        summarize: "Tee yhteenveto"
      mention_warning:
        dismiss: "hylkää"
        cannot_see:
          one: "%{username} ei voi käyttää tätä kanavaa, eikä hänelle ilmoitettu."
          other: "%{username} ja %{others} eivät voi käyttää tätä kanavaa, eikä heille ilmoitettu."
        invitations_sent:
          one: "Kutsu lähetetty"
          other: "Kutsut lähetettiin"
        invite: "Kutsu kanavalle"
<<<<<<< HEAD
        without_membership:
          one: "%{username} ei ole liittynyt tälle kanavalle."
          other: "%{username} ja %{others} eivät ole liittyneet tälle kanavalle."
        group_mentions_disabled:
          one: "%{group_name} ei salli mainintoja"
          other: "%{group_name} ja %{others} eivät salli mainintoja"
        too_many_members:
          one: "Ryhmässä %{group_name} on liian monta jäsentä. Kukaan ei saanut ilmoitusta."
          other: "Ryhmä %{group_name} ja %{others} sisältävät liikaa jäseniä. Kukaan ei saanut ilmoitusta."
        warning_multiple:
          one: "%{count} muu"
          other: "%{count} muuta"
=======
        without_membership: "%{username} ei ole liittynyt tälle kanavalle."
        group_mentions_disabled: "%{group_name} ei salli mainintoja."
>>>>>>> 9b339bcd
        groups:
          header:
            some: "Osa käyttäjistä ei saa ilmoitusta"
            all: "Kukaan ei saa ilmoitusta"
<<<<<<< HEAD
          unreachable:
            one: "@%{group} ei salli mainintoja"
            other: "@%{group} ja @%{group_2} eivät salli mainintoja"
          unreachable_multiple: "@%{group} ja %{count} muuta eivät salli mainintoja"
          too_many_members:
            one: "Ryhmän @%{group} mainitseminen ylittää %{notification_limit}: %{limit}"
            other: "Ryhmien @%{group} ja @%{group_2} mainitseminen ylittää %{notification_limit}: %{limit}"
          too_many_members_multiple: "Nämä %{count} ryhmää ylittää %{notification_limit}: %{limit}"
          users_limit:
            one: "%{count} käyttäjä"
            other: "%{count} käyttäjää"
          notification_limit: "ilmoitusrajan"
        too_many_mentions: "Tämä viesti ylittää %{notification_limit}: %{limit}"
        mentions_limit:
          one: "%{count} maininta"
          other: "%{count} mainintaa"
=======
          unreachable_1: "@%{group} ei salli mainintoja."
>>>>>>> 9b339bcd
      aria_roles:
        header: "Chatin ylätunniste"
        composer: "Chatin tekstieditori"
        channels_list: "Chat-kanavien luettelo"
      no_public_channels: "Et ole liittynyt kanaville."
      only_chat_push_notifications:
        title: "Lähetä vain chatin push-ilmoituksia"
        description: "Estä kaikkien muiden kuin chatin push-ilmoitusten lähettäminen"
      ignore_channel_wide_mention:
        title: "Ohita kanavanlaajuiset maininnat"
        description: "Älä lähetä ilmoituksia kanavanlaajuisista maininnoista (@here ja @all)"
      open: "Avaa chat"
      open_full_page: "Avaa koko näytön chat"
      close_full_page: "Sulje koko näytön chat"
      open_message: "Avaa viesti chatissa"
      placeholder_self: "Kirjoita jotakin"
      placeholder_channel: "Keskustelu kanavalla %{channelName}"
      placeholder_thread: "Keskustelu ketjussa"
      placeholder_users: "Chat-keskustelu käyttäjän %{commaSeparatedNames} kanssa"
      placeholder_silenced: "Et voi lähettää viestejä tällä hetkellä."
      placeholder_start_conversation_users: "Aloita keskustelu käyttäjän %{commaSeparatedUsernames} kanssa"
      remove_upload: "Poista tiedosto"
      react: "Reagoi emojilla"
      reply: "Vastaa"
      edit: "Muokkaa"
      copy_link: "Kopioi linkki"
      rebake_message: "Kokoa HTML uudelleen"
      retry_staged_message:
        title: "Verkkovirhe"
        action: "Lähetetäänkö uudelleen?"
      unreliable_network: "Verkko on epäluotettava, viestien lähettäminen ja luonnoksen tallentaminen ei ehkä toimi"
      bookmark_message: "Kirjanmerkki"
      bookmark_message_edit: "Muokkaa kirjanmerkkiä"
      restore: "Palauta poistettu viesti"
      save: "Tallenna"
      select: "Valitse"
      return_to_list: "Palaa kanavaluetteloon"
      return_to_threads_list: "Palaa aktiivisiin keskusteluihin"
      unread_threads_count:
        one: "Sinulla on %{count} lukematon keskustelu"
        other: "Sinulla on %{count} lukematonta keskustelua"
      scroll_to_bottom: "Vieritä alas"
      scroll_to_new_messages: "Katso uudet viestit"
      sound:
        title: "Työpöytälaitteen chat-ilmoitusääni"
      sounds:
        none: "Ei mitään"
        bell: "Kello"
        ding: "Ding"
      title: "chat"
      title_capitalized: "Chat"
      upload: "Liitä tiedosto"
      upload_to_channel: "Lähetä kanavalle %{title}"
      upload_to_thread: "Lähetä ketjuun"
      uploaded_files:
        one: "%{count} tiedosto"
        other: "%{count} tiedostoa"
      you_flagged: "Liputit tämän viestin"
      exit: "takaisin"
      channel_status:
        read_only_header: "Kanava on vain luettavissa"
        read_only: "Vain luku"
        archived_header: "Kanava on arkistoitu"
        archived: "Arkistoitu"
        archive_completed: "Katso <a target=\"_blank\" href=\"%{topic_url}\">arkistoketju</a>"
        closed_header: "Kanava on suljettu"
        closed: "Suljettu"
        open_header: "Kanava on avoinna"
        open: "Avoinna"
      browse:
        back: "Takaisin"
        title: Kanavat
        filter_all: Kaikki
        filter_open: Avattu
        filter_closed: Suljettu
        filter_archived: Arkistoitu
        filter_input_placeholder: Hae kanavaa nimellä
      chat_message_separator:
        today: Tänään
        yesterday: Eilen
      members_view:
        filter_placeholder: Etsi jäseniä
      about_view:
        associated_topic: Linkitetty ketju
        associated_category: Linkitetty alue
        title: Otsikko
        name: Nimi
        description: Kuvaus
      channel_info:
        back_to_all_channels: "Kaikki kanavat"
        back_to_channel: "Takaisin"
        tabs:
          about: Tietoja
          members: Jäsenet
          settings: Asetukset
<<<<<<< HEAD
      channel_edit_name_modal:
        title: Muokkaa nimeä
        input_placeholder: Lisää nimi
=======
      new_message_modal:
        default_channel_search_placeholder: "#a-kanava"
        default_user_search_placeholder: "@joku"
        no_items: "Ei kohteita"
      channel_edit_name_slug_modal:
        title: Muokkaa kanavaa
        input_placeholder: Lisää nimi
        name: Kanavan nimi
>>>>>>> 9b339bcd
      channel_edit_description_modal:
        title: Muokkaa kuvausta
        input_placeholder: Lisää kuvaus
        description: Kerro ihmisille, mistä tässä kanavassa on kyse
      direct_message_creator:
        title: Uusi viesti
        prefix: "Vastaanottaja:"
        no_results: Ei tuloksia
        selected_user_title: "Poista käyttäjän %{username} valinta"
      channel:
        no_memberships: Tällä kanavalla ei ole jäseniä
        no_memberships_found: Jäseniä ei löytynyt
        memberships_count:
          one: "%{count} jäsen"
          other: "%{count} jäsentä"
      create_channel:
        auto_join_users:
          public_category_warning: "%{category} on julkinen alue. Lisätäänkö kaikki hiljattain aktiiviset käyttäjät automaattisesti tälle kanavalle?"
        choose_category:
          label: "Valitse alue"
          none: "valitse yksi..."
          default_hint: Hallinnoi käyttöoikeutta <a href=%{link} target="_blank">alueen %{category} turvallisuusasetuksissa</a>
        create: "Luo kanava"
        description: "Kuvaus (valinnainen)"
        name: "Kanavan nimi"
        title: "Uusi kanava"
        type: "Tyyppi"
        types:
          category: "Alue"
          topic: "Ketju"
      reviewable:
        type: "Chat-viesti"
      reactions:
        only_you: "Reagoit emojilla :%{emoji}:"
        single_user: "%{username} reagoivat emojilla :%{emoji}:"
      composer:
        toggle_toolbar: "Vaihda työkalupalkki"
        italic_text: "korostettu teksti"
        bold_text: "lihavoitu teksti"
        code_text: "kooditeksti"
        send: "Lähetä"
      quote:
        original_channel: 'Lähetetty alun perin kanavalla <a href="%{channelLink}">%{channel}</a>'
        copy_success: "Chat-lainaus kopioitiin leikepöydälle"
      notification_levels:
        never: "Ei koskaan"
        mention: "Vain maininnoissa"
        always: "Kaikessa toiminnassa"
      settings:
        channel_wide_mentions_label: "Salli @all- ja @here-maininnat"
        channel_wide_mentions_description: "Salli käyttäjien ilmoittaa kaikille kanavan #%{channel} käyttäjille @all-maininnalla tai niille, jotka ovat aktiivisia kyseisellä hetkellä, @here-maininnalla"
        auto_join_users_label: "Lisää käyttäjiä automaattisesti"
        auto_join_users_warning: "Jokainen käyttäjä, joka ei ole tämän kanavan jäsen ja jolla on pääsy alueelle %{category}, liittyy. Oletko varma?"
        desktop_notification_level: "Työpöytäilmoitukset"
        follow: "Liity"
        followed: "Liittyi"
        mobile_notification_level: "Mobiili-push-ilmoitukset"
        mute: "Vaimenna kanava"
        threading_enabled: "Otettu käyttöön"
        threading_disabled: "Pois käytöstä"
        muted_on: "Käytössä"
        muted_off: "Pois käytöstä"
        notifications: "Ilmoitukset"
        preview: "Esikatselu"
        save: "Tallenna"
        saved: "Tallennettu"
        unfollow: "Poistu"
        admin_title: "Ylläpitäjä"
      admin:
        title: "Chat"
      direct_messages:
        title: "Henkilökohtainen chat"
        new: "Luo yksityis-chat"
        create: "Siirry"
        leave: "Poistu tästä henkilökohtaisesta chatista"
        cannot_create: "Valitettavasti et voi lähettää yksityisviestejä."
      incoming_webhooks:
        back: "Takaisin"
        channel_placeholder: "Valitse kanava"
        confirm_destroy: "Haluatko varmasti poistaa tämän saapuvan webhookin? Tätä ei voi peruuttaa."
        current_emoji: "Nykyinen emoji"
        description: "Kuvaus"
        delete: "Poista"
        emoji: "Emoji"
        emoji_instructions: "Järjestelmän avataria käytetään, jos emoji jätetään tyhjäksi."
        name: "Nimi"
        name_placeholder: "nimi..."
        new: "Uusi saapuva webhook"
        none: "Olemassa olevia saapuvia webhookeja ei ole luotu."
        no_emoji: "Emojia ei ole valittu"
        post_to: "Lähetä kohteeseen"
        reset_emoji: "Nollaa emoji"
        save: "Tallenna"
        edit: "Muokkaa"
        select_emoji: "Valitse emoji"
        system: "järjestelmä"
        title: "Saapuvat webhookit"
        url: "URL"
        url_instructions: "Tämä URL-osoite sisältää salaisen arvon – pidä se turvassa."
        username: "Käyttäjätunnus"
        username_instructions: "Kanavalle lähettävän botin käyttäjätunnus. Oletus on \"järjestelmä\", kun tämä jätetään tyhjäksi."
        instructions: "Ulkoiset järjestelmät voivat käyttää saapuvia webhookeja viestien lähettämiseen määrätylle chat-kanavalle bot-käyttäjänä <code>/hooks/:key</code>-päätepisteen kautta. Hyötykuorma koostuu yhdestä <code>text</code>-parametrista, joka on rajoitettu 2 000 merkkiin.<br><br>Tuemme myös rajoitettuja Slack-muotoiltuja <code>text</code>-parametreja, linkkien ja mainintojen poimimista osoitteessa <a href=\"https://api.slack.com/reference/surfaces/formatting\">https://api.slack.com/reference/surfaces/formatting</a> kuvatun muodon perusteella, mutta tähän täytyy käyttää <code>/hooks/:key/slack</code>-päätepistettä."
      selection:
        cancel: "Peruuta"
        quote_selection: "Lainaus ketjussa"
        copy: "Kopioi"
        move_selection_to_channel: "Siirrä kanavalle"
        error: "Chat-viestien siirtämisessä tapahtui virhe"
        title: "Siirrä chat ketjuun"
        new_topic:
          title: "Siirrä uuteen ketjuun"
          instructions:
            one: "Olet luomassa uutta ketjua ja lisäämässä valitsemasi chat-viestin siihen."
            other: "Olet luomassa uutta ketjua ja lisäämässä <b>%{count}</b> valitsemaasi chat-viestiä siihen."
          instructions_channel_archive: "Olet luomassa uutta ketjua ja arkistoimassa kanavan viestit siihen."
        existing_topic:
          title: "Siirrä olemassa olevaan ketjuun"
          instructions:
            one: "Valitse ketju, johon haluat siirtää tämän chat-viestin."
            other: "Valitse ketju, johon haluat siirtää nämä <b>%{count}</b> chat-viestiä."
          instructions_channel_archive: "Valitse ketju, johon haluat arkistoida kanavan viestit."
        new_message:
          title: "Siirrä uuteen viestiin"
          instructions:
            one: "Olet luomassa uutta viestiä ja lisäämässä valitsemasi chat-viestin siihen."
            other: "Olet luomassa uutta viestiä ja lisäämässä <b>%{count}</b> valitsemaasi chat-viestiä siihen."
      replying_indicator:
        single_user: "%{username} kirjoittaa"
        multiple_users: "%{commaSeparatedUsernames} ja %{lastUsername} kirjoittavat"
        many_users:
          one: "%{commaSeparatedUsernames} ja %{count} muu kirjoittavat"
          other: "%{commaSeparatedUsernames} ja %{count} muuta kirjoittavat"
      flags:
        off_topic: "Tämä viesti ei liity nykyiseen keskusteluun kanavan otsikon mukaan, ja se pitäisi todennäköisesti siirtää muualle."
        inappropriate: "Tämä viesti sisältää sisältöä, jota kohtuullinen henkilö pitäisi loukkaavana, herjaavana tai <a href=\"%{basePath}/guidelines\">yhteisömme ohjeiden vastaisena</a>."
        spam: "Tämä viesti on mainos tai ilkivaltaa. Se ei ole hyödyllinen tai olennainen nykyiselle kanavalle."
        notify_user: "Haluan keskustella tämän henkilön kanssa suoraan ja henkilökohtaisesti hänen viestistään."
        notify_moderators: "Tämä viesti vaatii henkilökunnan huomion muusta syystä, jota ei ole mainittu edellä."
      flagging:
        action: "Liputa viesti"
      emoji_picker:
        favorites: "Usein käytetyt"
        smileys_&_emotion: "Hymiöt ja tunteet"
        objects: "Esineet"
        people_&_body: "Ihmiset ja keho"
        travel_&_places: "Matkailu ja paikat"
        animals_&_nature: "Eläimet ja luonto"
        food_&_drink: "Ruoka ja juoma"
        activities: "Aktiviteetit"
        flags: "Liput"
        symbols: "Symbolit"
        search_placeholder: "Hae emojin nimen ja aliaksen mukaan..."
        no_results: "Ei tuloksia"
      thread:
        title: "Otsikko"
        view_thread: Näytä ketju
        replies:
          one: "%{count} vastaus"
          other: "%{count} vastausta"
        close: "Sulje ketju"
        original_message:
          started_by: "Aloittanut"
        settings: "Asetukset"
        last_reply: "viimeisin vastaus"
        notifications:
          regular:
            title: "Normaali"
          tracking:
            title: "Seuranta"
        participants_other_count:
          one: "+%{count}"
          other: "+%{count}"
      threads:
        open: "Avaa ketju"
        list: "Käynnissä olevat keskustelut"
        none: "Et osallistu mihinkään viestiketjuun tällä kanavalla."
      draft_channel_screen:
        header: "Uusi viesti"
        cancel: "Peruuta"
    notifications:
      chat_invitation: "kutsui sinut liittymään chat-kanavalle"
      chat_invitation_html: "<span>%{username}</span> <span>kutsui sinut liittymään chat-kanavalle</span>"
      chat_quoted: "<span>%{username}</span> %{description}"
      popup:
        chat_mention:
          direct: 'mainitsi sinut kanavalla "%{channel}"'
          direct_html: '<span>%{username}</span> <span>mainitsi sinut kanavalla "%{channel}"</span>'
          other_plain: 'mainitsi kohteen %{identifier} kanavalla "%{channel}"'
          other_html: '<span>%{username}</span> <span>mainitsi kohteen %{identifier} kanavalla "%{channel}"</span>'
        direct_message_chat_mention:
          direct: "mainitsi sinut henkilökohtaisessa chatissa"
          direct_html: "<span>%{username}</span> <span>mainitsi sinut henkilökohtaisessa chatissa</span>"
          other_plain: "mainitsi kohteen %{identifier} henkilökohtaisessa chatissa"
          other_html: "<span>%{username}</span> <span>mainitsi kohteen %{identifier} henkilökohtaisessa chatissa</span>"
        chat_message: "Uusi chat-viesti"
        chat_quoted: "%{username} lainasi chat-viestiäsi"
      titles:
        chat_mention: "Chat-maininta"
        chat_invitation: "Chat-kutsu"
        chat_quoted: "Chat-keskustelua lainattu"
    action_codes:
      chat:
        enabled: '%{who} otti <button class="btn-link open-chat">chatin</button> käyttöön %{when}'
        disabled: "%{who} sulki chatin %{when}"
    discourse_automation:
      scriptables:
        send_chat_message:
          title: Lähetä chat-viesti
          fields:
            chat_channel_id:
              label: Chat-kanavan tunnus
            message:
              label: Viesti
            sender:
              label: Lähettäjä
              description: Oletuksena järjestelmä
    review:
      transcript:
        view: "Näytä aiempien viestien transkriptio"
      types:
        chat_reviewable_message:
          title: "Liputettu chat-viesti"
    keyboard_shortcuts_help:
      chat:
        title: "Chat"
        keyboard_shortcuts:
          switch_channel_arrows: "%{shortcut} Vaihda kanavaa"
          open_quick_channel_selector: "%{shortcut} Avaa kanavan pikavalitsin"
          open_insert_link_modal: "%{shortcut} Lisää hyperlinkki (vain tekstieditori)"
          composer_bold: "%{shortcut} Lihavointi (vain tekstieditori)"
          composer_italic: "%{shortcut} Kursiivi (vain tekstieditori)"
          composer_code: "%{shortcut} Koodi (vain tekstieditori)"
          drawer_open: "%{shortcut} Avaa chat-laatikko"
          drawer_close: "%{shortcut} Sulje chat-laatikko"
    topic_statuses:
      chat:
        help: "Chat on käytössä tässä ketjussa"
    user:
      allow_private_messages: "Salli muiden käyttäjien lähettää minulle yksityisviestejä ja chat-yksityisviestejä"
      muted_users_instructions: "Estä kaikki ilmoitukset, yksityisviestit ja chat-yksityisviestit näiltä käyttäjiltä."
      allowed_pm_users_instructions: "Salli vain näiden käyttäjien yksityisviestit tai chat-yksityisviestit."
      allow_private_messages_from_specific_users: "Salli vain tiettyjen käyttäjien lähettää minulle yksityisviestejä tai chat-yksityisviestejä"
      ignored_users_instructions: "Estä kaikki viestit, ilmoitukset, yksityisviestit ja chat-yksityisviestit näiltä käyttäjiltä."
    user_menu:
      no_chat_notifications_title: "Sinulla ei ole vielä chat-ilmoituksia"
      no_chat_notifications_body: >
        Saat ilmoituksen tässä paneelissa, kun joku lähettää sinulle viestin tai <b>@mainitsee</b> sinut chatissa. Ilmoitukset lähetetään myös sähköpostiisi, jos et ole kirjautunut sisään vähään aikaan. <br><br> Klikkaa minkä tahansa chat-kanavan yläosassa olevaa otsikkoa määrittääksesi, mitä ilmoituksia saat kyseisellä kanavalla. Katso lisätietoja <a href='%{preferencesUrl}'>ilmoitusasetuksistasi</a>.
      tabs:
        chat_notifications: "Chat-ilmoitukset"
        chat_notifications_with_unread:
          one: "Chat-ilmoitukset – %{count} lukematon ilmoitus"
          other: "Chat-ilmoitukset – %{count} lukematonta ilmoitusta"
    styleguide:
      sections:
        chat:
          title: Chat<|MERGE_RESOLUTION|>--- conflicted
+++ resolved
@@ -113,54 +113,17 @@
         summarize: "Tee yhteenveto"
       mention_warning:
         dismiss: "hylkää"
-        cannot_see:
-          one: "%{username} ei voi käyttää tätä kanavaa, eikä hänelle ilmoitettu."
-          other: "%{username} ja %{others} eivät voi käyttää tätä kanavaa, eikä heille ilmoitettu."
         invitations_sent:
           one: "Kutsu lähetetty"
           other: "Kutsut lähetettiin"
         invite: "Kutsu kanavalle"
-<<<<<<< HEAD
-        without_membership:
-          one: "%{username} ei ole liittynyt tälle kanavalle."
-          other: "%{username} ja %{others} eivät ole liittyneet tälle kanavalle."
-        group_mentions_disabled:
-          one: "%{group_name} ei salli mainintoja"
-          other: "%{group_name} ja %{others} eivät salli mainintoja"
-        too_many_members:
-          one: "Ryhmässä %{group_name} on liian monta jäsentä. Kukaan ei saanut ilmoitusta."
-          other: "Ryhmä %{group_name} ja %{others} sisältävät liikaa jäseniä. Kukaan ei saanut ilmoitusta."
-        warning_multiple:
-          one: "%{count} muu"
-          other: "%{count} muuta"
-=======
         without_membership: "%{username} ei ole liittynyt tälle kanavalle."
         group_mentions_disabled: "%{group_name} ei salli mainintoja."
->>>>>>> 9b339bcd
         groups:
           header:
             some: "Osa käyttäjistä ei saa ilmoitusta"
             all: "Kukaan ei saa ilmoitusta"
-<<<<<<< HEAD
-          unreachable:
-            one: "@%{group} ei salli mainintoja"
-            other: "@%{group} ja @%{group_2} eivät salli mainintoja"
-          unreachable_multiple: "@%{group} ja %{count} muuta eivät salli mainintoja"
-          too_many_members:
-            one: "Ryhmän @%{group} mainitseminen ylittää %{notification_limit}: %{limit}"
-            other: "Ryhmien @%{group} ja @%{group_2} mainitseminen ylittää %{notification_limit}: %{limit}"
-          too_many_members_multiple: "Nämä %{count} ryhmää ylittää %{notification_limit}: %{limit}"
-          users_limit:
-            one: "%{count} käyttäjä"
-            other: "%{count} käyttäjää"
-          notification_limit: "ilmoitusrajan"
-        too_many_mentions: "Tämä viesti ylittää %{notification_limit}: %{limit}"
-        mentions_limit:
-          one: "%{count} maininta"
-          other: "%{count} mainintaa"
-=======
           unreachable_1: "@%{group} ei salli mainintoja."
->>>>>>> 9b339bcd
       aria_roles:
         header: "Chatin ylätunniste"
         composer: "Chatin tekstieditori"
@@ -256,11 +219,6 @@
           about: Tietoja
           members: Jäsenet
           settings: Asetukset
-<<<<<<< HEAD
-      channel_edit_name_modal:
-        title: Muokkaa nimeä
-        input_placeholder: Lisää nimi
-=======
       new_message_modal:
         default_channel_search_placeholder: "#a-kanava"
         default_user_search_placeholder: "@joku"
@@ -269,7 +227,6 @@
         title: Muokkaa kanavaa
         input_placeholder: Lisää nimi
         name: Kanavan nimi
->>>>>>> 9b339bcd
       channel_edit_description_modal:
         title: Muokkaa kuvausta
         input_placeholder: Lisää kuvaus
