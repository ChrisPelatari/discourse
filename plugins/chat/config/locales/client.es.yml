--- conflicted
+++ resolved
@@ -125,34 +125,14 @@
           other: "Últimas %{count} horas"
       mention_warning:
         dismiss: "descartar"
-<<<<<<< HEAD
-        cannot_see:
-          one: "%{username} no puede acceder a este canal y no fue notificado."
-          other: "%{username} y %{others} no pueden acceder a este canal y no fueron notificados."
-=======
         cannot_see: "%{username} no puede acceder a este canal y no ha sido notificado."
         cannot_see_multiple:
           one: "%{username} y otro usuario no pueden acceder a este canal y no fueron notificados."
           other: "%{username} y otros %{count} usuarios no pueden acceder a este canal y no fueron notificados."
->>>>>>> 9b339bcd
         invitations_sent:
           one: "Invitación enviada"
           other: "Invitaciones enviadas"
         invite: "Invitar al canal"
-<<<<<<< HEAD
-        without_membership:
-          one: "%{username} no se ha unido a este canal."
-          other: "%{username} y %{others} no se han unido a este canal."
-        group_mentions_disabled:
-          one: "%{group_name} no permite menciones"
-          other: "%{group_name} y %{others} no permiten menciones"
-        too_many_members:
-          one: "%{group_name} tiene demasiados miembros. No se notificó a nadie"
-          other: "%{group_name} y %{others} tienen demasiados miembros. No se notificó a nadie"
-        warning_multiple:
-          one: "%{count} otro"
-          other: "%{count} otros"
-=======
         without_membership: "%{username} no se ha unido a este canal."
         without_membership_multiple:
           one: "%{username} y otro usuario no se han unido a este canal."
@@ -165,29 +145,10 @@
         too_many_members_multiple:
           one: "%{group_name} y otro grupo tienen demasiados miembros. No se ha notificado a nadie."
           other: "%{group_name} y otros %{count} grupos tienen demasiados miembros. No se ha notificado a nadie."
->>>>>>> 9b339bcd
         groups:
           header:
             some: "Algunos usuarios no serán notificados"
             all: "No se notificará a nadie"
-<<<<<<< HEAD
-          unreachable:
-            one: "@%{group} no permite menciones"
-            other: "@%{group} y @%{group_2} no permiten menciones"
-          unreachable_multiple: "@%{group} y otros %{count} no permiten menciones"
-          too_many_members:
-            one: "Mencionar a @%{grupo} supera el %{notification_limit} de %{limit}"
-            other: "Mencionar tanto a @%{grupo} como a @%{group_2} supera el %{notification_limit} de %{limit}"
-          too_many_members_multiple: "Estos %{count} grupos superan el %{notification_limit} de %{limit}"
-          users_limit:
-            one: "%{count} usuario"
-            other: "%{count} usuarios"
-          notification_limit: "límite de notificaciones"
-        too_many_mentions: "Este mensaje supera el %{notification_limit} de %{limit}"
-        mentions_limit:
-          one: "%{count} mención"
-          other: "%{count} menciones"
-=======
           unreachable_1: "@%{group} no permite menciones."
           unreachable_2: "@%{group1} y @%{group2} no permiten menciones."
           unreachable_multiple:
@@ -253,7 +214,6 @@
         too_many_mentions_admin:
           one: 'Este mensaje supera el <a href="%{siteSettingUrl}" target="_blank">límite de notificaciones</a> de %{count} mención.'
           other: 'Este mensaje supera el <a href="%{siteSettingUrl}" target="_blank">límite de notificaciones</a> de %{count} menciones.'
->>>>>>> 9b339bcd
       aria_roles:
         header: "Encabezado del chat"
         composer: "Compositor del chat"
@@ -357,12 +317,6 @@
           about: Acerca de
           members: Miembros
           settings: Ajustes
-<<<<<<< HEAD
-      channel_edit_name_modal:
-        title: Editar nombre
-        input_placeholder: Añadir un nombre
-        description: Pon un título corto y descriptivo a tu canal
-=======
       new_message_modal:
         title: Enviar mensaje
         add_user_long: <kbd>mayúsculas + clic</kbd> o <kbd>mayúsculas + intro</kbd><span>Añadir @%{username}</span>
@@ -380,7 +334,6 @@
         slug_description: Se utiliza un slug del canal en la URL en lugar del nombre del canal
         name: Nombre del canal
         slug: Slug del canal (opcional)
->>>>>>> 9b339bcd
       channel_edit_description_modal:
         title: Editar descripción
         input_placeholder: Añade una descripción
@@ -470,11 +423,8 @@
       settings:
         channel_wide_mentions_label: "Permitir menciones @all y @here"
         channel_wide_mentions_description: "Permite a los usuarios notificar a todos los miembros de #%{channel} con @all o solo a los que estén activos en ese momento con @here"
-<<<<<<< HEAD
-=======
         channel_threading_label: "Hilado"
         channel_threading_description: "Cuando se activa el hilado, las respuestas a un mensaje de chat crearán una conversación separada, que existirá junto al canal principal."
->>>>>>> 9b339bcd
         auto_join_users_label: "Añadir usuarios automáticamente"
         auto_join_users_info: "Comprueba cada hora qué usuarios han estado activos en los últimos 3 meses. Añádelos a este canal si tienen acceso a la categoría %{category}."
         auto_join_users_info_no_category: "Comprueba cada hora qué usuarios han estado activos en los últimos 3 meses. Añádelos a este canal si tienen acceso a la categoría seleccionada."
