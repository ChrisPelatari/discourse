--- conflicted
+++ resolved
@@ -22,13 +22,6 @@
             chat_channel_status_change: "채팅 채널 상태 변경됨"
             chat_channel_delete: "채팅 채널 삭제됨"
             chat_auto_remove_membership: "채널에서 자동으로 제거된 멤버십"
-<<<<<<< HEAD
-    about:
-      chat_messages_count: "채팅 메시지"
-      chat_channels_count: "채팅 채널"
-      chat_users_count: "채팅 사용자"
-=======
->>>>>>> b2b1e721
     chat:
       deleted_chat_username: 삭제되었습니다
       dates:
@@ -64,10 +57,7 @@
         browse: "채널 찾아보기"
         create: "새 채널"
       close: "닫기"
-<<<<<<< HEAD
-=======
       remove: "제거"
->>>>>>> b2b1e721
       expand: "채팅창 확장"
       deleted:
         other: "%{count}메시지가 삭제되었습니다 [모두 보기]"
@@ -101,22 +91,6 @@
         since:
           other: "약 %{count}시간"
       mention_warning:
-<<<<<<< HEAD
-        dismiss: "무시"
-        cannot_see: "%{username} 이 채널에 액세스할 수 없으며 알림을 받지 않았습니다."
-        cannot_see_multiple:
-          other: "%{username}명 외 %{count}명의 사용자가 이 채널에 액세스할 수 없으며 알림을 받지 않았습니다."
-        without_membership: "%{username}이 채널에 참여하지 않았습니다."
-        without_membership_multiple:
-          other: "%{username} 및 %{count}명의 다른 사용자가 이 채널에 가입하지 않았습니다."
-        group_mentions_disabled: "%{group_name}은 언급을 허용하지 않습니다."
-        group_mentions_disabled_multiple:
-          other: "%{group_name} 및 %{count}개의 다른 그룹은 멘션을 허용하지 않습니다."
-        too_many_members: "%{group_name}은(는) 구성원이 너무 많습니다. 아무도 알림을 받지 않았습니다."
-        too_many_members_multiple:
-          other: "%{group_name} 및 %{count}개의 그룹은 회원 수가 너무 많습니다. 아무도 알림을 받지 않았습니다."
-=======
->>>>>>> b2b1e721
         groups:
           unreachable_1: "@%{group}에서 멘션을 허용하지 않습니다."
           unreachable_2: "%{group1} 및 %{group2}는 언급을 허용하지 않습니다."
@@ -141,11 +115,6 @@
       placeholder_new_message_disallowed:
         archived: "채널이 보관되어 메시지를 보낼 수 없습니다."
         read_only: "채널이 읽기 전용이므로 메시지를 보낼 수 없습니다."
-<<<<<<< HEAD
-      placeholder_start_conversation: "대화 시작..."
-      placeholder_start_conversation_users: "%{commaSeparatedUsernames}과 대화 시작"
-=======
->>>>>>> b2b1e721
       remove_upload: "파일 제거"
       reply: "댓글쓰기"
       edit: "편집"
@@ -160,10 +129,6 @@
       save: "저장"
       select: "선택"
       return_to_list: "채널 목록으로 돌아가기"
-<<<<<<< HEAD
-      return_to_threads_list: "진행 중인 토론으로 돌아가기"
-=======
->>>>>>> b2b1e721
       unread_threads_count:
         other: "읽지 않은 토론이 %{count}개 있습니다."
       scroll_to_bottom: "맨 아래로 스크롤"
@@ -219,10 +184,6 @@
         default_search_placeholder: "#채널, @사용자 또는 아무거나"
         default_channel_search_placeholder: "#채널"
         default_user_search_placeholder: "@누군가"
-<<<<<<< HEAD
-        user_search_placeholder: "...사용자 추가"
-=======
->>>>>>> b2b1e721
         disabled_user: "채팅 비활성화됨"
         no_items: "항목이 없습니다"
         filter: "필터"
@@ -258,11 +219,6 @@
           topic: "글"
       reviewable:
         type: "채팅 메시지"
-      reactions:
-        you_and_single_user: "당신과 %{username}이 :%{emoji}:로 반응했습니다"
-        you_and_multiple_users: "당신, %{commaSeparatedUsernames}, %{username}이 :%{emoji}:로 반응했습니다"
-        you_multiple_users_and_more:
-          other: "당신, %{commaSeparatedUsernames} 외 %{count}명이 :%{emoji}:로 반응했습니다"
       composer:
         toggle_toolbar: "툴바 전환"
         italic_text: "강조하기"
@@ -297,10 +253,6 @@
         title: "채팅"
         export_messages:
           title: "채팅 내보내기"
-<<<<<<< HEAD
-          description: "내보내기는 지난 6개월 동안의 최근 메시지 10000개로 제한됩니다."
-=======
->>>>>>> b2b1e721
           create_export: "내보내기"
           export_has_started: "내보내기가 시작되었습니다. 준비가 되면 메시지를 받을 것입니다."
       direct_messages:
@@ -340,17 +292,8 @@
       replying_indicator:
         single_user: "%{username}님이 입력 중"
       retention_reminders:
-<<<<<<< HEAD
-        public_none: "채널 기록은 평생 보관됩니다."
-        public:
-          other: "채널 기록은 %{count}일 동안 보관됩니다."
-        dm_none: "개인 채팅 기록은 평생 보관됩니다."
-        dm:
-          other: "개인 채팅 기록은 %{count}일 동안 보관됩니다."
-=======
         short:
           other: "%{count}일"
->>>>>>> b2b1e721
       flagging:
         action: "신고 메시지"
       emoji_picker:
@@ -367,10 +310,6 @@
       thread:
         title: "제목"
         view_thread: 스레드 보기
-<<<<<<< HEAD
-        default_title: "스레드"
-=======
->>>>>>> b2b1e721
         replies:
           other: "%{count} 댓글"
         label: 스레드
