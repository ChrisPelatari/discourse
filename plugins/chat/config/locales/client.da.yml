# WARNING: Never edit this file.
# It will be overwritten when translations are pulled from Crowdin.
#
# To work with us on translations, join this project:
# https://translate.discourse.org/

da:
  admin_js:
    admin:
      site_settings:
        categories:
          chat: Chat
  js:
    admin:
      site_settings:
        chat_separate_sidebar_mode:
          always: "Altid"
          fullscreen: "Når chat er i fuld skærm"
          never: "Aldrig"
      logs:
        staff_actions:
          actions:
            chat_channel_status_change: "Status for chat-kanal ændret"
            chat_channel_delete: "Chat-kanal slettet"
      api:
        scopes:
          descriptions:
            chat:
              create_message: "Opret en chatbesked i en angivet kanal."
    chat:
      back_to_forum: "Forum"
      deleted_chat_username: slettet
      dates:
        yesterday: "I går"
        time_tiny: "tt:mm"
      all_loaded: "Viser alle beskeder"
      already_enabled: "Chat er allerede aktiveret på dette emne. Opdater venligst."
      disabled_for_topic: "Chat er deaktiveret på dette emne."
      bot: "bot"
      create: "Opret"
      cancel: "Annuller"
      cancel_reply: "Annuller svar"
      chat_channels: "Kanaler"
      browse_all_channels: "Gennemse alle kanaler"
      move_to_channel:
        title: "Flyt beskeder til kanal"
        confirm_move: "Flyt beskeder"
      channel_settings:
        title: "Kanal indstillinger"
        edit: "Rediger"
        add: "Tilføj"
        close_channel: "Luk kanal"
        open_channel: "Åbn kanal"
        archive_channel: "Arkivér kanal"
        delete_channel: "Slet kanal"
        leave_channel: "Forlad kanal"
        join: "Tilslut"
        leave: "Forlad"
      channel_archive:
        title: "Arkivér Kanal"
        retry: "Forsøg igen"
      channel_open:
        title: "Åbn Kanal"
      channel_close:
        title: "Luk Kanal"
      channel_delete:
        title: "Slet Kanal"
        confirm_channel_name: "Indtast kanalnavn"
      channels_list_popup:
        browse: "Gennemse kanaler"
        create: "Ny kanal"
      click_to_join: "Klik her for at se tilgængelige kanaler."
      close: "Luk"
      remove: "Fjern"
      delete: "Slet"
      edited: "redigeret"
      muted: "stille!"
      joined: "tilmeldt"
      email_frequency:
        never: "Aldrig"
      header_indicator_preference:
        never: "Aldrig"
      separate_sidebar_mode:
        title: "Vis separate sidebjælke-tilstande for forum og chat"
      enable: "Aktiver chat"
      flag: "Rapportér"
      invalid_access: "Du har ikke adgang til at se denne chatkanal"
      invitation_notification: "<span>%{username}</span> <span>inviterede dig til at deltage i en chatkanal</span>"
      in_reply_to: "Som svar til"
      heading: "Chat"
      join: "Tilslut"
      last_visit: "sidste besøg"
      mention_warning:
<<<<<<< HEAD
        dismiss: "afvis"
=======
>>>>>>> b2b1e721
        invitations_sent:
          one: "Invitation sendt"
          other: "Invitationer sendt"
        invite: "Inviter til kanal"
      reply: "Svar"
      edit: "Rediger"
      rebake_message: "Gendan HTML"
      bookmark_message: "Bogmærk"
      bookmark_message_edit: "Rediger Bogmærke"
      save: "Gem"
      select: "Vælg"
      sounds:
        none: "Ingen"
        bell: "Klokke"
        ding: "Ding"
      title: "chat"
      title_capitalized: "Chat"
      upload: "Vedhæft en fil"
      uploaded_files:
        one: "%{count} fil"
        other: "%{count} filer"
      exit: "tilbage"
      channel_status:
        read_only_header: "Kanalen er skrivebeskyttet"
        read_only: "Kun læsning"
        archived_header: "Kanalen er arkiveret"
        archived: "Arkiveret"
        closed: "Lukket"
        open_header: "Kanalen er åben"
        open: "Åbn"
      browse:
        back: "Tilbage"
        title: Kanaler
        filter_all: Alle
        filter_closed: Lukket
        filter_archived: Arkiveret
      chat_message_separator:
        today: I dag
        yesterday: I går
      about_view:
        title: Titel
        name: Navn
        description: Beskrivelse
      channel_info:
        back_to_channel: "Tilbage"
        tabs:
          members: Brugere
          settings: Indstillinger
      new_message_modal:
        no_items: "Ingen punkter"
        filter: "Filter"
      direct_message_creator:
        title: Ny Besked
        prefix: "Til:"
      create_channel:
        choose_category:
          label: "Vælg en kategori"
          none: "vælg en..."
        create: "Opret kanal"
        description: "Beskrivelse (valgfrit)"
        name: "Kanal navn"
        title: "Ny kanal"
        type: "Type"
        types:
          category: "Kategori"
          topic: "Emne"
      reviewable:
        type: "Chatbesked"
      composer:
        italic_text: "kursiv skrift"
        bold_text: "fed skrift"
        code_text: "kode tekst"
        send: "Send"
      quote:
        copy_success: "Chat-citat kopieret til udklipsholderen"
      notification_levels:
        never: "Aldrig"
      settings:
        follow: "Tilslut"
        followed: "Tilmeldt"
        threading_enabled: "Aktiveret"
        threading_disabled: "Deaktiveret"
        notifications: "Notifikationer"
        preview: "Forhåndsvisning"
        save: "Gem"
        saved: "Gemt"
        unfollow: "Forlad"
        admin_title: "Admin"
        settings_title: "Indstillinger"
        category_label: "Kategori"
        history_label: "Historik"
        members_label: "Brugere"
      admin:
        title: "Chat"
        export_messages:
          description: "Dette eksporterer alle beskeder fra alle kanaler."
      incoming_webhooks:
        back: "Tilbage"
        description: "Beskrivelse"
        delete: "Slet"
        emoji: "Humørikon"
        name: "Navn"
        save: "Gem"
        edit: "Redigér"
        system: "system"
        url: "URL"
        username: "Brugernavn"
      selection:
        cancel: "Annuller"
        quote_selection: "Citat i emne"
        copy: "Kopier"
        error: "Der opstod en fejl under flytning af chatbeskeder"
        title: "Flyt chat til emne"
        new_topic:
          title: "Flyt til nyt emne"
        existing_topic:
          title: "Flyt til eksisterende emne"
        new_message:
          title: "Flyt til ny besked"
      replying_indicator:
        single_user: "%{username} skriver"
      retention_reminders:
        short:
          one: "%{count} dag"
          other: "%{count} dage"
      emoji_picker:
        objects: "Objekter"
        activities: "Aktiviteter"
        flags: "Flag"
        symbols: "Symboler"
      thread:
        title: "Titel"
        replies:
          one: "%{count} svar"
          other: "%{count} svar"
        settings: "Indstillinger"
        last_reply: "seneste svar"
        notifications:
          regular:
            title: "Normal"
          tracking:
            title: "Følger"
        participants_other_count:
          one: "+%{count}"
          other: "+%{count}"
      draft_channel_screen:
        header: "Ny Besked"
        cancel: "Annuller"
    notifications:
      chat_invitation_html: "<span>%{username}</span> <span>inviterede dig til at deltage i en chatkanal</span>"
      chat_quoted: "<span>%{username}</span> %{description}"
      popup:
        chat_mention:
          direct_html: '<span>%{username}</span> <span>nævnte dig i "%{channel}"</span>'
          other_html: '<span>%{username}</span> <span>nævnte %{identifier} i "%{channel}"</span>'
        direct_message_chat_mention:
          direct_html: "<span>%{username}</span> <span>nævnte dig i personlig chat</span>"
          other_html: "<span>%{username}</span> <span>nævnte %{identifier} i personlig chat</span>"
        chat_message: "Ny chatbesked"
        chat_quoted: "%{username} citerede din chatbesked"
      titles:
        chat_mention: "Chatomtale"
        chat_invitation: "Chatinvitation"
        chat_quoted: "Chat citeret"
    action_codes:
      chat:
        enabled: '%{who} aktiverede <button class="btn-link open-chat">chat</button> %{when}'
        disabled: "%{who} lukkede chat %{when}"
    discourse_automation:
      scriptables:
        send_chat_message:
          title: Send chatbesked
          fields:
            chat_channel_id:
              label: Chat kanal ID
            message:
              label: Meddelelse
            sender:
              label: Afsender
              description: Standard er system
    review:
      types:
        reviewable_chat_message:
          title: "Rapporteret chatbesked"
          noun: "chatbesked"
    keyboard_shortcuts_help:
      chat:
        title: "Chat"
        keyboard_shortcuts:
          switch_channel_arrows: "%{shortcut} Skift kanal"
    styleguide:
      sections:
        chat:
<<<<<<< HEAD
          title: Chat
=======
          title: Chat
    sidebar:
      panels:
        chat:
          label: "Chat"
>>>>>>> b2b1e721
<|MERGE_RESOLUTION|>--- conflicted
+++ resolved
@@ -91,10 +91,6 @@
       join: "Tilslut"
       last_visit: "sidste besøg"
       mention_warning:
-<<<<<<< HEAD
-        dismiss: "afvis"
-=======
->>>>>>> b2b1e721
         invitations_sent:
           one: "Invitation sendt"
           other: "Invitationer sendt"
@@ -288,12 +284,8 @@
     styleguide:
       sections:
         chat:
-<<<<<<< HEAD
-          title: Chat
-=======
           title: Chat
     sidebar:
       panels:
         chat:
-          label: "Chat"
->>>>>>> b2b1e721
+          label: "Chat"