--- conflicted
+++ resolved
@@ -126,10 +126,7 @@
         title: "Afficher l'indicateur d'activité dans l'en-tête"
         all_new: "Tous les nouveaux messages"
         dm_and_mentions: "Messages directs et mentions"
-<<<<<<< HEAD
-=======
         only_mentions: "Mentions uniquement"
->>>>>>> b2b1e721
         never: "Jamais"
       separate_sidebar_mode:
         title: "Afficher des modes de barre latérale distincts pour le forum et la discussion"
@@ -151,34 +148,11 @@
           one: "Dernière heure"
           other: "%{count} dernières heures"
       mention_warning:
-<<<<<<< HEAD
-        dismiss: "rejeter"
-        cannot_see: "%{username} ne peut pas accéder à ce canal et n'a pas été averti(e)."
-        cannot_see_multiple:
-          one: "%{username} et %{count} autre utilisateur ne peuvent pas accéder à ce canal et n'ont pas été avertis."
-          other: "%{username} et %{count} autres utilisateurs ne peuvent pas accéder à ce canal et n'ont pas été avertis."
-=======
->>>>>>> b2b1e721
         invitations_sent:
           one: "Invitation envoyée"
           other: "Invitations envoyées"
         invite: "Inviter à rejoindre le canal"
-<<<<<<< HEAD
-        without_membership: "%{username} n'a pas rejoint ce canal."
-        without_membership_multiple:
-          one: "%{username} et %{count} autre utilisateur n'ont pas rejoint ce canal."
-          other: "%{username} et %{count} autres utilisateurs n'ont pas rejoint ce canal."
-        group_mentions_disabled: "%{group_name} n'autorise pas les mentions."
-        group_mentions_disabled_multiple:
-          one: "%{group_name} et %{count} autre groupe n'autorisent pas les mentions."
-          other: "%{group_name} et %{count} autres groupes n'autorisent pas les mentions."
-        too_many_members: "%{group_name} a trop de membres. Personne n'a reçu de notification."
-        too_many_members_multiple:
-          one: "%{group_name} et %{count} autre groupe comprennent trop de membres. Personne n'a été prévenu."
-          other: "%{group_name} et %{count} autres groupes comprennent trop de membres. Personne n'a été prévenu."
-=======
         channel_wide_mentions_disallowed: "Les mentions @here et @all sont désactivées dans ce canal."
->>>>>>> b2b1e721
         groups:
           header:
             some: "Certains utilisateurs ne recevront pas de notification"
@@ -273,11 +247,6 @@
         closed: "Le canal est fermé, vous ne pouvez pas envoyer de nouveaux messages pour le moment."
         read_only: "Le canal est en lecture seule, vous ne pouvez pas envoyer de nouveaux messages pour le moment."
       placeholder_silenced: "Vous ne pouvez pas envoyer de messages pour le moment."
-<<<<<<< HEAD
-      placeholder_start_conversation: "Démarrer une conversation avec ..."
-      placeholder_start_conversation_users: "Démarrer une conversation avec %{commaSeparatedUsernames}"
-=======
->>>>>>> b2b1e721
       remove_upload: "Supprimer le fichier"
       react: "Réagir avec un émoji"
       reply: "Répondre"
@@ -295,12 +264,8 @@
       save: "Enregistrer"
       select: "Sélectionner"
       return_to_list: "Retour à la liste des canaux"
-<<<<<<< HEAD
-      return_to_threads_list: "Revenir aux discussions en cours"
-=======
       return_to_channel: "Revenir au canal"
       return_to_threads_list: "Revenir à la liste des sujets"
->>>>>>> b2b1e721
       unread_threads_count:
         one: "Vous avez %{count} discussion non lue"
         other: "Vous avez %{count} discussions non lues"
@@ -369,11 +334,7 @@
         default_search_placeholder: "#un-canal, @personne ou un nom"
         default_channel_search_placeholder: "#un-canal"
         default_user_search_placeholder: "@personne"
-<<<<<<< HEAD
-        user_search_placeholder: "... ajouter d'autres utilisateurs"
-=======
         user_search_placeholder: "...ajouter d'autres membres"
->>>>>>> b2b1e721
         disabled_user: "a désactivé la discussion"
         no_items: "Aucun élément"
         create_group_placeholder: "Nom de la discussion de groupe (facultatif)"
@@ -455,19 +416,6 @@
       reviewable:
         type: "Message de discussion"
       reactions:
-<<<<<<< HEAD
-        only_you: "Vous avez réagi avec :%{emoji}:"
-        you_and_single_user: "Vous et %{username} avez réagi avec :%{emoji}:"
-        you_and_multiple_users: "Vous, %{commaSeparatedUsernames} et %{username} avez réagi avec :%{emoji}:"
-        you_multiple_users_and_more:
-          one: "Vous, %{commaSeparatedUsernames} et %{count} autre utilisateur avez réagi avec :%{emoji}:"
-          other: "Vous, %{commaSeparatedUsernames} et %{count} autres utilisateurs avez réagi avec :%{emoji}:"
-        single_user: "%{username} a réagi avec :%{emoji}:"
-        multiple_users: "%{commaSeparatedUsernames} et %{username} ont réagi avec :%{emoji}:"
-        multiple_users_and_more:
-          one: "%{commaSeparatedUsernames} et %{count} autre utilisateur ont réagi avec :%{emoji}:"
-          other: "%{commaSeparatedUsernames} et %{count} autres utilisateurs ont réagi avec :%{emoji}:"
-=======
         only_you: "<span>Vous avez réagi avec </span>:%{emoji}:"
         you_and_single_user: "<span>Vous et %{username} avez réagi avec </span>:%{emoji}:"
         you_and_multiple_users: "<span>Vous, %{commaSeparatedUsernames} et %{username} avez réagi avec </span>:%{emoji}:"
@@ -479,7 +427,6 @@
         multiple_users_and_more:
           one: "<span>%{commaSeparatedUsernames} et %{count} autre utilisateur ont réagi avec </span>:%{emoji}:"
           other: "<span>%{commaSeparatedUsernames} et %{count} autres utilisateurs ont réagi avec </span>:%{emoji}:"
->>>>>>> b2b1e721
       composer:
         toggle_toolbar: "Basculer la barre d'outils"
         italic_text: "texte souligné"
@@ -527,11 +474,7 @@
         title: "Discussion"
         export_messages:
           title: "Exporter les messages de la discussion"
-<<<<<<< HEAD
-          description: "L'exportation est actuellement limitée au 10 000 messages les plus récents au cours des 6 derniers mois."
-=======
           description: "Cela permet d'exporter tous les messages de tous les canaux."
->>>>>>> b2b1e721
           create_export: "Créer une exportation"
           export_has_started: "L'exportation a commencé. Vous recevrez un MP quand elle sera prête."
       direct_messages:
@@ -599,16 +542,6 @@
           one: "%{commaSeparatedUsernames} et %{count} autre utilisateur sont en train d'écrire"
           other: "%{commaSeparatedUsernames} et %{count} autres utilisateurs sont en train d'écrire"
       retention_reminders:
-<<<<<<< HEAD
-        public_none: "L'historique du canal est conservé indéfiniment."
-        public:
-          one: "L'historique du canal est conservé pendant %{count} jour."
-          other: "L'historique du canal est conservé pendant %{count} jours."
-        dm_none: "L'historique de discussion privée est conservé indéfiniment."
-        dm:
-          one: "L'historique des discussions privées est conservé pendant %{count} jour."
-          other: "L'historique des discussions privées est conservé pendant %{count} jours."
-=======
         indefinitely_short: "indéfiniment"
         indefinitely_long: "Les paramètres de discussion ont été définis pour conserver les messages du canal indéfiniment."
         short:
@@ -617,7 +550,6 @@
         long:
           one: "Les paramètres de discussion ont été définis pour conserver les messages du canal pendant %{count} jour."
           other: "Les paramètres de discussion ont été définis pour conserver les messages du canal pendant %{count} jours."
->>>>>>> b2b1e721
       flags:
         off_topic: "Ce message n'est pas pertinent pour la discussion en cours telle que définie par le titre du canal et devrait probablement être déplacé ailleurs."
         inappropriate: "Ce message contient du contenu qu'une personne raisonnable considérerait comme offensant, abusif ou contraire à nos <a href=\"%{basePath}/guidelines\">consignes communautaires</a>."
@@ -642,10 +574,6 @@
       thread:
         title: "Titre"
         view_thread: Afficher le fil
-<<<<<<< HEAD
-        default_title: "Fil"
-=======
->>>>>>> b2b1e721
         replies:
           one: "%{count} réponse"
           other: "%{count} réponses"
@@ -667,11 +595,7 @@
           other: "+ %{count}"
       threads:
         open: "Ouvrir le fil"
-<<<<<<< HEAD
-        list: "Discussions en cours"
-=======
         list: "Fils de discussion"
->>>>>>> b2b1e721
         none: "Vous ne participez à aucun fil dans ce canal."
       draft_channel_screen:
         header: "Nouveau message"
