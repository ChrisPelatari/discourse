# WARNING: Never edit this file.
# It will be overwritten when translations are pulled from Crowdin.
#
# To work with us on translations, join this project:
# https://translate.discourse.org/

it:
  js:
    admin:
      site_settings:
        categories:
          chat: Chat
      logs:
        staff_actions:
          actions:
            chat_channel_status_change: "Lo stato del canale di chat è cambiato"
            chat_channel_delete: "Canale di chat eliminato"
            chat_auto_remove_membership: "Membri automaticamente rimossi dai canali"
      api:
        scopes:
          descriptions:
            chat:
              create_message: "Crea un messaggio di chat in un canale specifico."
    about:
      chat_messages_count: "Messaggi di chat"
      chat_channels_count: "Canali di chat"
      chat_users_count: "Utenti della chat"
    chat:
      dates:
        time_tiny: "h:mm"
      all_loaded: "Mostra tutti i messaggi"
      already_enabled: "La chat è già abilitata su questo argomento. Prova ad aggiornare."
      disabled_for_topic: "La chat è disabilitata su questo argomento."
      bot: "bot"
      create: "Crea"
      cancel: "Annulla"
      cancel_reply: "Annulla risposta"
      chat_channels: "Canali"
      browse_all_channels: "Sfoglia tutti i canali"
      move_to_channel:
        title: "Sposta i messaggi sul canale"
        instructions:
          one: "Stai spostando il messaggio <strong>%{count}</strong> . Seleziona un canale di destinazione. Verrà creato un messaggio segnaposto nel canale <strong>%{channelTitle}</strong> per indicare che questo messaggio è stato spostato. Tieni presente che le catene di risposta non verranno mantenute nel nuovo canale e i messaggi nel vecchio canale non verranno più visualizzati come risposta ai messaggi spostati."
          other: "Stai spostando <strong>%{count}</strong> messaggi. Seleziona un canale di destinazione. Verrà creato un messaggio segnaposto nel canale <strong>%{channelTitle}</strong> per indicare che questi messaggi sono stati spostati. Tieni presente che le catene di risposta non verranno mantenute nel nuovo canale e i messaggi nel vecchio canale non verranno più visualizzati come risposta ai messaggi spostati."
        confirm_move: "Sposta messaggi"
      channel_settings:
        title: "Impostazioni del canale"
        edit: "Modifica"
        add: "Aggiungi"
        close_channel: "Chiudi canale"
        open_channel: "Apri canale"
        archive_channel: "Archivia canale"
        delete_channel: "Elimina canale"
        join_channel: "Partecipa al canale"
        leave_channel: "Lascia il canale"
        join: "Partecipa"
        leave: "Esci"
        save_label:
          mute_channel: "Preferenza canale silenziato salvata"
          desktop_notification: "Preferenza di notifica desktop salvata"
          mobile_notification: "Preferenza di notifica push su cellulare salvata"
      channel_archive:
        title: "Archivia canale"
        instructions: "<p>L'archiviazione di un canale lo mette in modalità di sola lettura e sposta tutti i messaggi dal canale a un argomento nuovo o esistente. Non è possibile inviare nuovi messaggi e non è possibile modificare o eliminare messaggi esistenti.</p><p>Sei sicuro di voler archiviare il canale <strong>%{channelTitle}</strong>?</p>"
        process_started: "Il processo di archiviazione è iniziato. Questo avviso si chiuderà a breve e riceverai un messaggio personale al termine del processo di archiviazione."
        retry: "Riprova"
      channel_open:
        title: "Apri canale"
        instructions: "Riapre il canale, tutti gli utenti potranno inviare messaggi e modificare i propri messaggi esistenti."
      channel_close:
        title: "Chiudi canale"
        instructions: "La chiusura del canale impedisce agli utenti non appartenenti allo staff di inviare nuovi messaggi o modificare quelli esistenti. Sei sicuro di voler chiudere questo canale?"
      channel_delete:
        title: "Elimina canale"
        instructions: "<p>Elimina il canale <strong>%{name}</strong> e la cronologia delle chat. Tutti i messaggi e i dati correlati, come reazioni e caricamenti, verranno eliminati in modo permanente. Se vuoi conservare la cronologia del canale e rimuoverla, puoi invece archiviare il canale.</p> <p>Sei sicuro di voler <strong>eliminare definitivamente</strong> il canale? Per confermare, digita il nome del canale nella casella sottostante.</p>"
        confirm: "Ho capito le conseguenze, procedi all'eliminazione del canale"
        confirm_channel_name: "Inserisci il nome del canale"
        process_started: "Il processo di eliminazione del canale è iniziato. Questo avviso si chiuderà a breve, non vedrai più il canale eliminato da nessuna parte."
      channels_list_popup:
        browse: "Sfoglia i canali"
        create: "Nuovo canale"
      click_to_join: "Fai clic qui per visualizzare i canali disponibili."
      close: "Chiudi"
      collapse: "Comprimi il cassetto della chat"
      expand: "Espandi il pannello della chat"
      confirm_flag: "Vuoi segnalare il messaggio di %{username}?"
      deleted:
        one: "Un messaggio è stato cancellato. [view]"
        other: "%{count} messaggi sono stati eliminati. [visualizza tutti]"
      hidden: "Un messaggio è stato nascosto. [visualizza]"
      delete: "Elimina"
      edited: "modificato"
      muted: "silenziato"
      joined: "partecipante"
      empty_state:
        direct_message_cta: "Avvia una chat personale"
        direct_message: "Puoi anche avviare una chat personale con uno o più utenti."
        title: "Nessun canale trovato"
      email_frequency:
        description: "Ti invieremo un'e-mail solo se non ti sei fatto vedere negli ultimi 15 minuti."
        never: "Mai"
        title: "Notifiche via e-mail"
        when_away: "Solo quando non sono collegato"
      header_indicator_preference:
        title: "Mostra l'indicatore di attività nell'intestazione"
        all_new: "Tutti i nuovi messaggi"
        dm_and_mentions: "Messaggi diretti e menzioni"
        never: "Mai"
      enable: "Abilita chat"
      flag: "Segnala"
      emoji: "Inserisci emoji"
      flagged: "Questo messaggio è stato segnalato per la revisione"
      invalid_access: "Non hai accesso alla visualizzazione di questo canale chat"
      invitation_notification: "<span>%{username}</span> <span>ti ha inviato un invito a partecipare a un canale di chat</span>"
      in_reply_to: "In risposta a"
      heading: "Chat"
      join: "Partecipa"
      last_visit: "ultima visita"
      summarization:
        title: "Riassumi i messaggi"
        description: "Seleziona un'opzione qui sotto per riepilogare la conversazione inviata nel periodo di tempo desiderato."
        summarize: "Riassumi"
        since:
          one: "Ultima ora"
          other: "Ultime %{count} ore"
      mention_warning:
        dismiss: "ignora"
<<<<<<< HEAD
        cannot_see:
          one: "%{username} non può accedere a questo canale e non è stato avvisato."
          other: "%{username} e %{others} non possono accedere a questo canale e non sono stati avvisati."
=======
        cannot_see: "%{username} non può accedere a questo canale e non è stato avvisato."
        cannot_see_multiple:
          one: "%{username} e %{count} altro utente non possono accedere a questo canale e non sono stati avvisati."
          other: "%{username} e altri %{count} utenti non possono accedere a questo canale e non sono stati avvisati."
>>>>>>> 9b339bcd
        invitations_sent:
          one: "Invito inviato"
          other: "Inviti inviati"
        invite: "Invita al canale"
<<<<<<< HEAD
        without_membership:
          one: "%{username} non ha partecipato a questo canale."
          other: "%{username} e %{others} non hanno partecipato a questo canale."
        group_mentions_disabled:
          one: "%{group_name} non consente menzioni"
          other: "%{group_name} e %{others} non consentono menzioni"
        too_many_members:
          one: "%{group_name} ha troppi membri. Nessuno è stato avvisato"
          other: "%{group_name} e %{others} hanno troppi membri. Nessuno è stato avvisato"
        warning_multiple:
          one: "%{count} altro"
          other: "%{count} altri"
=======
        without_membership: "%{username} non ha partecipato a questo canale."
        without_membership_multiple:
          one: "%{username} e %{count} altro utente non si sono uniti a questo canale."
          other: "%{username} e altri %{count} utenti non si sono uniti a questo canale."
        group_mentions_disabled: "%{group_name} non consente menzioni."
        group_mentions_disabled_multiple:
          one: "%{group_name} e %{count} altro gruppo non consentono menzioni."
          other: "%{group_name} e %{count} altri gruppi non consentono menzioni."
        too_many_members: "%{group_name} ha troppi membri. Nessuno è stato avvisato."
        too_many_members_multiple:
          one: "%{group_name} e %{count} altro gruppo hanno troppi membri. Nessuno è stato notificato."
          other: "%{group_name} e %{count} altri gruppi hanno troppi membri. Nessuno è stato notificato."
>>>>>>> 9b339bcd
        groups:
          header:
            some: "Alcuni utenti non riceveranno notifiche"
            all: "Nessuno verrà avvisato"
<<<<<<< HEAD
          unreachable:
            one: "@%{group} non consente menzioni"
            other: "@%{group} e @%{group_2} non consentono menzioni"
          unreachable_multiple: "@%{group} e altri %{count} non consentono menzioni"
          too_many_members:
            one: "La menzione di @%{group} supera il %{notification_limit} di %{limit}"
            other: "Menzionando sia @%{group} che @%{group_2} si supera il %{notification_limit} di %{limit}"
          too_many_members_multiple: "Questi %{count} gruppi superano il %{notification_limit} di %{limit}"
          users_limit:
            one: "%{count} utente"
            other: "%{count} utenti"
          notification_limit: "limite di notifica"
        too_many_mentions: "Questo messaggio supera il %{notification_limit} di %{limit}"
        mentions_limit:
          one: "%{count} menzione"
          other: "%{count} menzioni"
=======
          unreachable_1: "@%{group} non consente menzioni."
          unreachable_2: "@%{group1} e @%{group2} non consentono menzioni."
          unreachable_multiple:
            one: "@%{group} e %{count} altro gruppo non consentono menzioni."
            other: "@%{group} e %{count} altri gruppi non consentono menzioni."
        too_many_mentions:
          one: "Questo messaggio supera il limite di notifica di %{count} menzione."
          other: "Questo messaggio supera il limite di notifica di %{count} menzioni."
        too_many_mentions_admin:
          one: 'Questo messaggio supera il limite di <a href="%{siteSettingUrl}" target="_blank">notifiche</a> di %{count} menzione.'
          other: 'Questo messaggio supera il limite di <a href="%{siteSettingUrl}" target="_blank">notifiche</a> di %{count} menzioni.'
>>>>>>> 9b339bcd
      aria_roles:
        header: "Intestazione della chat"
        composer: "Compositore di chat"
        channels_list: "Elenco dei canali di chat"
      no_public_channels: "Non hai partecipato a nessun canale."
      kicked_from_channel: "Non puoi più accedere a questo canale."
      only_chat_push_notifications:
        title: "Invia solo le notifiche push della chat"
        description: "Blocca l'invio di tutte le notifiche push non relative alla chat"
      ignore_channel_wide_mention:
        title: "Ignora le menzioni a livello di canale"
        description: "Non inviare notifiche per menzioni a livello di canale (@here e @all)"
      open: "Apri chat"
      open_full_page: "Apri chat a schermo intero"
      close_full_page: "Chiudi la chat a schermo intero"
      open_message: "Apri messaggio in chat"
      placeholder_self: "Scrivi qualche annotazione"
      placeholder_channel: "Chatta in %{channelName}"
      placeholder_thread: "Chat nel thread"
      placeholder_users: "Chatta con %{commaSeparatedNames}"
      placeholder_new_message_disallowed:
        archived: "Il canale è archiviato, non puoi inviare nuovi messaggi in questo momento."
        closed: "Il canale è chiuso, non puoi inviare nuovi messaggi in questo momento."
        read_only: "Il canale è in sola lettura, non è possibile inviare nuovi messaggi in questo momento."
      placeholder_silenced: "In questo momento non puoi inviare messaggi."
      placeholder_start_conversation: "Inizia una conversazione con..."
      placeholder_start_conversation_users: "Inizia una conversazione con %{commaSeparatedUsernames}"
      remove_upload: "Rimuovi file"
      react: "Reagisci con delle emoji"
      reply: "Rispondi"
      edit: "Modifica"
      copy_link: "Copia link"
      rebake_message: "Ricompila HTML"
      retry_staged_message:
        title: "Errore di rete"
        action: "Inviare di nuovo?"
      unreliable_network: "La rete non è affidabile, l'invio di messaggi e il salvataggio della bozza potrebbero non funzionare"
      bookmark_message: "Aggiungi ai segnalibri"
      bookmark_message_edit: "Modifica segnalibri"
      restore: "Ripristina messaggio eliminato"
      save: "Salva"
      select: "Seleziona"
      return_to_list: "Torna all'elenco dei canali"
      return_to_threads_list: "Torna alle discussioni in corso"
      unread_threads_count:
        one: "Hai %{count} discussione non lette"
        other: "Hai %{count} discussioni non lette"
      scroll_to_bottom: "Scorri fino in fondo"
      scroll_to_new_messages: "Vedi nuovi messaggi"
      sound:
        title: "Suono di notifica della chat desktop"
      sounds:
        none: "Nessuno"
        bell: "Campanello"
        ding: "Ding"
      title: "chat"
      title_capitalized: "Chat"
      upload: "Allega un file"
      upload_to_channel: "Carica su %{title}"
      upload_to_thread: "Carica nel thread"
      uploaded_files:
        one: "%{count} file"
        other: "%{count} file"
      you_flagged: "Hai segnalato questo messaggio"
      exit: "indietro"
      channel_status:
        read_only_header: "Il canale è di sola lettura"
        read_only: "Sola lettura"
        archived_header: "Il canale è archiviato"
        archived: "Archiviati"
        archive_failed: "Archiviazione del canale non riuscita. %{completed}/%{total} messaggi sono stati archiviati <a target=\"_blank\" href=\"%{topic_url}\">nell'argomento di destinazione</a>. Premi Riprova per tentare di completare l'archiviazione."
        archive_failed_no_topic: "Archiviazione del canale non riuscita. %{completed}/%{total} messaggi sono stati archiviati e l'argomento di destinazione non è stato creato. Premi Riprova per tentare di completare l'archiviazione."
        archive_completed: "Vedi <a target=\"_blank\" href=\"%{topic_url}\">l'argomento di archiviazione</a>"
        closed_header: "Il canale è chiuso"
        closed: "Chiusi"
        open_header: "Il canale è aperto"
        open: "Aperto"
      browse:
        back: "Indietro"
        title: Canali
        filter_all: Tutti
        filter_open: Aperti
        filter_closed: Chiusi
        filter_archived: Archiviati
        filter_input_placeholder: Cerca canale per nome
      chat_message_separator:
        today: Oggi
        yesterday: Ieri
      members_view:
        filter_placeholder: Trova membri
      about_view:
        associated_topic: Argomento collegato
        associated_category: Categoria collegata
        title: Titolo
        name: Nome
        description: Descrizione
      channel_info:
        back_to_all_channels: "Tutti i canali"
        back_to_channel: "Indietro"
        tabs:
          about: Informazioni
          members: Membri
          settings: Impostazioni
<<<<<<< HEAD
      channel_edit_name_modal:
        title: Modifica nome
        input_placeholder: Aggiungi un nome
        description: Assegna un breve nome descrittivo al tuo canale
=======
      new_message_modal:
        title: Invia messaggio
        add_user_long: <kbd>MAIUSC + clic</kbd> o <kbd>MAIUSC + INVIO</kbd><span>Aggiunge @%{username}</span>
        add_user_short: <span>Aggiungi utente</span>
        open_channel: <span>Apri canale</span>
        default_search_placeholder: "#uncanale, @qualcuno o altro"
        default_channel_search_placeholder: "#un-canale"
        default_user_search_placeholder: "@qualcuno"
        user_search_placeholder: "...aggiungi altri utenti"
        disabled_user: "ha disabilitato la chat"
        no_items: "Nessun elemento"
      channel_edit_name_slug_modal:
        title: Modifica canale
        input_placeholder: Aggiungi un nome
        slug_description: Lo slug del canale viene utilizzato nell'URL al posto del nome del canale
        name: Nome del canale
        slug: Slug canale (opzionale)
>>>>>>> 9b339bcd
      channel_edit_description_modal:
        title: Modifica descrizione
        input_placeholder: Aggiungi una descrizione
        description: Spiega agli altri di cosa si occupa questo canale
      direct_message_creator:
        title: Nuovo messaggio
        prefix: "A:"
        no_results: Nessun risultato
        selected_user_title: "Deseleziona %{username}"
      channel:
        no_memberships: Questo canale non ha membri
        no_memberships_found: Nessun membro trovato
        memberships_count:
          one: "%{count} membro"
          other: "%{count} membri"
      create_channel:
        threading:
          label: "Abilita il threading"
        auto_join_users:
          public_category_warning: "%{category} è una categoria pubblica. Aggiungere automaticamente tutti gli utenti attivi di recente a questo canale?"
          warning_1_group:
            one: "Aggiungere automaticamente %{count} utente da %{group}?"
            other: "Aggiungere automaticamente %{count} utenti da %{group}?"
          warning_2_groups:
            one: "Aggiungere automaticamente %{count} utente da %{group1} e %{group2}?"
            other: "Aggiungere automaticamente %{count} utenti da %{group1} e %{group2}?"
          warning_multiple_groups_MF: |
            { groupCount, plural,
                one {
                      { userCount, plural,
                          one {Aggiungere automaticamente {userCount} utente di {groupName} e {groupCount} altro gruppo?}
                        other {Aggiungere automaticamente {userCount} utenti di {groupName} e {groupCount} altro gruppo ?}
                      }
                    }
              other {
                      { userCount, plural,
                          one {Aggiungere automaticamente {userCount} utente di {groupName} e di {groupCount} altri gruppi?}
                        other {Aggiungere automaticamente {userCount} utenti di {groupName} e di {groupCount} altri gruppi?}
                      }
                    }
            }
        choose_category:
          label: "Scegli una categoria"
          none: "selezionane una..."
          default_hint: Gestisci l'accesso visitando le <a href=%{link} target="_blank">impostazioni di sicurezza di %{category}</a>
          hint_1_group: 'Gli utenti in %{group} avranno accesso a questo canale in base alle <a href=%{settingLink} target="_blank">impostazioni di sicurezza</a>'
          hint_2_groups: 'Gli utenti in %{group1} e %{group2} avranno accesso a questo canale in base alle <a href=%{settingLink} target="_blank">impostazioni di sicurezza</a>'
          hint_multiple_groups:
            one: 'Gli utenti in %{group} e un altro gruppo avranno accesso a questo canale in base alle <a href=%{settingLink} target="_blank">impostazioni di sicurezza</a>'
            other: 'Gli utenti in %{group} e altri %{count} gruppi avranno accesso a questo canale in base alle <a href=%{settingLink} target="_blank">impostazioni di sicurezza</a>'
        create: "Crea canale"
        description: "Descrizione (facoltativa)"
        name: "Nome del canale"
        slug: "Slug canale (opzionale)"
        title: "Nuovo canale"
        type: "Tipo"
        types:
          category: "Categoria"
          topic: "Argomento"
      reviewable:
        type: "Messaggio di chat"
      reactions:
        only_you: "Hai reagito con :%{emoji}:"
        you_and_single_user: "Tu e %{username} avete reagito con :%{emoji}:"
        you_and_multiple_users: "Tu, %{commaSeparatedUsernames} e %{username} avete reagito con :%{emoji}:"
        you_multiple_users_and_more:
          one: "Tu, %{commaSeparatedUsernames} e %{count} altro avete reagito con :%{emoji}:"
          other: "Tu, %{commaSeparatedUsernames} e altri %{count} avete reagito con :%{emoji}:"
        single_user: "%{username} ha reagito con :%{emoji}:"
        multiple_users: "%{commaSeparatedUsernames} e %{username} hanno reagito con :%{emoji}:"
        multiple_users_and_more:
          one: "%{commaSeparatedUsernames} e %{count} altro avete reagito con :%{emoji}:"
          other: "%{commaSeparatedUsernames} e altri %{count} avete reagito con :%{emoji}:"
      composer:
        toggle_toolbar: "Attiva barra degli strumenti"
        italic_text: "testo in evidenza"
        bold_text: "testo in grassetto"
        code_text: "testo di codice"
        send: "Invia"
      quote:
        original_channel: 'Inviato in origine in <a href="%{channelLink}">#%{channel}</a>'
        copy_success: "Citazione della chat copiata negli appunti"
      notification_levels:
        never: "Mai"
        mention: "Solo per le menzioni"
        always: "Per tutte le attività"
      settings:
        channel_wide_mentions_label: "Consenti le menzioni @all e @here"
        channel_wide_mentions_description: "Consenti agli utenti di avvisare tutti i membri di #%{channel} con @all o solo quelli che sono attivi al momento con @here"
<<<<<<< HEAD
        auto_join_users_label: "Aggiunta automatica utenti"
        auto_join_users_info: "Controlla ogni ora quali utenti sono stati attivi negli ultimi 3 mesi e, se hanno accesso alla categoria %{category}, aggiungili a questo canale."
        enable_auto_join_users: "Aggiungi automaticamente tutti gli utenti attivi di recente"
=======
        channel_threading_label: "Threading"
        channel_threading_description: "Quando il threading è abilitato, le risposte a un messaggio di chat creeranno una conversazione separata, che esisterà accanto al canale principale."
        auto_join_users_label: "Aggiunta automatica utenti"
        auto_join_users_info: "Controlla ogni ora quali utenti sono stati attivi negli ultimi 3 mesi. Aggiungili a questo canale se hanno accesso alla categoria %{category}."
        auto_join_users_info_no_category: "Controlla ogni ora quali utenti sono stati attivi negli ultimi tre mesi. Aggiungili a questo canale se hanno accesso alla categoria selezionata."
>>>>>>> 9b339bcd
        auto_join_users_warning: "Tutti gli utenti che non sono membri di questo canale e hanno accesso alla categoria %{category} parteciperanno. Vuoi procedere?"
        desktop_notification_level: "Notifiche sul desktop"
        follow: "Partecipa"
        followed: "Partecipante"
        mobile_notification_level: "Notifiche push su dispositivi mobili"
        mute: "Silenzia canale"
        threading_enabled: "Abilitato"
        threading_disabled: "Disabilitato"
        muted_on: "On"
        muted_off: "Off"
        notifications: "Notifiche"
        preview: "Anteprima"
        save: "Salva"
        saved: "Salvato"
        unfollow: "Esci"
        admin_title: "Amministratore"
<<<<<<< HEAD
        retention_info: "La cronologia delle chat verrà salvata per %{days} giorni."
=======
>>>>>>> 9b339bcd
      admin:
        title: "Chat"
        export_messages:
          title: "Esporta i messaggi della chat"
          description: "L'esportazione è attualmente limitata a 10000 messaggi più recenti negli ultimi 6 mesi."
          create_export: "Crea esportazione"
          export_has_started: "L'esportazione è iniziata. Riceverai un messaggio personale quando sarà pronto."
      direct_messages:
        title: "Chat personale"
        new: "Crea una chat personale"
        create: "Vai"
        leave: "Lascia questa chat personale"
        cannot_create: "Spiacenti, non puoi inviare messaggi diretti."
      incoming_webhooks:
        back: "Indietro"
        channel_placeholder: "Seleziona un canale"
        confirm_destroy: "Vuoi eliminare questo webhook in ingresso? L'operazione non può essere annullata."
        current_emoji: "Emoji attuale"
        description: "Descrizione"
        delete: "Elimina"
        emoji: "Emoji"
        emoji_instructions: "L'avatar di sistema verrà utilizzato se l'emoji è lasciata vuota."
        name: "Nome"
        name_placeholder: "nome..."
        new: "Nuovo webhook in ingresso"
        none: "Non sono stati creati webhook in ingresso."
        no_emoji: "Nessuna emoji selezionata"
        post_to: "Pubblica in"
        reset_emoji: "Reimposta emoji"
        save: "Salva"
        edit: "Modifica"
        select_emoji: "Scegli emoji"
        system: "sistema"
        title: "Webhook in ingresso"
        url: "URL"
        url_instructions: "Questo URL contiene un valore segreto: tienilo al sicuro."
        username: "Nome utente"
        username_instructions: "Nome utente del bot che pubblica sul canale. Il valore predefinito è 'system' se l'impostazione è lasciata vuota."
        instructions: "I webhook in entrata possono essere utilizzati da sistemi esterni per pubblicare messaggi in un canale di chat designato come utente bot tramite l'endpoint <code>/hooks/:key</code>. Il carico utile è costituito da un solo parametro di <code>testo</code>, che è limitato a 2000 caratteri.<br><br>Supportiamo anche i parametri di <code>testo</code> con formattazione Slack limitata, l'estrazione di link e menzioni in base al formato su <a href=\"https://api.slack.com/reference/surfaces/formatting\">https://api. lack.com/reference/surfaces/formatting</a>, ma l'endpoint <code>/hooks/:key/slack</code> deve essere utilizzato per questo."
      selection:
        cancel: "Annulla"
        quote_selection: "Cita in argomento"
        copy: "Copia"
        move_selection_to_channel: "Sposta nel canale"
        error: "Si è verificato un errore durante lo spostamento dei messaggi di chat"
        title: "Sposta la chat nell'argomento"
        new_topic:
          title: "Sposta nel nuovo argomento"
          instructions:
            one: "Stai per creare un nuovo argomento, inserendovi il messaggio di chat che hai selezionato."
            other: "Stai per creare un nuovo argomento, inserendovi i <b>%{count}</b> messaggi di chat che hai selezionato."
          instructions_channel_archive: "Stai per creare un nuovo argomento e archiviare in esso i messaggi del canale."
        existing_topic:
          title: "Sposta in argomento esistente"
          instructions:
            one: "Scegli l'argomento in cui intendi spostare il messaggio di chat."
            other: "Scegli l'argomento in cui intendi spostare questi <b>%{count}</b> messaggi di chat."
          instructions_channel_archive: "Scegli l'argomento in cui intendi archiviare i messaggi del canale."
        new_message:
          title: "Sposta in un nuovo messaggio"
          instructions:
            one: "Stai per creare un nuovo messaggio, inserendovi il messaggio di chat che hai selezionato."
            other: "Stai per creare un nuovo messaggio, inserendovi i <b>%{count}</b> messaggi di chat che hai selezionato."
      replying_indicator:
        single_user: "%{username} sta scrivendo"
        multiple_users: "%{commaSeparatedUsernames} e %{lastUsername} stanno scrivendo"
        many_users:
          one: "%{commaSeparatedUsernames} e %{count} altro stanno scrivendo"
          other: "%{commaSeparatedUsernames} e altri %{count} stanno scrivendo"
      retention_reminders:
        public_none: "La cronologia del canale viene conservata a tempo indeterminato."
        public:
          one: "La cronologia del canale è conservata per %{count} giorno."
          other: "La cronologia del canale è conservata per %{count} giorni."
        dm_none: "La cronologia della chat personale viene conservata a tempo indeterminato."
        dm:
          one: "La cronologia della chat personale è conservata per %{count} giorno."
          other: "La cronologia della chat personale è conservata per %{count} giorni."
      flags:
        off_topic: "Questo messaggio non è rilevante per la discussione in corso in base alla definizione del titolo del canale e probabilmente dovrebbe essere spostato altrove."
        inappropriate: "Questo messaggio ha contenuti che chiunque considererebbe offensivi o ingiuriosi, oppure contiene violazioni delle <a href=\"%{basePath}/guidelines\">nostre linee guida della community</a>."
        spam: "Questo messaggio è un annuncio pubblicitario o un atto vandalico. Non è utile o rilevante per il canale corrente."
        notify_user: "Voglio parlare con questa persona direttamente e personalmente del suo messaggio."
        notify_moderators: "Questo messaggio richiede l'attenzione dello staff per motivi diversi da quelli sopra indicati"
      flagging:
        action: "Segnala messaggio"
      emoji_picker:
        favorites: "Utilizzati di frequente"
        smileys_&_emotion: "Faccine ed emoticon"
        objects: "Oggetti"
        people_&_body: "Persone e corpo"
        travel_&_places: "Viaggi e luoghi"
        animals_&_nature: "Animali e natura"
        food_&_drink: "Cibo e bevande"
        activities: "Attività"
        flags: "Segnalazioni"
        symbols: "Simboli"
        search_placeholder: "Cerca per nome emoji e alias..."
        no_results: "Nessun risultato"
      thread:
        title: "Titolo"
        view_thread: Visualizza thread
        default_title: "Thread"
        replies:
          one: "%{count} risposta"
          other: "%{count} risposte"
        label: Thread
        close: "Chiudi Thread"
        original_message:
          started_by: "Iniziato da"
        settings: "Impostazioni"
        last_reply: "ultima risposta"
        notifications:
          regular:
            title: "Normale"
            description: "Riceverai notifiche se qualcuno menziona il tuo @nome o ti risponde."
          tracking:
            title: "Contenuto seguito"
            description: "Il conteggio delle nuove risposte a questa discussione sarà visualizzato nell'elenco delle discussioni e nel canale. Sarai avvisato se qualcuno menziona il tuo @nome in questa discussione."
        participants_other_count:
          one: "+%{count}"
          other: "+%{count}"
      threads:
        open: "Apri Discussione"
        list: "Discussioni in corso"
        none: "Non stai partecipando a nessun thread in questo canale."
      draft_channel_screen:
        header: "Nuovo messaggio"
        cancel: "Annulla"
    notifications:
      chat_invitation: "ti ha inviato un invito a partecipare a un canale di chat"
      chat_invitation_html: "<span>%{username}</span> <span>ti ha inviato un invito a partecipare a un canale di chat</span>"
      chat_quoted: "<span>%{username}</span> %{description}"
      popup:
        chat_mention:
          direct: 'ti ha menzionato in "%{channel}"'
          direct_html: '<span>%{username}</span> <span>ti ha menzionato in "%{channel}"</span>'
          other_plain: 'ha menzionato %{identifier} in "%{channel}"'
          other_html: '<span>%{username}</span> <span>ha menzionato %{identifier} in "%{channel}"</span>'
        direct_message_chat_mention:
          direct: "ti ha menzionato nella chat personale"
          direct_html: "<span>%{username}</span> <span>ti ha menzionato nella chat personale</span>"
          other_plain: "ha menzionato %{identifier} nella chat personale"
          other_html: "<span>%{username}</span> <span>ha menzionato %{identifier} nella chat personale</span>"
        chat_message: "Nuovo messaggio di chat"
        chat_quoted: "%{username} ha citato il tuo messaggio di chat"
      titles:
        chat_mention: "Menzione in chat"
        chat_invitation: "Invito alla chat"
        chat_quoted: "Chat citata"
    action_codes:
      chat:
        enabled: '%{who} ha abilitato la <button class="btn-link open-chat">chat</button> %{when}'
        disabled: "%{who} ha chiuso la chat %{when}"
    discourse_automation:
      scriptables:
        send_chat_message:
          title: Invia messaggio di chat
          fields:
            chat_channel_id:
              label: ID canale chat
            message:
              label: Messaggio
            sender:
              label: Mittente
              description: Torna ai valori predefiniti di sistema
    review:
      transcript:
        view: "Visualizza la trascrizione dei messaggi precedenti"
      types:
        chat_reviewable_message:
          title: "Messaggio di chat segnalato"
    keyboard_shortcuts_help:
      chat:
        title: "Chat"
        keyboard_shortcuts:
          switch_channel_arrows: "%{shortcut} Cambia canale"
          open_quick_channel_selector: "%{shortcut} Apri il selettore rapido dei canali"
          open_insert_link_modal: "%{shortcut} Inserisci collegamento ipertestuale (solo compositore)"
          composer_bold: "%{shortcut} Grassetto (solo compositore)"
          composer_italic: "%{shortcut} Corsivo (solo compositore)"
          composer_code: "%{shortcut} Codice (solo compositore)"
          drawer_open: "%{shortcut} Apri il cassetto della chat"
          drawer_close: "%{shortcut} Chiudi il cassetto della chat"
          mark_all_channels_read: "%{shortcut} Contrassegna tutti i canali come letti"
    topic_statuses:
      chat:
        help: "La chat è abilitata per questo argomento"
    user:
      allow_private_messages: "Consenti ad altri utenti di inviarmi messaggi personali e messaggi diretti in chat"
      muted_users_instructions: "Elimina tutte le notifiche, i messaggi personali e i messaggi diretti della chat da questi utenti."
      allowed_pm_users_instructions: "Consenti solo messaggi personali o messaggi diretti in chat da questi utenti."
      allow_private_messages_from_specific_users: "Consenti solo a utenti specifici di inviarmi messaggi personali o messaggi diretti in chat"
      ignored_users_instructions: "Elimina tutti i post, i messaggi, le notifiche, i messaggi personali e i messaggi diretti in chat di questi utenti."
    user_menu:
      no_chat_notifications_title: "Non hai ancora nessuna notifica di chat"
      no_chat_notifications_body: >
        Riceverai una notifica in questo pannello quando qualcuno ti invia un messaggio diretto o ti <b>@menziona</b> nella chat. Le notifiche verranno inviate anche alla tua e-mail quando non effettui l'accesso da un po' di tempo. <br><br> Fai clic sul titolo nella parte superiore di qualsiasi canale di chat per configurare quali notifiche ricevere in quel canale. Per ulteriori informazioni, consulta le tue <a href='%{preferencesUrl}'>preferenze di notifica</a>.
      tabs:
        chat_notifications: "Notifiche chat"
        chat_notifications_with_unread:
          one: "Notifiche chat - %{count} notifica non letta"
          other: "Notifiche chat - %{count} notifiche non lette"
    styleguide:
      sections:
        chat:
          title: Chat<|MERGE_RESOLUTION|>--- conflicted
+++ resolved
@@ -125,34 +125,14 @@
           other: "Ultime %{count} ore"
       mention_warning:
         dismiss: "ignora"
-<<<<<<< HEAD
-        cannot_see:
-          one: "%{username} non può accedere a questo canale e non è stato avvisato."
-          other: "%{username} e %{others} non possono accedere a questo canale e non sono stati avvisati."
-=======
         cannot_see: "%{username} non può accedere a questo canale e non è stato avvisato."
         cannot_see_multiple:
           one: "%{username} e %{count} altro utente non possono accedere a questo canale e non sono stati avvisati."
           other: "%{username} e altri %{count} utenti non possono accedere a questo canale e non sono stati avvisati."
->>>>>>> 9b339bcd
         invitations_sent:
           one: "Invito inviato"
           other: "Inviti inviati"
         invite: "Invita al canale"
-<<<<<<< HEAD
-        without_membership:
-          one: "%{username} non ha partecipato a questo canale."
-          other: "%{username} e %{others} non hanno partecipato a questo canale."
-        group_mentions_disabled:
-          one: "%{group_name} non consente menzioni"
-          other: "%{group_name} e %{others} non consentono menzioni"
-        too_many_members:
-          one: "%{group_name} ha troppi membri. Nessuno è stato avvisato"
-          other: "%{group_name} e %{others} hanno troppi membri. Nessuno è stato avvisato"
-        warning_multiple:
-          one: "%{count} altro"
-          other: "%{count} altri"
-=======
         without_membership: "%{username} non ha partecipato a questo canale."
         without_membership_multiple:
           one: "%{username} e %{count} altro utente non si sono uniti a questo canale."
@@ -165,29 +145,10 @@
         too_many_members_multiple:
           one: "%{group_name} e %{count} altro gruppo hanno troppi membri. Nessuno è stato notificato."
           other: "%{group_name} e %{count} altri gruppi hanno troppi membri. Nessuno è stato notificato."
->>>>>>> 9b339bcd
         groups:
           header:
             some: "Alcuni utenti non riceveranno notifiche"
             all: "Nessuno verrà avvisato"
-<<<<<<< HEAD
-          unreachable:
-            one: "@%{group} non consente menzioni"
-            other: "@%{group} e @%{group_2} non consentono menzioni"
-          unreachable_multiple: "@%{group} e altri %{count} non consentono menzioni"
-          too_many_members:
-            one: "La menzione di @%{group} supera il %{notification_limit} di %{limit}"
-            other: "Menzionando sia @%{group} che @%{group_2} si supera il %{notification_limit} di %{limit}"
-          too_many_members_multiple: "Questi %{count} gruppi superano il %{notification_limit} di %{limit}"
-          users_limit:
-            one: "%{count} utente"
-            other: "%{count} utenti"
-          notification_limit: "limite di notifica"
-        too_many_mentions: "Questo messaggio supera il %{notification_limit} di %{limit}"
-        mentions_limit:
-          one: "%{count} menzione"
-          other: "%{count} menzioni"
-=======
           unreachable_1: "@%{group} non consente menzioni."
           unreachable_2: "@%{group1} e @%{group2} non consentono menzioni."
           unreachable_multiple:
@@ -199,7 +160,6 @@
         too_many_mentions_admin:
           one: 'Questo messaggio supera il limite di <a href="%{siteSettingUrl}" target="_blank">notifiche</a> di %{count} menzione.'
           other: 'Questo messaggio supera il limite di <a href="%{siteSettingUrl}" target="_blank">notifiche</a> di %{count} menzioni.'
->>>>>>> 9b339bcd
       aria_roles:
         header: "Intestazione della chat"
         composer: "Compositore di chat"
@@ -303,12 +263,6 @@
           about: Informazioni
           members: Membri
           settings: Impostazioni
-<<<<<<< HEAD
-      channel_edit_name_modal:
-        title: Modifica nome
-        input_placeholder: Aggiungi un nome
-        description: Assegna un breve nome descrittivo al tuo canale
-=======
       new_message_modal:
         title: Invia messaggio
         add_user_long: <kbd>MAIUSC + clic</kbd> o <kbd>MAIUSC + INVIO</kbd><span>Aggiunge @%{username}</span>
@@ -326,7 +280,6 @@
         slug_description: Lo slug del canale viene utilizzato nell'URL al posto del nome del canale
         name: Nome del canale
         slug: Slug canale (opzionale)
->>>>>>> 9b339bcd
       channel_edit_description_modal:
         title: Modifica descrizione
         input_placeholder: Aggiungi una descrizione
@@ -416,17 +369,11 @@
       settings:
         channel_wide_mentions_label: "Consenti le menzioni @all e @here"
         channel_wide_mentions_description: "Consenti agli utenti di avvisare tutti i membri di #%{channel} con @all o solo quelli che sono attivi al momento con @here"
-<<<<<<< HEAD
-        auto_join_users_label: "Aggiunta automatica utenti"
-        auto_join_users_info: "Controlla ogni ora quali utenti sono stati attivi negli ultimi 3 mesi e, se hanno accesso alla categoria %{category}, aggiungili a questo canale."
-        enable_auto_join_users: "Aggiungi automaticamente tutti gli utenti attivi di recente"
-=======
         channel_threading_label: "Threading"
         channel_threading_description: "Quando il threading è abilitato, le risposte a un messaggio di chat creeranno una conversazione separata, che esisterà accanto al canale principale."
         auto_join_users_label: "Aggiunta automatica utenti"
         auto_join_users_info: "Controlla ogni ora quali utenti sono stati attivi negli ultimi 3 mesi. Aggiungili a questo canale se hanno accesso alla categoria %{category}."
         auto_join_users_info_no_category: "Controlla ogni ora quali utenti sono stati attivi negli ultimi tre mesi. Aggiungili a questo canale se hanno accesso alla categoria selezionata."
->>>>>>> 9b339bcd
         auto_join_users_warning: "Tutti gli utenti che non sono membri di questo canale e hanno accesso alla categoria %{category} parteciperanno. Vuoi procedere?"
         desktop_notification_level: "Notifiche sul desktop"
         follow: "Partecipa"
@@ -443,10 +390,6 @@
         saved: "Salvato"
         unfollow: "Esci"
         admin_title: "Amministratore"
-<<<<<<< HEAD
-        retention_info: "La cronologia delle chat verrà salvata per %{days} giorni."
-=======
->>>>>>> 9b339bcd
       admin:
         title: "Chat"
         export_messages:
