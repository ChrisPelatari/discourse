--- conflicted
+++ resolved
@@ -69,15 +69,10 @@
       channel_cannot_be_archived: "目前无法归档该频道，必须将其关闭或打开才能归档。"
       duplicate_message: "您在短时间内发布了一条相同的消息。"
       delete_channel_failed: "删除频道失败，请重试。"
-<<<<<<< HEAD
-      minimum_length_not_met: "消息太短，必须至少有 %{minimum} 个字符。"
-      message_too_long: "消息过长，最多只能包含 %{maximum} 个字符。"
-=======
       minimum_length_not_met:
         other: "消息太短，必须至少有 %{count} 个字符。"
       message_too_long:
         other: "消息过长，最多只能包含 %{count} 个字符。"
->>>>>>> 9b339bcd
       draft_too_long: "草稿太长了。"
       max_reactions_limit_reached: "此消息不允许有新的回应。"
       message_move_invalid_channel: "源频道和目标频道必须是公共频道。"
