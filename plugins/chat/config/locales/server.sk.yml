# WARNING: Never edit this file.
# It will be overwritten when translations are pulled from Crowdin.
#
# To work with us on translations, join this project:
# https://translate.discourse.org/

sk:
  system_messages:
    chat_channel_archive_failed_no_topic:
      title: "Archív kanálov chatu zlyhal"
      subject_template: "Archív kanálov chatu zlyhal"
  chat:
    deleted_chat_username: vymazané
    errors:
<<<<<<< HEAD
      draft_too_long: "Koncept je príliš dlhý."
=======
      channel_new_message_disallowed:
        archived: "Kanál je archivovaný, nie je možné posielať nové správy"
        closed: "Kanál je uzavretý, nie je možné posielať nové správy"
        read_only: "Kanál je len na čítanie, nie je možné odosielať nové správy"
      channel_modify_message_disallowed:
        archived: "Kanál je archivovaný, správy nie je možné upravovať ani vymazávať"
        closed: "Kanál je uzavretý, správy nie je možné upravovať ani odstraňovať"
        read_only: "Kanál je len na čítanie, správy nie je možné upravovať ani vymazávať"
      draft_too_long: "Koncept je príliš dlhý."
      over_chat_max_direct_message_users_allow_self: "Súkromnú správu môžete vytvoriť len sami so sebou."
      original_message_not_found: "Tvorca správy, na ktorú odpovedáte, nemožno nájsť alebo bol vymazaný."
      thread_invalid_for_channel: "Vlákno nie je súčasťou zvoleného kanála."
      thread_does_not_match_parent: "Vlákno nezodpovedá nadradenej správe."
>>>>>>> 9b339bcd
    reviewables:
      actions:
        agree_and_suspend:
          title: "Suspendovaný užívateľ"
        agree_and_silence:
          title: "Tichý užívateľ"
        disagree:
          title: "Nesúhlasiť"
    channel:
      dm_title:
        single_user: "%{username}"
        multi_user: "%{comma_separated_usernames}"
    summaries:
      no_targets: "Počas vybraného obdobia neboli zaznamenané žiadne správy."
  discourse_push_notifications:
    popup:
      chat_mention:
        direct: '%{username} Vás zmienil v "%{channel}"'
  reviewable_score_types:
    notify_user:
      chat_pm_body: "%{link}\n\n%{message}"
    notify_moderators:
      chat_pm_body: "%{link}\n\n%{message}"
  unsubscribe:
    chat_summary:
      never: Nikdy<|MERGE_RESOLUTION|>--- conflicted
+++ resolved
@@ -12,9 +12,6 @@
   chat:
     deleted_chat_username: vymazané
     errors:
-<<<<<<< HEAD
-      draft_too_long: "Koncept je príliš dlhý."
-=======
       channel_new_message_disallowed:
         archived: "Kanál je archivovaný, nie je možné posielať nové správy"
         closed: "Kanál je uzavretý, nie je možné posielať nové správy"
@@ -28,7 +25,6 @@
       original_message_not_found: "Tvorca správy, na ktorú odpovedáte, nemožno nájsť alebo bol vymazaný."
       thread_invalid_for_channel: "Vlákno nie je súčasťou zvoleného kanála."
       thread_does_not_match_parent: "Vlákno nezodpovedá nadradenej správe."
->>>>>>> 9b339bcd
     reviewables:
       actions:
         agree_and_suspend:
