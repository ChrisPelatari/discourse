--- conflicted
+++ resolved
@@ -124,10 +124,7 @@
         title: "ヘッダーにアクティビティインジケーターを表示"
         all_new: "すべての新着メッセージ"
         dm_and_mentions: "ダイレクトメッセージとメンション"
-<<<<<<< HEAD
-=======
         only_mentions: "メンションのみ"
->>>>>>> b2b1e721
         never: "なし"
       separate_sidebar_mode:
         title: "フォーラムとチャットに個別のサイドバーモードを表示する"
@@ -148,29 +145,10 @@
         since:
           other: "過去 %{count} 時間"
       mention_warning:
-<<<<<<< HEAD
-        dismiss: "閉じる"
-        cannot_see: "%{username} はこのチャンネルにアクセスできないため通知されませんでした。"
-        cannot_see_multiple:
-          other: "%{username} と他 %{count} 人のユーザーはこのチャンネルにアクセスできないため通知されませんでした。"
-        invitations_sent:
-          other: "招待状を送信しました"
-        invite: "チャンネルに招待する"
-        without_membership: "%{username} はこのチャンネルに参加していません。"
-        without_membership_multiple:
-          other: "%{username} と他 %{count} 人のユーザーはこのチャンネルに参加していません。"
-        group_mentions_disabled: "%{group_name} はメンションを許可していません。"
-        group_mentions_disabled_multiple:
-          other: "%{group_name} と他 %{count} 個のグループはメンションを許可していません。"
-        too_many_members: "%{group_name} のメンバーが多すぎます。誰にも通知されませんでした。"
-        too_many_members_multiple:
-          other: "%{group_name} と他 %{count} 個のグループのメンバーが多すぎます。誰にも通知されませんでした."
-=======
         invitations_sent:
           other: "招待状を送信しました"
         invite: "チャンネルに招待する"
         channel_wide_mentions_disallowed: "このチャンネルでは @here と @all メンションが無効になっています。"
->>>>>>> b2b1e721
         groups:
           header:
             some: "一部のユーザーには通知されません"
@@ -262,11 +240,6 @@
         closed: "チャンネルは閉鎖されているため、新しいメッセージを送信できません。"
         read_only: "チャンネルは読み取り専用であるため、新しいメッセージを送信できません。"
       placeholder_silenced: "現在、メッセージを送信できません。"
-<<<<<<< HEAD
-      placeholder_start_conversation: "会話を始める..."
-      placeholder_start_conversation_users: "%{commaSeparatedUsernames} と会話を始める"
-=======
->>>>>>> b2b1e721
       remove_upload: "ファイルを削除する"
       react: "絵文字でリアクション"
       reply: "返信"
@@ -284,12 +257,8 @@
       save: "保存"
       select: "選択"
       return_to_list: "チャンネルリストに戻る"
-<<<<<<< HEAD
-      return_to_threads_list: "進行中のディスカッションに戻る"
-=======
       return_to_channel: "チャンネルに戻る"
       return_to_threads_list: "スレッドリストに戻る"
->>>>>>> b2b1e721
       unread_threads_count:
         other: "未読のディスカッションが %{count} 件あります"
       scroll_to_bottom: "一番下にスクロール"
@@ -356,11 +325,7 @@
         default_search_placeholder: "#a-channel、@somebody など"
         default_channel_search_placeholder: "#a-channel"
         default_user_search_placeholder: "@somebody"
-<<<<<<< HEAD
-        user_search_placeholder: "...さらにユーザーを追加"
-=======
         user_search_placeholder: "...さらにメンバーを追加"
->>>>>>> b2b1e721
         disabled_user: "はチャットを無効にしました"
         no_items: "項目なし"
         create_group_placeholder: "グループチャット名 (オプション)"
@@ -430,15 +395,6 @@
       reviewable:
         type: "チャットメッセージ"
       reactions:
-<<<<<<< HEAD
-        only_you: ":%{emoji}: でリアクションしました"
-        you_and_single_user: "あなたと %{username} が :%{emoji}: でリアクションしました"
-        you_and_multiple_users: "あなた、%{commaSeparatedUsernames} と %{username} が :%{emoji}: でリアクションしました"
-        you_multiple_users_and_more:
-          other: "あなた、%{commaSeparatedUsernames} と他 %{count} 人が :%{emoji}: でリアクションしました"
-        single_user: "%{username} が :%{emoji}: でリアクションしました"
-        multiple_users: "%{commaSeparatedUsernames} と %{username} が :%{emoji}: でリアクションしました"
-=======
         only_you: ":%{emoji}: <span>でリアクションしました</span>"
         you_and_single_user: "<span>あなたと %{username} が :%{emoji}: でリアクションしました</span>"
         you_and_multiple_users: "<span>あなた、%{commaSeparatedUsernames} と %{username} が :%{emoji}: でリアクションしました</span>"
@@ -446,7 +402,6 @@
           other: "<span>あなた、%{commaSeparatedUsernames} と他 %{count} 人が :%{emoji}: でリアクションしました</span>"
         single_user: "<span>%{username} が :%{emoji}: でリアクションしました</span>"
         multiple_users: "<span>%{commaSeparatedUsernames} と %{username} が :%{emoji}: でリアクションしました</span>"
->>>>>>> b2b1e721
         multiple_users_and_more:
           other: "<span>%{commaSeparatedUsernames} と他 %{count} 人が :%{emoji}: でリアクションしました</span>"
       composer:
@@ -496,11 +451,7 @@
         title: "チャット"
         export_messages:
           title: "チャットメッセージをエクスポートする"
-<<<<<<< HEAD
-          description: "現在、エクスポートは過去 6 か月間の最新メッセージ 10,000 件に制限されています。"
-=======
           description: "これによりすべてのチャンネルのすべてのメッセージがエクスポートされます。"
->>>>>>> b2b1e721
           create_export: "エクスポートを作成"
           export_has_started: "エクスポートが開始されました。準備ができたら PM が届きます。"
       direct_messages:
@@ -564,21 +515,12 @@
         many_users:
           other: "%{commaSeparatedUsernames} と他 %{count} 人が入力中です"
       retention_reminders:
-<<<<<<< HEAD
-        public_none: "チャンネル履歴は無期限に保持されます。"
-        public:
-          other: "チャンネル履歴は %{count} 日間保持されます。"
-        dm_none: "パーソナルチャット履歴は無期限に保持されます。"
-        dm:
-          other: "パーソナルチャット履歴は %{count} 日間保持されます。"
-=======
         indefinitely_short: "無期限"
         indefinitely_long: "チャット設定は、チャンネルメッセージを無期限に保持するように設定されています。"
         short:
           other: "%{count} 日"
         long:
           other: "チャット設定は、チャンネルメッセージを %{count} 日間保持するように設定されています。"
->>>>>>> b2b1e721
       flags:
         off_topic: "このメッセージは、チャンネルのタイトルで定義された現在のディスカッションとは関係がないため、おそらく別の場所に移動する必要があります。"
         inappropriate: "このメッセージには、合理的な人が攻撃的、虐待的、または<a href=\"%{basePath}/guidelines\">コミュニティーガイドライン</a>に違反すると見なすコンテンツが含まれます。"
@@ -603,10 +545,6 @@
       thread:
         title: "タイトル"
         view_thread: スレッドを表示
-<<<<<<< HEAD
-        default_title: "スレッド"
-=======
->>>>>>> b2b1e721
         replies:
           other: "返信: %{count} 件"
         label: スレッド
@@ -626,11 +564,7 @@
           other: "+%{count} 件"
       threads:
         open: "スレッドを開く"
-<<<<<<< HEAD
-        list: "進行中のディスカッション"
-=======
         list: "スレッド"
->>>>>>> b2b1e721
         none: "このチャンネルのどのスレッドにも参加していません。"
       draft_channel_screen:
         header: "新しいメッセージ"
