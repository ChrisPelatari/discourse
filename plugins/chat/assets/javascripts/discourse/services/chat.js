--- conflicted
+++ resolved
@@ -408,87 +408,6 @@
     });
   }
 
-<<<<<<< HEAD
-  _saveDraft(channelId, draft) {
-    const data = { chat_channel_id: channelId };
-    if (draft) {
-      data.data = JSON.stringify(draft);
-    }
-
-    ajax("/chat/drafts.json", { type: "POST", data, ignoreUnsent: false })
-      .then(() => {
-        this.markNetworkAsReliable();
-      })
-      .catch((error) => {
-        // we ignore a draft which can't be saved because it's too big
-        // and only deal with network error for now
-        if (!error.jqXHR?.responseJSON?.errors?.length) {
-          this.markNetworkAsUnreliable();
-        }
-      });
-  }
-
-  setDraftForChannel(channel, draft) {
-    if (
-      draft &&
-      (draft.value || draft.uploads.length > 0 || draft.replyToMsg)
-    ) {
-      this.draftStore[channel.id] = draft;
-    } else {
-      delete this.draftStore[channel.id];
-      draft = null; // _saveDraft will destroy draft
-    }
-
-    discourseDebounce(this, this._saveDraft, channel.id, draft, 2000);
-  }
-
-  getDraftForChannel(channelId) {
-    return (
-      this.draftStore[channelId] || {
-        value: "",
-        uploads: [],
-        replyToMsg: null,
-      }
-    );
-  }
-
-  updateLastReadMessage() {
-    discourseDebounce(this, this._queuedReadMessageUpdate, READ_INTERVAL);
-  }
-
-  _queuedReadMessageUpdate() {
-    const visibleMessages = document.querySelectorAll(
-      ".chat-message-container[data-visible=true]"
-    );
-    const channel = this.activeChannel;
-
-    if (
-      !channel?.isFollowing ||
-      visibleMessages?.length === 0 ||
-      !userPresent()
-    ) {
-      return;
-    }
-
-    const latestUnreadMsgId = parseInt(
-      visibleMessages[visibleMessages.length - 1].dataset.id,
-      10
-    );
-
-    const membership = channel.currentUserMembership;
-    const hasUnreadMessages =
-      latestUnreadMsgId > membership.last_read_message_id;
-    if (
-      hasUnreadMessages ||
-      membership.unread_count > 0 ||
-      membership.unread_mentions > 0
-    ) {
-      channel.updateLastReadMessage(latestUnreadMsgId);
-    }
-  }
-
-=======
->>>>>>> 9b339bcd
   addToolbarButton() {
     deprecated(
       "Use the new chat API `api.registerChatComposerButton` instead of `chat.addToolbarButton`"
