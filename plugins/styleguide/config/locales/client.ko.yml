# WARNING: Never edit this file.
# It will be overwritten when translations are pulled from Crowdin.
#
# To work with us on translations, join this project:
# https://translate.discourse.org/

ko:
  js:
    styleguide:
      title: "스타일 가이드"
      welcome: "시작하려면 왼쪽 메뉴에서 섹션을 선택하세요."
      categories:
        atoms: Atoms
        molecules: 분자
        organisms: 유기체
      sections:
        typography:
          title: "타이포그래피"
          example: "Discourse에 오신 것을 환영합니다"
          paragraph: "Lorem ipsum dolor sit amet, consectetur adipiscing elit, sed do eiusmod tempor incididunt ut labore et dolore magna aliqua. Ut enim ad minim veniam, quis nostrud exercitation ullamco laboris nisi ut aliquip ex ea commodo consequat. Duis aute irure dolor in reprehenderit in voluptate velit esse cillum dolore eu fugiat nulla pariatur. Excepteur sint occaecat cupidatat non proident, sunt in culpa qui officia deserunt mollit anim id est laborum."
        date_time_inputs:
          title: "날짜/시간 입력"
        font_scale:
          title: "글꼴 시스템"
        colors:
          title: "색상"
        icons:
          title: "아이콘"
          full_list: "Font Awesome Icons의 전체 목록보기"
        input_fields:
          title: "입력 필드"
        buttons:
          title: "버튼"
        dropdowns:
          title: "드롭다운"
        categories:
          title: "카테고리"
        bread_crumbs:
          title: "메뉴 경로"
        navigation:
          title: "내비게이션"
        navigation_bar:
          title: "내비게이션 바"
        navigation_stacked:
          title: "내비게이션 스택"
        categories_list:
          title: "카테고리 목록"
        topic_link:
          title: "글 링크"
        topic_list_item:
          title: "글 목록 항목"
        topic_statuses:
          title: "글 상태"
        topic_list:
          title: "글 목록"
        basic_topic_list:
          title: "기본 글 목록"
        footer_message:
          title: "하단 메시지"
        signup_cta:
          title: "가입 CTA"
        topic_timer_info:
          title: "글 타이머"
        topic_footer_buttons:
          title: "글 하단 버턴"
        topic_notifications:
          title: "글 알림"
        post:
          title: "글"
        topic_map:
          title: "글 맵"
        site_header:
          title: "사이트 헤더"
        suggested_topics:
          title: "주요 글"
        post_menu:
          title: "글쓰기 메뉴"
        modal:
          title: "모달"
          header: "모달 제목"
          footer: "모달 하단"
        user_about:
          title: "사용자 소개 상자"
        header_icons:
          title: "헤더 아이콘"
        spinners:
          title: "스피너"
        empty_state:
          title: "빈 상태"
<<<<<<< HEAD
        rich_tooltip:
          title: "리치 툴팁"
          description: "설명"
          header: "Header"
=======
        tooltips:
          description: "내용"
          header: "헤더"
>>>>>>> b2b1e721
          hover_to_see: "마우스를 올리면 툴팁이 표시됩니다."<|MERGE_RESOLUTION|>--- conflicted
+++ resolved
@@ -87,14 +87,7 @@
           title: "스피너"
         empty_state:
           title: "빈 상태"
-<<<<<<< HEAD
-        rich_tooltip:
-          title: "리치 툴팁"
-          description: "설명"
-          header: "Header"
-=======
         tooltips:
           description: "내용"
           header: "헤더"
->>>>>>> b2b1e721
           hover_to_see: "마우스를 올리면 툴팁이 표시됩니다."