--- conflicted
+++ resolved
@@ -1,11 +1,5 @@
 import Component from "@ember/component";
-<<<<<<< HEAD
-import I18n from "I18n";
-import discourseComputed from "discourse-common/utils/decorators";
-import { getColors } from "discourse/plugins/poll/lib/chart-colors";
-=======
 import { equal } from "@ember/object/computed";
->>>>>>> b2b1e721
 import { htmlSafe } from "@ember/template";
 import { tagName } from "@ember-decorators/component";
 import { propertyEqual } from "discourse/lib/computed";
