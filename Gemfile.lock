GIT
  remote: https://github.com/rails/sprockets
  revision: f4d3dae71ef29c44b75a49cfbf8032cce07b423a
  branch: 3.x
  specs:
    sprockets (3.7.2)
      concurrent-ruby (~> 1.0)
      rack (> 1, < 3)

GIT
  remote: https://github.com/thoughtbot/shoulda-matchers.git
  revision: f2db1f2f56b3327e945d343fa19663e59a1ac2ba
  specs:
    shoulda-matchers (5.3.0)
      activesupport (>= 5.2.0)

GEM
  remote: https://rubygems.org/
  specs:
    actionmailer (7.0.7)
      actionpack (= 7.0.7)
      actionview (= 7.0.7)
      activejob (= 7.0.7)
      activesupport (= 7.0.7)
      mail (~> 2.5, >= 2.5.4)
      net-imap
      net-pop
      net-smtp
      rails-dom-testing (~> 2.0)
    actionpack (7.0.7)
      actionview (= 7.0.7)
      activesupport (= 7.0.7)
      rack (~> 2.0, >= 2.2.4)
      rack-test (>= 0.6.3)
      rails-dom-testing (~> 2.0)
      rails-html-sanitizer (~> 1.0, >= 1.2.0)
    actionview (7.0.7)
      activesupport (= 7.0.7)
      builder (~> 3.1)
      erubi (~> 1.4)
      rails-dom-testing (~> 2.0)
      rails-html-sanitizer (~> 1.1, >= 1.2.0)
    actionview_precompiler (0.3.0)
      actionview (>= 6.0.a)
    active_model_serializers (0.8.4)
      activemodel (>= 3.0)
    activejob (7.0.7)
      activesupport (= 7.0.7)
      globalid (>= 0.3.6)
    activemodel (7.0.7)
      activesupport (= 7.0.7)
    activerecord (7.0.7)
      activemodel (= 7.0.7)
      activesupport (= 7.0.7)
    activesupport (7.0.7)
      concurrent-ruby (~> 1.0, >= 1.0.2)
      i18n (>= 1.6, < 2)
      minitest (>= 5.1)
      tzinfo (~> 2.0)
    addressable (2.8.6)
      public_suffix (>= 2.0.2, < 6.0)
    annotate (3.2.0)
      activerecord (>= 3.2, < 8.0)
      rake (>= 10.4, < 14.0)
    ast (2.4.2)
    aws-eventstream (1.3.0)
    aws-partitions (1.583.0)
    aws-sdk-core (3.130.2)
      aws-eventstream (~> 1, >= 1.0.2)
      aws-partitions (~> 1, >= 1.525.0)
      aws-sigv4 (~> 1.1)
      jmespath (~> 1.0)
    aws-sdk-kms (1.56.0)
      aws-sdk-core (~> 3, >= 3.127.0)
      aws-sigv4 (~> 1.1)
    aws-sdk-s3 (1.114.0)
      aws-sdk-core (~> 3, >= 3.127.0)
      aws-sdk-kms (~> 1)
      aws-sigv4 (~> 1.4)
    aws-sdk-sns (1.53.0)
      aws-sdk-core (~> 3, >= 3.127.0)
      aws-sigv4 (~> 1.1)
    aws-sigv4 (1.5.0)
      aws-eventstream (~> 1, >= 1.0.2)
    base64 (0.2.0)
    better_errors (2.10.1)
      erubi (>= 1.0.0)
      rack (>= 0.9.0)
      rouge (>= 1.0.0)
    bigdecimal (3.1.4)
    binding_of_caller (1.0.0)
      debug_inspector (>= 0.0.1)
    bootsnap (1.17.0)
      msgpack (~> 1.2)
    builder (3.2.4)
    bullet (7.1.4)
      activesupport (>= 3.0.0)
      uniform_notifier (~> 1.11)
    byebug (11.1.3)
    capybara (3.39.2)
      addressable
      matrix
      mini_mime (>= 0.1.3)
      nokogiri (~> 1.8)
      rack (>= 1.6.0)
      rack-test (>= 0.6.3)
      regexp_parser (>= 1.5, < 3.0)
      xpath (~> 3.2)
    cbor (0.5.9.6)
    certified (1.0.0)
    cgi (0.4.1)
    chunky_png (1.4.0)
    coderay (1.1.3)
    colored2 (4.0.0)
    concurrent-ruby (1.2.2)
    connection_pool (2.4.1)
    cose (1.3.0)
      cbor (~> 0.5.9)
      openssl-signature_algorithm (~> 1.0)
    cppjieba_rb (0.4.2)
    crack (0.4.5)
      rexml
    crass (1.0.6)
    css_parser (1.16.0)
      addressable
    date (3.3.4)
    debug_inspector (1.1.0)
    diff-lcs (1.5.0)
    diffy (3.4.2)
    digest (3.1.1)
    discourse-fonts (0.0.9)
    discourse-seed-fu (2.3.12)
      activerecord (>= 3.1)
      activesupport (>= 3.1)
    discourse_dev_assets (0.0.4)
      faker (~> 2.16)
      literate_randomizer
    docile (1.4.0)
    email_reply_trimmer (0.1.13)
    erubi (1.12.0)
    excon (0.105.0)
    execjs (2.9.1)
    exifr (1.4.0)
    fabrication (2.31.0)
    faker (2.23.0)
      i18n (>= 1.8.11, < 2)
    fakeweb (1.3.0)
    faraday (2.7.12)
      base64
      faraday-net_http (>= 2.0, < 3.1)
      ruby2_keywords (>= 0.0.4)
    faraday-net_http (3.0.2)
    faraday-retry (2.2.0)
      faraday (~> 2.0)
    fast_blank (1.0.1)
    fast_xs (0.8.0)
    fastimage (2.2.7)
    ffi (1.16.3)
    fspath (3.1.2)
    gc_tracer (1.5.1)
    globalid (1.2.1)
      activesupport (>= 6.1)
    google-protobuf (3.25.1-aarch64-linux)
    google-protobuf (3.25.1-arm64-darwin)
    google-protobuf (3.25.1-x86_64-darwin)
    google-protobuf (3.25.1-x86_64-linux)
    guess_html_encoding (0.0.11)
    hana (1.3.7)
    hashdiff (1.0.1)
    hashie (5.0.0)
    highline (2.1.0)
    htmlentities (4.3.4)
    http_accept_language (2.1.1)
    i18n (1.14.1)
      concurrent-ruby (~> 1.0)
    image_optim (0.31.3)
      exifr (~> 1.2, >= 1.2.2)
      fspath (~> 3.0)
      image_size (>= 1.5, < 4)
      in_threads (~> 1.3)
      progress (~> 3.0, >= 3.0.1)
    image_size (3.3.0)
    in_threads (1.6.0)
    jmespath (1.6.2)
    json (2.7.1)
    json-schema (4.1.1)
      addressable (>= 2.8)
    json_schemer (2.1.1)
      hana (~> 1.3)
      regexp_parser (~> 2.0)
      simpleidn (~> 0.2)
    jwt (2.7.1)
    kgio (2.11.4)
    language_server-protocol (3.17.0.3)
    libv8-node (18.16.0.0-aarch64-linux)
    libv8-node (18.16.0.0-arm64-darwin)
    libv8-node (18.16.0.0-x86_64-darwin)
    libv8-node (18.16.0.0-x86_64-linux)
    listen (3.8.0)
      rb-fsevent (~> 0.10, >= 0.10.3)
      rb-inotify (~> 0.9, >= 0.9.10)
    literate_randomizer (0.4.0)
    lograge (0.14.0)
      actionpack (>= 4)
      activesupport (>= 4)
      railties (>= 4)
      request_store (~> 1.0)
    logstash-event (1.2.02)
    logstash-logger (0.26.1)
      logstash-event (~> 1.2)
    logster (2.13.1)
    loofah (2.22.0)
      crass (~> 1.0.2)
      nokogiri (>= 1.12.0)
    lru_redux (1.1.0)
    lz4-ruby (0.3.3)
    mail (2.8.1)
      mini_mime (>= 0.1.1)
      net-imap
      net-pop
      net-smtp
    matrix (0.4.2)
    maxminddb (0.1.22)
    memory_profiler (1.0.1)
    message_bus (4.3.8)
      rack (>= 1.1.3)
    method_source (1.0.0)
    mini_mime (1.1.5)
    mini_racer (0.8.0)
      libv8-node (~> 18.16.0.0)
    mini_scheduler (0.16.0)
      sidekiq (>= 4.2.3, < 7.0)
    mini_sql (1.5.0)
    mini_suffix (0.3.3)
      ffi (~> 1.9)
    minio_runner (0.1.2)
    minitest (5.20.0)
    mocha (2.1.0)
      ruby2_keywords (>= 0.0.5)
    msgpack (1.7.2)
    multi_json (1.15.0)
    multi_xml (0.6.0)
    mustache (1.1.1)
    net-http (0.4.0)
      uri
    net-imap (0.4.7)
      date
      net-protocol
    net-pop (0.1.2)
      net-protocol
    net-protocol (0.2.2)
      timeout
    net-smtp (0.4.0)
      net-protocol
    nio4r (2.7.0)
    nokogiri (1.15.5-aarch64-linux)
      racc (~> 1.4)
    nokogiri (1.15.5-arm64-darwin)
      racc (~> 1.4)
    nokogiri (1.15.5-x86_64-darwin)
      racc (~> 1.4)
    nokogiri (1.15.5-x86_64-linux)
      racc (~> 1.4)
    oauth (1.1.0)
      oauth-tty (~> 1.0, >= 1.0.1)
      snaky_hash (~> 2.0)
      version_gem (~> 1.1)
    oauth-tty (1.0.5)
      version_gem (~> 1.1, >= 1.1.1)
    oauth2 (1.4.11)
      faraday (>= 0.17.3, < 3.0)
      jwt (>= 1.0, < 3.0)
      multi_json (~> 1.3)
      multi_xml (~> 0.5)
      rack (>= 1.2, < 4)
    oj (3.16.2)
      bigdecimal (~> 3.1)
    omniauth (1.9.2)
      hashie (>= 3.4.6)
      rack (>= 1.6.2, < 3)
    omniauth-facebook (9.0.0)
      omniauth-oauth2 (~> 1.2)
    omniauth-github (1.4.0)
      omniauth (~> 1.5)
      omniauth-oauth2 (>= 1.4.0, < 2.0)
    omniauth-google-oauth2 (0.8.2)
      jwt (>= 2.0)
      oauth2 (~> 1.1)
      omniauth (~> 1.1)
      omniauth-oauth2 (>= 1.6)
    omniauth-oauth (1.2.0)
      oauth
      omniauth (>= 1.0, < 3)
    omniauth-oauth2 (1.7.3)
      oauth2 (>= 1.4, < 3)
      omniauth (>= 1.9, < 3)
    omniauth-twitter (1.4.0)
      omniauth-oauth (~> 1.1)
      rack
    openssl (3.2.0)
    openssl-signature_algorithm (1.3.0)
      openssl (> 2.0)
    optimist (3.1.0)
    parallel (1.23.0)
    parallel_tests (4.3.0)
      parallel
    parser (3.2.2.4)
      ast (~> 2.4.1)
      racc
    pg (1.5.4)
    prettier_print (1.2.1)
    progress (3.6.0)
    pry (0.14.2)
      coderay (~> 1.1)
      method_source (~> 1.0)
    pry-byebug (3.10.1)
      byebug (~> 11.0)
      pry (>= 0.13, < 0.15)
    pry-rails (0.3.9)
      pry (>= 0.10.4)
    public_suffix (5.0.4)
    puma (6.4.0)
      nio4r (~> 2.0)
    racc (1.7.3)
    rack (2.2.8)
    rack-mini-profiler (3.3.0)
      rack (>= 1.2.0)
    rack-protection (3.1.0)
      rack (~> 2.2, >= 2.2.4)
    rack-test (2.1.0)
      rack (>= 1.3)
    rails-dom-testing (2.2.0)
      activesupport (>= 5.0.0)
      minitest
      nokogiri (>= 1.6)
    rails-html-sanitizer (1.6.0)
      loofah (~> 2.21)
      nokogiri (~> 1.14)
    rails_failover (2.0.1)
      activerecord (>= 6.1, <= 7.1)
      concurrent-ruby
      railties (>= 6.1, <= 7.1)
    rails_multisite (5.0.0)
      activerecord (>= 6.0)
      railties (>= 6.0)
    railties (7.0.7)
      actionpack (= 7.0.7)
      activesupport (= 7.0.7)
      method_source
      rake (>= 12.2)
      thor (~> 1.0)
      zeitwerk (~> 2.5)
    rainbow (3.1.1)
    raindrops (0.20.1)
    rake (13.1.0)
    rb-fsevent (0.11.2)
    rb-inotify (0.10.1)
      ffi (~> 1.0)
    rbtrace (0.5.0)
      ffi (>= 1.0.6)
      msgpack (>= 0.4.3)
      optimist (>= 3.0.0)
    rchardet (1.8.0)
    redcarpet (3.6.0)
    redis (4.8.1)
    redis-namespace (1.11.0)
      redis (>= 4)
    regexp_parser (2.8.3)
    request_store (1.5.1)
      rack (>= 1.4)
    rexml (3.2.6)
    rinku (2.0.6)
    rotp (6.3.0)
    rouge (4.2.0)
    rqrcode (2.2.0)
      chunky_png (~> 1.0)
      rqrcode_core (~> 1.0)
    rqrcode_core (1.2.0)
    rspec (3.12.0)
      rspec-core (~> 3.12.0)
      rspec-expectations (~> 3.12.0)
      rspec-mocks (~> 3.12.0)
    rspec-core (3.12.2)
      rspec-support (~> 3.12.0)
    rspec-expectations (3.12.3)
      diff-lcs (>= 1.2.0, < 2.0)
      rspec-support (~> 3.12.0)
    rspec-html-matchers (0.10.0)
      nokogiri (~> 1)
      rspec (>= 3.0.0.a)
    rspec-mocks (3.12.6)
      diff-lcs (>= 1.2.0, < 2.0)
      rspec-support (~> 3.12.0)
    rspec-rails (6.1.0)
      actionpack (>= 6.1)
      activesupport (>= 6.1)
      railties (>= 6.1)
      rspec-core (~> 3.12)
      rspec-expectations (~> 3.12)
      rspec-mocks (~> 3.12)
      rspec-support (~> 3.12)
    rspec-support (3.12.1)
    rss (0.3.0)
      rexml
    rswag-specs (2.13.0)
      activesupport (>= 3.1, < 7.2)
      json-schema (>= 2.2, < 5.0)
      railties (>= 3.1, < 7.2)
      rspec-core (>= 2.14)
    rtlcss (0.2.1)
      mini_racer (>= 0.6.3)
    rubocop (1.59.0)
      json (~> 2.3)
      language_server-protocol (>= 3.17.0)
      parallel (~> 1.10)
      parser (>= 3.2.2.4)
      rainbow (>= 2.2.2, < 4.0)
      regexp_parser (>= 1.8, < 3.0)
      rexml (>= 3.2.5, < 4.0)
      rubocop-ast (>= 1.30.0, < 2.0)
      ruby-progressbar (~> 1.7)
      unicode-display_width (>= 2.4.0, < 3.0)
    rubocop-ast (1.30.0)
      parser (>= 3.2.1.0)
    rubocop-capybara (2.19.0)
      rubocop (~> 1.41)
    rubocop-discourse (3.4.1)
      rubocop (>= 1.1.0)
      rubocop-rspec (>= 2.0.0)
    rubocop-factory_bot (2.24.0)
      rubocop (~> 1.33)
    rubocop-rspec (2.25.0)
      rubocop (~> 1.40)
      rubocop-capybara (~> 2.17)
      rubocop-factory_bot (~> 2.22)
    ruby-prof (1.6.3)
    ruby-progressbar (1.13.0)
    ruby-readability (0.7.0)
      guess_html_encoding (>= 0.0.4)
      nokogiri (>= 1.6.0)
    ruby2_keywords (0.0.5)
    rubyzip (2.3.2)
    sanitize (6.1.0)
      crass (~> 1.0.2)
      nokogiri (>= 1.12.0)
    sass-embedded (1.69.5-aarch64-linux-gnu)
      google-protobuf (~> 3.23)
    sass-embedded (1.69.5-arm64-darwin)
      google-protobuf (~> 3.23)
    sass-embedded (1.69.5-x86_64-darwin)
      google-protobuf (~> 3.23)
    sass-embedded (1.69.5-x86_64-linux-gnu)
      google-protobuf (~> 3.23)
    sassc-embedded (1.68.6)
      sass-embedded (~> 1.68)
    selenium-devtools (0.120.0)
      selenium-webdriver (~> 4.2)
    selenium-webdriver (4.16.0)
      rexml (~> 3.2, >= 3.2.5)
      rubyzip (>= 1.2.2, < 3.0)
      websocket (~> 1.0)
    sidekiq (6.5.12)
      connection_pool (>= 2.2.5, < 3)
      rack (~> 2.0)
      redis (>= 4.5.0, < 5)
    simplecov (0.22.0)
      docile (~> 1.1)
      simplecov-html (~> 0.11)
      simplecov_json_formatter (~> 0.1)
    simplecov-html (0.12.3)
    simplecov_json_formatter (0.1.4)
    simpleidn (0.2.1)
      unf (~> 0.1.4)
    snaky_hash (2.0.1)
      hashie
      version_gem (~> 1.1, >= 1.1.1)
    sprockets-rails (3.4.2)
      actionpack (>= 5.2)
      activesupport (>= 5.2)
      sprockets (>= 3.0.0)
<<<<<<< HEAD
    sqlite3 (1.6.4)
      mini_portile2 (~> 2.8.0)
    sqlite3 (1.6.4-aarch64-linux)
    sqlite3 (1.6.4-arm64-darwin)
    sqlite3 (1.6.4-x86_64-darwin)
    sqlite3 (1.6.4-x86_64-linux)
=======
    sqlite3 (1.6.9-aarch64-linux)
    sqlite3 (1.6.9-arm64-darwin)
    sqlite3 (1.6.9-x86_64-darwin)
    sqlite3 (1.6.9-x86_64-linux)
>>>>>>> 7d0562f1
    sshkey (3.0.0)
    stackprof (0.2.25)
    syntax_tree (6.2.0)
      prettier_print (>= 1.2.0)
    syntax_tree-disable_ternary (1.0.0)
    test-prof (1.3.0)
    thor (1.3.0)
    timeout (0.4.1)
    tzinfo (2.0.6)
      concurrent-ruby (~> 1.0)
    tzinfo-data (1.2023.3)
      tzinfo (>= 1.0.0)
    uglifier (4.2.0)
      execjs (>= 0.3.0, < 3)
    unf (0.1.4)
      unf_ext
    unf_ext (0.0.9.1)
    unicode-display_width (2.5.0)
    unicorn (6.1.0)
      kgio (~> 2.6)
      raindrops (~> 0.7)
    uniform_notifier (1.16.0)
    uri (0.13.0)
    version_gem (1.1.3)
    web-push (3.0.1)
      jwt (~> 2.0)
      openssl (~> 3.0)
    webmock (3.19.1)
      addressable (>= 2.8.0)
      crack (>= 0.3.2)
      hashdiff (>= 0.4.0, < 2.0.0)
    websocket (1.2.10)
    xpath (3.2.0)
      nokogiri (~> 1.8)
    yaml-lint (0.1.2)
    yard (0.9.34)
    zeitwerk (2.6.12)

PLATFORMS
  aarch64-linux
  arm64-darwin-20
  arm64-darwin-22
  x86_64-darwin-18
  x86_64-darwin-19
  x86_64-darwin-20
  x86_64-linux

DEPENDENCIES
  actionmailer
  actionpack
  actionview
  actionview_precompiler
  active_model_serializers (~> 0.8.3)
  activemodel
  activerecord
  activesupport
  addressable
  annotate
  aws-sdk-s3
  aws-sdk-sns
  better_errors
  binding_of_caller
  bootsnap
  bullet
  byebug
  capybara
  cbor
  certified
  cgi (>= 0.3.6)
  colored2
  cose
  cppjieba_rb
  css_parser
  diffy
  digest
  discourse-fonts
  discourse-seed-fu
  discourse_dev_assets
  email_reply_trimmer
  excon
  execjs
  fabrication
  faker (~> 2.16)
  fakeweb
  faraday
  faraday-retry
  fast_blank
  fast_xs
  fastimage
  gc_tracer
  highline
  htmlentities
  http_accept_language
  image_optim
  json
  json_schemer
  listen
  lograge
  logstash-event
  logstash-logger
  logster
  loofah
  lru_redux
  lz4-ruby
  mail
  maxminddb
  memory_profiler
  message_bus
  mini_mime
  mini_racer
  mini_scheduler
  mini_sql
  mini_suffix
  minio_runner
  minitest
  mocha
  multi_json
  mustache
  net-http
  net-imap
  net-pop
  net-smtp
  nokogiri
  oj
  omniauth
  omniauth-facebook
  omniauth-github
  omniauth-google-oauth2
  omniauth-oauth2
  omniauth-twitter
  parallel_tests
  pg
  pry-byebug
  pry-rails
  puma
  rack
  rack-mini-profiler
  rack-protection
  rails-dom-testing
  rails_failover
  rails_multisite
  railties
  rake
  rb-fsevent
  rbtrace
  rchardet
  redcarpet
  redis
  redis-namespace
  rinku
  rotp
  rqrcode
  rspec
  rspec-html-matchers
  rspec-rails
  rss
  rswag-specs
  rtlcss
  rubocop-discourse
  ruby-prof
  ruby-readability
  rubyzip
  sanitize
  sassc-embedded
  selenium-devtools
  selenium-webdriver (~> 4.14)
  shoulda-matchers!
  sidekiq
  simplecov
  sprockets!
  sprockets-rails
  sqlite3
  sshkey
  stackprof
  syntax_tree
  syntax_tree-disable_ternary
  test-prof
  thor
  tzinfo-data
  uglifier
  unf
  unicorn
  web-push
  webmock
  yaml-lint
  yard

BUNDLED WITH
   2.4.13<|MERGE_RESOLUTION|>--- conflicted
+++ resolved
@@ -478,19 +478,10 @@
       actionpack (>= 5.2)
       activesupport (>= 5.2)
       sprockets (>= 3.0.0)
-<<<<<<< HEAD
-    sqlite3 (1.6.4)
-      mini_portile2 (~> 2.8.0)
-    sqlite3 (1.6.4-aarch64-linux)
-    sqlite3 (1.6.4-arm64-darwin)
-    sqlite3 (1.6.4-x86_64-darwin)
-    sqlite3 (1.6.4-x86_64-linux)
-=======
     sqlite3 (1.6.9-aarch64-linux)
     sqlite3 (1.6.9-arm64-darwin)
     sqlite3 (1.6.9-x86_64-darwin)
     sqlite3 (1.6.9-x86_64-linux)
->>>>>>> 7d0562f1
     sshkey (3.0.0)
     stackprof (0.2.25)
     syntax_tree (6.2.0)
