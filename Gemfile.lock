GEM
  remote: https://rubygems.org/
  specs:
<<<<<<< HEAD
    actionmailer (5.2.2.1)
      actionpack (= 5.2.2.1)
      actionview (= 5.2.2.1)
      activejob (= 5.2.2.1)
      mail (~> 2.5, >= 2.5.4)
      rails-dom-testing (~> 2.0)
    actionpack (5.2.2.1)
      actionview (= 5.2.2.1)
      activesupport (= 5.2.2.1)
=======
    actionmailer (5.2.3)
      actionpack (= 5.2.3)
      actionview (= 5.2.3)
      activejob (= 5.2.3)
      mail (~> 2.5, >= 2.5.4)
      rails-dom-testing (~> 2.0)
    actionpack (5.2.3)
      actionview (= 5.2.3)
      activesupport (= 5.2.3)
>>>>>>> 893b5003
      rack (~> 2.0)
      rack-test (>= 0.6.3)
      rails-dom-testing (~> 2.0)
      rails-html-sanitizer (~> 1.0, >= 1.0.2)
<<<<<<< HEAD
    actionview (5.2.2.1)
      activesupport (= 5.2.2.1)
=======
    actionview (5.2.3)
      activesupport (= 5.2.3)
>>>>>>> 893b5003
      builder (~> 3.1)
      erubi (~> 1.4)
      rails-dom-testing (~> 2.0)
      rails-html-sanitizer (~> 1.0, >= 1.0.3)
    active_model_serializers (0.8.4)
      activemodel (>= 3.0)
<<<<<<< HEAD
    activejob (5.2.2.1)
      activesupport (= 5.2.2.1)
      globalid (>= 0.3.6)
    activemodel (5.2.2.1)
      activesupport (= 5.2.2.1)
    activerecord (5.2.2.1)
      activemodel (= 5.2.2.1)
      activesupport (= 5.2.2.1)
      arel (>= 9.0)
    activesupport (5.2.2.1)
=======
    activejob (5.2.3)
      activesupport (= 5.2.3)
      globalid (>= 0.3.6)
    activemodel (5.2.3)
      activesupport (= 5.2.3)
    activerecord (5.2.3)
      activemodel (= 5.2.3)
      activesupport (= 5.2.3)
      arel (>= 9.0)
    activesupport (5.2.3)
>>>>>>> 893b5003
      concurrent-ruby (~> 1.0, >= 1.0.2)
      i18n (>= 0.7, < 2)
      minitest (~> 5.1)
      tzinfo (~> 1.1)
    addressable (2.5.2)
      public_suffix (>= 2.0.2, < 4.0)
    annotate (2.7.5)
      activerecord (>= 3.2, < 7.0)
      rake (>= 10.4, < 13.0)
    arel (9.0.0)
    ast (2.4.0)
    aws-eventstream (1.0.3)
    aws-partitions (1.154.0)
    aws-sdk-core (3.48.6)
      aws-eventstream (~> 1.0, >= 1.0.2)
      aws-partitions (~> 1.0)
      aws-sigv4 (~> 1.1)
      jmespath (~> 1.0)
    aws-sdk-kms (1.17.0)
      aws-sdk-core (~> 3, >= 3.48.2)
      aws-sigv4 (~> 1.1)
    aws-sdk-s3 (1.36.1)
      aws-sdk-core (~> 3, >= 3.48.2)
      aws-sdk-kms (~> 1)
      aws-sigv4 (~> 1.0)
    aws-sdk-sns (1.13.0)
      aws-sdk-core (~> 3, >= 3.48.2)
      aws-sigv4 (~> 1.1)
    aws-sigv4 (1.1.0)
      aws-eventstream (~> 1.0, >= 1.0.2)
    barber (0.12.2)
      ember-source (>= 1.0, < 3.1)
      execjs (>= 1.2, < 3)
    better_errors (2.5.1)
      coderay (>= 1.0.0)
      erubi (>= 1.0.0)
      rack (>= 0.9.0)
    binding_of_caller (0.8.0)
      debug_inspector (>= 0.0.1)
    bootsnap (1.4.4)
      msgpack (~> 1.0)
    builder (3.2.3)
    bullet (6.0.0)
      activesupport (>= 3.0.0)
      uniform_notifier (~> 1.11)
    byebug (11.0.1)
    certified (1.0.0)
    chunky_png (1.3.11)
    coderay (1.1.2)
    colored2 (3.1.2)
    concurrent-ruby (1.1.5)
    connection_pool (2.2.2)
    cppjieba_rb (0.3.3)
    crack (0.4.3)
      safe_yaml (~> 1.0.0)
    crass (1.0.4)
    debug_inspector (0.0.3)
    diff-lcs (1.3)
    diffy (3.3.0)
    discourse-ember-source (3.8.0.1)
    discourse_image_optim (0.26.2)
      exifr (~> 1.2, >= 1.2.2)
      fspath (~> 3.0)
      image_size (~> 1.5)
      in_threads (~> 1.3)
      progress (~> 3.0, >= 3.0.1)
    docile (1.3.1)
    email_reply_trimmer (0.1.12)
    ember-data-source (3.0.2)
      ember-source (>= 2, < 3.0)
    ember-handlebars-template (0.8.0)
      barber (>= 0.11.0)
      sprockets (>= 3.3, < 4.1)
    ember-rails (0.18.5)
      active_model_serializers
      ember-data-source (>= 1.0.0.beta.5)
      ember-handlebars-template (>= 0.1.1, < 1.0)
      ember-source (>= 1.1.0)
      jquery-rails (>= 1.0.17)
      railties (>= 3.1)
    ember-source (2.18.2)
    erubi (1.8.0)
    excon (0.64.0)
    execjs (2.7.0)
    exifr (1.3.6)
    fabrication (2.20.1)
    fakeweb (1.3.0)
    faraday (0.15.4)
      multipart-post (>= 1.2, < 3)
    fast_blank (1.0.0)
    fast_xor (1.1.3)
      rake
      rake-compiler
    fast_xs (0.8.0)
    fastimage (2.1.5)
    ffi (1.10.0)
    flamegraph (0.9.5)
    fspath (3.1.0)
    gc_tracer (1.5.1)
    globalid (0.4.2)
      activesupport (>= 4.2.0)
    guess_html_encoding (0.0.11)
    hashdiff (0.3.9)
    hashie (3.6.0)
    highline (1.7.10)
    hiredis (0.6.3)
    hkdf (0.3.0)
    htmlentities (4.3.4)
    http_accept_language (2.0.5)
    i18n (1.6.0)
      concurrent-ruby (~> 1.0)
    image_size (1.5.0)
    in_threads (1.5.1)
    jaro_winkler (1.5.2)
    jmespath (1.4.0)
    jquery-rails (4.3.3)
      rails-dom-testing (>= 1, < 3)
      railties (>= 4.2.0)
      thor (>= 0.14, < 2.0)
    json (2.2.0)
    jwt (2.2.1)
    kgio (2.11.2)
<<<<<<< HEAD
    kramdown (1.17.0)
=======
>>>>>>> 893b5003
    libv8 (7.3.492.27.1)
    listen (3.1.5)
      rb-fsevent (~> 0.9, >= 0.9.4)
      rb-inotify (~> 0.9, >= 0.9.7)
      ruby_dep (~> 1.2)
    lograge (0.11.0)
      actionpack (>= 4)
      activesupport (>= 4)
      railties (>= 4)
      request_store (~> 1.0)
    logstash-event (1.2.02)
    logstash-logger (0.26.1)
      logstash-event (~> 1.2)
<<<<<<< HEAD
    logster (2.0.1)
=======
    logster (2.3.0)
>>>>>>> 893b5003
    loofah (2.2.3)
      crass (~> 1.0.2)
      nokogiri (>= 1.5.9)
    lru_redux (1.1.0)
    mail (2.7.1)
      mini_mime (>= 0.1.1)
    maxminddb (0.1.22)
    memory_profiler (0.9.13)
    message_bus (2.2.0)
      rack (>= 1.1.3)
    metaclass (0.0.4)
    method_source (0.9.2)
    mini_mime (1.0.1)
    mini_portile2 (2.4.0)
<<<<<<< HEAD
    mini_racer (0.2.5)
      libv8 (>= 6.9.411)
    mini_scheduler (0.9.1)
=======
    mini_racer (0.2.6)
      libv8 (>= 6.9.411)
    mini_scheduler (0.9.2)
>>>>>>> 893b5003
      sidekiq
    mini_sql (0.2.2)
    mini_suffix (0.3.0)
      ffi (~> 1.9)
    minitest (5.11.3)
    mocha (1.8.0)
      metaclass (~> 0.0.1)
    mock_redis (0.19.0)
    moneta (1.1.1)
    msgpack (1.2.10)
    multi_json (1.13.1)
    multi_xml (0.6.0)
<<<<<<< HEAD
    multipart-post (2.0.0)
    mustache (1.0.5)
    nap (1.1.0)
    no_proxy_fix (0.1.2)
    nokogiri (1.10.3)
      mini_portile2 (~> 2.4.0)
    nokogumbo (1.5.0)
      nokogiri
=======
    multipart-post (2.1.1)
    mustache (1.1.0)
    nokogiri (1.10.3)
      mini_portile2 (~> 2.4.0)
    nokogumbo (2.0.1)
      nokogiri (~> 1.8, >= 1.8.4)
>>>>>>> 893b5003
    oauth (0.5.4)
    oauth2 (1.4.1)
      faraday (>= 0.8, < 0.16.0)
      jwt (>= 1.0, < 3.0)
      multi_json (~> 1.3)
      multi_xml (~> 0.5)
      rack (>= 1.2, < 3)
    oj (3.7.12)
    omniauth (1.9.0)
      hashie (>= 3.4.6, < 3.7.0)
      rack (>= 1.6.2, < 3)
    omniauth-facebook (5.0.0)
      omniauth-oauth2 (~> 1.2)
    omniauth-github (1.3.0)
      omniauth (~> 1.5)
      omniauth-oauth2 (>= 1.4.0, < 2.0)
    omniauth-google-oauth2 (0.7.0)
      jwt (>= 2.0)
      omniauth (>= 1.1.1)
      omniauth-oauth2 (>= 1.5)
    omniauth-instagram (1.3.0)
      omniauth (~> 1)
      omniauth-oauth2 (~> 1)
    omniauth-oauth (1.1.0)
      oauth
      omniauth (~> 1.0)
    omniauth-oauth2 (1.6.0)
      oauth2 (~> 1.1)
      omniauth (~> 1.9)
    omniauth-openid (1.0.1)
      omniauth (~> 1.0)
      rack-openid (~> 1.3.1)
    omniauth-twitter (1.4.0)
      omniauth-oauth (~> 1.1)
      rack
<<<<<<< HEAD
    onebox (1.8.77)
=======
    onebox (1.8.92)
>>>>>>> 893b5003
      htmlentities (~> 4.3)
      moneta (~> 1.0)
      multi_json (~> 1.11)
      mustache
      nokogiri (~> 1.7)
      sanitize
    openid-redis-store (0.0.2)
      redis
      ruby-openid
    optimist (3.0.0)
    parallel (1.17.0)
    parallel_tests (2.28.0)
      parallel
    parser (2.6.3.0)
      ast (~> 2.4.0)
    pg (1.1.4)
    progress (3.5.0)
    pry (0.12.2)
      coderay (~> 1.1.0)
      method_source (~> 0.9.0)
    pry-nav (0.3.0)
      pry (>= 0.9.10, < 0.13.0)
    pry-rails (0.3.9)
      pry (>= 0.10.4)
    public_suffix (3.0.3)
    puma (3.12.1)
    r2 (0.2.7)
    rack (2.0.7)
    rack-mini-profiler (1.0.2)
      rack (>= 1.2.0)
    rack-openid (1.3.1)
      rack (>= 1.1.0)
      ruby-openid (>= 2.1.8)
    rack-protection (2.0.5)
      rack
    rack-test (1.1.0)
      rack (>= 1.0, < 3)
    rails-dom-testing (2.0.3)
      activesupport (>= 4.2.0)
      nokogiri (>= 1.6)
    rails-html-sanitizer (1.0.4)
      loofah (~> 2.2, >= 2.2.2)
<<<<<<< HEAD
    rails_multisite (2.0.6)
      activerecord (> 4.2, < 6)
      railties (> 4.2, < 6)
    railties (5.2.2.1)
      actionpack (= 5.2.2.1)
      activesupport (= 5.2.2.1)
=======
    rails_multisite (2.0.7)
      activerecord (> 4.2, < 7)
      railties (> 4.2, < 7)
    railties (5.2.3)
      actionpack (= 5.2.3)
      activesupport (= 5.2.3)
>>>>>>> 893b5003
      method_source
      rake (>= 0.8.7)
      thor (>= 0.19.0, < 2.0)
    rainbow (3.0.0)
    raindrops (0.19.0)
    rake (12.3.2)
    rake-compiler (1.0.7)
      rake
    rb-fsevent (0.10.3)
    rb-inotify (0.10.0)
      ffi (~> 1.0)
    rbtrace (0.4.11)
      ffi (>= 1.0.6)
      msgpack (>= 0.4.3)
      optimist (>= 3.0.0)
    rchardet (1.8.0)
    redis (4.0.1)
    redis-namespace (1.6.0)
      redis (>= 3.0.4)
    request_store (1.4.1)
      rack (>= 1.4)
    rinku (2.0.6)
    rotp (3.3.1)
    rqrcode (0.10.1)
      chunky_png (~> 1.0)
    rspec (3.8.0)
      rspec-core (~> 3.8.0)
      rspec-expectations (~> 3.8.0)
      rspec-mocks (~> 3.8.0)
    rspec-core (3.8.0)
      rspec-support (~> 3.8.0)
    rspec-expectations (3.8.3)
      diff-lcs (>= 1.2.0, < 2.0)
      rspec-support (~> 3.8.0)
    rspec-html-matchers (0.9.1)
      nokogiri (~> 1)
      rspec (>= 3.0.0.a, < 4)
    rspec-mocks (3.8.0)
      diff-lcs (>= 1.2.0, < 2.0)
      rspec-support (~> 3.8.0)
    rspec-rails (3.8.2)
      actionpack (>= 3.0)
      activesupport (>= 3.0)
      railties (>= 3.0)
      rspec-core (~> 3.8.0)
      rspec-expectations (~> 3.8.0)
      rspec-mocks (~> 3.8.0)
      rspec-support (~> 3.8.0)
    rspec-support (3.8.0)
    rtlit (0.0.5)
    rubocop (0.69.0)
      jaro_winkler (~> 1.5.1)
      parallel (~> 1.10)
      parser (>= 2.6)
      rainbow (>= 2.2.2, < 4.0)
      ruby-progressbar (~> 1.7)
      unicode-display_width (>= 1.4.0, < 1.7)
    ruby-openid (2.7.0)
    ruby-prof (0.17.0)
    ruby-progressbar (1.10.0)
    ruby-readability (0.7.0)
      guess_html_encoding (>= 0.0.4)
      nokogiri (>= 1.6.0)
    ruby_dep (1.5.0)
    safe_yaml (1.0.5)
    sanitize (5.0.0)
      crass (~> 1.0.2)
      nokogiri (>= 1.8.0)
      nokogumbo (~> 2.0)
    sassc (2.0.1)
      ffi (~> 1.9)
      rake
    sassc-rails (2.1.1)
      railties (>= 4.0.0)
      sassc (>= 2.0)
      sprockets (> 3.0)
      sprockets-rails
      tilt
    seed-fu (2.3.9)
      activerecord (>= 3.1)
      activesupport (>= 3.1)
    shoulda-matchers (3.1.3)
      activesupport (>= 4.0.0)
    sidekiq (5.2.7)
      connection_pool (~> 2.2, >= 2.2.2)
      rack (>= 1.5.0)
      rack-protection (>= 1.5.0)
      redis (>= 3.3.5, < 5)
    simplecov (0.16.1)
      docile (~> 1.1)
      json (>= 1.8, < 3)
      simplecov-html (~> 0.10.0)
    simplecov-html (0.10.2)
    sprockets (3.7.2)
      concurrent-ruby (~> 1.0)
      rack (> 1, < 3)
    sprockets-rails (3.2.1)
      actionpack (>= 4.0)
      activesupport (>= 4.0)
      sprockets (>= 3.0.0)
    sshkey (2.0.0)
    stackprof (0.2.12)
    test-prof (0.9.0)
    thor (0.20.3)
    thread_safe (0.3.6)
    tilt (2.0.9)
    tzinfo (1.2.5)
      thread_safe (~> 0.1)
    uglifier (4.1.20)
      execjs (>= 0.3.0, < 3)
    unf (0.1.4)
      unf_ext
    unf_ext (0.0.7.6)
    unicode-display_width (1.6.0)
    unicorn (5.5.1)
      kgio (~> 2.6)
      raindrops (~> 0.7)
    uniform_notifier (1.12.1)
    webmock (3.5.1)
      addressable (>= 2.3.6)
      crack (>= 0.3.2)
      hashdiff
    webpush (0.3.8)
      hkdf (~> 0.2)
      jwt (~> 2.0)

PLATFORMS
  ruby

DEPENDENCIES
<<<<<<< HEAD
  actionmailer (= 5.2.2.1)
  actionpack (= 5.2.2.1)
  actionview (= 5.2.2.1)
  active_model_serializers (~> 0.8.3)
  activemodel (= 5.2.2.1)
  activerecord (= 5.2.2.1)
  activesupport (= 5.2.2.1)
=======
  actionmailer (= 5.2.3)
  actionpack (= 5.2.3)
  actionview (= 5.2.3)
  active_model_serializers (~> 0.8.3)
  activemodel (= 5.2.3)
  activerecord (= 5.2.3)
  activesupport (= 5.2.3)
>>>>>>> 893b5003
  annotate
  aws-sdk-s3
  aws-sdk-sns
  barber
  better_errors
  binding_of_caller
  bootsnap
  bullet
  byebug
  certified
  colored2
  cppjieba_rb
  diffy
  discourse-ember-source (~> 3.8.0)
  discourse_image_optim
  email_reply_trimmer (~> 0.1)
  ember-handlebars-template (= 0.8.0)
  ember-rails (= 0.18.5)
  excon
  execjs
  fabrication
  fakeweb (~> 1.3.0)
  fast_blank
  fast_xor
  fast_xs
  fastimage
  flamegraph
  gc_tracer
  highline (~> 1.7.0)
  hiredis
  htmlentities
  http_accept_language (~> 2.0.5)
  listen
  lograge
  logstash-event
  logstash-logger
  logster
  lru_redux
  mail
  maxminddb
  memory_profiler
  message_bus
  mini_mime
  mini_racer
  mini_scheduler
  mini_sql
  mini_suffix
  minitest
  mocha
  mock_redis
  multi_json
  mustache
  nokogiri
  oj
  omniauth
  omniauth-facebook
  omniauth-github
  omniauth-google-oauth2
  omniauth-instagram
  omniauth-oauth2
  omniauth-openid
  omniauth-twitter
<<<<<<< HEAD
  onebox (= 1.8.77)
=======
  onebox (= 1.8.92)
>>>>>>> 893b5003
  openid-redis-store
  parallel_tests
  pg
  pry-nav
  pry-rails
  puma
  r2 (~> 0.2.5)
  rack-mini-profiler
  rack-protection
  rails_multisite
<<<<<<< HEAD
  railties (= 5.2.2.1)
=======
  railties (= 5.2.3)
>>>>>>> 893b5003
  rake
  rb-fsevent
  rb-inotify (~> 0.9)
  rbtrace
  rchardet
  redis (= 4.0.1)
  redis-namespace
  rinku
  rotp
  rqrcode
  rspec
  rspec-html-matchers
  rspec-rails
  rtlit
  rubocop
  ruby-prof
  ruby-readability
  sanitize
  sassc
  sassc-rails
  seed-fu
  shoulda-matchers (~> 3.1, >= 3.1.3)
  sidekiq
  simplecov
  sprockets-rails
  sshkey
  stackprof
  test-prof
  thor
  tilt
  uglifier
  unf
  unicorn
  webmock
  webpush

BUNDLED WITH
   1.17.3<|MERGE_RESOLUTION|>--- conflicted
+++ resolved
@@ -1,17 +1,6 @@
 GEM
   remote: https://rubygems.org/
   specs:
-<<<<<<< HEAD
-    actionmailer (5.2.2.1)
-      actionpack (= 5.2.2.1)
-      actionview (= 5.2.2.1)
-      activejob (= 5.2.2.1)
-      mail (~> 2.5, >= 2.5.4)
-      rails-dom-testing (~> 2.0)
-    actionpack (5.2.2.1)
-      actionview (= 5.2.2.1)
-      activesupport (= 5.2.2.1)
-=======
     actionmailer (5.2.3)
       actionpack (= 5.2.3)
       actionview (= 5.2.3)
@@ -21,36 +10,18 @@
     actionpack (5.2.3)
       actionview (= 5.2.3)
       activesupport (= 5.2.3)
->>>>>>> 893b5003
       rack (~> 2.0)
       rack-test (>= 0.6.3)
       rails-dom-testing (~> 2.0)
       rails-html-sanitizer (~> 1.0, >= 1.0.2)
-<<<<<<< HEAD
-    actionview (5.2.2.1)
-      activesupport (= 5.2.2.1)
-=======
     actionview (5.2.3)
       activesupport (= 5.2.3)
->>>>>>> 893b5003
       builder (~> 3.1)
       erubi (~> 1.4)
       rails-dom-testing (~> 2.0)
       rails-html-sanitizer (~> 1.0, >= 1.0.3)
     active_model_serializers (0.8.4)
       activemodel (>= 3.0)
-<<<<<<< HEAD
-    activejob (5.2.2.1)
-      activesupport (= 5.2.2.1)
-      globalid (>= 0.3.6)
-    activemodel (5.2.2.1)
-      activesupport (= 5.2.2.1)
-    activerecord (5.2.2.1)
-      activemodel (= 5.2.2.1)
-      activesupport (= 5.2.2.1)
-      arel (>= 9.0)
-    activesupport (5.2.2.1)
-=======
     activejob (5.2.3)
       activesupport (= 5.2.3)
       globalid (>= 0.3.6)
@@ -61,7 +32,6 @@
       activesupport (= 5.2.3)
       arel (>= 9.0)
     activesupport (5.2.3)
->>>>>>> 893b5003
       concurrent-ruby (~> 1.0, >= 1.0.2)
       i18n (>= 0.7, < 2)
       minitest (~> 5.1)
@@ -184,10 +154,6 @@
     json (2.2.0)
     jwt (2.2.1)
     kgio (2.11.2)
-<<<<<<< HEAD
-    kramdown (1.17.0)
-=======
->>>>>>> 893b5003
     libv8 (7.3.492.27.1)
     listen (3.1.5)
       rb-fsevent (~> 0.9, >= 0.9.4)
@@ -201,11 +167,7 @@
     logstash-event (1.2.02)
     logstash-logger (0.26.1)
       logstash-event (~> 1.2)
-<<<<<<< HEAD
-    logster (2.0.1)
-=======
     logster (2.3.0)
->>>>>>> 893b5003
     loofah (2.2.3)
       crass (~> 1.0.2)
       nokogiri (>= 1.5.9)
@@ -220,15 +182,9 @@
     method_source (0.9.2)
     mini_mime (1.0.1)
     mini_portile2 (2.4.0)
-<<<<<<< HEAD
-    mini_racer (0.2.5)
-      libv8 (>= 6.9.411)
-    mini_scheduler (0.9.1)
-=======
     mini_racer (0.2.6)
       libv8 (>= 6.9.411)
     mini_scheduler (0.9.2)
->>>>>>> 893b5003
       sidekiq
     mini_sql (0.2.2)
     mini_suffix (0.3.0)
@@ -241,23 +197,12 @@
     msgpack (1.2.10)
     multi_json (1.13.1)
     multi_xml (0.6.0)
-<<<<<<< HEAD
-    multipart-post (2.0.0)
-    mustache (1.0.5)
-    nap (1.1.0)
-    no_proxy_fix (0.1.2)
-    nokogiri (1.10.3)
-      mini_portile2 (~> 2.4.0)
-    nokogumbo (1.5.0)
-      nokogiri
-=======
     multipart-post (2.1.1)
     mustache (1.1.0)
     nokogiri (1.10.3)
       mini_portile2 (~> 2.4.0)
     nokogumbo (2.0.1)
       nokogiri (~> 1.8, >= 1.8.4)
->>>>>>> 893b5003
     oauth (0.5.4)
     oauth2 (1.4.1)
       faraday (>= 0.8, < 0.16.0)
@@ -293,11 +238,7 @@
     omniauth-twitter (1.4.0)
       omniauth-oauth (~> 1.1)
       rack
-<<<<<<< HEAD
-    onebox (1.8.77)
-=======
     onebox (1.8.92)
->>>>>>> 893b5003
       htmlentities (~> 4.3)
       moneta (~> 1.0)
       multi_json (~> 1.11)
@@ -340,21 +281,12 @@
       nokogiri (>= 1.6)
     rails-html-sanitizer (1.0.4)
       loofah (~> 2.2, >= 2.2.2)
-<<<<<<< HEAD
-    rails_multisite (2.0.6)
-      activerecord (> 4.2, < 6)
-      railties (> 4.2, < 6)
-    railties (5.2.2.1)
-      actionpack (= 5.2.2.1)
-      activesupport (= 5.2.2.1)
-=======
     rails_multisite (2.0.7)
       activerecord (> 4.2, < 7)
       railties (> 4.2, < 7)
     railties (5.2.3)
       actionpack (= 5.2.3)
       activesupport (= 5.2.3)
->>>>>>> 893b5003
       method_source
       rake (>= 0.8.7)
       thor (>= 0.19.0, < 2.0)
@@ -485,15 +417,6 @@
   ruby
 
 DEPENDENCIES
-<<<<<<< HEAD
-  actionmailer (= 5.2.2.1)
-  actionpack (= 5.2.2.1)
-  actionview (= 5.2.2.1)
-  active_model_serializers (~> 0.8.3)
-  activemodel (= 5.2.2.1)
-  activerecord (= 5.2.2.1)
-  activesupport (= 5.2.2.1)
-=======
   actionmailer (= 5.2.3)
   actionpack (= 5.2.3)
   actionview (= 5.2.3)
@@ -501,7 +424,6 @@
   activemodel (= 5.2.3)
   activerecord (= 5.2.3)
   activesupport (= 5.2.3)
->>>>>>> 893b5003
   annotate
   aws-sdk-s3
   aws-sdk-sns
@@ -564,11 +486,7 @@
   omniauth-oauth2
   omniauth-openid
   omniauth-twitter
-<<<<<<< HEAD
-  onebox (= 1.8.77)
-=======
   onebox (= 1.8.92)
->>>>>>> 893b5003
   openid-redis-store
   parallel_tests
   pg
@@ -579,11 +497,7 @@
   rack-mini-profiler
   rack-protection
   rails_multisite
-<<<<<<< HEAD
-  railties (= 5.2.2.1)
-=======
   railties (= 5.2.3)
->>>>>>> 893b5003
   rake
   rb-fsevent
   rb-inotify (~> 0.9)
