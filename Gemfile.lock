GIT
  remote: git://github.com/SamSaffron/MiniProfiler
  revision: 8fa1391e1eda809d4e7d0f2c307ac8cea11ef540
  specs:
    rack-mini-profiler (0.1.23)
      rack (>= 1.1.3)

GIT
  remote: git://github.com/emberjs/ember-rails.git
  revision: 587a55a8c53aae2193a3602895e89311eb8544b0
  specs:
    ember-rails (0.9.2)
      active_model_serializers
      barber
      execjs (>= 1.2)
      railties (>= 3.1)

GIT
  remote: git://github.com/rails-api/active_model_serializers.git
  revision: cef10cf01dfe18f72060bda279d5246c156ae737
  specs:
    active_model_serializers (0.5.2)
      activemodel (>= 3.0)

GIT
  remote: git://github.com/zhangyuan/vestal_versions
  revision: 0ea75ec4e269b5a9e609639919ade0f36381a446
  specs:
    vestal_versions (1.2.2)
      activerecord (>= 3.0.0)
      activesupport (>= 3.0.0)

PATH
  remote: vendor/gems/discourse_emoji
  specs:
    discourse_emoji (0.0.1)

PATH
  remote: vendor/gems/discourse_plugin
  specs:
    discourse_plugin (0.0.1)

PATH
  remote: vendor/gems/message_bus
  specs:
    message_bus (0.0.1)
      eventmachine
      rack (>= 1.1.3)
      redis
      thin

PATH
  remote: vendor/gems/rails_multisite
  specs:
    rails_multisite (0.0.1)

PATH
  remote: vendor/gems/simple_handlebars_rails
  specs:
    simple_handlebars_rails (0.0.1)
      rails (~> 3.1)

GEM
  remote: https://rubygems.org/
  specs:
    actionmailer (3.2.12)
      actionpack (= 3.2.12)
      mail (~> 2.4.4)
    actionpack (3.2.12)
      activemodel (= 3.2.12)
      activesupport (= 3.2.12)
      builder (~> 3.0.0)
      erubis (~> 2.7.0)
      journey (~> 1.0.4)
      rack (~> 1.4.5)
      rack-cache (~> 1.2)
      rack-test (~> 0.6.1)
      sprockets (~> 2.2.1)
    activemodel (3.2.12)
      activesupport (= 3.2.12)
      builder (~> 3.0.0)
    activerecord (3.2.12)
      activemodel (= 3.2.12)
      activesupport (= 3.2.12)
      arel (~> 3.0.2)
      tzinfo (~> 0.3.29)
    activerecord-postgres-hstore (0.7.1)
      rails
      rake
    activeresource (3.2.12)
      activemodel (= 3.2.12)
      activesupport (= 3.2.12)
    activesupport (3.2.12)
      i18n (~> 0.6)
      multi_json (~> 1.0)
    acts_as_paranoid (0.4.1)
      activerecord (~> 3.2)
    airbrake (3.1.2)
      activesupport
      builder
    archive-tar-minitar (0.5.2)
    arel (3.0.2)
    barber (0.2.0)
      execjs
    better_errors (0.5.0)
      coderay (>= 1.0.0)
      erubis (>= 2.6.6)
    binding_of_caller (0.6.8)
    bourne (1.1.2)
      mocha (= 0.10.5)
    builder (3.0.4)
    celluloid (0.12.4)
      facter (>= 1.6.12)
      timers (>= 1.0.0)
    certified (0.1.1)
    chef (11.2.0)
      erubis
      highline (>= 1.6.9)
      json (~> 1.7.6, >= 1.4.4)
      mixlib-authentication (>= 1.3.0)
      mixlib-cli (~> 1.3.0)
      mixlib-config (>= 1.1.2)
      mixlib-log (>= 1.3.0)
      mixlib-shellout
      net-ssh (~> 2.6)
      net-ssh-multi (~> 1.1.0)
      ohai (>= 0.6.0)
      rest-client (>= 1.0.4, < 1.7.0)
      yajl-ruby (~> 1.1)
    childprocess (0.3.7)
      ffi (~> 1.0, >= 1.0.6)
    clockwork (0.4.1)
      tzinfo
    coderay (1.0.8)
    coffee-rails (3.2.2)
      coffee-script (>= 2.2.0)
      railties (~> 3.2.0)
    coffee-script (2.2.0)
      coffee-script-source
      execjs
    coffee-script-source (1.4.0)
    connection_pool (1.0.0)
    daemons (1.1.9)
    diff-lcs (1.1.3)
    em-redis (0.3.0)
      eventmachine
    erubis (2.7.0)
    eventmachine (1.0.0)
    excon (0.16.10)
    execjs (1.4.0)
      multi_json (~> 1.0)
    fabrication (2.5.4)
    facter (1.6.17)
    faraday (0.8.5)
      multipart-post (~> 1.1)
    fast_xs (0.8.0)
    fastimage (1.2.13)
    ffi (1.3.1)
    fog (1.9.0)
      builder
      excon (~> 0.14)
      formatador (~> 0.2.0)
      mime-types
      multi_json (~> 1.0)
      net-scp (~> 1.0.4)
      net-ssh (>= 2.1.3)
      nokogiri (~> 1.5.0)
      ruby-hmac
    formatador (0.2.4)
    fspath (2.0.4)
    guard (1.6.2)
      listen (>= 0.6.0)
      lumberjack (>= 1.0.2)
      pry (>= 0.9.10)
      terminal-table (>= 1.4.3)
      thor (>= 0.14.6)
    guard-jasmine (1.12.2)
      childprocess
      guard (>= 1.1.0)
      multi_json
      thor
    guard-rspec (2.4.0)
      guard (>= 1.1)
      rspec (~> 2.11)
    guard-spork (1.4.2)
      childprocess (>= 0.2.3)
      guard (>= 1.1)
      spork (>= 0.8.4)
    haml (3.1.7)
    has_ip_address (0.0.1)
<<<<<<< HEAD
    hashie (1.2.0)
=======
    highline (1.6.15)
>>>>>>> 4c572ecd
    hike (1.2.1)
    hiredis (0.4.5)
    hpricot (0.8.6)
    httpauth (0.2.0)
    i18n (0.6.1)
    i18n-js (2.1.2)
      i18n
    image_optim (0.7.2)
      fspath (~> 2.0.3)
      image_size (~> 1.1)
      in_threads (~> 1.1.1)
      progress (~> 2.4.0)
    image_size (1.1.1)
    in_threads (1.1.1)
    ipaddress (0.8.0)
    jasminerice (0.0.10)
      coffee-rails
      haml
    journey (1.0.4)
    jquery-rails (2.2.0)
      railties (>= 3.0, < 5.0)
      thor (>= 0.14, < 2.0)
    json (1.7.7)
<<<<<<< HEAD
    jwt (0.1.5)
      multi_json (>= 1.0)
=======
    koala (1.6.0)
      addressable (~> 2.2)
      faraday (~> 0.8)
      multi_json (~> 1.3)
    librarian (0.0.26)
      archive-tar-minitar (>= 0.5.2)
      chef (>= 0.10)
      highline
      thor (~> 0.15)
>>>>>>> 4c572ecd
    libv8 (3.11.8.13)
    listen (0.7.2)
    lumberjack (1.0.2)
    mail (2.4.4)
      i18n (>= 0.4.0)
      mime-types (~> 1.16)
      treetop (~> 1.4.8)
    metaclass (0.0.1)
    method_source (0.8.1)
    mime-types (1.21)
    mixlib-authentication (1.3.0)
      mixlib-log
    mixlib-cli (1.3.0)
    mixlib-config (1.1.2)
    mixlib-log (1.4.1)
    mixlib-shellout (1.1.0)
    mocha (0.10.5)
      metaclass (~> 0.0.1)
    multi_json (1.5.1)
    multipart-post (1.1.5)
    mustache (0.99.4)
    net-scp (1.0.4)
      net-ssh (>= 1.99.1)
    net-ssh (2.6.3)
    net-ssh-gateway (1.1.0)
      net-ssh (>= 1.99.1)
    net-ssh-multi (1.1)
      net-ssh (>= 2.1.4)
      net-ssh-gateway (>= 0.99.0)
    nokogiri (1.5.6)
    oauth (0.4.7)
<<<<<<< HEAD
    oauth2 (0.8.0)
      faraday (~> 0.8)
      httpauth (~> 0.1)
      jwt (~> 0.1.4)
      multi_json (~> 1.0)
      rack (~> 1.2)
=======
    ohai (6.16.0)
      ipaddress
      mixlib-cli
      mixlib-config
      mixlib-log
      mixlib-shellout
      systemu
      yajl-ruby
>>>>>>> 4c572ecd
    oj (2.0.3)
    omniauth (1.1.1)
      hashie (~> 1.2)
      rack
    omniauth-facebook (1.4.1)
      omniauth-oauth2 (~> 1.1.0)
    omniauth-oauth (1.0.1)
      oauth
      omniauth (~> 1.0)
    omniauth-oauth2 (1.1.1)
      oauth2 (~> 0.8.0)
      omniauth (~> 1.0)
    omniauth-openid (1.0.1)
      omniauth (~> 1.0)
      rack-openid (~> 1.3.1)
    omniauth-twitter (0.0.14)
      multi_json (~> 1.3)
      omniauth-oauth (~> 1.0)
    pbkdf2 (0.1.0)
    pg (0.14.1)
    polyglot (0.3.3)
    progress (2.4.0)
    pry (0.9.11.4)
      coderay (~> 1.0.5)
      method_source (~> 0.8)
      slop (~> 3.4)
    pry-rails (0.2.2)
      pry (>= 0.9.10)
    rack (1.4.5)
    rack-cache (1.2)
      rack (>= 0.4)
    rack-openid (1.3.1)
      rack (>= 1.1.0)
      ruby-openid (>= 2.1.8)
    rack-protection (1.3.2)
      rack
    rack-ssl (1.3.3)
      rack
    rack-test (0.6.2)
      rack (>= 1.0)
    rails (3.2.12)
      actionmailer (= 3.2.12)
      actionpack (= 3.2.12)
      activerecord (= 3.2.12)
      activeresource (= 3.2.12)
      activesupport (= 3.2.12)
      bundler (~> 1.0)
      railties (= 3.2.12)
    railties (3.2.12)
      actionpack (= 3.2.12)
      activesupport (= 3.2.12)
      rack-ssl (~> 1.3.2)
      rake (>= 0.8.7)
      rdoc (~> 3.4)
      thor (>= 0.14.6, < 2.0)
    rake (10.0.3)
    rb-fsevent (0.9.3)
    rb-inotify (0.8.8)
      ffi (>= 0.5.0)
    rdoc (3.12.1)
      json (~> 1.4)
    redis (3.0.2)
    redis-actionpack (3.2.3)
      actionpack (~> 3.2.3)
      redis-rack (~> 1.4.0)
      redis-store (~> 1.1.0)
    redis-activesupport (3.2.3)
      activesupport (~> 3.2.3)
      redis-store (~> 1.1.0)
    redis-namespace (1.2.1)
      redis (~> 3.0.0)
    redis-rack (1.4.2)
      rack (~> 1.4.1)
      redis-store (~> 1.1.0)
    redis-rails (3.2.3)
      redis-actionpack (~> 3.2.3)
      redis-activesupport (~> 3.2.3)
      redis-store (~> 1.1.0)
    redis-store (1.1.3)
      redis (>= 2.2.0)
    ref (1.0.2)
    rest-client (1.6.7)
      mime-types (>= 1.16)
    rinku (1.7.2)
    rspec (2.12.0)
      rspec-core (~> 2.12.0)
      rspec-expectations (~> 2.12.0)
      rspec-mocks (~> 2.12.0)
    rspec-core (2.12.2)
    rspec-expectations (2.12.1)
      diff-lcs (~> 1.1.3)
    rspec-mocks (2.12.2)
    rspec-rails (2.12.2)
      actionpack (>= 3.0)
      activesupport (>= 3.0)
      railties (>= 3.0)
      rspec-core (~> 2.12.0)
      rspec-expectations (~> 2.12.0)
      rspec-mocks (~> 2.12.0)
    ruby-hmac (0.4.0)
    ruby-openid (2.2.2)
    sanitize (2.0.3)
      nokogiri (>= 1.4.4, < 1.6)
    sass (3.2.5)
    sass-rails (3.2.6)
      railties (~> 3.2.0)
      sass (>= 3.1.10)
      tilt (~> 1.3)
    seed-fu (2.2.0)
      activerecord (~> 3.1)
      activesupport (~> 3.1)
    shoulda (3.3.2)
      shoulda-context (~> 1.0.1)
      shoulda-matchers (~> 1.4.1)
    shoulda-context (1.0.2)
    shoulda-matchers (1.4.2)
      activesupport (>= 3.0.0)
      bourne (~> 1.1.2)
    sidekiq (2.7.0)
      celluloid (~> 0.12.0)
      connection_pool (~> 1.0)
      multi_json (~> 1)
      redis (~> 3)
      redis-namespace
    simplecov (0.7.1)
      multi_json (~> 1.0)
      simplecov-html (~> 0.7.1)
    simplecov-html (0.7.1)
    sinatra (1.3.4)
      rack (~> 1.4)
      rack-protection (~> 1.3)
      tilt (~> 1.3, >= 1.3.3)
    slim (1.3.6)
      temple (~> 0.5.5)
      tilt (~> 1.3.3)
    slop (3.4.3)
    spork (0.9.2)
    sprockets (2.2.2)
      hike (~> 1.2)
      multi_json (~> 1.0)
      rack (~> 1.0)
      tilt (~> 1.1, != 1.3.0)
    systemu (2.5.2)
    temple (0.5.5)
    terminal-notifier-guard (1.5.3)
    terminal-table (1.4.5)
    therubyracer (0.11.3)
      libv8 (~> 3.11.8.12)
      ref
    thin (1.5.0)
      daemons (>= 1.0.9)
      eventmachine (>= 0.12.6)
      rack (>= 1.0.0)
    thor (0.17.0)
    tilt (1.3.3)
    timers (1.1.0)
    treetop (1.4.12)
      polyglot
      polyglot (>= 0.3.1)
    turbo-sprockets-rails3 (0.3.6)
      railties (> 3.2.8, < 4.0.0)
      sprockets (>= 2.0.0)
    tzinfo (0.3.35)
    uglifier (1.3.0)
      execjs (>= 0.3.0)
      multi_json (~> 1.0, >= 1.0.2)
    yajl-ruby (1.1.0)

PLATFORMS
  ruby

DEPENDENCIES
  active_model_serializers!
  activerecord-postgres-hstore
  acts_as_paranoid
  airbrake (= 3.1.2)
  better_errors
  binding_of_caller
  certified
  clockwork
  coffee-rails
  coffee-script
  discourse_emoji!
  discourse_plugin!
  em-redis
  ember-rails!
  eventmachine
  fabrication
  fast_xs
  fastimage
  fog
  guard-jasmine
  guard-rspec
  guard-spork
  has_ip_address
  hiredis
  hpricot
  i18n-js
  image_optim
  jasminerice
  jquery-rails
<<<<<<< HEAD
=======
  koala
  librarian (>= 0.0.25)
>>>>>>> 4c572ecd
  message_bus!
  mocha
  multi_json
  mustache
  nokogiri
  oj
  omniauth
  omniauth-facebook
  omniauth-openid
  omniauth-twitter
  pbkdf2
  pg
  pry-rails
  rack-mini-profiler!
  rails
  rails_multisite!
  rake
  rb-fsevent
  rb-inotify (~> 0.8.8)
  redis
  redis-rails
  rest-client
  rinku
  rspec-rails
  sanitize
  sass
  sass-rails
  seed-fu
  shoulda
  sidekiq
  simple_handlebars_rails!
  simplecov
  sinatra
  slim
  terminal-notifier-guard
  therubyracer
  thin
  turbo-sprockets-rails3
  uglifier
  vestal_versions!<|MERGE_RESOLUTION|>--- conflicted
+++ resolved
@@ -188,11 +188,8 @@
       spork (>= 0.8.4)
     haml (3.1.7)
     has_ip_address (0.0.1)
-<<<<<<< HEAD
     hashie (1.2.0)
-=======
     highline (1.6.15)
->>>>>>> 4c572ecd
     hike (1.2.1)
     hiredis (0.4.5)
     hpricot (0.8.6)
@@ -216,20 +213,13 @@
       railties (>= 3.0, < 5.0)
       thor (>= 0.14, < 2.0)
     json (1.7.7)
-<<<<<<< HEAD
     jwt (0.1.5)
       multi_json (>= 1.0)
-=======
-    koala (1.6.0)
-      addressable (~> 2.2)
-      faraday (~> 0.8)
-      multi_json (~> 1.3)
     librarian (0.0.26)
       archive-tar-minitar (>= 0.5.2)
       chef (>= 0.10)
       highline
       thor (~> 0.15)
->>>>>>> 4c572ecd
     libv8 (3.11.8.13)
     listen (0.7.2)
     lumberjack (1.0.2)
@@ -261,14 +251,12 @@
       net-ssh-gateway (>= 0.99.0)
     nokogiri (1.5.6)
     oauth (0.4.7)
-<<<<<<< HEAD
     oauth2 (0.8.0)
       faraday (~> 0.8)
       httpauth (~> 0.1)
       jwt (~> 0.1.4)
       multi_json (~> 1.0)
       rack (~> 1.2)
-=======
     ohai (6.16.0)
       ipaddress
       mixlib-cli
@@ -277,7 +265,6 @@
       mixlib-shellout
       systemu
       yajl-ruby
->>>>>>> 4c572ecd
     oj (2.0.3)
     omniauth (1.1.1)
       hashie (~> 1.2)
@@ -479,11 +466,7 @@
   image_optim
   jasminerice
   jquery-rails
-<<<<<<< HEAD
-=======
-  koala
   librarian (>= 0.0.25)
->>>>>>> 4c572ecd
   message_bus!
   mocha
   multi_json
