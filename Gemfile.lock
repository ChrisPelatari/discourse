GEM
  remote: https://rubygems.org/
  specs:
    actionmailer (4.2.6)
      actionpack (= 4.2.6)
      actionview (= 4.2.6)
      activejob (= 4.2.6)
      mail (~> 2.5, >= 2.5.4)
      rails-dom-testing (~> 1.0, >= 1.0.5)
    actionpack (4.2.6)
      actionview (= 4.2.6)
      activesupport (= 4.2.6)
      rack (~> 1.6)
      rack-test (~> 0.6.2)
      rails-dom-testing (~> 1.0, >= 1.0.5)
      rails-html-sanitizer (~> 1.0, >= 1.0.2)
    actionview (4.2.6)
      activesupport (= 4.2.6)
      builder (~> 3.1)
      erubis (~> 2.7.0)
      rails-dom-testing (~> 1.0, >= 1.0.5)
      rails-html-sanitizer (~> 1.0, >= 1.0.2)
    active_model_serializers (0.8.3)
      activemodel (>= 3.0)
    activejob (4.2.6)
      activesupport (= 4.2.6)
      globalid (>= 0.3.0)
    activemodel (4.2.6)
      activesupport (= 4.2.6)
      builder (~> 3.1)
    activerecord (4.2.6)
      activemodel (= 4.2.6)
      activesupport (= 4.2.6)
      arel (~> 6.0)
    activesupport (4.2.6)
      i18n (~> 0.7)
      json (~> 1.7, >= 1.7.7)
      minitest (~> 5.1)
      thread_safe (~> 0.3, >= 0.3.4)
      tzinfo (~> 1.1)
    annotate (2.7.0)
      activerecord (>= 3.2, < 6.0)
      rake (~> 10.4)
    arel (6.0.3)
    aws-sdk (2.2.9)
      aws-sdk-resources (= 2.2.9)
    aws-sdk-core (2.2.9)
      jmespath (~> 1.0)
    aws-sdk-resources (2.2.9)
      aws-sdk-core (= 2.2.9)
    babel-source (5.8.34)
    babel-transpiler (0.7.0)
      babel-source (>= 4.0, < 6)
      execjs (~> 2.0)
    barber (0.9.0)
      ember-source (>= 1.0, < 2)
      execjs (>= 1.2, < 3)
    better_errors (2.1.1)
      coderay (>= 1.0.0)
      erubis (>= 2.6.6)
      rack (>= 0.9.0)
    binding_of_caller (0.7.2)
      debug_inspector (>= 0.0.1)
    builder (3.2.2)
    byebug (8.2.1)
    certified (1.0.0)
    coderay (1.1.0)
    concurrent-ruby (1.0.0)
    connection_pool (2.2.0)
    crass (1.0.2)
    daemons (1.2.3)
    debug_inspector (0.0.2)
    diff-lcs (1.2.5)
    discourse-qunit-rails (0.0.8)
      railties
    docile (1.1.5)
    domain_name (0.5.25)
      unf (>= 0.0.5, < 1.0.0)
    email_reply_trimmer (0.1.3)
    ember-data-source (1.0.0.beta.16.1)
      ember-source (~> 1.8)
    ember-handlebars-template (0.1.5)
      barber (>= 0.9.0)
      sprockets (>= 2.1, < 3.1)
    ember-rails (0.18.2)
      active_model_serializers
      ember-data-source (>= 1.0.0.beta.5)
      ember-handlebars-template (>= 0.1.1, < 1.0)
      ember-source (>= 1.1.0)
      jquery-rails (>= 1.0.17)
      railties (>= 3.1)
    ember-source (1.12.2)
    erubis (2.7.0)
    eventmachine (1.0.8)
    excon (0.45.4)
    execjs (2.6.0)
    exifr (1.2.4)
    fabrication (2.9.8)
    fakeweb (1.3.0)
    faraday (0.9.2)
      multipart-post (>= 1.2, < 3)
    fast_blank (1.0.0)
    fast_stack (0.1.0)
      rake
      rake-compiler
    fast_xor (1.1.3)
      rake
      rake-compiler
    fast_xs (0.8.0)
    fastimage_discourse (1.6.6)
    ffi (1.9.10)
    flamegraph (0.1.0)
      fast_stack
    foreman (0.78.0)
      thor (~> 0.19.1)
    fspath (2.1.1)
    gctools (0.2.3)
    given_core (3.7.1)
      sorcerer (>= 0.3.7)
    globalid (0.3.6)
      activesupport (>= 4.1.0)
    guess_html_encoding (0.0.11)
    hashie (3.4.3)
    highline (1.7.8)
    hike (1.2.3)
    hiredis (0.6.1)
    htmlentities (4.3.4)
    http-cookie (1.0.2)
      domain_name (~> 0.5)
    http_accept_language (2.0.5)
    i18n (0.7.0)
    image_optim (0.20.2)
      exifr (~> 1.1, >= 1.1.3)
      fspath (~> 2.1)
      image_size (~> 1.3)
      in_threads (~> 1.3)
      progress (~> 3.0, >= 3.0.1)
    image_size (1.4.1)
    in_threads (1.3.1)
    jmespath (1.1.3)
    jquery-rails (4.0.5)
      rails-dom-testing (~> 1.0)
      railties (>= 4.2.0)
      thor (>= 0.14, < 2.0)
    json (1.8.3)
    jwt (1.5.2)
    kgio (2.10.0)
    librarian (0.1.2)
      highline
      thor (~> 0.15)
    libv8 (3.16.14.13)
    listen (0.7.3)
    logster (1.2.2)
    loofah (2.0.3)
      nokogiri (>= 1.5.9)
    lru_redux (1.1.0)
    mail (2.6.4)
      mime-types (>= 1.16, < 4)
    memory_profiler (0.9.6)
    message_bus (2.0.0.beta.5)
      rack (>= 1.1.3)
    metaclass (0.0.4)
    method_source (0.8.2)
    mime-types (2.99.1)
    mini_portile2 (2.0.0)
    minitest (5.8.4)
    mocha (1.1.0)
      metaclass (~> 0.0.1)
    mock_redis (0.15.4)
    moneta (0.8.0)
    msgpack (0.7.4)
    multi_json (1.11.2)
    multi_xml (0.5.5)
    multipart-post (2.0.0)
    mustache (1.0.3)
    netrc (0.11.0)
    nokogiri (1.6.7.2)
      mini_portile2 (~> 2.0.0.rc2)
    nokogumbo (1.4.7)
      nokogiri
    oauth (0.4.7)
    oauth2 (1.0.0)
      faraday (>= 0.8, < 0.10)
      jwt (~> 1.0)
      multi_json (~> 1.3)
      multi_xml (~> 0.5)
      rack (~> 1.2)
    oj (2.14.3)
    omniauth (1.3.1)
      hashie (>= 1.2, < 4)
      rack (>= 1.0, < 3)
    omniauth-facebook (3.0.0)
      omniauth-oauth2 (~> 1.2)
    omniauth-github-discourse (1.1.2)
      omniauth (~> 1.0)
      omniauth-oauth2 (~> 1.1)
    omniauth-google-oauth2 (0.3.1)
      jwt (~> 1.0)
      multi_json (~> 1.3)
      omniauth (>= 1.1.1)
      omniauth-oauth2 (>= 1.3.1)
    omniauth-instagram (1.0.2)
      omniauth (~> 1)
      omniauth-oauth2 (~> 1)
    omniauth-oauth (1.1.0)
      oauth
      omniauth (~> 1.0)
    omniauth-oauth2 (1.3.1)
      oauth2 (~> 1.0)
      omniauth (~> 1.2)
    omniauth-openid (1.0.1)
      omniauth (~> 1.0)
      rack-openid (~> 1.3.1)
    omniauth-twitter (1.2.1)
      json (~> 1.3)
      omniauth-oauth (~> 1.1)
    onebox (1.5.38)
      htmlentities (~> 4.3.4)
      moneta (~> 0.8)
      multi_json (~> 1.11)
      mustache
      nokogiri (~> 1.6.6)
    openid-redis-store (0.0.2)
      redis
      ruby-openid
    pg (0.18.4)
    progress (3.1.1)
    pry (0.10.3)
      coderay (~> 1.1.0)
      method_source (~> 0.8.1)
      slop (~> 3.4)
    pry-nav (0.2.4)
      pry (>= 0.9.10, < 0.11.0)
    pry-rails (0.3.4)
      pry (>= 0.9.10)
    puma (3.2.0)
    r2 (0.2.6)
    rack (1.6.4)
    rack-mini-profiler (0.9.9.2)
      rack (>= 1.2.0)
    rack-openid (1.3.1)
      rack (>= 1.1.0)
      ruby-openid (>= 2.1.8)
    rack-protection (1.5.3)
      rack
    rack-test (0.6.3)
      rack (>= 1.0)
    rails (4.2.6)
      actionmailer (= 4.2.6)
      actionpack (= 4.2.6)
      actionview (= 4.2.6)
      activejob (= 4.2.6)
      activemodel (= 4.2.6)
      activerecord (= 4.2.6)
      activesupport (= 4.2.6)
      bundler (>= 1.3.0, < 2.0)
      railties (= 4.2.6)
      sprockets-rails
    rails-deprecated_sanitizer (1.0.3)
      activesupport (>= 4.2.0.alpha)
    rails-dom-testing (1.0.7)
      activesupport (>= 4.2.0.beta, < 5.0)
      nokogiri (~> 1.6.0)
      rails-deprecated_sanitizer (>= 1.0.1)
    rails-html-sanitizer (1.0.3)
      loofah (~> 2.0)
    rails-observers (0.1.2)
      activemodel (~> 4.0)
<<<<<<< HEAD
    rails_multisite (1.0.3)
=======
    rails_multisite (1.0.4)
>>>>>>> a5d8dfb0
    railties (4.2.6)
      actionpack (= 4.2.6)
      activesupport (= 4.2.6)
      rake (>= 0.8.7)
      thor (>= 0.18.1, < 2.0)
    raindrops (0.15.0)
    rake (10.5.0)
    rake-compiler (0.9.5)
      rake
    rb-fsevent (0.9.7)
    rb-inotify (0.9.5)
      ffi (>= 0.5.0)
    rbtrace (0.4.7)
      ffi (>= 1.0.6)
      msgpack (>= 0.4.3)
      trollop (>= 1.16.2)
    redis (3.2.2)
    redis-namespace (1.5.2)
      redis (~> 3.0, >= 3.0.4)
    ref (2.0.0)
    rest-client (1.8.0)
      http-cookie (>= 1.0.2, < 2.0)
      mime-types (>= 1.16, < 3.0)
      netrc (~> 0.7)
    rinku (1.7.3)
    rmmseg-cpp (0.2.9)
    rspec (3.2.0)
      rspec-core (~> 3.2.0)
      rspec-expectations (~> 3.2.0)
      rspec-mocks (~> 3.2.0)
    rspec-core (3.2.3)
      rspec-support (~> 3.2.0)
    rspec-expectations (3.2.1)
      diff-lcs (>= 1.2.0, < 2.0)
      rspec-support (~> 3.2.0)
    rspec-given (3.7.1)
      given_core (= 3.7.1)
      rspec (>= 2.14.0)
    rspec-html-matchers (0.7.0)
      nokogiri (~> 1)
      rspec (~> 3)
    rspec-mocks (3.2.1)
      diff-lcs (>= 1.2.0, < 2.0)
      rspec-support (~> 3.2.0)
    rspec-rails (3.2.3)
      actionpack (>= 3.0, < 4.3)
      activesupport (>= 3.0, < 4.3)
      railties (>= 3.0, < 4.3)
      rspec-core (~> 3.2.0)
      rspec-expectations (~> 3.2.0)
      rspec-mocks (~> 3.2.0)
      rspec-support (~> 3.2.0)
    rspec-support (3.2.2)
    rtlit (0.0.5)
    ruby-openid (2.7.0)
    ruby-readability (0.7.0)
      guess_html_encoding (>= 0.0.4)
      nokogiri (>= 1.6.0)
    sanitize (4.0.1)
      crass (~> 1.0.2)
      nokogiri (>= 1.4.4)
      nokogumbo (~> 1.4.1)
    sass (3.2.19)
    sass-rails (4.0.5)
      railties (>= 4.0.0, < 5.0)
      sass (~> 3.2.0)
      sprockets (~> 2.8, <= 2.11.0)
      sprockets-rails (~> 2.0.0)
    seed-fu (2.3.5)
      activerecord (>= 3.1, < 4.3)
      activesupport (>= 3.1, < 4.3)
    shoulda (3.5.0)
      shoulda-context (~> 1.0, >= 1.0.1)
      shoulda-matchers (>= 1.4.1, < 3.0)
    shoulda-context (1.2.1)
    shoulda-matchers (2.8.0)
      activesupport (>= 3.0.0)
    sidekiq (4.0.2)
      concurrent-ruby (~> 1.0)
      connection_pool (~> 2.2, >= 2.2.0)
      redis (~> 3.2, >= 3.2.1)
    sidekiq-statistic (1.2.0)
      sidekiq (>= 3.3.4, < 5)
    simple-rss (1.3.1)
    simplecov (0.11.1)
      docile (~> 1.1.0)
      json (~> 1.8)
      simplecov-html (~> 0.10.0)
    simplecov-html (0.10.0)
    sinatra (1.4.6)
      rack (~> 1.4)
      rack-protection (~> 1.4)
      tilt (>= 1.3, < 3)
    slop (3.6.0)
    sorcerer (1.0.2)
    spork (1.0.0rc4)
    spork-rails (4.0.0)
      rails (>= 3.0.0, < 5)
      spork (>= 1.0rc0)
    sprockets (2.11.0)
      hike (~> 1.2)
      multi_json (~> 1.0)
      rack (~> 1.0)
      tilt (~> 1.1, != 1.3.0)
    sprockets-rails (2.0.1)
      actionpack (>= 3.0)
      activesupport (>= 3.0)
      sprockets (~> 2.8)
    stackprof (0.2.7)
    therubyracer (0.12.2)
      libv8 (~> 3.16.14.0)
      ref
    thin (1.6.4)
      daemons (~> 1.0, >= 1.0.9)
      eventmachine (~> 1.0, >= 1.0.4)
      rack (~> 1.0)
    thor (0.19.1)
    thread_safe (0.3.5)
    tilt (1.4.1)
    timecop (0.8.0)
    trollop (2.1.2)
    tzinfo (1.2.2)
      thread_safe (~> 0.1)
    uglifier (2.7.2)
      execjs (>= 0.3.0)
      json (>= 1.8.0)
    unf (0.1.4)
      unf_ext
    unf_ext (0.0.7.1)
    unicorn (5.0.1)
      kgio (~> 2.6)
      rack
      raindrops (~> 0.7)

PLATFORMS
  ruby

DEPENDENCIES
  active_model_serializers (~> 0.8.3)
  annotate
  aws-sdk
  babel-transpiler
  barber
  better_errors
  binding_of_caller
  byebug
  certified
  discourse-qunit-rails
  email_reply_trimmer (= 0.1.3)
  ember-rails
  ember-source (= 1.12.2)
  excon
  fabrication (= 2.9.8)
  fakeweb (~> 1.3.0)
  fast_blank
  fast_xor
  fast_xs
  fastimage_discourse
  flamegraph
  foreman
  gctools
  highline
  hiredis
  htmlentities
  http_accept_language (~> 2.0.5)
  image_optim (= 0.20.2)
  librarian (>= 0.0.25)
  listen (= 0.7.3)
  logster
  lru_redux
  mail
  memory_profiler
  message_bus (= 2.0.0.beta.5)
  mime-types
  minitest
  mocha
  mock_redis
  multi_json
  mustache
  nokogiri
  oj
  omniauth
  omniauth-facebook
  omniauth-github-discourse
  omniauth-google-oauth2
  omniauth-instagram
  omniauth-oauth2
  omniauth-openid
  omniauth-twitter
  onebox
  openid-redis-store
  pg
  pry-nav
  pry-rails
  puma
  r2 (~> 0.2.5)
  rack-mini-profiler
  rack-protection
  rails (~> 4.2)
  rails-observers
  rails_multisite
  rake
  rb-fsevent
  rb-inotify (~> 0.9)
  rbtrace
  redis
  redis-namespace
  rest-client
  rinku
  rmmseg-cpp
  rspec (~> 3.2.0)
  rspec-given
  rspec-html-matchers
  rspec-rails
  rtlit
  ruby-readability
  sanitize
  sass
  sass-rails (~> 4.0.5)
  seed-fu (~> 2.3.5)
  shoulda
  sidekiq
  sidekiq-statistic
  simple-rss
  simplecov
  sinatra
  spork-rails
  stackprof
  therubyracer
  thin
  timecop
  uglifier
  unf
  unicorn

BUNDLED WITH
   1.11.2<|MERGE_RESOLUTION|>--- conflicted
+++ resolved
@@ -266,11 +266,7 @@
       loofah (~> 2.0)
     rails-observers (0.1.2)
       activemodel (~> 4.0)
-<<<<<<< HEAD
-    rails_multisite (1.0.3)
-=======
     rails_multisite (1.0.4)
->>>>>>> a5d8dfb0
     railties (4.2.6)
       actionpack (= 4.2.6)
       activesupport (= 4.2.6)
