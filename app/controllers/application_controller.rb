--- conflicted
+++ resolved
@@ -52,10 +52,7 @@
                if: -> { is_feed_request? || !SiteSetting.allow_index_in_robots_txt }
   after_action :add_noindex_header_to_non_canonical, if: :spa_boot_request?
   after_action :set_cross_origin_opener_policy_header, if: :spa_boot_request?
-<<<<<<< HEAD
-=======
   after_action :clean_xml, if: :is_feed_response?
->>>>>>> b2b1e721
   around_action :link_preload, if: -> { spa_boot_request? && GlobalSetting.preload_link_header }
 
   HONEYPOT_KEY ||= "HONEYPOT_KEY"
@@ -1002,13 +999,7 @@
   end
 
   def set_cross_origin_opener_policy_header
-<<<<<<< HEAD
-    if SiteSetting.cross_origin_opener_policy_header != "unsafe-none"
-      response.headers["Cross-Origin-Opener-Policy"] = SiteSetting.cross_origin_opener_policy_header
-    end
-=======
     response.headers["Cross-Origin-Opener-Policy"] = SiteSetting.cross_origin_opener_policy_header
->>>>>>> b2b1e721
   end
 
   protected
