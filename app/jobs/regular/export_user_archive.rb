--- conflicted
+++ resolved
@@ -357,14 +357,6 @@
         .includes(:category)
         .merge(Category.secured(guardian))
         .each do |cu|
-<<<<<<< HEAD
-          yield [
-            cu.category_id,
-            piped_category_name(cu.category_id, cu.category),
-            NotificationLevels.all[cu.notification_level],
-            cu.last_seen_at
-          ]
-=======
           yield(
             [
               cu.category_id,
@@ -373,7 +365,6 @@
               cu.last_seen_at,
             ]
           )
->>>>>>> 3ee0a492
         end
     end
 
@@ -543,14 +534,6 @@
       user_archive_array = []
       topic_data = user_archive.topic
       user_archive = user_archive.as_json
-<<<<<<< HEAD
-      topic_data = Topic.with_deleted.includes(:category).find_by(id: user_archive['topic_id']) if topic_data.nil?
-      return user_archive_array if topic_data.nil?
-
-      categories = piped_category_name(topic_data.category_id, topic_data.category)
-      is_pm = topic_data.archetype == "private_message" ? I18n.t("csv_export.boolean_yes") : I18n.t("csv_export.boolean_no")
-      url = "#{Discourse.base_url}/t/#{topic_data.slug}/#{topic_data.id}/#{user_archive['post_number']}"
-=======
       topic_data =
         Topic
           .with_deleted
@@ -578,7 +561,6 @@
         "is_pm" => is_pm,
         "url" => url,
       }
->>>>>>> 3ee0a492
 
       user_archive.merge!(topic_hash)
 
