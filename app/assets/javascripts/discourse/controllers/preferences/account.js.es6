import { not, or, gt } from "@ember/object/computed";
import Controller from "@ember/controller";
import { iconHTML } from "discourse-common/lib/icon-library";
import CanCheckEmails from "discourse/mixins/can-check-emails";
import discourseComputed from "discourse-common/utils/decorators";
import PreferencesTabController from "discourse/mixins/preferences-tab-controller";
import { propertyNotEqual, setting } from "discourse/lib/computed";
import { popupAjaxError } from "discourse/lib/ajax-error";
import showModal from "discourse/lib/show-modal";
import { findAll } from "discourse/models/login-method";
import { ajax } from "discourse/lib/ajax";
import { userPath } from "discourse/lib/url";
import logout from "discourse/lib/logout";

// Number of tokens shown by default.
const DEFAULT_AUTH_TOKENS_COUNT = 2;

export default Controller.extend(CanCheckEmails, PreferencesTabController, {
  init() {
    this._super(...arguments);

<<<<<<< HEAD
      this.saveAttrNames = ["name", "title"];
      this.set("revoking", {});
    },
=======
    this.saveAttrNames = ["name", "title", "primary_group_id"];
    this.set("revoking", {});
  },
>>>>>>> baba1cc0

  canEditName: setting("enable_names"),
  canSaveUser: true,

  newNameInput: null,
  newTitleInput: null,
  newPrimaryGroupInput: null,

  passwordProgress: null,

  showAllAuthTokens: false,

<<<<<<< HEAD
    revoking: null,

    cannotDeleteAccount: Ember.computed.not("currentUser.can_delete_account"),
    deleteDisabled: Ember.computed.or(
      "model.isSaving",
      "deleting",
      "cannotDeleteAccount"
    ),
=======
  revoking: null,
>>>>>>> baba1cc0

  cannotDeleteAccount: not("currentUser.can_delete_account"),
  deleteDisabled: or("model.isSaving", "deleting", "cannotDeleteAccount"),

  reset() {
    this.set("passwordProgress", null);
  },

  @discourseComputed()
  nameInstructions() {
    return I18n.t(
      this.siteSettings.full_name_required
        ? "user.name.instructions_required"
        : "user.name.instructions"
    );
  },

  canSelectTitle: gt("model.availableTitles.length", 0),

  @discourseComputed("model.filteredGroups")
  canSelectPrimaryGroup(primaryGroupOptions) {
    return (
      primaryGroupOptions.length > 0 &&
      this.siteSettings.user_selected_primary_groups
    );
  },

  @discourseComputed("model.is_anonymous")
  canChangePassword(isAnonymous) {
    if (isAnonymous) {
      return false;
    } else {
      return (
        !this.siteSettings.enable_sso && this.siteSettings.enable_local_logins
      );
    }
  },

  @discourseComputed("model.associated_accounts")
  associatedAccountsLoaded(associatedAccounts) {
    return typeof associatedAccounts !== "undefined";
  },

  @discourseComputed("model.associated_accounts.[]")
  authProviders(accounts) {
    const allMethods = findAll();

    const result = allMethods.map(method => {
      return {
        method,
        account: accounts.find(account => account.name === method.name) // Will be undefined if no account
      };
    });

    return result.filter(value => value.account || value.method.can_connect);
  },

  disableConnectButtons: propertyNotEqual("model.id", "currentUser.id"),

  @discourseComputed(
    "model.second_factor_enabled",
    "canCheckEmails",
    "model.is_anonymous"
  )
  canUpdateAssociatedAccounts(
    secondFactorEnabled,
    canCheckEmails,
    isAnonymous
  ) {
    if (secondFactorEnabled || !canCheckEmails || isAnonymous) {
      return false;
    }
    return findAll().length > 0;
  },

  @discourseComputed("showAllAuthTokens", "model.user_auth_tokens")
  authTokens(showAllAuthTokens, tokens) {
    tokens.sort((a, b) => {
      if (a.is_active) {
        return -1;
      } else if (b.is_active) {
        return 1;
      } else {
        return b.seen_at.localeCompare(a.seen_at);
      }
    });

    return showAllAuthTokens
      ? tokens
      : tokens.slice(0, DEFAULT_AUTH_TOKENS_COUNT);
  },

  canShowAllAuthTokens: gt(
    "model.user_auth_tokens.length",
    DEFAULT_AUTH_TOKENS_COUNT
  ),

  actions: {
    save() {
      this.set("saved", false);

      this.model.setProperties({
        name: this.newNameInput,
        title: this.newTitleInput,
        primary_group_id: this.newPrimaryGroupInput
      });

      return this.model
        .save(this.saveAttrNames)
        .then(() => this.set("saved", true))
        .catch(popupAjaxError);
    },

    changePassword() {
      if (!this.passwordProgress) {
        this.set(
          "passwordProgress",
          I18n.t("user.change_password.in_progress")
        );
        return this.model
          .changePassword()
          .then(() => {
            // password changed
            this.setProperties({
              changePasswordProgress: false,
              passwordProgress: I18n.t("user.change_password.success")
            });
          })
          .catch(() => {
            // password failed to change
            this.setProperties({
              changePasswordProgress: false,
              passwordProgress: I18n.t("user.change_password.error")
            });
          });
      }
    },

    delete() {
      this.set("deleting", true);
      const message = I18n.t("user.delete_account_confirm"),
        model = this.model,
        buttons = [
          {
            label: I18n.t("cancel"),
            class: "d-modal-cancel",
            link: true,
            callback: () => {
              this.set("deleting", false);
            }
          },
          {
            label:
              iconHTML("exclamation-triangle") + I18n.t("user.delete_account"),
            class: "btn btn-danger",
            callback() {
              model.delete().then(
                () => {
                  bootbox.alert(
                    I18n.t("user.deleted_yourself"),
                    () => (window.location = Discourse.getURL("/"))
                  );
                },
                () => {
                  bootbox.alert(I18n.t("user.delete_yourself_not_allowed"));
                  this.set("deleting", false);
                }
              );
            }
          }
        ];
      bootbox.dialog(message, buttons, { classes: "delete-account" });
    },

    revokeAccount(account) {
      this.set(`revoking.${account.name}`, true);

      this.model
        .revokeAssociatedAccount(account.name)
        .then(result => {
          if (result.success) {
            this.model.associated_accounts.removeObject(account);
          } else {
            bootbox.alert(result.message);
          }
        })
        .catch(popupAjaxError)
        .finally(() => this.set(`revoking.${account.name}`, false));
    },

    toggleShowAllAuthTokens() {
      this.toggleProperty("showAllAuthTokens");
    },

    revokeAuthToken(token) {
      ajax(
        userPath(
          `${this.get("model.username_lower")}/preferences/revoke-auth-token`
        ),
        {
          type: "POST",
          data: token ? { token_id: token.id } : {}
        }
<<<<<<< HEAD
      },

      delete() {
        this.set("deleting", true);
        const message = I18n.t("user.delete_account_confirm"),
          model = this.model,
          buttons = [
            {
              label: I18n.t("cancel"),
              class: "d-modal-cancel",
              link: true,
              callback: () => this.set("deleting", false)
            },
            {
              label:
                iconHTML("exclamation-triangle") +
                I18n.t("user.delete_account"),
              class: "btn btn-danger",
              callback() {
                model.delete().then(
                  () => {
                    bootbox.alert(
                      I18n.t("user.deleted_yourself"),
                      () => (window.location.pathname = Discourse.getURL("/"))
                    );
                  },
                  () => {
                    bootbox.alert(I18n.t("user.delete_yourself_not_allowed"));
                    this.set("deleting", false);
                  }
                );
              }
            }
          ];
        bootbox.dialog(message, buttons, { classes: "delete-account" });
      },

      revokeAccount(account) {
        this.set(`revoking.${account.name}`, true);

        this.model
          .revokeAssociatedAccount(account.name)
          .then(result => {
            if (result.success) {
              this.model.associated_accounts.removeObject(account);
            } else {
              bootbox.alert(result.message);
            }
          })
          .catch(popupAjaxError)
          .finally(() => this.set(`revoking.${account.name}`, false));
      },

      toggleShowAllAuthTokens() {
        this.toggleProperty("showAllAuthTokens");
      },

      revokeAuthToken(token) {
        ajax(
          userPath(
            `${this.get("model.username_lower")}/preferences/revoke-auth-token`
          ),
          {
            type: "POST",
            data: token ? { token_id: token.id } : {}
          }
        );
      },
=======
      )
        .then(() => {
          if (!token) logout(); // All sessions revoked
        })
        .catch(popupAjaxError);
    },
>>>>>>> baba1cc0

    showToken(token) {
      showModal("auth-token", { model: token });
    },

    connectAccount(method) {
      method.doLogin({ reconnect: true });
    }
  }
});<|MERGE_RESOLUTION|>--- conflicted
+++ resolved
@@ -19,15 +19,9 @@
   init() {
     this._super(...arguments);
 
-<<<<<<< HEAD
-      this.saveAttrNames = ["name", "title"];
-      this.set("revoking", {});
-    },
-=======
     this.saveAttrNames = ["name", "title", "primary_group_id"];
     this.set("revoking", {});
   },
->>>>>>> baba1cc0
 
   canEditName: setting("enable_names"),
   canSaveUser: true,
@@ -40,18 +34,7 @@
 
   showAllAuthTokens: false,
 
-<<<<<<< HEAD
-    revoking: null,
-
-    cannotDeleteAccount: Ember.computed.not("currentUser.can_delete_account"),
-    deleteDisabled: Ember.computed.or(
-      "model.isSaving",
-      "deleting",
-      "cannotDeleteAccount"
-    ),
-=======
   revoking: null,
->>>>>>> baba1cc0
 
   cannotDeleteAccount: not("currentUser.can_delete_account"),
   deleteDisabled: or("model.isSaving", "deleting", "cannotDeleteAccount"),
@@ -255,83 +238,12 @@
           type: "POST",
           data: token ? { token_id: token.id } : {}
         }
-<<<<<<< HEAD
-      },
-
-      delete() {
-        this.set("deleting", true);
-        const message = I18n.t("user.delete_account_confirm"),
-          model = this.model,
-          buttons = [
-            {
-              label: I18n.t("cancel"),
-              class: "d-modal-cancel",
-              link: true,
-              callback: () => this.set("deleting", false)
-            },
-            {
-              label:
-                iconHTML("exclamation-triangle") +
-                I18n.t("user.delete_account"),
-              class: "btn btn-danger",
-              callback() {
-                model.delete().then(
-                  () => {
-                    bootbox.alert(
-                      I18n.t("user.deleted_yourself"),
-                      () => (window.location.pathname = Discourse.getURL("/"))
-                    );
-                  },
-                  () => {
-                    bootbox.alert(I18n.t("user.delete_yourself_not_allowed"));
-                    this.set("deleting", false);
-                  }
-                );
-              }
-            }
-          ];
-        bootbox.dialog(message, buttons, { classes: "delete-account" });
-      },
-
-      revokeAccount(account) {
-        this.set(`revoking.${account.name}`, true);
-
-        this.model
-          .revokeAssociatedAccount(account.name)
-          .then(result => {
-            if (result.success) {
-              this.model.associated_accounts.removeObject(account);
-            } else {
-              bootbox.alert(result.message);
-            }
-          })
-          .catch(popupAjaxError)
-          .finally(() => this.set(`revoking.${account.name}`, false));
-      },
-
-      toggleShowAllAuthTokens() {
-        this.toggleProperty("showAllAuthTokens");
-      },
-
-      revokeAuthToken(token) {
-        ajax(
-          userPath(
-            `${this.get("model.username_lower")}/preferences/revoke-auth-token`
-          ),
-          {
-            type: "POST",
-            data: token ? { token_id: token.id } : {}
-          }
-        );
-      },
-=======
       )
         .then(() => {
           if (!token) logout(); // All sessions revoked
         })
         .catch(popupAjaxError);
     },
->>>>>>> baba1cc0
 
     showToken(token) {
       showModal("auth-token", { model: token });
