--- conflicted
+++ resolved
@@ -164,11 +164,7 @@
     args.type &&
     args.type.toUpperCase() !== "GET" &&
     url !== Discourse.getURL("/clicks/track") &&
-<<<<<<< HEAD
-    !Discourse.Session.currentProp("csrfToken")
-=======
     !Session.currentProp("csrfToken")
->>>>>>> baba1cc0
   ) {
     promise = new Promise((resolve, reject) => {
       ajaxObj = updateCsrfToken().then(() => {
