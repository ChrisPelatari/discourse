--- conflicted
+++ resolved
@@ -86,17 +86,13 @@
           {{#if loadedAllPosts}}
 
             {{view "topic-closing" topic=model}}
-<<<<<<< HEAD
+            {{show-popup-button action="showTopicAdminMenu" title="topic_admin_menu" icon="wrench" position="absolute"}}
             {{#if session.showSignupCta}}
               {{! replace "Log In to Reply" with the infobox }}
               {{signup-cta}}
             {{else}}
               {{view "topic-footer-buttons" topic=model}}
             {{/if}}
-=======
-            {{show-popup-button action="showTopicAdminMenu" title="topic_admin_menu" icon="wrench" position="absolute"}}
-            {{view "topic-footer-buttons" topic=model}}
->>>>>>> b4a724e8
 
             {{#if model.pending_posts_count}}
               <div class="has-pending-posts">
