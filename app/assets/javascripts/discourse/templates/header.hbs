--- conflicted
+++ resolved
@@ -94,15 +94,7 @@
 
     {{#if showExtraInfo}}
       <div class="extra-info-wrapper">
-<<<<<<< HEAD
         <div {{bind-attr class=":extra-info hasCategory"}}>
-          {{#if showStarButton}}
-            <a {{bind-attr class=":star topic.starred:starred"}} {{action "toggleStar"}} href='#' {{bind-attr title="topic.starTooltip"}}></a>
-          {{/if}}
-=======
-        <div {{bind-attr class=":extra-info topic.category.isUncategorizedCategory::has-category"}}>
-
->>>>>>> 75cf1a19
           <div class="title-wrapper">
             <h1>
               {{#if showPrivateMessageGlyph}}
