--- conflicted
+++ resolved
@@ -832,20 +832,6 @@
     }
   );
 
-<<<<<<< HEAD
-  componentTest("paste table", {
-    template: hbs`{{d-editor value=value composerEvents=true}}`,
-    beforeEach() {
-      this.set("value", "");
-      this.siteSettings.enable_rich_text_paste = true;
-    },
-
-    async test(assert) {
-      let element = query(".d-editor");
-      await paste(element, "\ta\tb\n1\t2\t3");
-      assert.strictEqual(this.value, "||a|b|\n|---|---|---|\n|1|2|3|\n");
-    },
-=======
   test("paste table", async function (assert) {
     this.set("value", "");
     this.siteSettings.enable_rich_text_paste = true;
@@ -860,7 +846,6 @@
 
     document.execCommand("undo");
     assert.strictEqual(this.value, "");
->>>>>>> 3ee0a492
   });
 
   test("paste a different table", async function (assert) {
