import { createWidget } from 'discourse/widgets/widget';
import { h } from 'virtual-dom';
import { avatarImg, avatarFor } from 'discourse/widgets/post';
import { dateNode, numberNode } from 'discourse/helpers/node';
import { replaceEmoji } from 'discourse/widgets/emoji';

const LINKS_SHOWN = 5;

function renderParticipants(userFilters, participants) {
  if (!participants) { return; }

  userFilters = userFilters || [];
  return participants.map(p => {
    return this.attach('topic-participant', p, { state: { toggled: userFilters.includes(p.username) } });
  });
}

createWidget('topic-map-show-links', {
  tagName: 'div.link-summary',
  html() {
    return h('span', this.attach('button', {
      title: 'topic_map.links_shown',
      icon: 'chevron-down',
      action: 'showLinks',
      className: 'btn'
    }));
  },

  showLinks() {
    this.sendWidgetAction('showAllLinks');
  }
});

createWidget('topic-participant', {
  buildClasses(attrs) {
    if (attrs.primary_group_name) { return `group-${attrs.primary_group_name}`; }
  },

  html(attrs, state) {
    const linkContents = [avatarImg('medium', { username: attrs.username, template: attrs.avatar_template })];

    if (attrs.post_count > 2) {
      linkContents.push(h('span.post-count', attrs.post_count.toString()));
    }

    if (attrs.primary_group_flair_url || attrs.primary_group_flair_bg_color) {
      linkContents.push(this.attach('avatar-flair', attrs));
    }

    return h('a.poster.trigger-user-card', {
      className: state.toggled ? 'toggled' : null,
      attributes: { title: attrs.username, 'data-user-card': attrs.username }
    }, linkContents);
  }
});

createWidget('topic-map-summary', {
  tagName: 'section.map',

  buildClasses(attrs, state) {
    if (state.collapsed) { return 'map-collapsed'; }
  },

  html(attrs, state) {
    const contents = [];
    contents.push(h('li',
      [
        h('h4', I18n.t('created_lowercase')),
        h('div.topic-map-post.created-at', [
          avatarFor('tiny', { username: attrs.createdByUsername, template: attrs.createdByAvatarTemplate }),
          dateNode(attrs.topicCreatedAt)
        ])
      ]
    ));
    contents.push(h('li',
      h('a', { attributes: { href: attrs.lastPostUrl } }, [
        h('h4', I18n.t('last_reply_lowercase')),
        h('div.topic-map-post.last-reply', [
          avatarFor('tiny', { username: attrs.lastPostUsername, template: attrs.lastPostAvatarTemplate }),
          dateNode(attrs.lastPostAt)
        ])
      ])
    ));
    contents.push(h('li', [
      numberNode(attrs.topicReplyCount),
      h('h4', I18n.t('replies_lowercase', { count: attrs.topicReplyCount }))
    ]));
    contents.push(h('li.secondary', [
      numberNode(attrs.topicViews, { className: attrs.topicViewsHeat }),
      h('h4', I18n.t('views_lowercase', { count: attrs.topicViews }))
    ]));
    contents.push(h('li.secondary', [
      numberNode(attrs.participantCount),
      h('h4', I18n.t('users_lowercase', { count: attrs.participantCount }))
    ]));

    if (attrs.topicLikeCount) {
      contents.push(h('li.secondary', [
        numberNode(attrs.topicLikeCount),
        h('h4', I18n.t('likes_lowercase', { count: attrs.topicLikeCount }))
      ]));
    }

    if (attrs.topicLinkLength > 0) {
      contents.push(h('li.secondary', [
        numberNode(attrs.topicLinkLength),
        h('h4', I18n.t('links_lowercase', { count: attrs.topicLinkLength }))
      ]));
    }

    if (state.collapsed && attrs.topicPostsCount > 2 && attrs.participants.length > 0) {
      const participants = renderParticipants.call(this, attrs.userFilters, attrs.participants.slice(0, 3));
      contents.push(h('li.avatars', participants));
    }

    const nav = h('nav.buttons', this.attach('button', {
      title: 'topic.toggle_information',
      icon: state.collapsed ? 'chevron-down' : 'chevron-up',
      action: 'toggleMap',
      className: 'btn',
    }));

    return [nav, h('ul.clearfix', contents)];
  }
});

createWidget('topic-map-link', {
  tagName: 'a.topic-link.track-link',

  buildClasses(attrs) {
    if (attrs.attachment) { return 'attachment'; }
  },

  buildAttributes(attrs) {
    return { href: attrs.url,
             target: "_blank",
             'data-user-id': attrs.user_id,
             'data-ignore-post-id': 'true',
             title: attrs.url,
             rel: 'nofollow noopener' };
  },

  html(attrs) {
    let content = attrs.title || attrs.url;
    const truncateLength = 85;

    if (content.length > truncateLength) {
      content = `${content.substr(0, truncateLength).trim()}...`;
    }

    return attrs.title ? replaceEmoji(content) : content;
  }
});

createWidget('topic-map-expanded', {
  tagName: 'section.topic-map-expanded',
  buildKey: attrs => `topic-map-expanded-${attrs.id}`,

  defaultState() {
    return { allLinksShown: false };
  },

  html(attrs, state) {
    const avatars = h('section.avatars.clearfix', [
      h('h3', I18n.t('topic_map.participants_title')),
      renderParticipants.call(this, attrs.userFilters, attrs.participants)
    ]);

    const result = [avatars];
    if (attrs.topicLinks) {
      const toShow = state.allLinksShown ? attrs.topicLinks : attrs.topicLinks.slice(0, LINKS_SHOWN);

      const links = toShow.map(l => {
        let host = '';

        if (l.title && l.title.length) {
<<<<<<< HEAD
          const domain = l.domain;
          if (domain && domain.length) {
            const s = domain.split('.');
            if (s[0] === 'www') s.shift();
            host = h('span.domain', s.join('.'));
=======
          const rootDomain = l.root_domain;

          if (rootDomain && rootDomain.length) {
            host = h('span.domain', rootDomain);
>>>>>>> df163cbf
          }
        }

        return h('tr', [
          h('td',
            h('span.badge.badge-notification.clicks', {
                attributes: { title: I18n.t('topic_map.clicks', { count: l.clicks }) }
              }, l.clicks.toString())
          ),
          h('td', [this.attach('topic-map-link', l), ' ', host])
        ]);
      });

      const showAllLinksContent = [
        h('h3', I18n.t('topic_map.links_title')),
        h('table.topic-links', links)
      ];

      if (!state.allLinksShown && links.length < attrs.topicLinks.length) {
        showAllLinksContent.push(this.attach('topic-map-show-links'));
      }

      const section = h('section.links', showAllLinksContent);
      result.push(section);
    }
    return result;
  },

  showAllLinks() {
    this.state.allLinksShown = true;
  }
});

export default createWidget('topic-map', {
  tagName: 'div.topic-map',
  buildKey: attrs => `topic-map-${attrs.id}`,

  defaultState(attrs) {
    return { collapsed: !attrs.hasTopicSummary };
  },

  html(attrs, state) {
    const contents = [this.attach('topic-map-summary', attrs, { state })];

    if (!state.collapsed) {
      contents.push(this.attach('topic-map-expanded', attrs));
    }

    if (attrs.hasTopicSummary) {
      contents.push(this.attach('toggle-topic-summary', attrs));
    }

    if (attrs.showPMMap) {
      contents.push(this.attach('private-message-map', attrs));
    }
    return contents;
  },

  toggleMap() {
    this.state.collapsed = !this.state.collapsed;
  }
});<|MERGE_RESOLUTION|>--- conflicted
+++ resolved
@@ -174,18 +174,10 @@
         let host = '';
 
         if (l.title && l.title.length) {
-<<<<<<< HEAD
-          const domain = l.domain;
-          if (domain && domain.length) {
-            const s = domain.split('.');
-            if (s[0] === 'www') s.shift();
-            host = h('span.domain', s.join('.'));
-=======
           const rootDomain = l.root_domain;
 
           if (rootDomain && rootDomain.length) {
             host = h('span.domain', rootDomain);
->>>>>>> df163cbf
           }
         }
 
