{{! template-lint-disable no-pointer-down-event-binding }}
{{! template-lint-disable no-invalid-interactive }}

<ConditionalInElement
  @element={{this.modal.containerElement}}
  @inline={{@inline}}
  @append={{true}}
>
  <this.dynamicElement
    class={{concat-class "modal" "d-modal" (if @inline "-inline")}}
    data-keyboard="false"
    aria-modal="true"
    role="dialog"
    aria-labelledby={{if @title "discourse-modal-title"}}
    ...attributes
    {{did-insert this.setupListeners}}
    {{will-destroy this.cleanupListeners}}
    {{trap-tab preventScroll=false}}
  >

    <div class="d-modal__container">
      {{yield to="aboveHeader"}}

      {{#if
        (and
          (not @hideHeader)
          (or
            this.dismissable
            @title
            (has-block "headerBelowTitle")
            (has-block "headerAboveTitle")
          )
        )
      }}
        <div class={{concat-class "d-modal__header" @headerClass}}>

          {{yield to="headerAboveTitle"}}

<<<<<<< HEAD
                    {{#if @subtitle}}
                      <p class="subtitle">{{@subtitle}}</p>
                    {{/if}}
                  </div>
                {{/if}}
              </div>

              {{yield to="headerBelowTitle"}}
            </div>
          {{/if}}
=======
          {{#if @title}}
            <div class="d-modal__title">
              <h3
                id="discourse-modal-title"
                class="d-modal__title-text"
              >{{@title}}</h3>
>>>>>>> b2b1e721

              {{#if @subtitle}}
                <p class="d-modal__subtitle-text">{{@subtitle}}</p>
              {{/if}}

              {{yield to="belowModalTitle"}}
            </div>
          {{/if}}
          {{yield to="headerBelowTitle"}}

          {{#if this.dismissable}}
            <DButton
              @icon="times"
              @action={{this.handleCloseButton}}
              @title="modal.close"
              class="btn-flat modal-close"
            />
          {{/if}}
        </div>
      {{/if}}

      {{yield to="belowHeader"}}

      {{this.validateFlashType @flashType}}
      {{#if @flash}}
        <div
          id="modal-alert"
          role="alert"
          class={{concat-class
            "alert"
            (if @flashType (concat "alert-" @flashType))
          }}
        >
          {{~@flash~}}
        </div>
      {{/if}}

      <div class={{concat-class "d-modal__body" @bodyClass}} tabindex="-1">
        {{#if (has-block "body")}}
          {{yield to="body"}}
        {{else}}
          {{yield}}
        {{/if}}
      </div>

      {{#if (has-block "footer")}}
        <div class="d-modal__footer">
          {{yield to="footer"}}
        </div>
      {{/if}}

      {{yield to="belowFooter"}}
    </div>
  </this.dynamicElement>
  {{#unless @inline}}
    <div class="d-modal__backdrop" {{on "click" this.handleWrapperClick}}></div>
  {{/unless}}
</ConditionalInElement><|MERGE_RESOLUTION|>--- conflicted
+++ resolved
@@ -36,25 +36,12 @@
 
           {{yield to="headerAboveTitle"}}
 
-<<<<<<< HEAD
-                    {{#if @subtitle}}
-                      <p class="subtitle">{{@subtitle}}</p>
-                    {{/if}}
-                  </div>
-                {{/if}}
-              </div>
-
-              {{yield to="headerBelowTitle"}}
-            </div>
-          {{/if}}
-=======
           {{#if @title}}
             <div class="d-modal__title">
               <h3
                 id="discourse-modal-title"
                 class="d-modal__title-text"
               >{{@title}}</h3>
->>>>>>> b2b1e721
 
               {{#if @subtitle}}
                 <p class="d-modal__subtitle-text">{{@subtitle}}</p>
