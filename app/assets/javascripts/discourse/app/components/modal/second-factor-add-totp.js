import Component from "@glimmer/component";
import { tracked } from "@glimmer/tracking";
<<<<<<< HEAD
import I18n from "I18n";
import { MAX_SECOND_FACTOR_NAME_LENGTH } from "discourse/models/user";
=======
import { action } from "@ember/object";
import { MAX_SECOND_FACTOR_NAME_LENGTH } from "discourse/models/user";
import I18n from "discourse-i18n";
>>>>>>> b2b1e721

export default class SecondFactorAddTotp extends Component {
  @tracked loading = false;
  @tracked secondFactorImage;
  @tracked secondFactorKey;
  @tracked showSecondFactorKey = false;
  @tracked errorMessage;
  @tracked secondFactorToken;

  maxSecondFactorNameLength = MAX_SECOND_FACTOR_NAME_LENGTH;

  @action
  totpRequested() {
    this.args.model.secondFactor
      .createSecondFactorTotp()
      .then((response) => {
        if (response.error) {
          this.errorMessage = response.error;
          return;
        }

        this.errorMessage = null;
        this.secondFactorKey = response.key;
        this.secondFactorImage = response.qr;
      })
      .catch((error) => {
        this.args.closeModal();
        this.args.model.onError(error);
      })
      .finally(() => (this.loading = false));
  }

  @action
  enableShowSecondFactorKey(e) {
    e.preventDefault();
    e.stopImmediatePropagation();
    this.showSecondFactorKey = true;
  }

  @action
  enableSecondFactor() {
    if (!this.secondFactorToken || !this.secondFactorName) {
      this.errorMessage = I18n.t(
        "user.second_factor.totp.name_and_code_required_error"
      );
      return;
    }
    this.loading = true;
    this.args.model.secondFactor
      .enableSecondFactorTotp(this.secondFactorToken, this.secondFactorName)
      .then((response) => {
        if (response.error) {
          this.errorMessage = response.error;
          return;
        }
        this.args.model.markDirty();
        this.errorMessage = null;
        this.args.closeModal();
        if (this.args.model.enforcedSecondFactor) {
          window.location.reload();
        }
      })
      .catch((error) => this.args.model.onError(error))
      .finally(() => (this.loading = false));
  }
}<|MERGE_RESOLUTION|>--- conflicted
+++ resolved
@@ -1,13 +1,8 @@
 import Component from "@glimmer/component";
 import { tracked } from "@glimmer/tracking";
-<<<<<<< HEAD
-import I18n from "I18n";
-import { MAX_SECOND_FACTOR_NAME_LENGTH } from "discourse/models/user";
-=======
 import { action } from "@ember/object";
 import { MAX_SECOND_FACTOR_NAME_LENGTH } from "discourse/models/user";
 import I18n from "discourse-i18n";
->>>>>>> b2b1e721
 
 export default class SecondFactorAddTotp extends Component {
   @tracked loading = false;
