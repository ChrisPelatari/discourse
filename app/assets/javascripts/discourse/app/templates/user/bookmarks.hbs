<ConditionalLoadingSpinner @condition={{this.loading}}>
  {{#if this.permissionDenied}}
    <div class="alert alert-info">{{i18n
        "bookmarks.list_permission_denied"
      }}</div>
  {{else if this.userDoesNotHaveBookmarks}}
    <EmptyState
      @title={{i18n "user.no_bookmarks_title"}}
      @body={{this.emptyStateBody}}
    />
  {{else}}
    <div class="inline-form full-width bookmark-search-form">
<<<<<<< HEAD
      {{input type="text"
        value=searchTerm
        placeholder=(i18n "bookmarks.search_placeholder")
        enter=(action "search")
        id="bookmark-search"
        autocomplete="off"
      }}
      {{d-button
        class="btn-primary"
        action=(action "search")
        type="button"
        icon="search"
      }}
=======
      <Input
        @type="text"
        @value={{this.searchTerm}}
        placeholder={{i18n "bookmarks.search_placeholder"}}
        @enter={{action "search"}}
        id="bookmark-search"
        autocomplete="off"
      />
      <DButton
        @class="btn-primary"
        @action={{action "search"}}
        @type="button"
        @icon="search"
      />
>>>>>>> 3ee0a492
    </div>
    {{#if this.nothingFound}}
      <div class="alert alert-info">{{i18n "user.no_bookmarks_search"}}</div>
    {{else}}
      <BookmarkList
        @loadMore={{action "loadMore"}}
        @reload={{action "reload"}}
        @loadingMore={{this.loadingMore}}
        @content={{this.model.bookmarks}}
      />
    {{/if}}
  {{/if}}
</ConditionalLoadingSpinner><|MERGE_RESOLUTION|>--- conflicted
+++ resolved
@@ -10,21 +10,6 @@
     />
   {{else}}
     <div class="inline-form full-width bookmark-search-form">
-<<<<<<< HEAD
-      {{input type="text"
-        value=searchTerm
-        placeholder=(i18n "bookmarks.search_placeholder")
-        enter=(action "search")
-        id="bookmark-search"
-        autocomplete="off"
-      }}
-      {{d-button
-        class="btn-primary"
-        action=(action "search")
-        type="button"
-        icon="search"
-      }}
-=======
       <Input
         @type="text"
         @value={{this.searchTerm}}
@@ -39,7 +24,6 @@
         @type="button"
         @icon="search"
       />
->>>>>>> 3ee0a492
     </div>
     {{#if this.nothingFound}}
       <div class="alert alert-info">{{i18n "user.no_bookmarks_search"}}</div>
