--- conflicted
+++ resolved
@@ -9,24 +9,16 @@
   ],
   "repository": "",
   "dependencies": {
-<<<<<<< HEAD
     "discourse-hbr": "workspace:*",
     "discourse-widget-hbs": "workspace:*",
-=======
-    "discourse-widget-hbs": "1.0.0",
->>>>>>> bd38b6dc
     "ember-auto-import": "^2.4.3",
     "ember-cli": "~3.28.5",
     "ember-cli-babel": "^7.26.10",
-<<<<<<< HEAD
     "ember-cli-htmlbars": "^6.1.1",
-    "webpack": "^5.74.0"
-=======
-    "ember-cli-htmlbars": "^6.1.1"
+    "webpack": "^5.75.0"
   },
   "devDependencies": {
     "@babel/core": "^7.20.2"
->>>>>>> bd38b6dc
   },
   "engines": {
     "node": "16.* || >= 18"
