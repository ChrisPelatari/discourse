--- conflicted
+++ resolved
@@ -120,12 +120,7 @@
   }
 
   .col-image {
-<<<<<<< HEAD
-    position: relative;    
-    width: 150px;
-=======
     position: relative;
->>>>>>> e64402cb
     margin-right: 20px;
     @media screen and (max-width: 600px) {
       display: none;
