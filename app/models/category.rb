# frozen_string_literal: true

class Category < ActiveRecord::Base
  RESERVED_SLUGS = ["none"]

  self.ignored_columns = [
    :suppress_from_latest, # TODO(2020-11-18): remove
    :required_tag_group_id, # TODO(2023-04-01): remove
    :min_tags_from_required_group, # TODO(2023-04-01): remove
  ]

  include Searchable
  include Positionable
  include HasCustomFields
  include CategoryHashtag
  include AnonCacheInvalidator
  include HasDestroyedWebHook

  REQUIRE_TOPIC_APPROVAL = "require_topic_approval"
  REQUIRE_REPLY_APPROVAL = "require_reply_approval"
  NUM_AUTO_BUMP_DAILY = "num_auto_bump_daily"

  register_custom_field_type(REQUIRE_TOPIC_APPROVAL, :boolean)
  register_custom_field_type(REQUIRE_REPLY_APPROVAL, :boolean)
  register_custom_field_type(NUM_AUTO_BUMP_DAILY, :integer)

  belongs_to :topic
  belongs_to :topic_only_relative_url,
             -> { select "id, title, slug" },
             class_name: "Topic",
             foreign_key: "topic_id"

  belongs_to :user
  belongs_to :latest_post, class_name: "Post"
  belongs_to :uploaded_logo, class_name: "Upload"
  belongs_to :uploaded_logo_dark, class_name: "Upload"
  belongs_to :uploaded_background, class_name: "Upload"

  has_many :topics
  has_many :category_users
  has_many :category_featured_topics
  has_many :featured_topics, through: :category_featured_topics, source: :topic

  has_many :category_groups, dependent: :destroy
  has_many :groups, through: :category_groups
  has_many :topic_timers, dependent: :destroy
  has_many :upload_references, as: :target, dependent: :destroy

  has_one :category_setting, dependent: :destroy

  delegate :auto_bump_cooldown_days, to: :category_setting, allow_nil: true

  has_and_belongs_to_many :web_hooks

  accepts_nested_attributes_for :category_setting, update_only: true

  validates :user_id, presence: true

  validates :name,
            if:
              Proc.new { |c|
                c.new_record? || c.will_save_change_to_name? ||
                  c.will_save_change_to_parent_category_id?
              },
            presence: true,
            uniqueness: {
              scope: :parent_category_id,
              case_sensitive: false,
            },
            length: {
              in: 1..50,
            }

  validates :num_featured_topics, numericality: { only_integer: true, greater_than: 0 }
  validates :search_priority, inclusion: { in: Searchable::PRIORITIES.values }

  validate :parent_category_validator
  validate :email_in_validator
  validate :ensure_slug
  validate :permissions_compatibility_validator

  validates :default_slow_mode_seconds,
            numericality: {
              only_integer: true,
              greater_than: 0,
            },
            allow_nil: true
  validates :auto_close_hours,
            numericality: {
              greater_than: 0,
              less_than_or_equal_to: 87_600,
            },
            allow_nil: true
  validates :slug, exclusion: { in: RESERVED_SLUGS }

  after_create :create_category_definition
  after_destroy :trash_category_definition
  after_destroy :clear_related_site_settings

  before_save :apply_permissions
  before_save :downcase_email
  before_save :downcase_name
  before_save :ensure_category_setting

  after_save :publish_discourse_stylesheet
  after_save :publish_category
  after_save :reset_topic_ids_cache
  after_save :clear_subcategory_ids
  after_save :clear_url_cache
  after_save :update_reviewables

  after_save do
    if saved_change_to_uploaded_logo_id? || saved_change_to_uploaded_logo_dark_id? ||
         saved_change_to_uploaded_background_id?
      upload_ids = [self.uploaded_logo_id, self.uploaded_logo_dark_id, self.uploaded_background_id]
      UploadReference.ensure_exist!(upload_ids: upload_ids, target: self)
    end
  end

  after_destroy :reset_topic_ids_cache
  after_destroy :publish_category_deletion
  after_destroy :remove_site_settings

  after_create :delete_category_permalink

  after_update :rename_category_definition, if: :saved_change_to_name?
  after_update :create_category_permalink, if: :saved_change_to_slug?

  after_commit :trigger_category_created_event, on: :create
  after_commit :trigger_category_updated_event, on: :update
  after_commit :trigger_category_destroyed_event, on: :destroy
  after_commit :clear_site_cache

  after_save_commit :index_search

  belongs_to :parent_category, class_name: "Category"
  has_many :subcategories, class_name: "Category", foreign_key: "parent_category_id"

  has_many :category_tags, dependent: :destroy
  has_many :tags, through: :category_tags
  has_many :none_synonym_tags,
           -> { where(target_tag_id: nil) },
           through: :category_tags,
           source: :tag
  has_many :category_tag_groups, dependent: :destroy
  has_many :tag_groups, through: :category_tag_groups

  has_many :category_required_tag_groups, -> { order(order: :asc) }, dependent: :destroy
  has_many :sidebar_section_links, as: :linkable, dependent: :delete_all
  has_many :embeddable_hosts, dependent: :destroy
<<<<<<< HEAD
=======

  has_many :category_form_templates, dependent: :destroy
  has_many :form_templates, through: :category_form_templates
>>>>>>> 9b339bcd

  belongs_to :reviewable_by_group, class_name: "Group"

  scope :latest, -> { order("topic_count DESC") }

  scope :secured,
        ->(guardian = nil) {
          ids = guardian.secure_category_ids if guardian

          if ids.present?
            where(
              "NOT categories.read_restricted OR categories.id IN (:cats)",
              cats: ids,
            ).references(:categories)
          else
            where("NOT categories.read_restricted").references(:categories)
          end
        }

  TOPIC_CREATION_PERMISSIONS ||= [:full]
  POST_CREATION_PERMISSIONS ||= %i[create_post full]

  scope :topic_create_allowed,
        ->(guardian) {
          scoped = scoped_to_permissions(guardian, TOPIC_CREATION_PERMISSIONS)

          if !SiteSetting.allow_uncategorized_topics && !guardian.is_staff?
            scoped = scoped.where.not(id: SiteSetting.uncategorized_category_id)
          end

          scoped
        }

  scope :post_create_allowed,
        ->(guardian) { scoped_to_permissions(guardian, POST_CREATION_PERMISSIONS) }

  delegate :post_template, to: "self.class"

  # permission is just used by serialization
  # we may consider wrapping this in another spot
  attr_accessor :displayable_topics,
                :permission,
                :subcategory_ids,
                :subcategory_list,
                :notification_level,
                :has_children

  # Allows us to skip creating the category definition topic in tests.
  attr_accessor :skip_category_definition

  @topic_id_cache = DistributedCache.new("category_topic_ids")

  def self.topic_ids
    @topic_id_cache.defer_get_set("ids") { Set.new(Category.pluck(:topic_id).compact) }
  end

  def self.reset_topic_ids_cache
    @topic_id_cache.clear
  end

  def reset_topic_ids_cache
    Category.reset_topic_ids_cache
  end

  # Accepts an array of slugs with each item in the array
  # Returns the category ids of the last slug in the array. The slugs array has to follow the proper category
  # nesting hierarchy. If any of the slug in the array is invalid or if the slugs array does not follow the proper
  # category nesting hierarchy, nil is returned.
  #
  # When only a single slug is provided, the category id of all the categories with that slug is returned.
  def self.ids_from_slugs(slugs)
    return [] if slugs.blank?

    params = {}
    params_index = 0

    sqls =
      slugs.map do |slug|
        category_slugs =
          slug.split(":").first(SiteSetting.max_category_nesting).map { Slug.for(_1, "") }

        sql = ""

        if category_slugs.length == 1
          params[:"slug_#{params_index}"] = category_slugs.first
          sql = "SELECT id FROM categories WHERE slug = :slug_#{params_index}"
          params_index += 1
        else
          category_slugs.each_with_index do |category_slug, index|
            params[:"slug_#{params_index}"] = category_slug

            sql =
              if index == 0
                "SELECT id FROM categories WHERE slug = :slug_#{params_index} AND parent_category_id IS NULL"
              else
                "SELECT id FROM categories WHERE parent_category_id = (#{sql}) AND slug = :slug_#{params_index}"
              end

            params_index += 1
          end
        end

        sql
      end

    DB.query_single(sqls.join("\nUNION ALL\n"), params)
  end

  @@subcategory_ids = DistributedCache.new("subcategory_ids")

  def self.subcategory_ids(category_id)
    @@subcategory_ids.defer_get_set(category_id.to_s) do
      sql = <<~SQL
            WITH RECURSIVE subcategories AS (
                SELECT :category_id id, 1 depth
                UNION
                SELECT categories.id, (subcategories.depth + 1) depth
                FROM categories
                JOIN subcategories ON subcategories.id = categories.parent_category_id
                WHERE subcategories.depth < :max_category_nesting
            )
            SELECT id FROM subcategories
          SQL
      DB.query_single(
        sql,
        category_id: category_id,
        max_category_nesting: SiteSetting.max_category_nesting,
      )
    end
  end

  def self.clear_subcategory_ids
    @@subcategory_ids.clear
  end

  def clear_subcategory_ids
    Category.clear_subcategory_ids
  end

  def top_level?
    self.parent_category_id.nil?
  end

  def self.scoped_to_permissions(guardian, permission_types)
    if guardian.try(:is_admin?)
      all
    elsif !guardian || guardian.anonymous?
      if permission_types.include?(:readonly)
        where("NOT categories.read_restricted")
      else
        where("1 = 0")
      end
    else
      permissions = permission_types.map { |p| CategoryGroup.permission_types[p] }
      where(
        "(:staged AND LENGTH(COALESCE(email_in, '')) > 0 AND email_in_allow_strangers)
          OR categories.id NOT IN (SELECT category_id FROM category_groups)
          OR categories.id IN (
                SELECT category_id
                  FROM category_groups
                 WHERE permission_type IN (:permissions)
                   AND (group_id = :everyone OR group_id IN (SELECT group_id FROM group_users WHERE user_id = :user_id))
             )",
        staged: guardian.is_staged?,
        permissions: permissions,
        user_id: guardian.user.id,
        everyone: Group::AUTO_GROUPS[:everyone],
      )
    end
  end

  def self.update_stats
    topics_with_post_count =
      Topic
        .select("topics.category_id, COUNT(*) topic_count, SUM(topics.posts_count) post_count")
        .where(
          "topics.id NOT IN (select cc.topic_id from categories cc WHERE topic_id IS NOT NULL)",
        )
        .group("topics.category_id")
        .visible
        .to_sql

    DB.exec <<~SQL
      UPDATE categories c
         SET topic_count = COALESCE(x.topic_count, 0),
             post_count = COALESCE(x.post_count, 0)
        FROM (
              SELECT ccc.id as category_id, stats.topic_count, stats.post_count
              FROM categories ccc
              LEFT JOIN (#{topics_with_post_count}) stats
              ON stats.category_id = ccc.id
             ) x
       WHERE x.category_id = c.id
         AND (c.topic_count <> COALESCE(x.topic_count, 0) OR c.post_count <> COALESCE(x.post_count, 0))
    SQL

    # Yes, there are a lot of queries happening below.
    # Performing a lot of queries is actually faster than using one big update
    # statement with sub-selects on large databases with many categories,
    # topics, and posts.
    #
    # The old method with the one query is here:
    # https://github.com/discourse/discourse/blob/5f34a621b5416a53a2e79a145e927fca7d5471e8/app/models/category.rb
    #
    # If you refactor this, test performance on a large database.

    Category.all.each do |c|
      topics = c.topics.visible
      topics = topics.where(["topics.id <> ?", c.topic_id]) if c.topic_id
      c.topics_year = topics.created_since(1.year.ago).count
      c.topics_month = topics.created_since(1.month.ago).count
      c.topics_week = topics.created_since(1.week.ago).count
      c.topics_day = topics.created_since(1.day.ago).count

      posts = c.visible_posts
      c.posts_year = posts.created_since(1.year.ago).count
      c.posts_month = posts.created_since(1.month.ago).count
      c.posts_week = posts.created_since(1.week.ago).count
      c.posts_day = posts.created_since(1.day.ago).count

      c.save if c.changed?
    end
  end

  def visible_posts
    query =
      Post
        .joins(:topic)
        .where(["topics.category_id = ?", self.id])
        .where("topics.visible = true")
        .where("posts.deleted_at IS NULL")
        .where("posts.user_deleted = false")
    self.topic_id ? query.where(["topics.id <> ?", self.topic_id]) : query
  end

  # Internal: Generate the text of post prompting to enter category description.
  def self.post_template
    I18n.t("category.post_template", replace_paragraph: I18n.t("category.replace_paragraph"))
  end

  def create_category_definition
    return if skip_category_definition

    Topic.transaction do
      t =
        Topic.new(
          title: I18n.t("category.topic_prefix", category: name),
          user: user,
          pinned_at: Time.now,
          category_id: id,
        )
      t.skip_callbacks = true
      t.ignore_category_auto_close = true
      t.delete_topic_timer(TopicTimer.types[:close])
      t.save!(validate: false)
      update_column(:topic_id, t.id)
      post = t.posts.build(raw: description || post_template, user: user)
      post.save!(validate: false)
      update_column(:description, post.cooked) if description.present?

      t
    end
  end

  def trash_category_definition
    self.topic&.trash!
  end

  def clear_related_site_settings
    SiteSetting.general_category_id = -1 if self.id == SiteSetting.general_category_id
  end

  def topic_url
    if has_attribute?("topic_slug")
      Topic.relative_url(topic_id, read_attribute(:topic_slug))
    else
      topic_only_relative_url.try(:relative_url)
    end
  end

  def description_text
    return nil unless self.description

    @@cache_text ||= LruRedux::ThreadSafeCache.new(1000)
    @@cache_text.getset(self.description) do
      text = Nokogiri::HTML5.fragment(self.description).text.strip
      ERB::Util.html_escape(text).html_safe
    end
  end

  def description_excerpt
    return nil unless self.description

    @@cache_excerpt ||= LruRedux::ThreadSafeCache.new(1000)
    @@cache_excerpt.getset(self.description) { PrettyText.excerpt(description, 300) }
  end

  def access_category_via_group
    Group
      .joins(:category_groups)
      .where("category_groups.category_id = ?", self.id)
      .where("groups.public_admission OR groups.allow_membership_requests")
      .order(:allow_membership_requests)
      .first
  end

  def duplicate_slug?
    Category.where(slug: self.slug, parent_category_id: parent_category_id).where.not(id: id).any?
  end

  def ensure_slug
    return unless name.present?

    self.name.strip!

    if slug.present?
      # if we don't unescape it first we strip the % from the encoded version
      slug = SiteSetting.slug_generation_method == "encoded" ? CGI.unescape(self.slug) : self.slug
      self.slug = Slug.for(slug, "", method: :encoded)

      if self.slug.blank?
        errors.add(:slug, :invalid)
      elsif SiteSetting.slug_generation_method == "ascii" && !CGI.unescape(self.slug).ascii_only?
        errors.add(:slug, I18n.t("category.errors.slug_contains_non_ascii_chars"))
      elsif duplicate_slug?
        errors.add(:slug, I18n.t("category.errors.is_already_in_use"))
      end
    else
      # auto slug
      self.slug = Slug.for(name, "")
      self.slug = "" if duplicate_slug?
    end

    # only allow to use category itself id.
    match_id = /\A(\d+)-category/.match(self.slug)
    if match_id.present?
      errors.add(:slug, :invalid) if new_record? || (match_id[1] != self.id.to_s)
    end
  end

  def slug_for_url
    slug.present? ? self.slug : "#{self.id}-category"
  end

  def publish_category
    if self.read_restricted
      group_ids = self.groups.pluck(:id)

      if group_ids.present?
        MessageBus.publish(
          "/categories",
          { categories: ActiveModel::ArraySerializer.new([self]).as_json },
          group_ids: group_ids,
        )
      end
    else
      MessageBus.publish(
        "/categories",
        { categories: ActiveModel::ArraySerializer.new([self]).as_json },
      )
    end
  end

  def remove_site_settings
    SiteSetting.all_settings.each do |s|
      SiteSetting.set(s[:setting], "") if s[:type] == "category" && s[:value].to_i == self.id
    end
  end

  def publish_category_deletion
    MessageBus.publish("/categories", deleted_categories: [self.id])
  end

  # This is used in a validation so has to produce accurate results before the
  # record has been saved
  def height_of_ancestors(max_height = SiteSetting.max_category_nesting)
    parent_id = self.parent_category_id

    return max_height if parent_id == id

    DB.query(<<~SQL, id: id, parent_id: parent_id, max_height: max_height)[0].max
      WITH RECURSIVE ancestors(parent_category_id, height) AS (
        SELECT :parent_id :: integer, 0

        UNION ALL

        SELECT
          categories.parent_category_id,
          CASE
            WHEN categories.parent_category_id = :id THEN :max_height
            ELSE ancestors.height + 1
          END
        FROM categories, ancestors
        WHERE categories.id = ancestors.parent_category_id
        AND ancestors.height < :max_height
      )

      SELECT max(height) FROM ancestors
    SQL
  end

  # This is used in a validation so has to produce accurate results before the
  # record has been saved
  def depth_of_descendants(max_depth = SiteSetting.max_category_nesting)
    parent_id = self.parent_category_id

    return max_depth if parent_id == id

    DB.query(<<~SQL, id: id, parent_id: parent_id, max_depth: max_depth)[0].max
      WITH RECURSIVE descendants(id, depth) AS (
        SELECT :id :: integer, 0

        UNION ALL

        SELECT
          categories.id,
          CASE
            WHEN categories.id = :parent_id THEN :max_depth
            ELSE descendants.depth + 1
          END
        FROM categories, descendants
        WHERE categories.parent_category_id = descendants.id
        AND descendants.depth < :max_depth
      )

      SELECT max(depth) FROM descendants
    SQL
  end

  def parent_category_validator
    if parent_category_id
      errors.add(:base, I18n.t("category.errors.uncategorized_parent")) if uncategorized?

      errors.add(:base, I18n.t("category.errors.self_parent")) if parent_category_id == id

      total_depth = height_of_ancestors + 1 + depth_of_descendants
      if total_depth > SiteSetting.max_category_nesting
        errors.add(:base, I18n.t("category.errors.depth"))
      end
    end
  end

  def group_names=(names)
    # this line bothers me, destroying in AR can not seem to be queued, thinking of extending it
    category_groups.destroy_all unless new_record?
    ids = Group.where(name: names.split(",")).pluck(:id)
    ids.each { |id| category_groups.build(group_id: id) }
  end

  # will reset permission on a topic to a particular
  # set.
  #
  # Available permissions are, :full, :create_post, :readonly
  #   hash can be:
  #
  # :everyone => :full - everyone has everything
  # :everyone => :readonly, :staff => :full
  # 7 => 1  # you can pass a group_id and permission id
  def set_permissions(permissions)
    self.read_restricted, @permissions = Category.resolve_permissions(permissions)

    # Ideally we can just call .clear here, but it runs SQL, we only want to run it
    # on save.
  end

  def permissions=(permissions)
    set_permissions(permissions)
  end

  def permissions_params
    hash = {}
    category_groups
      .includes(:group)
      .each do |category_group|
        if category_group.group.present?
          hash[category_group.group_name] = category_group.permission_type
        end
      end
    hash
  end

  def apply_permissions
    if @permissions
      category_groups.destroy_all
      @permissions.each do |group_id, permission_type|
        category_groups.build(group_id: group_id, permission_type: permission_type)
      end
      @permissions = nil
    end
  end

  def self.resolve_permissions(permissions)
    read_restricted = true

    everyone = Group::AUTO_GROUPS[:everyone]
    full = CategoryGroup.permission_types[:full]

    mapped =
      permissions.map do |group, permission|
        group_id = Group.group_id_from_param(group)
        permission = CategoryGroup.permission_types[permission] unless permission.is_a?(Integer)

        [group_id, permission]
      end

    mapped.each do |group, permission|
      return false, [] if group == everyone && permission == full

      read_restricted = false if group == everyone
    end

    [read_restricted, mapped]
  end

  def require_topic_approval?
    custom_fields[REQUIRE_TOPIC_APPROVAL]
  end

  def require_reply_approval?
    custom_fields[REQUIRE_REPLY_APPROVAL]
  end

  def num_auto_bump_daily
    custom_fields[NUM_AUTO_BUMP_DAILY]
  end

  def num_auto_bump_daily=(v)
    custom_fields[NUM_AUTO_BUMP_DAILY] = v
  end

  def auto_bump_limiter
    return nil if num_auto_bump_daily.to_i == 0
    RateLimiter.new(nil, "auto_bump_limit_#{self.id}", 1, 86_400 / num_auto_bump_daily.to_i)
  end

  def clear_auto_bump_cache!
    auto_bump_limiter&.clear!
  end

  def self.auto_bump_topic!
    bumped = false

    auto_bumps =
      CategoryCustomField
        .where(name: Category::NUM_AUTO_BUMP_DAILY)
        .where('NULLIF(value, \'\')::int > 0')
        .pluck(:category_id)

    if (auto_bumps.length > 0)
      auto_bumps.shuffle.each do |category_id|
        bumped = Category.find_by(id: category_id)&.auto_bump_topic!
        break if bumped
      end
    end

    bumped
  end

  # will automatically bump a single topic
  # if number of automatically bumped topics is smaller than threshold
  def auto_bump_topic!
    return false if num_auto_bump_daily.to_i == 0

    limiter = auto_bump_limiter
    return false if !limiter.can_perform?

    filters = []
    DiscourseEvent.trigger(:filter_auto_bump_topics, self, filters)

    relation = Topic

    filters.each { |filter| relation = filter.call(relation) } if filters.length > 0

    topic =
      relation
        .visible
        .listable_topics
        .exclude_scheduled_bump_topics
        .where(category_id: self.id)
        .where("id <> ?", self.topic_id)
        .where("bumped_at < ?", (self.auto_bump_cooldown_days || 1).days.ago)
        .where("pinned_at IS NULL AND NOT closed AND NOT archived")
        .order("bumped_at ASC")
        .limit(1)
        .first

    if topic
      topic.add_small_action(Discourse.system_user, "autobumped", nil, bump: true)
      limiter.performed!
      true
    else
      false
    end
  end

  def allowed_tags=(tag_names_arg)
    DiscourseTagging.add_or_create_tags_by_name(self, tag_names_arg, unlimited: true)
  end

  def allowed_tag_groups=(group_names)
    self.tag_groups = TagGroup.where(name: group_names).all.to_a
  end

  def required_tag_groups=(required_groups)
    map =
      Array(required_groups)
        .map
        .with_index { |rg, i| [rg["name"], { min_count: rg["min_count"].to_i, order: i }] }
        .to_h
    tag_groups = TagGroup.where(name: map.keys)

    self.category_required_tag_groups =
      tag_groups
        .map do |tag_group|
          attrs = map[tag_group.name]
          CategoryRequiredTagGroup.new(tag_group: tag_group, **attrs)
        end
        .sort_by(&:order)
  end

  def downcase_email
    self.email_in = (email_in || "").strip.downcase.presence
  end

  def email_in_validator
    return if self.email_in.blank?
    email_in
      .split("|")
      .each do |email|
        escaped = Rack::Utils.escape_html(email)
        if !Email.is_valid?(email)
          self.errors.add(:base, I18n.t("category.errors.invalid_email_in", email: escaped))
        elsif group = Group.find_by_email(email)
          self.errors.add(
            :base,
            I18n.t(
              "category.errors.email_already_used_in_group",
              email: escaped,
              group_name: Rack::Utils.escape_html(group.name),
            ),
          )
        elsif category = Category.where.not(id: self.id).find_by_email(email)
          self.errors.add(
            :base,
            I18n.t(
              "category.errors.email_already_used_in_category",
              email: escaped,
              category_name: Rack::Utils.escape_html(category.name),
            ),
          )
        end
      end
  end

  def downcase_name
    self.name_lower = name.downcase if self.name
  end

  def visible_group_names(user)
    self.groups.visible_groups(user)
  end

  def secure_group_ids
    groups.pluck("groups.id") if self.read_restricted?
  end

  def update_latest
    latest_post_id =
      Post
        .order("posts.created_at desc")
        .where("NOT hidden")
        .joins("join topics on topics.id = topic_id")
        .where("topics.category_id = :id", id: self.id)
        .limit(1)
        .pluck("posts.id")
        .first

    latest_topic_id =
      Topic
        .order("topics.created_at desc")
        .where("visible")
        .where("topics.category_id = :id", id: self.id)
        .limit(1)
        .pluck("topics.id")
        .first

    self.update(latest_topic_id: latest_topic_id, latest_post_id: latest_post_id)
  end

  def self.query_parent_category(parent_slug)
    encoded_parent_slug = CGI.escape(parent_slug) if SiteSetting.slug_generation_method == "encoded"
    self.where(slug: (encoded_parent_slug || parent_slug), parent_category_id: nil).pick(:id) ||
      self.where(id: parent_slug.to_i).pick(:id)
  end

  def self.query_category(slug_or_id, parent_category_id)
    encoded_slug_or_id = CGI.escape(slug_or_id) if SiteSetting.slug_generation_method == "encoded"
    self.where(
      slug: (encoded_slug_or_id || slug_or_id),
      parent_category_id: parent_category_id,
    ).first || self.where(id: slug_or_id.to_i, parent_category_id: parent_category_id).first
  end

  def self.find_by_email(email)
    self.where("string_to_array(email_in, '|') @> ARRAY[?]", Email.downcase(email)).first
  end

  def has_children?
    @has_children ||= (id && Category.where(parent_category_id: id).exists?) ? :true : :false
    @has_children == :true
  end

  def uncategorized?
    id == SiteSetting.uncategorized_category_id
  end

  def seeded?
    [
      SiteSetting.general_category_id,
      SiteSetting.meta_category_id,
      SiteSetting.staff_category_id,
      SiteSetting.uncategorized_category_id,
    ].include? id
  end

  def full_slug(separator = "-")
    start_idx = "#{Discourse.base_path}/c/".size
    url[start_idx..-1].gsub("/", separator)
  end

  @@url_cache = DistributedCache.new("category_url")

  def clear_url_cache
    @@url_cache.clear
  end

  def url
    @@url_cache.defer_get_set(self.id) do
      "#{Discourse.base_path}/c/#{slug_path.join("/")}/#{self.id}"
    end
  end

  # If the name changes, try and update the category definition topic too if it's an exact match
  def rename_category_definition
    return unless topic.present?
    old_name = saved_changes.transform_values(&:first)["name"]
    if topic.title == I18n.t("category.topic_prefix", category: old_name)
      topic.update_attribute(:title, I18n.t("category.topic_prefix", category: name))
    end
  end

  def create_category_permalink
    old_slug = saved_changes.transform_values(&:first)["slug"]

    url = +"#{Discourse.base_path}/c"
    url << "/#{parent_category.slug_path.join("/")}" if parent_category_id
    url << "/#{old_slug}/#{id}"
    url = Permalink.normalize_url(url)

    if Permalink.where(url: url).exists?
      Permalink.where(url: url).update_all(category_id: id)
    else
      Permalink.create(url: url, category_id: id)
    end
  end

  def delete_category_permalink
    permalink = Permalink.find_by_url("c/#{slug_path.join("/")}")
    permalink.destroy if permalink
  end

  def publish_discourse_stylesheet
    Stylesheet::Manager.cache.clear
  end

  def index_search
    Jobs.enqueue(
      :index_category_for_search,
      category_id: self.id,
      force: saved_change_to_attribute?(:name),
    )
  end

  def update_reviewables
    if should_update_reviewables?
      Reviewable.where(category_id: id).update_all(reviewable_by_group_id: reviewable_by_group_id)
    end
  end

  def self.find_by_slug_path(slug_path)
    return nil if slug_path.empty?
    return nil if slug_path.size > SiteSetting.max_category_nesting

    slug_path.map! { |slug| CGI.escape(slug.downcase) }

    query =
      slug_path.inject(nil) do |parent_id, slug|
        category = Category.where(slug: slug, parent_category_id: parent_id)

        if match_id = /\A(\d+)-category/.match(slug).presence
          category = category.or(Category.where(id: match_id[1], parent_category_id: parent_id))
        end

        category.select(:id)
      end

    Category.find_by_id(query)
  end

  def self.find_by_slug_path_with_id(slug_path_with_id)
    slug_path = slug_path_with_id.split("/")

    if slug_path.last =~ /\A\d+\Z/
      id = slug_path.pop.to_i
      Category.find_by_id(id)
    else
      Category.find_by_slug_path(slug_path)
    end
  end

  def self.find_by_slug(category_slug, parent_category_slug = nil)
    return nil if category_slug.nil?

    find_by_slug_path([parent_category_slug, category_slug].compact)
  end

  def subcategory_list_includes_topics?
    subcategory_list_style.end_with?("with_featured_topics")
  end

  %i[category_created category_updated category_destroyed].each do |event|
    define_method("trigger_#{event}_event") do
      DiscourseEvent.trigger(event, self)
      true
    end
  end

  def permissions_compatibility_validator
    # when saving subcategories
    if @permissions && parent_category_id.present?
      return if parent_category.category_groups.empty?

      parent_permissions = parent_category.category_groups.pluck(:group_id, :permission_type)
      child_permissions =
        (
          if @permissions.empty?
            [[Group[:everyone].id, CategoryGroup.permission_types[:full]]]
          else
            @permissions
          end
        )
      check_permissions_compatibility(parent_permissions, child_permissions)

      # when saving parent category
    elsif @permissions && subcategories.present?
      return if @permissions.empty?

      parent_permissions = @permissions
      child_permissions = subcategories_permissions.uniq

      check_permissions_compatibility(parent_permissions, child_permissions)
    end
  end

  def self.ensure_consistency!
    sql = <<~SQL
      SELECT t.id FROM topics t
      JOIN categories c ON c.topic_id = t.id
      LEFT JOIN posts p ON p.topic_id = t.id AND p.post_number = 1
      WHERE p.id IS NULL
    SQL

    DB.query_single(sql).each { |id| Topic.with_deleted.find_by(id: id).destroy! }

    sql = <<~SQL
      UPDATE categories c
      SET topic_id = NULL
      WHERE c.id IN (
        SELECT c2.id FROM categories c2
        LEFT JOIN topics t ON t.id = c2.topic_id AND t.deleted_at IS NULL
        WHERE t.id IS NULL AND c2.topic_id IS NOT NULL
      )
    SQL

    DB.exec(sql)

    Category
      .joins("LEFT JOIN topics ON categories.topic_id = topics.id AND topics.deleted_at IS NULL")
      .where("categories.id <> ?", SiteSetting.uncategorized_category_id)
      .where(topics: { id: nil })
      .find_each { |category| category.create_category_definition }
  end

  def slug_path
    if self.parent_category_id.present?
      slug_path = self.parent_category.slug_path
      slug_path.push(self.slug_for_url)
      slug_path
    else
      [self.slug_for_url]
    end
  end

  def cannot_delete_reason
    return I18n.t("category.cannot_delete.uncategorized") if self.uncategorized?
    return I18n.t("category.cannot_delete.has_subcategories") if self.has_children?

    if self.topic_count != 0
      oldest_topic = self.topics.where.not(id: self.topic_id).order("created_at ASC").limit(1).first
      if oldest_topic
        I18n.t(
          "category.cannot_delete.topic_exists",
          count: self.topic_count,
          topic_link: "<a href=\"#{oldest_topic.url}\">#{CGI.escapeHTML(oldest_topic.title)}</a>",
        )
      else
        # This is a weird case, probably indicating a bug.
        I18n.t("category.cannot_delete.topic_exists_no_oldest", count: self.topic_count)
      end
    end
  end

  def has_restricted_tags?
    tags.count > 0 || tag_groups.count > 0
  end

  private

  def ensure_category_setting
    self.build_category_setting if self.category_setting.blank?
  end

  def should_update_reviewables?
    SiteSetting.enable_category_group_moderation? && saved_change_to_reviewable_by_group_id?
  end

  def check_permissions_compatibility(parent_permissions, child_permissions)
    parent_groups = parent_permissions.map(&:first)

    return if parent_groups.include?(Group[:everyone].id)

    child_groups = child_permissions.map(&:first)
    only_subcategory_groups = child_groups - parent_groups

    if only_subcategory_groups.present?
      group_names = Group.where(id: only_subcategory_groups).pluck(:name).join(", ")
      errors.add(:base, I18n.t("category.errors.permission_conflict", group_names: group_names))
    end
  end

  def subcategories_permissions
    everyone = Group[:everyone].id
    full = CategoryGroup.permission_types[:full]

    result = DB.query(<<-SQL, id: id, everyone: everyone, full: full)
        SELECT category_groups.group_id, category_groups.permission_type
        FROM categories, category_groups
        WHERE categories.parent_category_id = :id
        AND categories.id = category_groups.category_id
        UNION
        SELECT :everyone, :full
        FROM categories
        WHERE categories.parent_category_id = :id
        AND (
          SELECT DISTINCT 1
          FROM category_groups
          WHERE category_groups.category_id = categories.id
        ) IS NULL
      SQL

    result.map { |row| [row.group_id, row.permission_type] }
  end

  def clear_site_cache
    Site.clear_cache
  end

  def on_custom_fields_change
    clear_site_cache
  end
end

# == Schema Information
#
# Table name: categories
#
#  id                                        :integer          not null, primary key
#  name                                      :string(50)       not null
#  color                                     :string(6)        default("0088CC"), not null
#  topic_id                                  :integer
#  topic_count                               :integer          default(0), not null
#  created_at                                :datetime         not null
#  updated_at                                :datetime         not null
#  user_id                                   :integer          not null
#  topics_year                               :integer          default(0)
#  topics_month                              :integer          default(0)
#  topics_week                               :integer          default(0)
#  slug                                      :string           not null
#  description                               :text
#  text_color                                :string(6)        default("FFFFFF"), not null
#  read_restricted                           :boolean          default(FALSE), not null
#  auto_close_hours                          :float
#  post_count                                :integer          default(0), not null
#  latest_post_id                            :integer
#  latest_topic_id                           :integer
#  position                                  :integer
#  parent_category_id                        :integer
#  posts_year                                :integer          default(0)
#  posts_month                               :integer          default(0)
#  posts_week                                :integer          default(0)
#  email_in                                  :string
#  email_in_allow_strangers                  :boolean          default(FALSE)
#  topics_day                                :integer          default(0)
#  posts_day                                 :integer          default(0)
#  allow_badges                              :boolean          default(TRUE), not null
#  name_lower                                :string(50)       not null
#  auto_close_based_on_last_post             :boolean          default(FALSE)
#  topic_template                            :text
#  contains_messages                         :boolean
#  sort_order                                :string
#  sort_ascending                            :boolean
#  uploaded_logo_id                          :integer
#  uploaded_background_id                    :integer
#  topic_featured_link_allowed               :boolean          default(TRUE)
#  all_topics_wiki                           :boolean          default(FALSE), not null
#  show_subcategory_list                     :boolean          default(FALSE)
#  num_featured_topics                       :integer          default(3)
#  default_view                              :string(50)
#  subcategory_list_style                    :string(50)       default("rows_with_featured_topics")
#  default_top_period                        :string(20)       default("all")
#  mailinglist_mirror                        :boolean          default(FALSE), not null
#  minimum_required_tags                     :integer          default(0), not null
#  navigate_to_first_post_after_read         :boolean          default(FALSE), not null
#  search_priority                           :integer          default(0)
#  allow_global_tags                         :boolean          default(FALSE), not null
#  reviewable_by_group_id                    :integer
#  read_only_banner                          :string
#  default_list_filter                       :string(20)       default("all")
#  allow_unlimited_owner_edits_on_first_post :boolean          default(FALSE), not null
#  default_slow_mode_seconds                 :integer
#  uploaded_logo_dark_id                     :integer
#
# Indexes
#
#  index_categories_on_email_in                (email_in) UNIQUE
#  index_categories_on_reviewable_by_group_id  (reviewable_by_group_id)
#  index_categories_on_search_priority         (search_priority)
#  index_categories_on_topic_count             (topic_count)
#  unique_index_categories_on_name             (COALESCE(parent_category_id, '-1'::integer), name) UNIQUE
#  unique_index_categories_on_slug             (COALESCE(parent_category_id, '-1'::integer), lower((slug)::text)) UNIQUE WHERE ((slug)::text <> ''::text)
#<|MERGE_RESOLUTION|>--- conflicted
+++ resolved
@@ -148,12 +148,9 @@
   has_many :category_required_tag_groups, -> { order(order: :asc) }, dependent: :destroy
   has_many :sidebar_section_links, as: :linkable, dependent: :delete_all
   has_many :embeddable_hosts, dependent: :destroy
-<<<<<<< HEAD
-=======
 
   has_many :category_form_templates, dependent: :destroy
   has_many :form_templates, through: :category_form_templates
->>>>>>> 9b339bcd
 
   belongs_to :reviewable_by_group, class_name: "Group"
 
