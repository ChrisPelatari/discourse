--- conflicted
+++ resolved
@@ -233,11 +233,7 @@
 
   def self.expanded_for(post)
     Discourse.cache.fetch("embed-topic:#{post.topic_id}", expires_in: 10.minutes) do
-<<<<<<< HEAD
-      url = TopicEmbed.where(topic_id: post.topic_id).pluck(:embed_url).first
-=======
       url = TopicEmbed.where(topic_id: post.topic_id).pluck_first(:embed_url)
->>>>>>> baba1cc0
       response = TopicEmbed.find_remote(url)
 
       body = response.body
