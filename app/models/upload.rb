# frozen_string_literal: true

require "digest/sha1"

class Upload < ActiveRecord::Base
  self.ignored_columns = [
    "verified" # TODO(2020-12-10): remove
  ]

  include ActionView::Helpers::NumberHelper
  include HasUrl

  SHA1_LENGTH = 40
  SEEDED_ID_THRESHOLD = 0
  URL_REGEX ||= /(\/original\/\dX[\/\.\w]*\/(\h+)[\.\w]*)/
<<<<<<< HEAD
  SECURE_MEDIA_ROUTE = "secure-media-uploads"
=======
>>>>>>> c60084a8

  belongs_to :user
  belongs_to :access_control_post, class_name: 'Post'

  # when we access this post we don't care if the post
  # is deleted
  def access_control_post
    Post.unscoped { super }
  end

  has_many :post_uploads, dependent: :destroy
  has_many :posts, through: :post_uploads

  has_many :optimized_images, dependent: :destroy
  has_many :user_uploads, dependent: :destroy
  has_many :topic_thumbnails

  attr_accessor :for_group_message
  attr_accessor :for_theme
  attr_accessor :for_private_message
  attr_accessor :for_export
  attr_accessor :for_site_setting
  attr_accessor :for_gravatar

  validates_presence_of :filesize
  validates_presence_of :original_filename

  validates_with UploadValidator

  before_destroy do
    UserProfile.where(card_background_upload_id: self.id).update_all(card_background_upload_id: nil)
    UserProfile.where(profile_background_upload_id: self.id).update_all(profile_background_upload_id: nil)
  end

  after_destroy do
    User.where(uploaded_avatar_id: self.id).update_all(uploaded_avatar_id: nil)
    UserAvatar.where(gravatar_upload_id: self.id).update_all(gravatar_upload_id: nil)
    UserAvatar.where(custom_upload_id: self.id).update_all(custom_upload_id: nil)
  end

  scope :by_users, -> { where("uploads.id > ?", SEEDED_ID_THRESHOLD) }

  def self.verification_statuses
    @verification_statuses ||= Enum.new(
      unchecked: 1,
      verified: 2,
      invalid_etag: 3
    )
  end

  def to_s
    self.url
  end

  def thumbnail(width = self.thumbnail_width, height = self.thumbnail_height)
    optimized_images.find_by(width: width, height: height)
  end

  def has_thumbnail?(width, height)
    thumbnail(width, height).present?
  end

  def create_thumbnail!(width, height, opts = nil)
    return unless SiteSetting.create_thumbnails?
    opts ||= {}

    if get_optimized_image(width, height, opts)
      save(validate: false)
    end
  end

  # this method attempts to correct old incorrect extensions
  def get_optimized_image(width, height, opts = nil)
    opts ||= {}

    if (!extension || extension.length == 0)
      fix_image_extension
    end

    opts = opts.merge(raise_on_error: true)
    begin
      OptimizedImage.create_for(self, width, height, opts)
    rescue => ex
      Rails.logger.info ex if Rails.env.development?
      opts = opts.merge(raise_on_error: false)
      if fix_image_extension
        OptimizedImage.create_for(self, width, height, opts)
      else
        nil
      end
    end
  end

  def fix_image_extension
    return false if extension == "unknown"

    begin
      # this is relatively cheap once cached
      original_path = Discourse.store.path_for(self)
      if original_path.blank?
        external_copy = Discourse.store.download(self) rescue nil
        original_path = external_copy.try(:path)
      end

      image_info = FastImage.new(original_path) rescue nil
      new_extension = image_info&.type&.to_s || "unknown"

      if new_extension != self.extension
        self.update_columns(extension: new_extension)
        true
      end
    rescue
      self.update_columns(extension: "unknown")
      true
    end
  end

  def destroy
    Upload.transaction do
      Discourse.store.remove_upload(self)
      super
    end
  end

  def short_url
    "upload://#{short_url_basename}"
  end

  def uploaded_before_secure_media_enabled?
    original_sha1.blank?
  end

  def matching_access_control_post?(post)
    access_control_post_id == post.id
  end

  def copied_from_other_post?(post)
    return false if access_control_post_id.blank?
    !matching_access_control_post?(post)
  end

  def short_path
    self.class.short_path(sha1: self.sha1, extension: self.extension)
  end

  def self.consider_for_reuse(upload, post)
    return upload if !SiteSetting.secure_media? || upload.blank? || post.blank?
    return nil if !upload.matching_access_control_post?(post) || upload.uploaded_before_secure_media_enabled?
    upload
  end

  def self.secure_media_url?(url)
    # we do not want to exclude topic links that for whatever reason
    # have secure-media-uploads in the URL e.g. /t/secure-media-uploads-are-cool/223452
    route = UrlHelper.rails_route_from_url(url)
    return false if route.blank?
    route[:action] == "show_secure" && route[:controller] == "uploads" && FileHelper.is_supported_media?(url)
  rescue ActionController::RoutingError
    false
  end

  def self.signed_url_from_secure_media_url(url)
    route = UrlHelper.rails_route_from_url(url)
    url = Rails.application.routes.url_for(route.merge(only_path: true))
    secure_upload_s3_path = url[url.index(route[:path])..-1]
    Discourse.store.signed_url_for_path(secure_upload_s3_path)
  end

  def self.secure_media_url_from_upload_url(url)
    return url if !url.include?(SiteSetting.Upload.absolute_base_url)
    uri = URI.parse(url)
    Rails.application.routes.url_for(
      controller: "uploads",
      action: "show_secure",
      path: uri.path[1..-1],
      only_path: true
    )
  end

  def self.short_path(sha1:, extension:)
    @url_helpers ||= Rails.application.routes.url_helpers

    @url_helpers.upload_short_path(
      base62: self.base62_sha1(sha1),
      extension: extension
    )
  end

  def self.base62_sha1(sha1)
    Base62.encode(sha1.hex)
  end

  def base62_sha1
    Upload.base62_sha1(self.sha1)
  end

  def local?
    !(url =~ /^(https?:)?\/\//)
  end

  def fix_dimensions!
    return if !FileHelper.is_supported_image?("image.#{extension}")

    path =
      if local?
        Discourse.store.path_for(self)
      else
        Discourse.store.download(self).path
      end

    begin
      w, h = FastImage.new(path, raise_on_failure: true).size

      self.width = w || 0
      self.height = h || 0

      self.thumbnail_width, self.thumbnail_height = ImageSizer.resize(w, h)

      self.update_columns(
        width: width,
        height: height,
        thumbnail_width: thumbnail_width,
        thumbnail_height: thumbnail_height
      )
    rescue => e
      Discourse.warn_exception(e, message: "Error getting image dimensions")
    end
    nil
  end

  # on demand image size calculation, this allows us to null out image sizes
  # and still handle as needed
  def get_dimension(key)
    if v = read_attribute(key)
      return v
    end
    fix_dimensions!
    read_attribute(key)
  end

  def width
    get_dimension(:width)
  end

  def height
    get_dimension(:height)
  end

  def thumbnail_width
    get_dimension(:thumbnail_width)
  end

  def thumbnail_height
    get_dimension(:thumbnail_height)
  end

  def target_image_quality(local_path, test_quality)
    @file_quality ||= Discourse::Utils.execute_command("identify", "-format", "%Q", local_path).to_i rescue 0

    if @file_quality == 0 || @file_quality > test_quality
      test_quality
    end
  end

  def self.sha1_from_short_path(path)
    if path =~ /(\/uploads\/short-url\/)([a-zA-Z0-9]+)(\..*)?/
      self.sha1_from_base62_encoded($2)
    end
  end

  def self.sha1_from_short_url(url)
    if url =~ /(upload:\/\/)?([a-zA-Z0-9]+)(\..*)?/
      self.sha1_from_base62_encoded($2)
    end
  end

  def self.sha1_from_base62_encoded(encoded_sha1)
    sha1 = Base62.decode(encoded_sha1).to_s(16)

    if sha1.length > SHA1_LENGTH
      nil
    else
      sha1.rjust(SHA1_LENGTH, '0')
    end
  end

  def self.generate_digest(path)
    Digest::SHA1.file(path).hexdigest
  end

  def human_filesize
    number_to_human_size(self.filesize)
  end

  def rebake_posts_on_old_scheme
    self.posts.where("cooked LIKE '%/_optimized/%'").find_each(&:rebake!)
  end

  def update_secure_status(secure_override_value: nil)
    mark_secure = secure_override_value.nil? ? UploadSecurity.new(self).should_be_secure? : secure_override_value

    secure_status_did_change = self.secure? != mark_secure
    self.update_column("secure", mark_secure)
    Discourse.store.update_upload_ACL(self) if Discourse.store.external?

    secure_status_did_change
  end

  def self.migrate_to_new_scheme(limit: nil)
    problems = []

    DistributedMutex.synchronize("migrate_upload_to_new_scheme") do
      if SiteSetting.migrate_to_new_scheme
        max_file_size_kb = [
          SiteSetting.max_image_size_kb,
          SiteSetting.max_attachment_size_kb
        ].max.kilobytes

        local_store = FileStore::LocalStore.new
        db = RailsMultisite::ConnectionManagement.current_db

        scope = Upload.by_users
          .where("url NOT LIKE '%/original/_X/%' AND url LIKE '%/uploads/#{db}%'")
          .order(id: :desc)

        scope = scope.limit(limit) if limit

        if scope.count == 0
          SiteSetting.migrate_to_new_scheme = false
          return problems
        end

        remap_scope = nil

        scope.each do |upload|
          begin
            # keep track of the url
            previous_url = upload.url.dup
            # where is the file currently stored?
            external = previous_url =~ /^\/\//
            # download if external
            if external
              url = SiteSetting.scheme + ":" + previous_url

              begin
                retries ||= 0

                file = FileHelper.download(
                  url,
                  max_file_size: max_file_size_kb,
                  tmp_file_name: "discourse",
                  follow_redirect: true
                )
              rescue OpenURI::HTTPError
                retry if (retries += 1) < 1
                next
              end

              path = file.path
            else
              path = local_store.path_for(upload)
            end
            # compute SHA if missing
            if upload.sha1.blank?
              upload.sha1 = Upload.generate_digest(path)
            end

            # store to new location & update the filesize
            File.open(path) do |f|
              upload.url = Discourse.store.store_upload(f, upload)
              upload.filesize = f.size
              upload.save!(validate: false)
            end
            # remap the URLs
            DbHelper.remap(UrlHelper.absolute(previous_url), upload.url) unless external

            DbHelper.remap(
              previous_url,
              upload.url,
              excluded_tables: %w{
                posts
                post_search_data
                incoming_emails
                notifications
                single_sign_on_records
                stylesheet_cache
                topic_search_data
                users
                user_emails
                draft_sequences
                optimized_images
              }
            )

            remap_scope ||= begin
              Post.with_deleted
                .where("raw ~ '/uploads/#{db}/\\d+/' OR raw ~ '/uploads/#{db}/original/(\\d|[a-z])/'")
                .select(:id, :raw, :cooked)
                .all
            end

            remap_scope.each do |post|
              post.raw.gsub!(previous_url, upload.url)
              post.cooked.gsub!(previous_url, upload.url)
              Post.with_deleted.where(id: post.id).update_all(raw: post.raw, cooked: post.cooked) if post.changed?
            end

            upload.optimized_images.find_each(&:destroy!)
            upload.rebake_posts_on_old_scheme
            # remove the old file (when local)
            unless external
              FileUtils.rm(path, force: true)
            end
          rescue => e
            problems << { upload: upload, ex: e }
          ensure
            file&.unlink
            file&.close
          end
        end
      end
    end

    problems
  end

  private

  def short_url_basename
    "#{Upload.base62_sha1(sha1)}#{extension.present? ? ".#{extension}" : ""}"
  end

end

# == Schema Information
#
# Table name: uploads
#
#  id                     :integer          not null, primary key
#  user_id                :integer          not null
#  original_filename      :string           not null
#  filesize               :integer          not null
#  width                  :integer
#  height                 :integer
#  url                    :string           not null
#  created_at             :datetime         not null
#  updated_at             :datetime         not null
#  sha1                   :string(40)
#  origin                 :string(1000)
#  retain_hours           :integer
#  extension              :string(10)
#  thumbnail_width        :integer
#  thumbnail_height       :integer
#  etag                   :string
#  secure                 :boolean          default(FALSE), not null
#  access_control_post_id :bigint
#  original_sha1          :string
#  verification_status    :integer          default(1), not null
#  animated               :boolean
#
# Indexes
#
#  idx_uploads_on_verification_status       (verification_status)
#  index_uploads_on_access_control_post_id  (access_control_post_id)
#  index_uploads_on_etag                    (etag)
#  index_uploads_on_extension               (lower((extension)::text))
#  index_uploads_on_id_and_url              (id,url)
#  index_uploads_on_original_sha1           (original_sha1)
#  index_uploads_on_sha1                    (sha1) UNIQUE
#  index_uploads_on_url                     (url)
#  index_uploads_on_user_id                 (user_id)
#<|MERGE_RESOLUTION|>--- conflicted
+++ resolved
@@ -13,10 +13,6 @@
   SHA1_LENGTH = 40
   SEEDED_ID_THRESHOLD = 0
   URL_REGEX ||= /(\/original\/\dX[\/\.\w]*\/(\h+)[\.\w]*)/
-<<<<<<< HEAD
-  SECURE_MEDIA_ROUTE = "secure-media-uploads"
-=======
->>>>>>> c60084a8
 
   belongs_to :user
   belongs_to :access_control_post, class_name: 'Post'
