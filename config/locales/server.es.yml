--- conflicted
+++ resolved
@@ -86,8 +86,6 @@
       not_allowed_theme: "«%{repo}» no está en la lista de temas permitidos (ver el ajuste global «allowed_theme_repos»)."
       ssh_key_gone: "Has esperado demasiado tiempo para instalar el tema y la clave SSH ha caducado. Inténtalo de nuevo."
       too_many_files: "El número de archivos (%{count}) del tema ha superado el número máximo de archivos permitido (%{limit})."
-<<<<<<< HEAD
-=======
       migrations:
         invalid_filename: "Nombre de archivo no válido para el archivo de migración: %{filename}. Los nombres de archivo deben empezar por 4 dígitos seguidos de un guion y, a continuación, un nombre que solo contenga caracteres alfanuméricos con guiones."
         name_too_long:
@@ -104,7 +102,6 @@
         wrong_return_type: "La migración «%{name}» devolvió un tipo de datos desconocido. Debe devolver un objeto Mapa"
         runtime_error: "La migración «%{name}» ha encontrado el siguiente error de ejecución: %{error}"
         unknown_setting_returned_by_migration: "Las migraciones «%{name}» devolvieron un ajuste «%{setting_name}» que no está declarado en el archivo settings.yml del tema"
->>>>>>> b2b1e721
     errors:
       component_no_user_selectable: "Los componentes del tema no pueden ser seleccionables por el usuario"
       component_no_default: "Los componentes del tema no pueden ser tema predeterminado"
