# WARNING: Never edit this file.
# It will be overwritten when translations are pulled from Crowdin.
#
# To work with us on translations, join this project:
# https://translate.discourse.org/

es:
  js:
    number:
      format:
        separator: ","
        delimiter: "."
      human:
        storage_units:
          format: "%n %u"
          units:
            byte:
              one: Byte
              other: Bytes
            gb: GB
            kb: KB
            mb: MB
            tb: TB
      short:
        thousands: "%{number}k"
        millions: "%{number}M"
    dates:
      time: "HH:mm"
      time_with_zone: "HH:mm (z)"
      time_short_day: "ddd, HH:mm"
      timeline_date: "MMM YYYY"
      long_no_year: "D MMM, HH:mm"
      long_no_year_no_time: "D MMM"
      full_no_year_no_time: "Do MMMM"
      long_with_year: "D MMM YYYY HH:mm"
      long_with_year_no_time: "D MMM YYYY"
      full_with_year_no_time: "D MMMM YYYY"
      long_date_with_year: "D MMM 'YY LT"
      long_date_without_year: "D MMM LT"
      long_date_with_year_without_time: "D MMM 'YY"
      long_date_without_year_with_linebreak: "D MMM <br/>LT"
      long_date_with_year_with_linebreak: "D MMM 'YY <br/>LT"
      wrap_ago: "hace %{date}"
      wrap_on: "el %{date}"
      tiny:
        half_a_minute: "< 1 m"
        less_than_x_seconds:
          one: "< %{count} s"
          other: "< %{count} s"
        x_seconds:
          one: "%{count} s"
          other: "%{count} s"
        less_than_x_minutes:
          one: "< %{count} min"
          other: "< %{count} min"
        x_minutes:
          one: "%{count} min"
          other: "%{count} min"
        about_x_hours:
          one: "%{count} h"
          other: "%{count} h"
        x_days:
          one: "%{count} d"
          other: "%{count} d"
        x_months:
          one: "%{count} mes"
          other: "%{count} meses"
        about_x_years:
          one: "%{count} a"
          other: "%{count} a"
        over_x_years:
          one: "> %{count} a"
          other: "> %{count} a"
        almost_x_years:
          one: "%{count} a"
          other: "%{count} a"
        date_month: "D MMM"
        date_year: "MMM 'YY"
      medium:
        less_than_x_minutes:
          one: "hace menos de %{count} min"
          other: "hace menos de %{count} mins"
        x_minutes:
          one: "%{count} minuto"
          other: "%{count} minutos"
        x_hours:
          one: "%{count} hora"
          other: "%{count} horas"
        about_x_hours:
          one: "alrededor de %{count} hora"
          other: "alrededor de %{count} horas"
        x_days:
          one: "%{count} día"
          other: "%{count} días"
        x_months:
          one: "%{count} mes"
          other: "%{count} meses"
        about_x_years:
          one: "alrededor de %{count} año"
          other: "alrededor de %{count} años"
        over_x_years:
          one: "más de %{count} año"
          other: "más de %{count} años"
        almost_x_years:
          one: "casi %{count} año"
          other: "casi %{count} años"
        date_year: "D MMM 'YY"
      medium_with_ago:
        x_minutes:
          one: "hace %{count} minuto"
          other: "hace %{count} minutos"
        x_hours:
          one: "hace %{count} hora"
          other: "hace %{count} horas"
        x_days:
          one: "hace %{count} día"
          other: "hace %{count} días"
        x_months:
          one: "hace %{count} mes"
          other: "hace %{count} meses"
        x_years:
          one: "hace %{count} año"
          other: "hace %{count} años"
      later:
        x_days:
          one: "%{count} día después"
          other: "%{count} días después"
        x_months:
          one: "%{count} mes después"
          other: "%{count} meses después"
        x_years:
          one: "%{count} año después"
          other: "%{count} años después"
      previous_month: "Mes anterior"
      next_month: "El próximo mes"
      placeholder: fecha
      from_placeholder: "desde la fecha"
      to_placeholder: "hasta hoy"
    share:
      topic_html: 'Tema: <span class="topic-title">%{topicTitle}</span>'
      post: "publicación n.º %{postNumber}, por @%{username}"
      close: "cerrar"
      twitter: "Compartir en Twitter"
      facebook: "Compartir en Facebook"
      email: "Enviar por correo electrónico"
      url: "Copiar y compartir la URL"
    word_connector:
      comma: ", "
      last_item: "y"
    action_codes:
      public_topic: "Hizo este tema público %{when}"
      open_topic: "Convirtió esto en un tema %{when}"
      private_topic: "Hizo este tema un mensaje personal %{when}"
      split_topic: "Separó este tema %{when}"
      invited_user: "Invitó a %{who} %{when}"
      invited_group: "Invitó a %{who} %{when}"
      user_left: "%{who} se eliminó a sí mismo de este mensaje %{when}"
      removed_user: "Eliminó a %{who} %{when}"
      removed_group: "Eliminó a %{who} %{when}"
      autobumped: "Reflotado automáticamente %{when}"
      tags_changed: "Etiquetas actualizadas %{when}"
      category_changed: "Categoría actualizada %{when}"
      autoclosed:
        enabled: "Cerrado %{when}"
        disabled: "Abierto %{when}"
      closed:
        enabled: "Cerrado %{when}"
        disabled: "Abierto %{when}"
      archived:
        enabled: "Archivado %{when}"
        disabled: "Desarchivado %{when}"
      pinned:
        enabled: "Anclado %{when}"
        disabled: "Desanclado %{when}"
      pinned_globally:
        enabled: "Anclado globalmente %{when}"
        disabled: "Desanclado %{when}"
      visible:
        enabled: "Listado %{when}"
        disabled: "Quitado de la lista %{when}"
      banner:
        enabled: "Hizo esto un banner %{when}. Aparecerá en la parte superior de cada página hasta que el usuario lo descarte."
        disabled: "Quitó este banner %{when}. Ya no aparecerá en la parte superior de cada página."
      forwarded: "Reenvió el correo electrónico de arriba"
    topic_admin_menu: "acciones del tema"
    skip_to_main_content: "Saltar al contenido principal"
    skip_user_nav: "Saltar al contenido del perfil"
    emails_are_disabled: "Todos los correos electrónicos salientes han sido desactivados globalmente por un administrador. No se enviarán notificaciones por correo electrónico de ningún tipo."
    emails_are_disabled_non_staff: "El correo electrónico saliente se ha desactivado para los usuarios que no pertenecen al personal."
    software_update_prompt:
      message: "Hemos actualizado este sitio, <span>vuelve a cargarlo</span>, o podrías experimentar un comportamiento inesperado."
      dismiss: "Descartar"
    bootstrap_mode: "Cómo empezar"
    themes:
      default_description: "Por defecto"
      broken_theme_alert: "Puede que tu sitio no funcione, un tema o componente está causando errores."
      error_caused_by: "Causado por «%{name}». <a target='blank' href='%{path}'>Haz clic aquí</a> para actualizar, reconfigurar o desctivar."
      only_admins: "(este mensaje solo lo ven los administradores del sitio)"
    broken_decorator_alert: "Puede que las publicaciones no se muestren correctamente porque uno de los decoradores de publicaciones de tu sitio está causando errores."
    broken_page_change_alert: "Un controlador onPageChange ha generado un error. Comprueba las herramientas de desarrollo del navegador para obtener más información."
    broken_plugin_alert: "Causado por el plugin «%{name}»"
    critical_deprecation:
      notice: "<b>[Aviso al administrador]</b> Uno de tus temas o plugins necesita actualizarse para ser compatible con los próximos cambios en el núcleo de Discourse (<a target='_blank' href='https://meta.discourse.org/t/287211'>más información</a>)."
      theme_source: "Tema identificado: <a target='_blank' href='%{path}'>«%{name}»</a>."
      plugin_source: "Plugin identificado: «%{name}»"
    s3:
      regions:
        ap_northeast_1: "Asia-Pacífico (Tokio)"
        ap_northeast_2: "Asia-Pacífico (Seúl)"
        ap_east_1: "Asia Pacific (Hong Kong)"
        ap_south_1: "Asia Pacific (Mumbai)"
        ap_southeast_1: "Asia-Pacífico (Singapur)"
        ap_southeast_2: "Asia-Pacífico (Sydney)"
        ca_central_1: "Canadá (Central)"
        cn_north_1: "China (Beijing)"
        cn_northwest_1: "China (Ningxia)"
        eu_central_1: "EU (Frankfurt)"
        eu_north_1: "EU (Estocolmo)"
        eu_south_1: "UE (Milán)"
        eu_west_1: "EU (Irlanda)"
        eu_west_2: "EU (Londres)"
        eu_west_3: "EU (París)"
        sa_east_1: "Sudamérica (São Paulo)"
        us_east_1: "EE. UU. este (norte de Virginia)"
        us_east_2: "EE. UU. este (Ohio)"
        us_gov_east_1: "AWS GovCloud (EE. UU. este)"
        us_gov_west_1: "AWS GovCloud (EE. UU. oeste)"
        us_west_1: "EE. UU. oeste (norte de California)"
        us_west_2: "EE. UU. oeste (Oregon)"
    clear_input: "Borrar"
    edit: "editar el título y la categoría de este tema"
    expand: "Expandir"
    not_implemented: "¡Lo sentimos! Esa característica no se ha implementado todavía."
    no_value: "No"
    yes_value: "Sí"
    ok_value: "Aceptar"
    cancel_value: "Cancelar"
    submit: "Enviar"
    delete: "Eliminar"
    generic_error: "Lo sentimos, ha ocurrido un error."
    generic_error_with_reason: "Ha ocurrido un error: %{error}"
    multiple_errors: "Se han producido varios errores: %{errors}"
    sign_up: "Registrarse"
    log_in: "Iniciar sesión"
    age: "Edad"
    joined: "Registrado"
    admin_title: "Administrador"
    show_more: "mostrar más"
    show_help: "opciones"
    links: "Enlaces"
    links_lowercase:
      one: "enlace"
      other: "enlaces"
    faq: "Preguntas frecuentes"
    guidelines: "Directrices"
    privacy_policy: "Política de privacidad"
    privacy: "Privacidad"
    tos: "Términos del servicio"
    rules: "Reglas"
    conduct: "Código de conducta"
    mobile_view: "Versión móvil"
    desktop_view: "Versión de escritorio"
    now: "justo ahora"
    read_more: "leer más"
    more: "Más"
    x_more:
      one: "%{count} más"
      other: "%{count} más"
    never: "nunca"
    every_30_minutes: "cada 30 minutos"
    every_hour: "cada hora"
    daily: "diariamente"
    weekly: "semanalmente"
    every_month: "cada mes"
    every_six_months: "cada seis meses"
    max_of_count: "máximo de %{count}"
    character_count:
      one: "%{count} carácter"
      other: "%{count} caracteres"
    period_chooser:
      aria_label: "Filtrar por periodo"
    related_messages:
      title: "Mensajes relacionados"
      pill: "Mensajes relacionados"
      see_all: 'Ver <a href="%{path}">todos los mensajes</a> de @%{username}…'
    suggested_topics:
      title: "Temas nuevos y no leídos"
      pill: "Sugeridos"
      pm_title: "Mensajes sugeridos"
    about:
      simple_title: "Acerca de"
      title: "Acerca de %{title}"
      stats: "Estadísticas del sitio"
      our_admins: "Nuestros administradores"
      our_moderators: "Nuestros moderadores"
      moderators: "Moderadores"
      stat:
        all_time: "Siempre"
        last_day: "24 horas"
        last_7_days: "7 días"
        last_30_days: "30 días"
      like_count: "Me gusta"
      topic_count: "Temas"
      post_count: "Publicaciones"
      user_count: "Inscripciones"
      active_user_count: "Usuarios activos"
      contact: "Contáctanos"
      contact_info: "En caso de un problema crítico o urgente que esté afectando este sitio, contáctanos a través de %{contact_info}."
    bookmarked:
      title: "Marcador"
      edit_bookmark: "Editar marcador"
      clear_bookmarks: "Quitar marcadores"
      help:
        bookmark: "Haz clic para marcar este tema como favorito"
        edit_bookmark: "Haz clic para editar el marcador de una publicación de este tema"
        edit_bookmark_for_topic: "Haz clic para editar el marcador de este tema"
        unbookmark: "Haz clic para eliminar todos los marcadores de este tema"
        unbookmark_with_reminder: "Haz clic para eliminar todos los marcadores y recordatorios de este tema"
    bookmarks:
      created: "Has guardado esta publicación en marcadores. %{name}"
      created_generic: "Has añadido esto a marcadores. %{name}"
      create: "Crear marcador"
      edit: "Editar marcador"
      not_bookmarked: "guarda esta publicación en marcadores"
      remove_reminder_keep_bookmark: "Quitar recordatorio y mantener marcador"
      created_with_reminder: "Has marcado esta publicación con un recordatorio %{date}. %{name}"
      created_with_reminder_generic: "Has añadido esto a marcadores con un recordatorio %{date}. %{name}"
      delete: "Eliminar marcador"
      confirm_delete: "¿Quieres borrar este marcador? El recordatorio también se borrará."
      confirm_clear: "¿Seguro que quieres eliminar todos tus marcadores en este tema?"
      save: "Guardar"
      no_timezone: 'No has establecido una zona horaria todavía. No podrás establecer recordatorios. Puedes elegir una <a href="%{basePath}/my/preferences/profile">en tu perfil</a>.'
      invalid_custom_datetime: "La fecha y hora que has proporcionado no es válida. Inténtalo de nuevo."
      list_permission_denied: "No tienes permiso para ver los marcadores de este usuario."
      no_user_bookmarks: "No tienes publicaciones guardadas en marcadores; guardar en marcadores permite que vuelvas a los temas rápidamente."
      auto_delete_preference:
        label: "Después de ser notificado"
        never: "Mantener el marcador"
        when_reminder_sent: "Eliminar el marcador"
        on_owner_reply: "Borrar el marcador cuando responda"
        clear_reminder: "Mantener el marcador, pero quitar recordatorio"
      search_placeholder: "Buscar marcadores por nombre, título del tema o contenido de la publicación"
      search: "Buscar"
      reminders:
        today_with_time: "hoy a las %{time}"
        tomorrow_with_time: "mañana a las %{time}"
        at_time: "a las %{date_time}"
        existing_reminder: "Tienes un recordatorio para este marcador que se enviará %{at_date_time}"
    copy_codeblock:
      copied: "¡copiado!"
      copy: "copiar código al portapapeles"
      fullscreen: "ver código en pantalla completa"
      view_code: "Ver código"
    drafts:
      label: "Borradores"
      label_with_count: "Borradores (%{count})"
      resume: "Reanudar"
      remove: "Eliminar"
      remove_confirmation: "¿Seguro que quieres eliminar este borrador?"
      new_topic: "Nuevo borrador de tema"
      new_private_message: "Nuevo borrador de mensaje personal"
      abandon:
        confirm: "Ya tienes un borrador en curso. ¿Qué te gustaría hacer con él?"
        yes_value: "Descartar"
        no_value: "Reanudar edición"
    topic_count_all:
      one: "Ver %{count} tema nuevo"
      other: "Ver %{count} temas nuevos"
    topic_count_categories:
      one: "Ver %{count} tema nuevo o actualizado"
      other: "Ver %{count} temas nuevos o actualizados"
    topic_count_latest:
      one: "Ver %{count} tema nuevo o actualizado"
      other: "Ver %{count} temas nuevos o actualizados"
    topic_count_unseen:
      one: "Ver %{count} tema nuevo o actualizado"
      other: "Ver %{count} temas nuevos o actualizados"
    topic_count_unread:
      one: "Ver %{count} tema sin leer"
      other: "Ver %{count} temas sin leer"
    topic_count_new:
      one: "Ver %{count} tema nuevo"
      other: "Ver %{count} temas nuevos"
    preview: "vista previa"
    cancel: "cancelar"
    deleting: "Eliminando…"
    save: "Guardar cambios"
    saving: "Guardando…"
    saved: "¡Guardado!"
    upload: "Subir"
    uploading: "Subiendo…"
    processing: "Procesando…"
    uploading_filename: "Subiendo: %{filename}…"
    processing_filename: "Procesando: %{filename}…"
    clipboard: "portapapeles"
    uploaded: "¡Subido!"
    pasting: "Pegando…"
    enable: "Activar"
    disable: "Desactivar"
    continue: "Continuar"
    switch_to_anon: "Entrar en modo anónimo"
    switch_from_anon: "Salir del modo anónimo"
    banner:
      close: "Descartar este banner"
      edit: "Editar"
    pwa:
      install_banner: "¿Quieres <a href>instalar %{title} en este dispositivo?</a>"
    choose_topic:
      none_found: "No se encontraron temas."
      title:
        search: "Busca un tema"
        placeholder: "escribe el título, la URL o el ID del tema aquí"
    choose_message:
      none_found: "No se han encontrado mensajes."
      title:
        search: "Busca un mensaje"
        placeholder: "escribe el título, URL ID del mensaje aquí"
    review:
      show_more: "Mostrar más"
      show_less: "Mostrar menos"
      order_by: "Ordenar por"
      date_filter: "Publicado entre"
      in_reply_to: "en respuesta a"
      explain:
        why: "explica por qué este elemento ha acabado en la cola"
        title: "Puntuación revisable"
        formula: "Fórmula"
        subtotal: "Subtotal"
        total: "Total"
        min_score_visibility: "Puntuación mínima para ser visible"
        score_to_hide: "Puntuación mínima para ocultar publicación"
        take_action_bonus:
          name: "acción tomada"
          title: "Cuando un miembro del equipo decide adoptar una acción, la denuncia recibe una bonificación."
        user_accuracy_bonus:
          name: "precisión del usuario"
          title: "Los usuarios con los que se ha coincidido en denuncias anteriores reciben puntos extra."
        trust_level_bonus:
          name: "nivel de confianza"
          title: "Los elementos revisables creados por usuarios con niveles de confianza elevados reciben una puntuación más alta."
        type_bonus:
          name: "tipo de bonificación"
          title: "Algunos tipos revisables pueden recibir una bonificación por parte del personal para que tengan mayor prioridad."
      revise_and_reject_post:
        title: "Revisar"
        reason: "Motivo"
        send_pm: "Enviar MP"
        feedback: "Comentarios"
        custom_reason: "Describe claramente el motivo"
        other_reason: "Otro..."
        optional: "opcional"
      stale_help: "Este revisable ha sido resuelto por <b>%{username}</b>."
      claim_help:
        optional: "Puedes reclamar este elemento para evitar que otros lo revisen."
        required: "Debes reclamar los elementos antes de poder revisarlos."
        claimed_by_you: "Has reclamado este elemento y puedes revisarlo."
        claimed_by_other: "Este elemento solo puede ser revisado por <b>%{username}</b>."
      claim:
        title: "reclamar este tema"
      unclaim:
        help: "eliminar esta reclamación"
      awaiting_approval: "Esperando aprobación"
      delete: "Eliminar"
      settings:
        saved: "Guardado"
        save_changes: "Guardar cambios"
        title: "Ajustes"
        priorities:
          title: "Prioridades revisables"
      moderation_history: "Historial de moderación"
      view_all: "Ver todo"
      grouped_by_topic: "Agrupado por tema"
      none: "No hay nada para revisar."
      view_pending: "ver pendiente"
      topic_has_pending:
        one: "Este tema tiene <b>%{count}</b> publicación esperando aprobación"
        other: "Este tema tiene <b>%{count}</b> publicaciones esperando aprobación"
      title: "Revisión"
      topic: "Tema:"
      filtered_topic: "Has filtrado a contenido revisable en un solo tema."
      filtered_user: "Usuario"
      filtered_reviewed_by: "Revisado por"
      show_all_topics: "mostrar todos los temas"
      deleted_post: "(publicación eliminada)"
      deleted_user: "(usuario eliminado)"
      user:
        bio: "Biografía"
        website: "Página web"
        username: "Nombre de usuario"
        email: "Correo electrónico"
        name: "Nombre"
        fields: "Campos"
        reject_reason: "Motivo"
      user_percentage:
        summary:
          one: "%{agreed}, %{disagreed}, %{ignored}, (de la última denuncia)"
          other: "%{agreed}, %{disagreed}, %{ignored} (de las últimas %{count} denuncias)"
        agreed:
          one: "%{count}% de acuerdo"
          other: "%{count}% de acuerdo"
        disagreed:
          one: "%{count}% en desacuerdo"
          other: "%{count}% en desacuerdo"
        ignored:
          one: "%{count}% ignorado"
          other: "%{count}% ignorados"
      topics:
        topic: "Tema"
        reviewable_count: "Cantidad"
        reported_by: "Denunciado por"
        deleted: "[Tema eliminado]"
        original: "(tema original)"
        details: "detalles"
        unique_users:
          one: "%{count} usuario"
          other: "%{count} usuarios"
      replies:
        one: "%{count} respuesta"
        other: "%{count} respuestas"
      edit: "Editar"
      save: "Guardar"
      cancel: "Cancelar"
      new_topic: "Aprobar este elemento creará un nuevo tema"
      filters:
        all_categories: "(todas las categorías)"
        type:
          title: "Tipo"
          all: "(todos los tipos)"
        minimum_score: "Puntuación mínima:"
        refresh: "Volver a cargar"
        status: "Estado"
        category: "Categoría"
        orders:
          score: "Puntuación"
          score_asc: "Puntuación (orden inverso)"
          created_at: "Creado el"
          created_at_asc: "Creado el (inverso)"
        priority:
          title: "Prioridad mínima"
          any: "(cualquiera)"
          low: "Baja"
          medium: "Media"
          high: "Alta"
      conversation:
        view_full: "ver conversación completa"
      scores:
        about: "Esta puntuación se calcula en función del nivel de confianza de quien denuncia, la precisión de sus denuncias anteriores y la prioridad del elemento que se denuncia."
        score: "Puntuación"
        date: "Fecha de la denuncia"
        type: "Motivo"
        status: "Estado"
        submitted_by: "Denunciado por"
        reviewed_by: "Revisado por"
        reviewed_timestamp: "Fecha de revisión"
      statuses:
        pending:
          title: "Pendiente"
        approved:
          title: "Aprobado"
        approved_flag:
          title: "Denuncia aprobada"
        approved_user:
          title: "Usuario aprobado"
        approved_post:
          title: "Publicación aprobada"
        rejected:
          title: "Rechazado"
        rejected_flag:
          title: "Denuncia rechazada"
        rejected_user:
          title: "Usuario rechazado"
        rejected_post:
          title: "Publicación rechazada"
        ignored:
          title: "Denuncia ignorada"
        deleted:
          title: "Tema o publicación eliminada"
        reviewed:
          title: "Todo revisado"
        all:
          title: "Todo"
      context_question:
        is_this_post: "¿Es este/a %{reviewable_type} %{reviewable_human_score_types}?"
        delimiter: "o"
        something_else_wrong: "¿Hay algún problema con este/a %{reviewable_type}?"
      types:
        reviewable_flagged_post:
          title: "Publicación denunciada"
          flagged_by: "Denunciada por"
          noun: "publicación"
        reviewable_queued_topic:
          title: "Tema en cola"
          noun: "tema"
        reviewable_queued_post:
          title: "Publicación en cola"
          noun: "publicación"
        reviewable_user:
          title: "Usuario"
          noun: "usuario"
        reviewable_post:
          title: "Publicación"
          noun: "publicación"
      approval:
        title: "La publicación requiere aprobación"
        description: "Hemos recibido tu nueva publicación, pero debe ser aprobada por un moderador antes de que aparezca. Por favor, ten paciencia."
        pending_posts:
          one: "Tienes <strong>%{count}</strong> publicación pendiente."
          other: "Tienes <strong>%{count}</strong> publicaciones pendientes."
        ok: "OK"
      example_username: "nombre de usuario"
      reject_reason:
        title: "¿Por qué estás rechazando a este usuario?"
        send_email: "Enviar correo electrónico de rechazo"
    relative_time_picker:
      minutes:
        one: "minuto"
        other: "minutos"
      hours:
        one: "hora"
        other: "horas"
      days:
        one: "día"
        other: "días"
      months:
        one: "mes"
        other: "meses"
      years:
        one: "año"
        other: "años"
      relative: "Relativo"
    time_shortcut:
      now: "Ahora"
      in_one_hour: "En una hora"
      in_two_hours: "En dos horas"
      later_today: "Más tarde durante el día de hoy"
      two_days: "Dos días"
      next_business_day: "Siguiente día hábil"
      tomorrow: "Mañana"
      post_local_date: "Fecha en la publicación"
      later_this_week: "Esta misma semana"
      this_weekend: "Este fin de semana"
      start_of_next_business_week: "Lunes"
      start_of_next_business_week_alt: "El próximo lunes"
      next_week: "La próxima semana"
      two_weeks: "Dos semanas"
      next_month: "El próximo mes"
      two_months: "Dos meses"
      three_months: "Tres meses"
      four_months: "Cuatro meses"
      six_months: "Seis meses"
      one_year: "Un año"
      forever: "Para siempre"
      relative: "Tiempo relativo"
      none: "No se necesita"
      never: "Nunca"
      last_custom: "Última fecha y hora personalizada"
      custom: "Fecha y hora personalizadas"
      select_timeframe: "Selecciona el plazo"
    user_action:
      user_posted_topic: "<a href='%{userUrl}'>%{user}</a> publicó <a href='%{topicUrl}'>el tema</a>"
      you_posted_topic: "<a href='%{userUrl}'>Tú</a> publicaste <a href='%{topicUrl}'>el tema</a>"
      user_replied_to_post: "<a href='%{userUrl}'>%{user}</a> respondió a <a href='%{postUrl}'>%{post_number}</a>"
      you_replied_to_post: "<a href='%{userUrl}'>Tú</a> respondiste a <a href='%{postUrl}'>%{post_number}</a>"
      user_replied_to_topic: "<a href='%{userUrl}'>%{user}</a> respondió en <a href='%{topicUrl}'>el tema</a>"
      you_replied_to_topic: "<a href='%{userUrl}'>Tú</a> respondiste en <a href='%{topicUrl}'>el tema</a>"
      user_mentioned_user: "<a href='%{user1Url}'>%{user}</a> mencionó a <a href='%{user2Url}'>%{another_user}</a>"
      user_mentioned_you: "<a href='%{user1Url}'>%{user}</a> <a href='%{user2Url}'>te mencionó</a>"
      you_mentioned_user: "<a href='%{user1Url}'>Tú</a> mencionaste a <a href='%{user2Url}'>%{another_user}</a>"
      posted_by_user: "Publicado por <a href='%{userUrl}'>%{user}</a>"
      posted_by_you: "Publicado por <a href='%{userUrl}'>ti</a>"
      sent_by_user: "Enviado por <a href='%{userUrl}'>%{user}</a>"
      sent_by_you: "Enviado por <a href='%{userUrl}'>ti</a>"
    directory:
      username: "Nombre de usuario"
      filter_name: "filtrar por nombre de usuario"
      title: "Usuarios"
      likes_given: "Dados"
      likes_received: "Recibidos"
      topics_entered: "Vistos"
      topics_entered_long: "Temas vistos"
      time_read: "Tiempo de lectura"
      topic_count: "Temas"
      topic_count_long: "Temas creados"
      post_count: "Respuestas"
      post_count_long: "Respuestas publicadas"
      no_results: "No se han encontrado resultados."
      days_visited: "Visitas"
      days_visited_long: "Días visitados"
      posts_read: "Leídos"
      posts_read_long: "Publicaciones leídas"
      last_updated: "Última actualización:"
      total_rows:
        one: "%{count} usuario"
        other: "%{count} usuarios"
      edit_columns:
        title: "Editar columnas del listado de usuarios"
        save: "Guardar"
        reset_to_default: "Restablecer ajustes predeterminados"
      group:
        all: "todos los grupos"
      sort:
        label: "Ordenar por %{criteria}"
    group_histories:
      actions:
        change_group_setting: "Cambiar configuración de grupo"
        add_user_to_group: "Añadir usuario"
        remove_user_from_group: "Eliminar usuario"
        make_user_group_owner: "Hacer propietario"
        remove_user_as_group_owner: "Revocar propietario"
    groups:
      member_added: "Añadido"
      member_requested: "Solicitado el"
      add_members:
        title: "Añadir usuarios a %{group_name}"
        description: "Introduce la lista de usuarios a los que quieres invitar al grupo o pega una lista separada por comas:"
        usernames_placeholder: "nombres de usuario"
        usernames_or_emails_placeholder: "nombres de usuario o correos electrónicos"
        notify_users: "Notificar usuarios"
        set_owner: "Establecer usuarios como propietarios de este grupo"
      requests:
        title: "Solicitudes"
        reason: "Motivo"
        accept: "Aceptar"
        accepted: "aceptado"
        deny: "Denegar"
        denied: "denegado"
        undone: "solicitud deshecha"
        handle: "atender solicitud de membresía"
        undo: "Deshacer"
      manage:
        title: "Gestionar"
        name: "Nombre"
        full_name: "Nombre completo"
        add_members: "Añadir usuarios"
        invite_members: "Invitar"
        delete_member_confirm: "¿Eliminar a «%{username}» del grupo «%{group}»?"
        profile:
          title: Perfil
        interaction:
          title: Interacción
          posting: Publicando
          notification: Notificación
        email:
          title: "Correo electrónico"
          status: "Sincronizados %{old_emails} / %{total_emails} correos a través de IMAP."
          enable_smtp: "Activar SMTP"
          enable_imap: "Activar INAP"
          test_settings: "Probar ajustes"
          save_settings: "Guardar ajustes"
          last_updated: "Última actualización:"
          last_updated_by: "por"
          settings_required: "Todos los ajustes son obligatorios. Completa todos los campos antes de validar."
          smtp_settings_valid: "Ajustes de SMTP válidos."
          smtp_title: "SMTP"
          smtp_instructions: "Cuando activas SMTP para el grupo, todos los correos salientes enviados desde la bandeja de entrada del grupo se enviarán mediante la configuración SMTP especificada aquí en lugar del servidor de correo electrónico configurado para otros correos enviados por su foro."
          imap_title: "IMAP"
          imap_additional_settings: "Ajustes adicionales"
          imap_instructions: 'Cuando activas IMAP para el grupo, los correos electrónicos se sincronizan entre la bandeja de entrada del grupo y el servidor IMAP y el buzón proporcionados. El SMTP debe estar activado con credenciales válidas y probadas antes de activar IMAP. El nombre de usuario y la contraseña de correo electrónico utilizados para SMTP se utilizarán para IMAP. Para más información, consulta <a target="_blank" href="https://meta.discourse.org/t/imap-support-for-group-inboxes/160588">anuncio de características en Discourse Meta</a>.'
          imap_alpha_warning: "Advertencia: Esta es una característica en fase alfa. Solo Gmail es oficialmente compatible. ¡Úsala bajo tu propio riesgo!"
          imap_settings_valid: "Ajustes de IMAP válidos."
          smtp_disable_confirm: "Si desactivas SMTP, todos los ajustes SMTP e IMAP se restablecerán y la funcionalidad asociada se desactivará. ¿Seguro que quieres continuar?"
          imap_disable_confirm: "Si desactivas IMAP, todos los ajustes IMAP se restablecerán y la funcionalidad asociada se desactivará. ¿Seguro que quieres continuar?"
          imap_mailbox_not_selected: "¡Debes seleccionar un buzón para esta configuración IMAP o no se sincronizarán los buzones de correo!"
          prefill:
            title: "Rellenar con los ajustes de:"
            gmail: "Gmail"
          credentials:
            title: "Credenciales"
            smtp_server: "Servidor SMTP"
            smtp_port: "Puerto SMTP"
            smtp_ssl: "Usar SSL para SMTP"
            imap_server: "Servidor IMAP"
            imap_port: "Puerto IMAP"
            imap_ssl: "Usar SSL para IMAP"
            username: "Nombre de usuario"
            password: "Contraseña"
          settings:
            title: "Ajustes"
            allow_unknown_sender_topic_replies: "Permitir respuestas a temas de remitentes desconocidos."
            allow_unknown_sender_topic_replies_hint: "Permite a remitentes desconocidos responder a temas de grupo. Si esto no está activado, las respuestas de direcciones de correo electrónico no invitadas todavía al tema crearán un nuevo tema."
            from_alias: "Alias de envío"
            from_alias_hint: "Alias que usar como la dirección de envío al enviar mensajes de grupo con SMTP. Ten en cuenta que no todos los proveedores de correo son compatibles con esta opción, consulta con el tuyo para saber si puedes usar los alias."
          mailboxes:
            synchronized: "Bandeja de correo electrónico sincronizada"
            none_found: "No se han encontrado bandejas de correo electrónico para esta cuenta de correo electrónico."
            disabled: "Desactivado"
        membership:
          title: Membresía
          access: Acceso
        categories:
          title: Categorías
          long_title: "Notificaciones predeterminadas de categoría"
          description: "Cuando se agregan usuarios a este grupo, la configuración de notificaciones de categorías será establecida a estos valores predeterminados. Después, pueden cambiarla."
          watched_categories_instructions: "Vigilar automáticamente todos los temas en estas categorías. Se notificará a los miembros del grupo sobre cada nueva respuesta y tema, y aparecerá un contador de respuestas nuevas al lado del tema."
          tracked_categories_instructions: "Seguir automáticamente todos los temas en estas categorías. Aparecerá un contador de nuevas respuestas al lado del tema."
          watching_first_post_categories_instructions: "Se notificará a los usuarios sobre la primera publicación en cada tema nuevo en estas categorías."
          regular_categories_instructions: "Si estas categorías están silenciadas, no estarán silenciadas para los miembros del grupo. Se les notificará a los usuarios si son mencionados o si alguien les responde."
          muted_categories_instructions: "No se notificará a los usuarios acerca de temas nuevos en estas categorías, y no aparecerán en las categorías o páginas de temas recientes."
        tags:
          title: Etiquetas
          long_title: "Ajustes de notificación por defecto para etiquetas"
          description: "Cuando se agreguen usuarios a este grupo, su configuración de notificaciones de etiquetas será establecida a estos valores predeterminados. Después, pueden cambiarla."
          watched_tags_instructions: "Vigilar automáticamente todos los temas con estas etiquetas. Se notificará a los miembros del grupo sobre todos los nuevos temas y respuestas, y aparecerá un contador con el número de mensajes nuevos junto al tema."
          tracked_tags_instructions: "Seguir automáticamente todos los temas con estas etiquetas. Aparecerá un contador con el número de mensajes nuevos junto al tema."
          watching_first_post_tags_instructions: "Se notificará a los usuarios cuando se realice la primera publicación en un nuevo tema con estas etiquetas."
          regular_tags_instructions: "Si estas etiquetas están silenciadas, dejarán de estarlo para los miembros del grupo. Se notificará a los usuarios si se les menciona o alguien les responde."
          muted_tags_instructions: "No se notificará de nada relacionado con nuevos temas con estas etiquetas, y no aparecerán en recientes."
        logs:
          title: "Registros"
          when: "Cuándo"
          action: "Acción"
          acting_user: "Usuario accionante"
          target_user: "Usuario objetivo"
          subject: "Asunto"
          details: "Detalles"
          from: "Desde"
          to: "Hasta"
      permissions:
        title: "Permisos"
        none: "No hay categorías asociadas a este grupo."
        description: "Los miembros de este grupo pueden acceder a estas categorías"
      public_admission: "Permitir que los usuarios se unan al grupo libremente (Se requiere que el grupo sea públicamente visible)"
      public_exit: "Permitir a los usuarios abandonar el grupo libremente"
      empty:
        posts: "No hay publicaciones por miembros de este grupo."
        members: "Este grupo no tiene miembros."
        requests: "No hay solicitudes de membresía para este grupo."
        mentions: "No hay menciones de este grupo."
        messages: "No hay mensajes para este grupo."
        topics: "No hay temas por miembros de este grupo."
        logs: "No hay registros para este grupo."
      add: "Añadir"
      join: "Unirse"
      leave: "Abandonar"
      request: "Solicitar"
      message: "Mensaje"
      confirm_leave: "¿Estás seguro de que quieres salir de este grupo?"
      allow_membership_requests: "Permitir a los usuarios enviar solicitudes de membresía a propietarios de grupo (el grupo tiene que ser públicamente visible)"
      membership_request_template: "Plantilla personalizada que se muestra a los usuarios cuando envían una solicitud de membresía"
      membership_request:
        submit: "Enviar solicitud"
        title: "Solicitar unirse a @%{group_name}"
        reason: "Hazles saber a los propietarios del grupo por qué perteneces a este grupo"
      membership: "Membresía"
      name: "Nombre"
      group_name: "Nombre del grupo"
      user_count: "Usuarios"
      bio: "Acerca del grupo"
      selector_placeholder: "introduce tu nombre de usuario"
      owner: "propietario"
      index:
        title: "Grupos"
        all: "Todos los grupos"
        empty: "No hay grupos visibles."
        filter: "Filtrar por tipo de grupo"
        owner_groups: "Grupos de los que soy propietario"
        close_groups: "Grupos cerrados"
        automatic_groups: "Grupos automáticos"
        automatic: "Automático"
        closed: "Cerrado"
        public: "Público"
        private: "Privado"
        public_groups: "Grupos públicos"
        my_groups: "Mis grupos"
        group_type: "Tipo de grupo"
        is_group_user: "Miembro"
        is_group_owner: "Propietario"
        search_results: "Los resultados de la búsqueda aparecerán a continuación."
      title:
        one: "Grupo"
        other: "Grupos"
      activity: "Actividad"
      members:
        title: "Miembros"
        filter_placeholder_admin: "nombre de usuario o correo electrónico"
        filter_placeholder: "nombre de usuario"
        remove_member: "Quitar miembro"
        remove_member_description: "Quitar a <b>%{username}</b> de este grupo"
        make_owner: "Hacer propietario"
        make_owner_description: "Hacer a <b>%{username}</b> un propietario de este grupo"
        remove_owner: "Quitar como propietario"
        remove_owner_description: "Quitar a <b>%{username}</b> como propietario de este grupo"
        make_primary: "Elegir como principal"
        make_primary_description: "Hacer de este el grupo principal de <b>%{username}</b>"
        remove_primary: "Quitar como principal"
        remove_primary_description: "Quitar esto como el grupo principal de <b>%{username}</b>"
        remove_members: "Quitar miembros"
        remove_members_description: "Quitar a los usuarios seleccionados de este grupo"
        make_owners: "Hacer propietarios"
        make_owners_description: "Convertir a los usuarios seleccionados en propietarios de este grupo"
        remove_owners: "Quitar propietarios"
        remove_owners_description: "Quitar a los usuarios seleccionados de propietarios de este grupo"
        make_all_primary: "Hacer todo principal"
        make_all_primary_description: "Hacer este grupo el principal de todos los usuarios seleccionados"
        remove_all_primary: "Quitar como principal"
        remove_all_primary_description: "Quitar este grupo como principal"
        status: "Estado"
        owner: "Propietario"
        primary: "Principal"
        forbidden: "No tienes permitido ver los miembros del grupo."
        no_filter_matches: "Ningún miembro coincide con esa búsqueda."
      topics: "Temas"
      posts: "Publicaciones"
      aria_post_number: "%{title}, publicación nº %{postNumber}"
      mentions: "Menciones"
      messages: "Mensajes"
      notification_level: "Nivel de notificación predeterminado para mensajes de grupo"
      alias_levels:
        mentionable: "¿Quién puede @mencionar este grupo?"
        messageable: "¿Quién puede enviar mensajes a este grupo?"
        nobody: "Nadie"
        only_admins: "Solo administradores"
        mods_and_admins: "Solo moderadores y administradores"
        members_mods_and_admins: "Solo miembros del grupo, moderadores y administradores"
        owners_mods_and_admins: "Solo propietarios del grupo, moderadores y administradores"
        everyone: "Todos"
      notifications:
        watching:
          title: "Vigilar"
          description: "Se te notificará cada nueva publicación en cada mensaje y se mostrará un recuento de las respuestas nuevas."
        watching_first_post:
          title: "Vigilando la primera publicación"
          description: "Se te notificarán los mensajes nuevos en este grupo, pero no las respuestas a los mensajes."
        tracking:
          title: "Seguir"
          description: "Se te notificará si alguien menciona tu @nombre o te responde y se mostrará un recuento de las respuestas nuevas."
        regular:
          title: "Normal"
          description: "Se te notificará si alguien menciona tu @nombre o te responde."
        muted:
          title: "Silenciado"
          description: "No se te notificará nada sobre los mensajes en este grupo."
      flair_url: "Imagen del sub-avatar"
      flair_upload_description: "Usa imágenes cuadradas de al menos 20px por 20px"
      flair_bg_color: "Color de fondo del sub-avatar"
      flair_bg_color_placeholder: "(Opcional) Valor de color hexadecimal"
      flair_color: "Color del sub-avatar"
      flair_color_placeholder: "(Opcional) Valor de color hexadecimal"
      flair_preview_icon: "Icono de vista previa"
      flair_preview_image: "Imagen de vista previa"
      flair_type:
        icon: "Selecciona un icono"
        image: "Sube una imagen"
      default_notifications:
        modal_title: "Notificaciones predeterminadas del usuario"
        modal_description: "¿Quieres aplicar este cambio retroactivamente? Esto cambiará las preferencias de %{count} usuarios existentes."
        modal_yes: "Sí"
        modal_no: "No, solo aplicar el cambio a partir de ahora"
    user_action_groups:
      "1": "Me gusta dados"
      "2": "Me gusta recibidos"
      "3": "Marcadores"
      "4": "Temas"
      "5": "Respuestas"
      "6": "Respuestas"
      "7": "Menciones"
      "9": "Citas"
      "11": "Ediciones"
      "12": "Elementos enviados"
      "13": "Bandeja de entrada"
      "14": "Pendiente"
      "15": "Borradores"
    categories:
      all: "todas las categorías"
      all_subcategories: "todas"
      no_subcategory: "ninguna"
      category: "Categoría"
      category_list: "Mostrar lista de categorías"
      reorder:
        title: "Reordenar las categorías"
        title_long: "Reorganizar la lista de categorías"
        save: "Guardar orden"
        apply_all: "Aplicar"
        position: "Posición"
      posts: "Publicaciones"
      topics: "Temas"
      latest: "Recientes"
      subcategories: "Subcategorías"
      muted: "Categorías silenciadas"
      topic_sentence:
        one: "%{count} tema"
        other: "%{count} temas"
      topic_stat:
        one: "%{number} / %{unit}"
        other: "%{number} / %{unit}"
      topic_stat_unit:
        week: "semana"
        month: "mes"
      topic_stat_all_time:
        one: "%{number} en total"
        other: "%{number} en total"
      topic_stat_sentence_week:
        one: "%{count} nuevo tema en la última semana."
        other: "%{count} temas nuevos en la última semana."
      topic_stat_sentence_month:
        one: "%{count} nuevo tema en el último mes."
        other: "%{count} temas nuevos en el último mes."
      n_more: "Categorías (%{count} más)…"
    ip_lookup:
      title: Búsqueda de dirección IP
      hostname: Nombre del host
      location: Ubicación
      location_not_found: (desconocido)
      organisation: Organización
      phone: Teléfono
      other_accounts: "Otras cuentas con esta dirección IP:"
      delete_other_accounts: "Eliminar %{count}"
      username: "nombre de usuario"
      trust_level: "NC"
      read_time: "tiempo de lectura"
      topics_entered: "temas visitados"
      post_count: "nº. de publicaciones"
      confirm_delete_other_accounts: "¿Estás seguro de que quieres eliminar estas cuentas?"
      powered_by: "usando <a href='https://maxmind.com'>MaxMindDB</a>"
      copied: "copiado"
    user_fields:
      none: "(selecciona una opción)"
      required: 'Introduce un valor para «%{name}»'
      same_as_password: "Tu contraseña no debe repetirse en otros campos."
    user:
      said: "%{username}:"
      profile: "Perfil"
      profile_possessive: "Perfil de %{username}"
      mute: "Silenciar"
      edit: "Editar preferencias"
      download_archive:
        title: "Exporta tus datos"
        description: "Descarga un archivo con la actividad y preferencias de tu cuenta."
        button_text: "Solicitar archivo"
        confirm: "¿Realmente quieres descargar un archivo con la actividad y preferencias de tu cuenta?"
        success: "Hemos empezado a recopilar tu archivo, recibirás un mensaje cuando se complete el proceso."
        rate_limit_error: "Los archivos de la cuenta solo pueden descargarse una vez al día, inténtalo de nuevo mañana."
      new_private_message: "Nuevo mensaje"
      private_message: "Mensaje"
      private_messages: "Mensajes"
      user_notifications:
        filters:
          filter_by: "Filtrar por"
          all: "Todo"
          read: "Leídos"
          unread: "Sin leer"
          unseen: "No vistas"
        ignore_duration_title: "Ignorar usuario"
        ignore_duration_username: "Nombre de usuario"
        ignore_duration_when: "Duración:"
        ignore_duration_save: "Ignorar"
        ignore_duration_note: "Ten en cuenta que todos los ignorados se eliminan automáticamente al expirar la duración especificada para esta acción."
        ignore_duration_time_frame_required: "Selecciona un intervalo de tiempo"
        ignore_no_users: "No ignoras a ningún usuario."
        ignore_option: "Ignorado"
        ignore_option_title: "No recibirás notificaciones relacionadas con este usuario y todos sus temas y respuestas se ocultarán."
        add_ignored_user: "Añadir…"
        mute_option: "Silenciado"
        mute_option_title: "No recibirás ninguna notificación relacionada con este usuario."
        normal_option: "Normal"
        normal_option_title: "Se te notificará si este usuario te responde, cita o menciona."
      notification_schedule:
        title: "Horario de notificaciones"
        label: "Activar horario personalizado de notificaciones"
        tip: "Fuera de este horario, tus notificaciones se pondrán en pausa."
        midnight: "Medianoche"
        none: "Ninguno"
        monday: "Lunes"
        tuesday: "Martes"
        wednesday: "Miércoles"
        thursday: "Jueves"
        friday: "Viernes"
        saturday: "Sábado"
        sunday: "Domingo"
        to: "a"
      activity_stream: "Actividad"
      read: "Leer"
      read_help: "Temas leídos recientemente"
      preferences: "Preferencias"
      feature_topic_on_profile:
        open_search: "Selecciona un nuevo tema"
        title: "Selecciona un tema"
        search_label: "Buscar tema por título"
        save: "Guardar"
        clear:
          title: "Quitar filtros"
          warning: "¿Estás seguro de que quieres quitar tu tema destacado?"
      use_current_timezone: "Usar zona horaria actual"
      profile_hidden: "El perfil público de este usuario está oculto."
      inactive_user: "Este usuario ya no está activo."
      expand_profile: "Expandir"
      sr_expand_profile: "Expandir detalles del perfil"
      collapse_profile: "Contraer"
      sr_collapse_profile: "Ocultar detalles del perfil"
      bookmarks: "Marcadores"
      bio: "Acerca de mí"
      timezone: "Zona horaria"
      invited_by: "Invitado por"
      trust_level: "Nivel de confianza"
      notifications: "Notificaciones"
      statistics: "Estadísticas"
      desktop_notifications:
        label: "Notificaciones en vivo"
        not_supported: "Las notificaciones no están disponibles en este navegador. Lo sentimos."
        perm_default: "Activar notificaciones"
        perm_denied_btn: "Permiso denegado"
        perm_denied_expl: "Has denegado el permiso para las notificaciones. Configura tu navegador para permitir notificaciones. "
        disable: "Desactivar notificaciones"
        enable: "Activar notificaciones"
        each_browser_note: "Nota: Hay que cambiar esta configuración en cada navegador que utilices. Todas las notificaciones se desactivarán si pausas las notificaciones desde el menú de usuario, independientemente de este ajuste."
        consent_prompt: "¿Quieres recibir notificaciones en tiempo real cuando alguien responda a tus mensajes?"
      dismiss: "Descartar"
      dismiss_notifications: "Descartar todo"
      dismiss_notifications_tooltip: "Marcar todas las notificaciones como leídas"
      dismiss_bookmarks_tooltip: "Marcar todos los recordatorios de marcadores como leídos"
      dismiss_messages_tooltip: "Marcar todos los mensajes personales como leídos"
      no_likes_title: "Todavía no has recibido ningún «Me gusta»"
      no_likes_body: >
        Se te notificará aquí cada vez que a alguien le guste una de tus publicaciones, para que puedas ver lo que otros encuentran valioso. Los demás también verán lo mismo cuando te gusten sus publicaciones. <br><br> Las notificaciones de «Me gusta» nunca se te envían por correo electrónico, pero puedes ajustar la forma en que recibes las notificaciones de «Me gusta» en tus <a href='%{preferencesUrl}'>preferencias de notificaciones</a>.
      no_messages_title: "No tienes ningún mensaje"
      no_messages_body: >
        ¿Necesitas tener una conversación personal directamente con una persona fuera de la conversación actual? Mándale un mensaje seleccionando su foto y usando el botón de %{icon} mensaje.<br><br> Si necesitas ayuda, puedes <a href='%{aboutUrl}'>enviar un mensaje a alguien del equipo</a>.
      no_bookmarks_title: "Todavía no has añadido nada a marcadores"
      no_bookmarks_body: >
        Añade publicaciones a tus marcadores con el botón %{icon}, y aparecerán aquí para que puedas volver fácilmente a ellos. ¡Hasta programarte recordatorios!
      no_bookmarks_search: "No se han encontrado marcadores para la consulta de búsqueda proporcionada."
      no_notifications_title: "No tienes ninguna notificación todavía"
      no_notifications_body: >
        En esta pestaña te avisaremos sobre actividad relevante para ti incluyendo respuestas a tus temas y mensajes, <b>@menciones</b> o citas, y respuestas a los temas que estés siguiendo. También te notificaremos por correo electrónico si hace tiempo que no te conectas.<br><br>A través del icono %{icon} puedes decidir sobre qué temas, categorías y etiquetas quieres que te avisemos. Ve a tus <a href='%{preferencesUrl}'>preferencias de notificaciones</a> para más detalles.
      no_other_notifications_title: "Todavía no tienes otras notificaciones"
      no_other_notifications_body: >
        En este panel se te notificará otro tipo de actividad que puede ser relevante para ti, por ejemplo, cuando alguien enlaza o edita una de tus publicaciones.
      no_notifications_page_title: "Todavía no tienes notificaciones"
      no_notifications_page_body: >
        Te notificaremos de actividad relevante para ti, como cuando alguien responda a tus temas o mensajes, te <b>@mencione</b> o cite, y también cuando alguien responda a temas que estés vigilando. Además, te mandaremos las notificaciones a tu correo electrónico cuando no te hayamos visto por aquí en un tiempo. <br><br>Busca el icono %{icon} para decidir las categorías o etiquetas sobre las que quieres que mandemos notificaciones. Para más ajustes, pásate por tus <a href='%{preferencesUrl}'>preferencias de notificaciones</a>.
      dynamic_favicon: "Mostrar número en el icono del navegador"
      skip_new_user_tips:
        description: "Omitir consejos e insignias de bienvenida"
      reset_seen_user_tips: "Mostrar consejos de usuario de nuevo"
      theme_default_on_all_devices: "Hacer que este sea el tema por defecto en todos mis dispositivos"
      color_scheme_default_on_all_devices: "Establecer la combinación de colores como predeterminada en todos mis dispositivos"
      color_scheme: "Combinación de colores"
      color_schemes:
        default_description: "Tema predeterminado"
        disable_dark_scheme: "Igual que el normal"
        dark_instructions: "Puedes previsualizar el esquema de colores del modo oscuro activando o desactivando el modo oscuro de tu dispositivo."
        undo: "Restablecer"
        regular: "Habitual"
        dark: "Modo oscuro"
        default_dark_scheme: "(valor predeterminado por el sitio)"
      dark_mode: "Modo oscuro"
      dark_mode_enable: "Activar modo oscuro automáticamente"
      text_size_default_on_all_devices: "Hacer que este sea el tamaño por defecto en todos mis dispositivos"
      allow_private_messages: "Permitir que otros usuarios me envíen mensajes personales"
      external_links_in_new_tab: "Abrir todos los enlaces externos en una nueva pestaña"
      enable_quoting: "Activar respuesta citando el texto seleccionado"
      enable_defer: "Activar diferir para marcar temas no leídos"
      experimental_sidebar:
        enable: "Activar barra lateral"
        options: "Opciones"
        navigation_section: "Navegación"
        navigation_section_instruction: "Cuando una lista de temas del menú de navegación tiene elementos nuevos o no leídos..."
        link_to_filtered_list_checkbox_description: "Enlace a la lista filtrada"
        show_count_new_items_checkbox_description: "Mostrar un recuento de los elementos nuevos"
      change: "cambio"
      featured_topic: "Tema destacado"
      moderator: "%{user} es un moderador"
      admin: "%{user} es un administrador"
      moderator_tooltip: "Este usuario es un moderador"
      admin_tooltip: "Este usuario es un administrador"
      silenced_tooltip: "Este usuario está silenciado"
      suspended_notice: "Este usuario ha sido suspendido hasta %{date}."
      suspended_permanently: "Este usuario está suspendido."
      suspended_reason: "Motivo: "
      github_profile: "GitHub"
      email_activity_summary: "Resumen de actividad"
      mailing_list_mode:
        label: "Modo lista de correo"
        enabled: "Activar modo lista de correo"
        instructions: |
          Esta opción sobrescribe el resumen de actividad.<br />
          Los temas y categorías silenciados no se incluyen en estos correos electrónicos.
        individual: "Enviar un correo electrónico por cada publicación nueva"
        individual_no_echo: "Enviar un correo electrónico por cada publicación nueva excepto aquellas publicadas por mí"
        many_per_day: "Envíame un correo electrónico por cada publicación nueva (unos %{dailyEmailEstimate} por día)"
        few_per_day: "Envíame un correo electrónico por cada publicación nueva (unos 2 por día)"
        warning: "Modo de lista de correo electrónico activado. Se sobrescribe la configuración de notificaciones por correo electrónico."
      tag_settings: "Etiquetas"
      watched_tags: "Vigilados"
      watched_tags_instructions: "Vigilarás automáticamente todos los temas con estas etiquetas. Se te notificarán todas las publicaciones y temas nuevos y aparecerá un contador de publicaciones nuevas al lado del tema."
      tracked_tags: "Siguiendo"
      tracked_tags_instructions: "Seguirás automáticamente todos los temas con estas etiquetas. Aparecerá un contador de publicaciones nuevas al lado del tema."
      muted_tags: "Silenciados"
      muted_tags_instructions: "No recibirás notificaciones de ningún tema con estas etiquetas y estas no aparecerán en la pestaña Recientes."
      watched_categories: "Vigilados"
      watched_categories_instructions: "Vigilarás automáticamente todos los temas en estas categorías. Se te notificarán todos las publicaciones y temas nuevos y aparecerá un contador de publicaciones nuevas al lado del tema."
      tracked_categories: "Siguiendo"
      tracked_categories_instructions: "Seguirás automáticamente todos los temas en estas categorías. Aparecerá un contador de publicaciones nuevas al lado del tema."
      watched_first_post_categories: "Vigilar la primera publicación"
      watched_first_post_categories_instructions: "Se te notificará la primera publicación en cada tema nuevo en estas categorías."
      watched_first_post_tags: "Vigilando la primera publicación"
      watched_first_post_tags_instructions: "Se te notificará la primera publicación en cada tema nuevo con estas etiquetas."
      watched_precedence_over_muted: "Notificarme sobre temas en categorías o etiquetas que estoy viendo y que también pertenezcan a una que haya silenciado"
      muted_categories: "Silenciado"
      muted_categories_instructions: "No se te notificará acerca de ningún tema en estas categorías y no aparecerán en la página de categorías o mensajes recientes."
      muted_categories_instructions_dont_hide: "No se te notificará nada acerca de temas nuevos en estas categorías."
      regular_categories: "Normal"
      regular_categories_instructions: "Verás estas categorías en las listas de temas «Recientes» y «Destacados»."
      no_category_access: "Como moderador, tienes acceso limitado a categorías. Guardar está desactivado."
      delete_account: "Eliminar mi cuenta"
      delete_account_confirm: "¿Quieres eliminar permanentemente tu cuenta? ¡Esta acción no se puede deshacer!"
      deleted_yourself: "Tu cuenta se ha eliminado con éxito."
      delete_yourself_not_allowed: "Contacta con un miembro del equipo si deseas que se elimine tu cuenta."
      unread_message_count: "Mensajes"
      admin_delete: "Eliminar"
      users: "Usuarios"
      muted_users: "Silenciados"
      muted_users_instructions: "Omitir todas las notificaciones y mensajes personales de estos usuarios."
      allowed_pm_users: "Permitidos"
      allowed_pm_users_instructions: "Solo permitir mensajes personales de estos usuarios."
      allow_private_messages_from_specific_users: "Solo permitir que ciertos usuarios me envíen mensajes personales."
      ignored_users: "Ignorados"
      ignored_users_instructions: "Omitir todas las publicaciones, notificaciones y mensajes personales de estos usuarios."
      tracked_topics_link: "Mostrar"
      automatically_unpin_topics: "Desanclar temas automáticamente cuando los leo por completo."
      apps: "Aplicaciones"
      revoke_access: "Revocar acceso"
      undo_revoke_access: "Deshacer revocación de acceso"
      api_approved: "Fecha de aprobación:"
      api_last_used_at: "Fecha de último uso:"
      theme: "Tema"
      save_to_change_theme: 'Este tema se actualizará después de que hagas clic en «%{save_text}»'
      home: "Página de inicio por defecto"
      staged: "Temporal"
      staff_counters:
        flags_given:
          one: '<span class="%{className}">%{count}</span> denuncia útil'
          other: '<span class="%{className}">%{count}</span> denuncias útiles'
        flagged_posts:
          one: '<span class="%{className}">%{count}</span> publicación denunciada'
          other: '<span class="%{className}">%{count}</span> publicaciones denunciadas'
        deleted_posts:
          one: '<span class="%{className}">%{count}</span> publicación eliminada'
          other: '<span class="%{className}">%{count}</span> publicaciones eliminadas'
        suspensions:
          one: '<span class="%{className}">%{count}</span> suspensión'
          other: '<span class="%{className}">%{count}</span> suspensiones'
        warnings_received:
          one: '<span class="%{className}">%{count}</span> advertencia'
          other: '<span class="%{className}">%{count}</span> advertencias'
        rejected_posts:
          one: '<span class="%{className}">%{count}</span> publicación rechazada'
          other: '<span class="%{className}">%{count}</span> publicaciones rechazadas'
      messages:
        all: "todas las bandejas de entrada"
        inbox: "Bandeja de entrada"
        personal: "Personal"
        latest: "Recientes"
        sent: "Enviados"
        unread: "Sin leer"
        unread_with_count:
          one: "Sin leer (%{count})"
          other: "Sin leer (%{count})"
        new: "Nuevo"
        new_with_count:
          one: "Nuevo (%{count})"
          other: "Nuevo (%{count})"
        archive: "Archivo"
        groups: "Mis grupos"
        move_to_inbox: "Mover a la bandeja de entrada"
        move_to_archive: "Archivar"
        failed_to_move: "No se han podido mover los mensajes seleccionados (podrías estar teniendo problemas de conexión)"
        tags: "Etiquetas"
        all_tags: "Todas las etiquetas"
        warnings: "Advertencias oficiales"
        read_more_in_group: "¿Quieres leer más? Consulta otros mensajes de %{groupLink}."
        read_more: "¿Quieres seguir leyendo? Echa un vistazo a otros mensajes en tus <a href='%{basePath}/u/%{username}/messages'>mensajes personales</a>."
        read_more_group_pm_MF: |
          { HAS_UNREAD_AND_NEW, select,
            true {
              { UNREAD, plural,
                   =0 {}
                  one {Hay <a href='{basePath}/u/{username}/messages/group/{groupName}/unread'># sin leer</a>}
                other {Hay <a href='{basePath}/u/{username}/messages/group/{groupName}/unread'># sin leer</a>}
              }
              { NEW, plural,
                   =0 {}
                  one { y <a href='{basePath}/u/{username}/messages/group/{groupName}/new'># mensaje nuevo</a> restante, o explora otros mensajes en {groupLink}}
                other { y <a href='{basePath}/u/{username}/messages/group/{groupName}/new'># mensajes nuevos</a> restantes, o explora otros mensajes en {groupLink}}
              }
            }
            false {
              { UNREAD, plural,
                   =0 {}
                  one {Hay <a href='{basePath}/u/{username}/messages/group/{groupName}/unread'># mensaje sin leer</a> restante, o explora otros mensajes en {groupLink}}
                other {Hay <a href='{basePath}/u/{username}/messages/group/{groupName}/unread'># mensajes sin leer</a> restantes, o explora otros mensajes en {groupLink}}
              }
              { NEW, plural,
                   =0 {}
                  one {Hay <a href='{basePath}/u/{username}/messages/group/{groupName}/new'># mensaje nuevo</a> restante, o explora otros mensajes en {groupLink}}
                other {Hay <a href='{basePath}/u/{username}/messages/group/{groupName}/new'># mensajes nuevos</a> restante, o explora otros mensajes en {groupLink}}
              }
            }
            other {}
          }
        read_more_personal_pm_MF: |
          { HAS_UNREAD_AND_NEW, select,
            true {
              { UNREAD, plural,
                   =0 {}
                  one {Hay <a href='{basePath}/u/{username}/messages/unread'># sin leer</a>}
                other {Hay <a href='{basePath}/u/{username}/messages/unread'># sin leer</a>}
              }
              { NEW, plural,
                   =0 {}
                  one { y <a href='{basePath}/u/{username}/messages/new'># mensaje nuevo</a> restante, o explora otros <a href='{basePath}/u/{username}/messages'>mensajes personales</a>}
                other { y <a href='{basePath}/u/{username}/messages/new'># mensajes nuevos</a> restantes, o explora otros <a href='{basePath}/u/{username}/messages'>mensajes personales</a>}
              }
            }
            false {
              { UNREAD, plural,
                   =0 {}
                  one {Hay <a href='{basePath}/u/{username}/messages/unread'># mensaje sin leer</a> restante, o explora otros <a href='{basePath}/u/{username}/messages'>mensajes personales</a>}
                other {Hay <a href='{basePath}/u/{username}/messages/unread'># mensajes sin leer</a> restantes, o explora otros <a href='{basePath}/u/{username}/messages'>mensajes personales</a>}
              }
              { NEW, plural,
                   =0 {}
                  one {Hay <a href='{basePath}/u/{username}/messages/new'># mensaje nuevo</a> restante, o explora otros <a href='{basePath}/u/{username}/messages'>mensajes personales</a>}
                other {Hay <a href='{basePath}/u/{username}/messages/new'># mensajes nuevos</a> restantes, o explora otros <a href='{basePath}/u/{username}/messages'>mensajes personales</a>}
              }
            }
            other {}
          }
      preferences_nav:
        account: "Cuenta"
        security: "Seguridad"
        profile: "Perfil"
        emails: "Correos electrónicos"
        notifications: "Notificaciones"
        tracking: "Seguir"
        categories: "Categorías"
        users: "Usuarios"
        tags: "Etiquetas"
        interface: "Interfaz"
        apps: "Aplicaciones"
        navigation_menu: "Menú de navegación"
      change_password:
        success: "(correo electrónico enviado)"
        in_progress: "(enviando correo electrónico)"
        error: "(error)"
        action: "Enviar correo electrónico para restablecer la contraseña"
        set_password: "Establecer contraseña"
        choose_new: "Escoge una nueva contraseña"
        choose: "Escoge una contraseña"
      second_factor_backup:
        title: "Códigos de respaldo de la verificación en dos factores"
        regenerate: "Generar nuevos"
        disable: "Desactivar"
        enable: "Crear códigos de copia de seguridad"
        enable_long: "Añadir códigos de copia de seguridad"
        not_enabled: "Aún no has creado ningún código de copia de seguridad."
        manage:
          one: "Te queda <strong>%{count}</strong> código de copia de seguridad sin usar todavía."
          other: "Te quedan <strong>%{count}</strong> códigos de copia de seguridad sin usar todavía."
        copy_to_clipboard: "Copiar al portapapeles"
        copy_to_clipboard_error: "Error al copiar datos al portapapeles"
        copied_to_clipboard: "Copiado al portapapeles"
        download_backup_codes: "Descargar códigos de recuperación"
        remaining_codes:
          one: "Te queda <strong>%{count}</strong> código de copia de seguridad sin usar todavía."
          other: "Te quedan <strong>%{count}</strong> códigos de respaldo sin usar todavía."
        use: "Usar un código de copia de seguridad"
        enable_prerequisites: "Debes activar un método principal de dos factores antes de generar códigos de respaldo."
        codes:
          title: "Códigos de respaldo generados"
          description: "Cada uno de estos códigos de respaldo se puede usar una única vez. Mantenlos en un lugar seguro pero accesible."
      second_factor:
        title: "Autenticación de dos factores"
        enable: "Gestionar la autenticación de dos factores"
        disable_all: "Desactivar todo"
        name: "Nombre"
        label: "Código"
        rate_limit: "Espera antes de intentar utilizar otro código de autenticación."
        enable_description: |
          Escanea este código QR en una aplicación que lo soporte (<a href="https://www.google.com/search?q=authenticator+apps+for+android" target="_blank">Android</a> – <a href="https://www.google.com/search?q=authenticator+apps+for+ios" target="_blank">iOS</a>) e introduce el código de autenticación.
        disable_description: "Introduce el código de autenticación que aparece en tu aplicación"
        show_key_description: "Introducir manualmente"
        short_description: |
          Protege tu cuenta con códigos de seguridad de un solo uso o claves de seguridad físicas.
        extended_description: |
          La autenticación de dos factores añade una capa extra de seguridad a tu cuenta al pedirte un código de un solo uso además de tu contraseña. Los códigos se pueden generar en dispositivos <a href="https://www.google.com/search?q=authenticator+apps+for+android" target='_blank'>Android</a> e <a href="https://www.google.com/search?q=authenticator+apps+for+ios">iOS</a>.
        oauth_enabled_warning: "Ten en cuenta que los inicios de sesión con redes sociales y páginas de terceros se desactivarán para tu cuenta una vez que actives la autenticación de dos factores."
        use: "Utilizar la aplicación de autenticación"
        enforced_notice: "Es obligatorio que actives la autenticación de dos factores antes de acceder al sitio web."
        disable: "Desactivar"
        disable_confirm: "¿Seguro que quieres desactivar todos la autenticación de dos factores?"
        delete: "Eliminar"
        delete_confirm_header: "Estos autentificadores basados en tokens y claves de seguridad física se eliminarán:"
        delete_confirm_instruction: "Para confirmar, escribe <strong>%{confirm}</strong> en la casilla de abajo."
        delete_single_confirm_title: "Eliminar un autentificador"
        delete_single_confirm_message: "Estás eliminando %{name}. Esta acción no se puede deshacer. Si cambias de opinión, debes volver a registrar este autentificador."
        delete_backup_codes_confirm_title: "Eliminar códigos de copia de seguridad"
        delete_backup_codes_confirm_message: "Estás eliminando código de copia de seguridad. Esta acción no se puede deshacer. Si cambias de opinión, debes volver a generar estos códigos de copia de seguridad."
        save: "Guardar"
        edit: "Editar"
        edit_title: "Editar autenticador"
        edit_description: "Nombre del autenticador"
        enable_security_key_description: |
          Cuando tengas tu <a href="https://www.google.com/search?q=hardware+security+key" target="_blank">clave de seguridad</a> o tu dispositivo móvil compatible preparado, pulsa el botón de Registrar más abajo.
        totp:
          title: "Autenticación basada en tokens"
          add: "Añadir autentificador"
          default_name: "Mi autenticador"
          name_and_code_required_error: "Debes introducir un nombre y un código de tu aplicación de autentificación."
        security_key:
          register: "Registrar"
          title: "Claves de seguridad físicas"
          add: "Añadir clave de seguridad física"
          default_name: "Clave de seguridad principal"
          iphone_default_name: "iPhone"
          android_default_name: "Android"
          not_allowed_error: "El proceso de registro de clave de seguridad se canceló o se agotó el tiempo."
          already_added_error: "Ya registraste esta clave de seguridad. No tienes que registrarla de nuevo."
          edit: "Editar clave de seguridad física"
          save: "Guardar"
          edit_description: "Nombre de la clave de seguridad física"
          name_required_error: "Debes introducir un nombre para tu clave de seguridad."
      passkeys:
        rename_passkey: "Renombrar clave de acceso"
        add_passkey: "Añadir clave de acceso"
        confirm_delete_passkey: "¿Seguro que quieres eliminar esta clave?"
        passkey_successfully_created: "¡Se ha creado tu nueva clave de acceso correctamente!"
        rename_passkey_instructions: "Elige un nombre de clave que te permita identificarla fácilmente, por ejemplo, utiliza el nombre de tu gestor de contraseñas."
        name:
          default: "Clave de acceso principal"
        save: "Guardar"
        title: "Claves de acceso"
        short_description: "Las claves de acceso son sustitutos de las contraseñas que validan tu identidad biométricamente (por ejemplo, táctil, faceID) o mediante un PIN/contraseña del dispositivo."
        added_prefix: "Añadida"
        last_used_prefix: "Usada por última vez"
        never_used: "Nunca usada"
        not_allowed_error: "El proceso de registro de la clave de acceso ha caducado, se ha cancelado o no está permitido."
        already_added_error: "Ya has registrado esta clave de acceso. No tienes que registrarla de nuevo."
        confirm_button: "o utiliza una contraseña"
      change_about:
        title: "Cambiar «Acerca de mí»"
        error: "Ha ocurrido un error al cambiar este valor."
      change_username:
        title: "Cambiar nombre de usuario"
        confirm: "¿Estás completamente seguro de que quieres cambiar tu nombre de usuario?"
        taken: "Lo sentimos, ese nombre de usuario ya está en uso."
        invalid: "Este nombre de usuario no es válido. Este solo puede incluir números y letras"
      add_email:
        title: "Añadir correo electrónico"
        add: "añadir"
      change_email:
        title: "Cambiar correo electrónico"
        taken: "Lo sentimos, ese correo electrónico no está disponible."
        error: "Ha ocurrido un error al cambiar tu correo electrónico. ¿Tal vez esa dirección ya se encuentra en uso?"
        success: "Te hemos enviado un correo electrónico a esa dirección. Sigue las instrucciones de confirmación."
        success_via_admin: "Hemos enviado un correo electrónico a esa dirección. El usuario tendrá que seguir las instrucciones de confirmación."
        success_staff: "Hemos enviado un correo electrónico a tu dirección actual. Sigue las instrucciones de confirmación."
        back_to_preferences: "Volver a preferencias"
        confirm_success: "Se actualizó tu correo electrónico."
        confirm: "Confirmar"
        authorizing_new:
          description: "Confirma que quieres cambiar tu dirección de correo electrónico a:"
          description_add: "Confirma que quieres añadir una dirección de correo electrónico alternativa:"
        authorizing_old:
          old_email: "Correo electrónico antiguo: %{email}"
          new_email: "Correo electrónico nuevo: %{email}"
          confirm_success: "¡Enviamos un correo electrónico a tu nueva dirección de correo electrónico para confirmar el cambio!"
      change_avatar:
        title: "Cambiar tu imagen de perfil"
        gravatar: "<a href='//%{gravatarBaseUrl}%{gravatarLoginUrl}' target='_blank'>%{gravatarName}</a>, basado en"
        gravatar_title: "Cambia tu avatar en la pagina web de %{gravatarName}"
        gravatar_failed: "No hemos podido encontrar un %{gravatarName} con esa dirección de correo electrónico."
        refresh_gravatar_title: "Actualiza tu %{gravatarName}"
        letter_based: "Imagen de perfil asignada por el sistema"
        uploaded_avatar: "Foto personalizada"
        uploaded_avatar_empty: "Añade una foto personalizada"
        upload_title: "Sube tu foto"
        image_is_not_a_square: "Advertencia: hemos recortado tu imagen porque la anchura y la altura no eran iguales."
        logo_small: "Logotipo pequeño del sitio. Usado por defecto."
        use_custom: "O sube un avatar personalizado:"
      change_profile_background:
        title: "Encabezado de perfil"
        instructions: "Por defecto, los encabezados de perfil estarán centrados y tendrán una anchura de 1110px."
      change_card_background:
        title: "Fondo de tarjeta de usuario"
        instructions: "Las imágenes de fondo estarán centradas y tendrán una anchura predeterminada de 590 px."
      change_featured_topic:
        title: "Tema destacado"
        instructions: "Un enlace a este tema estará en tu tarjeta de usuario y perfil."
      email:
        title: "Correo electrónico"
        primary: "Correo electrónico principal"
        secondary: "Correos electrónicos secundarios"
        primary_label: "principal"
        unconfirmed_label: "sin confirmar"
        resend_label: "reenviar correo electrónico de confirmación"
        resending_label: "enviando…"
        resent_label: "correo electrónico enviado"
        update_email: "Cambiar correo electrónico"
        set_primary: "Establecer como correo electrónico principal"
        destroy: "Quitar correo electrónico"
        add_email: "Añadir correo electrónico alternativo"
        auth_override_instructions: "El correo electrónico se puede actualizar desde el proveedor de autenticación."
        no_secondary: "Sin correos electrónicos secundarios"
        instructions: "Nunca se mostrará al público."
        admin_note: "Nota: Un usuario administrador que cambia el correo electrónico de otro usuario no administrador indica que el usuario ha perdido el acceso a su cuenta de correo electrónico original, por lo que se enviará un correo electrónico para restablecer la contraseña a su nueva dirección. El correo electrónico del usuario no cambiará hasta que complete el proceso de restablecimiento de contraseña."
        ok: "Te enviaremos un correo electrónico para confirmar"
        required: "Introduce un correo electrónico"
        invalid: "Introduce una dirección de correo electrónico válida"
        authenticated: "Tu correo electrónico ha sido autenticado por %{provider}"
        invite_auth_email_invalid: "Tu correo electrónico de invitación no coincide con el correo electrónico autenticado por %{provider}"
        authenticated_by_invite: "Tu correo electrónico ha sido autenticado a través de la invitación"
        frequency:
          one: "Solo te enviaremos un correo electrónico si no te hemos visto en el último minuto."
          other: "Solo te enviaremos un correo electrónico si no te hemos visto en los últimos %{count} minutos."
      associated_accounts:
        title: "Cuentas asociadas"
        connect: "Conectar"
        revoke: "Revocar"
        cancel: "Cancelar"
        not_connected: "(no conectada)"
        confirm_modal_title: "Conectar cuenta de %{provider}"
        confirm_description:
          disconnect: "Tu cuenta de %{provider} «%{account_description}» será desenlazada"
          account_specific: "Tu cuenta de %{provider} «%{account_description}» se utilizará para la autenticación."
          generic: "Tu cuenta de %{provider} se utilizará para la autenticación."
      name:
        title: "Nombre"
        instructions: "Tu nombre completo (opcional)."
        instructions_required: "Tu nombre completo."
        required: "Introduce un nombre"
        too_short: "Tu nombre es demasiado corto"
        ok: "Tu nombre parece adecuado"
      username:
        title: "Nombre de usuario"
        instructions: "Único, sin espacios, corto."
        short_instructions: "Los demás usuarios pueden mencionarte como @%{username}"
        available: "Tu nombre de usuario está disponible"
        not_available: "No disponible. ¿Quieres probar con %{suggestion}?"
        not_available_no_suggestion: "No disponible"
        too_short: "Tu nombre de usuario es demasiado corto"
        too_long: "Tu nombre de usuario es demasiado largo"
        checking: "Comprobando la disponibilidad del nombre de usuario…"
        prefilled: "El correo electrónico coincide con el nombre de usuario registrado"
        required: "Introduce un nombre de usuario"
        edit: "Editar nombre de usuario"
      locale:
        title: "Idioma de la interfaz"
        instructions: "Idioma de la interfaz. Cambiará cuando recargues la página."
        default: "(por defecto)"
        any: "cualquiera"
      password_confirmation:
        title: "Vuelve a introducir la contraseña"
      invite_code:
        title: "Código de invitación"
        instructions: "El registro de la cuenta requiere un código de invitación"
      auth_tokens:
        title: "Dispositivos utilizados recientemente"
        short_description: "Esta es una lista de los dispositivos que se han conectado recientemente a tu cuenta."
        details: "Detalles"
        log_out_all: "Cerrar sesión en todos los dispositivos"
        not_you: "¿No eres tú?"
        show_all: "Mostrar todos (%{count})"
        show_few: "Mostrar menos"
        was_this_you: "¿Fuiste tú?"
        was_this_you_description: "Si no fuiste tú, te recomendamos que cambies tu contraseña y cierres sesión en todos los dispositivos."
        browser_and_device: "%{browser} en %{device}"
        secure_account: "Proteger mi cuenta"
        latest_post: "Publicaste por última vez..."
        device_location: '<span class="auth-token-device">%{device}</span> &ndash; <span title="IP: %{ip}">%{location}</span>'
        browser_active: '%{browser} | <span class="active">activo ahora mismo</span>'
        browser_last_seen: "%{browser} | %{date}"
      last_posted: "Última publicación"
      last_seen: "Última visita"
      created: "Creado el"
      log_out: "Cerrar sesión"
      location: "Ubicación"
      website: "Sitio web"
      email_settings: "Correo electrónico"
      hide_profile_and_presence: "Ocultar mi perfil público y elementos de presencia"
      enable_physical_keyboard: "Activar soporte de teclado físico en iPad"
      text_size:
        title: "Tamaño del texto"
        smallest: "Más pequeño"
        smaller: "Pequeño"
        normal: "Normal"
        larger: "Grande"
        largest: "Muy grande"
      title_count_mode:
        title: "El título de la página muestra un recuento de:"
        notifications: "Notificaciones nuevas"
        contextual: "Contenido nuevo en la página"
      bookmark_after_notification:
        title: "Después de enviar una notificación de recordatorio de marcador:"
      like_notification_frequency:
        title: "Notificar cuando me dan me gusta"
        always: "Siempre"
        first_time_and_daily: "Cuando mi publicación reciba el primer me gusta y luego diariamente si recibe más"
        first_time: "Cuando mi publicación reciba el primer me gusta"
        never: "Nunca"
      email_previous_replies:
        title: "Incluir respuestas previas en la parte inferior de los correos electrónicos"
        unless_emailed: "a menos que se hayan enviado previamente"
        always: "siempre"
        never: "nunca"
      email_digests:
        title: "Cuando no visite el sitio, enviarme un correo electrónico con un resumen de los temas y respuestas populares"
        every_30_minutes: "cada 30 minutos"
        every_hour: "cada hora"
        daily: "diariamente"
        weekly: "semanalmente"
        every_month: "cada mes"
        every_six_months: "cada seis meses"
      email_level:
        title: "Enviadme un correo cuando alguien me cite, responda, mencione mi @nombre de usuario o cuando haya nueva actividad en las categorías, etiquetas o temas que vigile"
        always: "siempre"
        only_when_away: "solo cuando no esté en la página"
        never: "nunca"
      email_messages_level: "Enviadme un correo cuando me manden un mensaje personal"
      include_tl0_in_digests: "Incluir contenido de usuarios nuevos en los correos electrónicos de resumen"
      email_in_reply_to: "Incluir un extracto de la publicación que recibió una respuesta en los correo electrónicos"
      other_settings: "Otros"
      categories_settings: "Categorías"
      topics_settings: "Temas"
      new_topic_duration:
        label: "Considerar que los temas son nuevos cuando"
        not_viewed: "No los he visto todavía"
        last_here: "creados desde mi última visita"
        after_1_day: "creados durante el último día "
        after_2_days: "creados durante los últimos 2 días"
        after_1_week: "creados durante la última semana"
        after_2_weeks: "creados durante las últimas 2 semanas"
      auto_track_topics: "Seguir automáticamente temas en los que entre"
      auto_track_options:
        never: "nunca"
        immediately: "inmediatamente"
        after_30_seconds: "después de 30 segundos"
        after_1_minute: "después de 1 minuto"
        after_2_minutes: "después de 2 minutos"
        after_3_minutes: "después de 3 minutos"
        after_4_minutes: "después de 4 minutos"
        after_5_minutes: "después de 5 minutos"
        after_10_minutes: "después de 10 minutos"
      notification_level_when_replying: "Cuando publique en un tema, cambiar el nivel de seguimiento a"
      invited:
        title: "Invitaciones"
        pending_tab: "Pendiente"
        pending_tab_with_count: "Pendientes (%{count})"
        expired_tab: "Caducado"
        expired_tab_with_count: "Caducado (%{count})"
        redeemed_tab: "Aceptada"
        redeemed_tab_with_count: "Canjeados (%{count})"
        invited_via: "Invitación"
        invited_via_link: "enlace %{key} (%{count} / %{max} canjeados)"
        groups: "Grupos"
        topic: "Tema"
        sent: "Creado/Último enviado"
        expires_at: "Caduca"
        edit: "Editar"
        remove: "Eliminar"
        copy_link: "Obtener enlace"
        reinvite: "Reenviar correo electrónico"
        reinvited: "Invitación reenviada"
        removed: "Eliminado"
        search: "escribe para buscar invitaciones…"
        user: "Usuario invitado"
        none: "Sin invitaciones para mostrar."
        truncated:
          one: "Mostrando la primera invitación."
          other: "Mostrando las primeras %{count} invitaciones."
        redeemed: "Invitaciones aceptadas"
        redeemed_at: "Aceptada"
        pending: "Invitaciones pendientes"
        topics_entered: "Temas vistos"
        posts_read_count: "Publicaciones leídas"
        expired: "Esta invitación ha caducado."
        remove_all: "Eliminar invitaciones caducadas"
        removed_all: "Se han eliminado todas las invitaciones caducadas"
        remove_all_confirm: "¿Quieres eliminar todas las invitaciones caducadas?"
        reinvite_all: "Reenviar todas las invitaciones"
        reinvite_all_confirm: "¿Estás seguro de que quieres reenviar todas las invitaciones?"
        reinvited_all: "¡Todas las invitaciones se han enviado!"
        time_read: "Tiempo de lectura"
        days_visited: "Días visitados"
        account_age_days: "Antigüedad de la cuenta en días"
        create: "Invitar"
        generate_link: "Crear enlace de invitación"
        link_generated: "Aquí tienes el enlace de invitación"
        valid_for: "El enlace de invitación solo es válido para esta dirección de correo electrónico: %{email}"
        single_user: "Invitar a través de correo electrónico"
        multiple_user: "Invitar a través de enlace"
        invite_link:
          title: "Enlace de invitación"
          success: "¡Enlace de invitación generado correctamente!"
          error: "Ha ocurrido un error al generar el enlace de invitación"
        invite:
          new_title: "Crear invitación"
          edit_title: "Editar invitación"
          instructions: "Comparte este enlace para dar acceso instantáneo a este sitio:"
          copy_link: "copiar enlace"
          expires_in_time: "Caduca en %{time}"
          expired_at_time: "Caducada en %{time}"
          show_advanced: "Mostrar opciones avanzadas"
          hide_advanced: "Ocultar opciones avanzadas"
          restrict: "Restringir a"
          restrict_email: "Restringir al correo electrónico"
          restrict_domain: "Restringir a un dominio"
          email_or_domain_placeholder: "nombre@ejemplo.com o ejemplo.com"
          max_redemptions_allowed: "Máximo de usos"
          add_to_groups: "Añadir a grupos"
          invite_to_topic: "Abrir tema al terminar el registro"
          expires_at: "Caducar tras"
          custom_message: "Mensaje personal opcional"
          send_invite_email: "Guardar y enviar correo electrónico"
          send_invite_email_instructions: "Restringir la invitación al correo electrónico para enviar un correo electrónico de invitación"
          save_invite: "Guardar invitación"
          invite_saved: "Invitación guardada."
        bulk_invite:
          none: "No hay invitaciones para mostrar en esta página."
          text: "Invitaciones en masa"
          instructions: |
            <p>Invita una lista de usuarios para lanzar rápidamente la comunidad. Prepara un <a href="https://en.wikipedia.org/wiki/Comma-separated_values" target="_blank">archivo CSV</a> con al menos una fila por cada correo electrónico de los usuarios a los que quieras invitar. Además, se puede añadir en cada fila la siguiente información separada por comas si quieres añadir a los usuarios a grupos o enviarles a un tema específico la primera vez que inicien sesión.</p>
            <pre>correo@ejemplo.com,primer_nombre_de_un_grupo,segundo_grupo,id_de_tema</pre>
            <p>Se enviará una invitación por correo electrónico a cada una de las direcciones que incluyas en el archivo CSV, que podrás gestionar después.</p>
          progress: "Subido %{progress}%…"
          success: "Archivo subido con éxito. Se te notificará a través de un mensaje cuando el proceso se complete."
          error: "Lo sentimos, el formato del archivo debe ser CSV. "
      confirm_access:
        title: "Confirmar acceso"
        incorrect_password: "La contraseña introducida es incorrecta."
        incorrect_passkey: "Esa clave de acceso es incorrecta."
        logged_in_as: "Has iniciado sesión como "
        instructions: "Confirma tu identidad para completar esta acción."
        fine_print: "Te pedimos que confirmes tu identidad porque se trata de una acción potencialmente sensible. Una vez autentificado, solo se te pedirá que vuelvas a autentificarte tras unas horas de inactividad."
      password:
        title: "Contraseña"
        too_short: "Tu contraseña es demasiada corta."
        common: "Esta contraseña es demasiado común."
        same_as_username: "Tu contraseña es la misma que tu nombre de usuario."
        same_as_email: "Tu contraseña es la misma que tu correo electrónico."
        ok: "Tu contraseña es válida."
        instructions: "Debe tener al menos %{count} caracteres."
        required: "Introduce una contraseña"
        confirm: "Confirmar"
        incorrect_password: "La contraseña introducida es incorrecta."
      summary:
        title: "Resumen"
        stats: "Estadísticas"
        time_read: "tiempo de lectura"
        time_read_title: "%{duration} (total)"
        recent_time_read: "tiempo de lectura reciente"
        recent_time_read_title: "%{duration} (últimos 60 días)"
        topic_count:
          one: "tema creado"
          other: "temas creados"
        post_count:
          one: "publicación creada"
          other: "publicaciones creadas"
        likes_given:
          one: "dado"
          other: "dados"
        likes_received:
          one: "recibido"
          other: "recibidos"
        days_visited:
          one: "día visitado"
          other: "días visitados"
        topics_entered:
          one: "tema visto"
          other: "temas vistos"
        posts_read:
          one: "publicación leída"
          other: "publicaciones leídas"
        bookmark_count:
          one: "marcador"
          other: "marcadores"
        top_replies: "Respuestas destacadas"
        no_replies: "No hay respuestas aún."
        more_replies: "Más respuestas"
        top_topics: "Temas destacados"
        no_topics: "No hay temas aún."
        more_topics: "Más temas"
        top_badges: "Insignias destacadas"
        no_badges: "Todavía no hay insignias."
        more_badges: "Más insignias"
        top_links: "Enlaces destacados"
        no_links: "No hay enlaces aún."
        most_liked_by: "Recibió más me gusta de"
        most_liked_users: "Dio más me gusta a"
        most_replied_to_users: "Respondió más a"
        no_likes: "No hay ningún me gusta aún."
        top_categories: "Categorías destacadas"
        topics: "Temas"
        replies: "Respuestas"
      ip_address:
        title: "Última dirección IP"
      registration_ip_address:
        title: "Dirección IP del registro"
      avatar:
        title: "Imagen de perfil"
        header_title: "perfil, mensajes, marcadores y preferencias"
        name_and_description: "%{name} - %{description}"
        edit: "Editar foto de perfil"
      title:
        title: "Título"
        none: "(ninguno)"
        instructions: "aparece después de tu nombre de usuario"
      flair:
        title: "Icono"
        none: "(ninguno)"
        instructions: "icono que se muestra junto a tu foto de perfil"
      status:
        title: "Estado personalizado"
        not_set: "No establecido"
      primary_group:
        title: "Grupo principal"
        none: "(ninguno)"
      filters:
        all: "Todos"
      stream:
        posted_by: "Publicado por"
        sent_by: "Enviado por"
        private_message: "mensaje"
        the_topic: "el tema"
    user_status:
      save: "Guardar"
      set_custom_status: "Escribir estado personalizado"
      what_are_you_doing: "¿Qué estás haciendo?"
      pause_notifications: "Pausar notificaciones"
      remove_status: "Quitar estado"
    user_tips:
      button: "¡Entendido!"
      first_notification:
        title: "¡Tu primera notificación!"
        content: "Las notificaciones se utilizan para mantenerte al día de lo que ocurre en la comunidad."
      topic_timeline:
        title: "Cronología del tema"
        content: "Desplázate rápidamente por una publicación utilizando la cronología del tema."
      post_menu:
        title: "Menú de la publicación"
        content: "¡Mira qué más puedes interactuar con la publicación haciendo clic en los tres puntos!"
      topic_notification_levels:
        title: "Ahora estás siguiendo este tema"
        content: "Busca esta campana para ajustar tus preferencias de notificación para temas específicos o categorías completas."
      suggested_topics:
        title: "¡Sigue leyendo!"
        content: "Estos son algunos de los temas que creemos que te gustaría leer a continuación."
      admin_guide:
        title: "¡Te damos la bienvenida a tu nuevo sitio!"
        content: "<a href='%{admin_guide_url}'>Lee la guía del administrador</a> para seguir construyendo tu sitio y tu comunidad."
        content_no_url: "Lee la guía del administrador para seguir construyendo tu sitio y tu comunidad."
<<<<<<< HEAD
    loading: "Cargando..."
=======
    loading: "Cargando…"
>>>>>>> b2b1e721
    errors:
      prev_page: "mientras se intentaba cargar"
      reasons:
        network: "Error de red"
        server: "Error del servidor"
        forbidden: "Acceso denegado"
        unknown: "Error"
        not_found: "Página no encontrada"
      desc:
        network: "Comprueba tu conexión."
        network_fixed: "Parece que ha vuelto."
        server: "Código de error: %{status}"
        forbidden: "No tienes permitido ver esto."
        not_found: "¡Ups! La aplicación intentó cargar una URL inexistente."
        unknown: "Algo salió mal."
      buttons:
        back: "Volver"
        again: "Intentar de nuevo"
        fixed: "Cargar página"
    modal:
      close: "cerrar"
      dismiss_error: "Descartar error"
    close: "Cerrar"
    assets_changed_confirm: "Se ha recibido una actualización de software. ¿Acualizar ahora?"
    logout: "Has cerrado sesión."
    refresh: "Volver a cargar"
    home: "Inicio"
    read_only_mode:
      enabled: "Este sitio está en modo de solo lectura. Puedes continuar navegando pero algunas acciones como responder o dar me gusta no están disponibles por ahora."
      login_disabled: "No se puede iniciar sesión mientras el foro se encuentre en modo de solo lectura."
      logout_disabled: "No se puede cerrar sesión mientras el sitio se encuentre en modo de solo lectura."
    staff_writes_only_mode:
      enabled: "Este sitio está en modo solo para el personal. Sigue navegando, pero las respuestas, los «me gusta» y otras acciones están limitadas solo a los miembros del personal."
    logs_error_rate_notice:
      reached_hour_MF: |
        <b>{relativeAge}</b> – <a href='{url}' target='_blank'>{rate, plural, one {# error/hora} other {# errores/hora}}</a> alcanzó el límite de la configuración del sitio de {limit, plural, one {# error/hora} other {# errores/hora}}.
      reached_minute_MF: |
        <b>{relativeAge}</b> – <a href='{url}' target='_blank'>{rate, plural, one {# error/minuto} other {# errores/minuto}}</a> alcanzó el límite de la configuración del sitio de {limit, plural, one {# error/minuto} other {# errores/minuto}}.
      exceeded_hour_MF: |
        <b>{relativeAge}</b> – <a href='{url}' target='_blank'>{rate, plural, one {# error/hora} other {# errores/hora}}</a> excedió el límite de la configuración del sitio del {limit, plural, one {# error/hora} other {# errores/hora}}.
      exceeded_minute_MF: |
        <b>{relativeAge}</b> – <a href='{url}' target='_blank'>{rate, plural, one {# error/minuto} other {# errores/minuto}}</a> excedió el límite de la configuración del sitio de {limit, plural, one {# error/minuto} other {# errores/minuto}}.
    learn_more: "Más información…"
    mute: Silenciar
    unmute: No silenciar
    last_post: Fecha de publicación
    local_time: "Hora local"
    time_read: Leído
    time_read_recently: "%{time_read} recientemente"
    time_read_tooltip: "%{time_read} tiempo de lectura total"
    time_read_recently_tooltip: "%{time_read} tiempo de lectura total (%{recent_time_read} en los últimos 60 días)"
    last_reply_lowercase: última respuesta
    replies_lowercase:
      one: respuesta
      other: respuestas
    signup_cta:
      sign_up: "Registrarse"
      hide_session: "Tal vez más tarde"
      hide_forever: "no, gracias"
      hidden_for_session: "Vale, te preguntamos mañana. También puedes darle a «Iniciar sesión» para crear tu cuenta."
      intro: "¡Hola! Parece que estás disfrutando del tema, pero no has creado una cuenta todavía."
      value_prop: "¿Cansado de recorrer las mismas publicaciones? Si creas una cuenta, siempre volverás al punto donde lo dejaste. Con una cuenta también puedes recibir notificaciones de nuevas respuestas, guardar marcadores y utilizar los «me gusta» para dar las gracias a los demás. Podemos trabajar todos juntos para hacer grande esta comunidad :heart:"
    offline_indicator:
      no_internet: "Sin conexión a Internet."
      refresh_page: "Actualizar página"
    summary:
      in_progress: "Resumir tema utilizando IA"
      summarized_on: "Resumido con AI el %{date}"
      model_used: "IA utilizada: %{model}"
      outdated: "El resumen está obsoleto"
      outdated_posts:
        one: "(Falta %{count} publicación)"
        other: "(Faltan %{count} publicaciones)"
      enabled_description: "Estás viendo las principales respuestas de este tema: las publicaciones más interesantes según la comunidad."
      description:
        one: "Hay <b>%{count}</b> respuesta."
        other: "Hay <b>%{count}</b> respuestas."
      buttons:
        hide: "Ocultar resumen"
        generate: "Resumir con IA"
        regenerate: "Regenerar resumen"
      description_time_MF: |
        Hay {replyCount, plural, one {Hay <b>#</b> respuesta} other {Hay <b>#</b> respuestas}} con un tiempo estimado de lectura de <b>{readingTime, plural, one {# minuto} other {# minutos}}</b>.
      enable: "Mostrar las respuestas principales"
      disable: "Mostrar todas las publicaciones"
      short_label: "Respuestas principales"
      short_title: "Mostrar las principales respuestas de este tema: las publicaciones más interesantes según la comunidad"
    deleted_filter:
      enabled_description: "Este tema contiene publicaciones eliminadas que se han ocultado."
      disabled_description: "Se muestran las publicaciones eliminadas de este tema. "
      enable: "Ocultar publicaciones eliminadas"
      disable: "Mostrar publicaciones eliminadas"
    private_message_info:
      title: "Mensaje"
      invite: "Invitar a más gente…"
      edit: "Añadir o quitar…"
      remove: "Quitar…"
      add: "Añadir…"
      leave_message: "¿Quieres abandonar este mensaje?"
      remove_allowed_user: "¿Quieres quitar a %{name} de este mensaje?"
      remove_allowed_group: "¿Quieres quitar a %{name} de este mensaje?"
      leave: "Abandonar"
      remove_group: "Quitar grupo"
      remove_user: "Quitar usuario"
    email: "Correo electrónico"
    username: "Nombre de usuario"
    last_seen: "Visto por última vez"
    created: "Creado"
    created_lowercase: "creado"
    trust_level: "Nivel de confianza"
    search_hint: "usuario, correo electrónico o dirección IP"
    create_account:
      header_title: "¡Hola!"
      subheader_title: "Vamos a crear tu cuenta"
      disclaimer: "Al registrarte aceptas la <a href='%{privacy_link}' target='blank'>Política de privacidad</a> y los <a href='%{tos_link}' target='blank'>Términos de servicio</a>."
      title: "Crea tu cuenta"
      failed: "Algo salió mal. Quizás este correo electrónico ya se encuentra registrado. Prueba con el enlace «olvidé la contraseña»"
      associate: "¿Ya tienes una cuenta? <a href='%{associate_link}'>Inicia sesión</a> para enlazarla con tu cuenta de %{provider}."
      activation_title: "Activa tu cuenta"
    forgot_password:
      title: "Restablecer contraseña"
      action: "Olvidé mi contraseña"
      invite: "Introduce tu nombre de usuario o tu dirección de correo electrónico, y te enviaremos un correo electrónico para restablecer tu contraseña."
      invite_no_username: "Escribe tu correo y te mandamos un enlace para que cambies la contraseña."
      email-username: "Correo electrónico o nombre de usuario"
      reset: "Restablecer contraseña"
      complete_username: "Si una cuenta coincide con el nombre de usuario <b>%{username}</b>, en breve deberías recibir un correo electrónico con las instrucciones para restablecer tu contraseña."
      complete_email: "Si una cuenta coincide con <b>%{email}</b>, en breve deberías recibir un correo electrónico con las instrucciones para restablecer tu contraseña."
      complete_username_found: "Hemos encontrado una cuenta que coincide con el nombre de usuario <b>%{username}</b>. Deberías recibir pronto un correo electrónico con instrucciones para restablecer tu contraseña."
      complete_email_found: "Hemos encontrado una cuenta que coincide con el correo electrónico <b>%{email}</b>. Deberías recibir pronto un correo electrónico con instrucciones para restablecer tu contraseña."
      complete_username_not_found: "No hay ninguna cuenta que coincida con el nombre de usuario <b>%{username}</b>"
      complete_email_not_found: "No hay ninguna cuenta que coincida con el correo electrónico <b>%{email}</b>"
      help: "¿No te ha llegado el correo? Asegúrate de revisar primero tu carpeta de correo electrónico no deseado. <p>¿No estás seguro de qué correo electrónico has usado? Introduce tu correo electrónico y te avisaremos si lo tenemos registrado.</p><p>Si no tienes acceso al correo electrónico asociado a tu cuenta, contacta <a href='%{basePath}/about'>con nuestro amable equipo.</a></p>"
      button_ok: "Aceptar"
      button_help: "Ayuda"
    email_login:
      link_label: "Enviarme un enlace para iniciar sesión por correo electrónico"
      button_label: "con correo electrónico"
      login_link: "Omitir la contraseña y enviar por correo electrónico un enlace para iniciar sesión"
      complete_username: "Si una cuenta coincide con el nombre de usuario <b>%{username}</b>, en breve deberías recibir un correo electrónico con un enlace para iniciar sesión en tu cuenta."
      complete_email: "Si una cuenta coincide con <b>%{email}</b>, en breve deberías recibir un correo electrónico con un enlace para iniciar sesión en tu cuenta."
      complete_username_found: "Hemos encontrado una cuenta que coincide con el nombre de usuario <b>%{username}</b>, en breve deberías recibir un correo electrónico con un enlace para iniciar sesión en tu cuenta."
      complete_email_found: "Hemos encontrado una cuenta que coincide con <b>%{email}</b>, deberías recibir un correo electrónico con un enlace para iniciar sesión en breve."
      complete_username_not_found: "No hay ninguna cuenta que coincida con el nombre de usuario <b>%{username}</b>"
      complete_email_not_found: "No hay ninguna cuenta que coincida con el correo electrónico <b>%{email}</b>"
      confirm_title: Continuar a %{site_name}
      logging_in_as: Iniciando sesión como %{email}
      confirm_button: Finalizar inicio de sesión
    login:
      header_title: "Bienvenido/a de vuelta"
      subheader_title: "Inicia sesión en tu cuenta"
      title: "Iniciar sesión"
      username: "Usuario"
      password: "Contraseña"
      show_password: "Mostrar"
      hide_password: "Ocultar"
      show_password_title: "Mostrar contraseña"
      hide_password_title: "Ocultar contraseña"
      second_factor_title: "Autenticación de dos factores"
      second_factor_description: "Introduce el código de autenticación desde tu aplicación:"
      second_factor_backup: "Iniciar sesión utilizando un código de copia de seguridad"
      second_factor_backup_title: "Código de respaldo de la autenticación de dos factores"
      second_factor_backup_description: "Introduce uno de los códigos de respaldo:"
      second_factor: "Iniciar sesión utilizando la aplicación de autenticación"
      security_key_description: "Cuando tengas tu clave de seguridad física o tu dispositivo móvil compatible preparado, presiona el botón de autenticar con clave de seguridad que se encuentra debajo."
      security_key_alternative: "Probar de otra manera"
      security_key_authenticate: "Autenticar con clave de seguridad"
      security_key_not_allowed_error: "La autenticación de la clave de seguridad fue cancelada o se agotó el tiempo."
      security_key_no_matching_credential_error: "No se encontraron credenciales que coincidan en la clave de seguridad provista."
      security_key_support_missing_error: "Tu dispositivo o navegador actual no soporta el uso de claves de seguridad. Utiliza un método diferente."
      security_key_invalid_response_error: "El proceso de autenticación de la clave de seguridad ha fallado debido a una respuesta no válida."
      passkey_security_error: "Se ha producido un error de seguridad: %{message}"
      email_placeholder: "Correo electrónico / Nombre de usuario"
      caps_lock_warning: "El bloqueo de mayúsculas está activado"
      error: "Error desconocido"
      cookies_error: "Parece que tu navegador tiene desactivadas las cookies. Es posible que no puedas iniciar sesión sin activarlas primero."
      rate_limit: "Espera un poco antes intentar iniciar sesión de nuevo."
      blank_username: "Introduce tu correo electrónico o nombre de usuario."
      blank_username_or_password: "Introduce tu correo electrónico o nombre de usuario y tu contraseña."
      reset_password: "Restablecer contraseña"
      logging_in: "Iniciando sesión…"
      previous_sign_up: "¿Ya tienes una cuenta?"
      or: "O"
      authenticating: "Autenticando…"
      awaiting_activation: "Tu cuenta está pendiente de activación, usa el enlace de «olvidé contraseña» para recibir otro correo electrónico de activación."
      awaiting_approval: "Tu cuenta todavía no ha sido aprobada por un miembro del equipo. Recibirás un correo electrónico cuando sea aprobada."
      requires_invite: "Lo sentimos, solo se puede acceder a este foro mediante invitación."
      not_activated: "No puedes iniciar sesión todavía. Anteriormente te hemos enviado un correo electrónico de activación a la dirección <b>%{sentTo}</b>. Sigue las instrucciones que allí se encuentran para activar tu cuenta."
      not_allowed_from_ip_address: "No puedes iniciar sesión desde esa dirección IP."
      admin_not_allowed_from_ip_address: "No puedes iniciar sesión como administrador desde esta dirección IP."
      resend_activation_email: "Haz clic aquí para enviar el correo electrónico de activación de nuevo."
      omniauth_disallow_totp: "Tu cuenta tiene la autenticación de dos factores activada. Inicia sesión con tu contraseña."
      resend_title: "Volver a enviar el correo electrónico de activación"
      change_email: "Cambiar dirección de correo electrónico"
      provide_new_email: "Introduce una dirección de correo electrónico nueva y te reenviaremos el correo electrónico de confirmación."
      submit_new_email: "Actualizar dirección de correo electrónico"
      sent_activation_email_again: "Te hemos enviado otro correo electrónico de activación a <b>%{currentEmail}</b>. Podría tardar algunos minutos en llegar; asegúrate de revisar la carpeta de correo electrónico no deseado."
      sent_activation_email_again_generic: "Te hemos enviado otro correo electrónico de activación. Podría tardar algunos minutos en llegar. Asegúrate de revisar la carpeta de correo electrónico no deseado."
      to_continue: "Por favor, inicia sesión"
      preferences: "Debes iniciar sesión para poder cambiar tus preferencias de usuario."
      not_approved: "Tu cuenta aún no ha sido aprobada. Se te notificará por correo electrónico cuando todo esté listo para que inicies sesión."
      google_oauth2:
        name: "Google"
        title: "Iniciar sesión con Google"
        sr_title: "Iniciar sesión con Google"
      twitter:
        name: "Twitter"
        title: "Iniciar sesión con Twitter"
        sr_title: "Iniciar sesión con Twitter"
      instagram:
        name: "Instagram"
        title: "Iniciar sesión con Instagram"
        sr_title: "Iniciar sesión con Instagram"
      facebook:
        name: "Facebook"
        title: "Iniciar sesión con Facebook"
        sr_title: "Iniciar sesión con Facebook"
      github:
        name: "GitHub"
        title: "Iniciar sesión con GitHub"
        sr_title: "Iniciar sesión con GitHub"
      discord:
        name: "Discord"
        title: "Iniciar sesión con Discord"
        sr_title: "Iniciar sesión con Discord"
      passkey:
        name: "Iniciar sesión con una clave de acceso"
      second_factor_toggle:
        totp: "Usar una aplicación de autenticación en su lugar"
        backup_code: "Usar un código de copia de seguridad en su lugar"
        security_key: "Usar una clave de seguridad en su lugar"
      no_login_methods:
        title: "No hay métodos de inicio de sesión"
        description: "No hay métodos de inicio de sesión configurados. Los administradores pueden visitar <a href='%{adminLoginPath}' target='_blank'>%{adminLoginPath}</a> para reconfigurar el sitio."
    invites:
      accept_title: "Invitación"
      welcome_to: "¡Te damos la bienvenida a %{site_name}!"
      invited_by: "Has sido invitado/a por:"
      social_login_available: "También tendrás la posibilidad de iniciar sesión con cualquier red social asociada a ese correo electrónico."
      your_email: "El correo electrónico de tu cuenta es <b>%{email}</b>."
      accept_invite: "Aceptar invitación"
      success: "Tu cuenta ha sido creada y has iniciado sesión."
      name_label: "Nombre"
      password_label: "Contraseña"
      existing_user_can_redeem: "Canjea tu invitación a un tema o grupo."
    password_reset:
      continue: "Continuar a %{site_name}"
    emoji_set:
      apple_international: "Apple/Internacional"
      google: "Google"
      twitter: "Twitter"
      win10: "Win10"
      google_classic: "Google Classic"
      facebook_messenger: "Facebook Messenger"
    category_page_style:
      categories_only: "Solo categorías"
      categories_with_featured_topics: "Categorías con temas destacados"
      categories_and_latest_topics: "Categorías y temas recientes"
      categories_and_latest_topics_created_date: "Categorías y temas más recientes (ordenar por fecha de creación del tema)"
      categories_and_top_topics: "Categorías y temas destacados"
      categories_boxes: "Cajas con subcategorías"
      categories_boxes_with_topics: "Cajas con temas destacados"
      subcategories_with_featured_topics: "Subcategorías con temas destacados"
    shortcut_modifier_key:
      shift: "Mayús"
      ctrl: "Ctrl"
      alt: "Alt"
      enter: "Intro"
    conditional_loading_section:
      loading: Cargando…
    category_row:
      topic_count:
        one: "%{count} tema en esta categoría"
        other: "%{count} temas en esta categoría"
    select_kit:
      delete_item: "Eliminar %{name}"
      filter_by: "Filtrar por: %{name}"
      select_to_filter: "Selecciona un valor para filtrar"
      default_header_text: Seleccionar…
      no_content: No se encontraron coincidencias
      results_count:
        one: "%{count} resultado"
        other: "%{count} resultados"
      filter_placeholder: Buscar…
      filter_placeholder_with_any: Buscar o crear…
      create: "Crear: «%{content}»"
      max_content_reached:
        one: "Solo puedes seleccionar %{count} elemento."
        other: "Solo puedes seleccionar %{count} elementos."
      min_content_not_reached:
        one: "Selecciona al menos %{count} elemento."
        other: "Selecciona al menos %{count} elementos."
      components:
        filter_for_more: Filtrar para más…
        categories_admin_dropdown:
          title: "Gestionar categorías"
        bulk_select_topics_dropdown:
          title: "Acciones en bloque"
    date_time_picker:
      from: Desde
      to: Hasta
    file_size_input:
      error:
        size_too_large: "%{provided_file_size} es mayor que el %{max_file_size} máximo permitido"
    emoji_picker:
      filter_placeholder: Buscar emoji
      smileys_&_emotion: Caras y emociones
      people_&_body: Personas y cuerpo
      animals_&_nature: Animales y naturaleza
      food_&_drink: Comida y bebida
      travel_&_places: Viajes y lugares
      activities: Actividades
      objects: Objetos
      symbols: Símbolos
      flags: Banderas
      recent: Usados recientemente
      default_tone: Sin tono de piel
      light_tone: Tono de piel claro
      medium_light_tone: Tono de piel medio claro
      medium_tone: Tono de piel medio
      medium_dark_tone: Tono de piel medio oscuro
      dark_tone: Tono de piel oscuro
      default: Emojis personalizados
    shared_drafts:
      title: "Borradores compartidos"
      notice: "Este tema solo es visible para aquellos que pueden publicar borradores compartidos."
      destination_category: "Categoría de destino"
      publish: "Publicar borrador compartido"
      confirm_publish: "¿Estás seguro de que quieres publicar este borrador?"
      publishing: "Publicando tema…"
    composer:
      emoji: "Emoji :)"
      more_emoji: "más…"
      options: "Opciones"
      whisper: "susurrar"
      unlist: "oculto"
      add_warning: "Esta es una advertencia oficial."
      toggle_whisper: "Activar/desactivar susurro"
      toggle_unlisted: "Visible/Invisible"
      insert_table: "Insertar tabla"
      posting_not_on_topic: "¿A qué tema quieres responder?"
      saved_local_draft_tip: "guardado localmente"
      similar_topics: "Tu tema es similar a…"
      drafts_offline: "borradores sin conexión"
      edit_conflict: "conflicto de edición"
      esc: "esc"
      esc_label: "descartar mensaje"
      ok_proceed: "Vale, continuar"
      group_mentioned_limit:
        one: "<b>Aviso</b> Has mencionado al grupo <a href='%{group_link}'>%{group}</a>, pero tiene más miembros que los que los administradores permiten mencionar (%{count} usuario) de una vez. No se notificará a nadie."
        other: "<b>Aviso</b> Has mencionado al grupo <a href='%{group_link}'>%{group}</a>, pero tiene más miembros que los que los administradores permiten mencionar (%{count} usuarios) de una vez. No se notificará a nadie."
      group_mentioned:
        one: "Mencionar a %{group} notificará a <a href='%{group_link}'>%{count} persona</a>."
        other: "Mencionar a %{group} notificará a <a href='%{group_link}'>%{count} personas</a>."
      larger_group_mentioned: "Mencionar %{group} notificará a <a href='%{group_link}'>%{count} personas</a>. ¿Seguro que quieres continuar?"
      cannot_see_mention:
        category: "Has mencionado a @%{username}, pero no le va a llegar una notificación porque no tiene acceso a esta categoría. Tendrás que añadirle a un grupo que sí tenga acceso."
        private: "Has mencionado a @%{username}, pero no le va a llegar una notificación porque no puede ver este mensaje. Tendrás que invitarle al mensaje."
        muted_topic: "Has mencionado a @%{username}, pero no le va a llegar una notificación porque ha silenciado este tema."
        not_allowed: "Has mencionado a @%{username}, pero no le va a llegar una notificación porque no está invitado a este tema."
      cannot_see_group_mention:
        not_mentionable: "No puedes mencionar el grupo @%{group}."
        some_not_allowed:
          one: "Has mencionado a @%{grupo} pero solo se notificará a %{count} miembro porque los demás miembros no pueden ver este mensaje personal. Tendrás que invitarles a este mensaje personal."
          other: "Has mencionado a @%{grupo} pero solo se notificará a %{count} miembros porque los demás miembros no pueden ver este mensaje personal. Tendrás que invitarles a este mensaje personal."
        not_allowed: "Has mencionado a @%{group}, pero no se notificará a ninguno de sus miembros porque no puede ver este mensaje personal. Tendrás que invitarle al mensaje personal."
      here_mention:
        one: "Al mencionar a <b>@%{here}</b> mencionarás a %{count} usuario – ¿quieres continuar?"
        other: "Al mencionar a <b>@%{here}</b> mencionarás a %{count} usuarios – ¿quieres continuar?"
      duplicate_link: "Parece que tu enlace a <b>%{domain}</b> ya fue publicado en el tema por <b>@%{username}</b> en <a href='%{post_url}'>una respuesta el %{ago}</a>. ¿Seguro que deseas volver a publicarlo?"
      duplicate_link_same_user: "Parece que ya has publicado un enlace a <b>%{domain}</b> en este tema en <a href='%{post_url}'>una respuesta el %{ago}</a>. ¿Seguro que quieres volver a publicarlo?"
      reference_topic_title: "RE: %{title}"
      error:
        title_missing: "Es necesario un título"
        title_too_short:
          one: "El título debe tener al menos %{count} carácter"
          other: "El título debe tener al menos %{count} caracteres"
        title_too_long:
          one: "El título no puede tener más de %{count} carácter"
          other: "El título no puede tener más de %{count} caracteres"
        post_missing: "La publicación no puede estar vacía"
        post_length:
          one: "La publicación debe tener por lo menos %{count} carácter"
          other: "La publicación debe tener por lo menos %{count} caracteres"
        try_like: "¿Has probado el botón %{heart}?"
        category_missing: "Debes escoger una categoría."
        tags_missing:
          one: "Debes seleccionar al menos %{count} etiqueta"
          other: "Debes seleccionar al menos %{count} etiquetas"
        topic_template_not_modified: "Añade detalles y especificaciones a tu tema editando la plantilla de tema."
      save_edit: "Guardar edición"
      overwrite_edit: "Sobrescribir edición"
      reply: "Responder"
      cancel: "Cancelar"
      create_topic: "Crear tema"
      create_pm: "Mensaje"
      create_whisper: "Susurrar"
      create_shared_draft: "Crear borrador compartido"
      edit_shared_draft: "Editar borrador compartido"
      title: "O pulsa %{modifier}Intro"
      users_placeholder: "Añadir usuarios o grupos"
      title_placeholder: "En una frase breve, ¿de qué trata este tema?"
      title_or_link_placeholder: "Escribe un título o pega un enlace aquí"
      edit_reason_placeholder: "¿Por qué lo estás editando?"
      topic_featured_link_placeholder: "Introduce el enlace mostrado con el título."
      remove_featured_link: "Eliminar enlace del tema."
      reply_placeholder: "Escribe aquí. Usa Markdown, BBCode o HTML para darle formato. Arrastra o pega imágenes."
      reply_placeholder_no_images: "Escribe aquí. Usa Markdown, BBCode o HTML para darle formato."
      reply_placeholder_choose_category: "Selecciona una categoría antes de escribir aquí."
      view_new_post: "Ver tu publicación nueva."
      saving: "Guardando"
      saved: "¡Guardado!"
      saved_draft: "Borrador de publicación en progreso. Escribe para reanudar."
      uploading: "Subiendo…"
      show_preview: "mostrar vista previa"
      hide_preview: "ocultar vista previa"
      quote_post_title: "Citar toda la publicación"
      bold_label: "B"
      bold_title: "Negrita"
      bold_text: "texto en negrita"
      italic_label: "I"
      italic_title: "Cursiva"
      italic_text: "Texto en cursiva"
      link_title: "Hipervínculo"
      link_description: "Introduce la descripción del enlace aquí"
      link_dialog_title: "Insertar hipervínculo"
      link_optional_text: "título opcional"
      link_url_placeholder: "Copia una URL o escribe para buscar temas"
      blockquote_title: "Cita"
      blockquote_text: "Cita"
      code_title: "Texto preformateado"
      code_text: "texto preformateado con sangría de 4 espacios"
      paste_code_text: "escribe o pega el código aquí"
      upload_title: "Subir"
      upload_description: "introduce una descripción del archivo subido aquí"
      olist_title: "Lista numerada"
      ulist_title: "Lista con viñetas"
      list_item: "Lista de elementos"
      toggle_direction: "Alternar dirección"
      help: "Ayuda de edición con Markdown"
      collapse: "minimizar el panel de edición"
      open: "abrir el panel de composición"
      abandon: "cerrar el editor y descartar borrador"
      enter_fullscreen: "entrar en el editor en pantalla completa"
      exit_fullscreen: "salir del editor en pantalla completa"
      exit_fullscreen_prompt: "Pulsa <kbd>ESC</kbd> para salir del modo pantalla completa"
      show_toolbar: "mostrar la barra de herramientas del editor"
      hide_toolbar: "ocultar la barra de herramientas del editor"
      modal_ok: "Aceptar"
      modal_cancel: "Cancelar"
      cant_send_pm: "Lo sentimos, no puedes enviar un mensaje a %{username}."
      yourself_confirm:
        title: "¿Olvidaste añadir destinatarios?"
        body: "¡Vas a enviarte este mensaje solo a ti mismo!"
      slow_mode:
        error: "Este tema está en modo lento. Hace poco que has publicado, pero podrás volver a hacerlo en %{timeLeft}."
      user_not_seen_in_a_while:
        single: "<b>%{usernames}</b> (la persona a la que le estás mandando un mensaje) hace tiempo que no se pasa por aquí – %{time_ago}. Puede que no reciba tu mensaje. Igual es mejor que busques otro método alternativo para contactar a %{usernames}."
        multiple: "Las siguientes personas: <b>%{usernames}</b> hace tiempo que no se pasan por aquí – %{time_ago}. Puede que no reciban tu mensaje. Igual es mejor que busques otro método alternativo para contactarles."
      admin_options_title: "Configuración opcional del personal para este tema"
      composer_actions:
        reply: Responder
        draft: Borrador
        edit: Editar
        reply_to_post:
          label: Responder a una publicación de %{postUsername}
          desc: Responder a una publicación específica
        reply_as_new_topic:
          label: Responder como tema enlazado
          desc: Crear un nuevo tema enlazado a este tema
          confirm: Tienes un borrador de tema nuevo guardado. Este se sobrescribirá si creas un tema enlazado.
        reply_as_new_group_message:
          label: Responder como un nuevo mensaje de grupo
          desc: Crear un nuevo mensaje con los mismos destinatarios
        reply_to_topic:
          label: Responder al tema
          desc: Responder al tema, no a una publicación específica
        toggle_whisper:
          label: Activar/desactivar susurro
          desc: Los susurros son visibles solo para los miembros del personal
        create_topic:
          label: "Nuevo tema"
          desc: Crear un nuevo tema
        shared_draft:
          label: "Borrador compartido"
          desc: "Inicia un tema-borrador que solo será visible por los usuarios permitidos"
        toggle_topic_bump:
          label: "Alternar reflote del tema"
          desc: "Responder sin alterar la fecha de última respuesta"
      reload: "Recargar"
      ignore: "Ignorar"
      image_alt_text:
        aria_label: Texto alternativo para imagen
      delete_image_button: Eliminar imagen
      toggle_image_grid: Alternar cuadrícula de imágenes
    notifications:
      tooltip:
        regular:
          one: "%{count} notificación sin leer"
          other: "%{count} notificaciones sin leer"
        message:
          one: "%{count} mensaje sin leer"
          other: "%{count} mensajes sin leer"
        high_priority:
          one: "%{count} notificación de alta prioridad sin leer"
          other: "%{count} notificaciones de alta prioridad sin leer"
        new_message_notification:
          one: "%{count} notificación de mensaje nuevo"
          other: "%{count} notificaciones de mensajes nuevos"
        new_reviewable:
          one: "%{count} nuevo revisable"
          other: "%{count} nuevos revisables"
      title: "notificaciones por menciones a tu @nombre, respuestas a tus publicaciones y temas, mensajes, etc"
      none: "No se pudieron cargar las notificaciones en este momento."
      empty: "No se encontraron notificaciones."
      post_approved: "Tu publicación ha sido aprobada"
      reviewable_items: "elementos que requieren revisión"
      watching_first_post_label: "Nuevo tema"
      user_moved_post: "%{username} movió"
      mentioned: "<span>%{username}</span> %{description}"
      group_mentioned: "<span>%{username}</span> %{description}"
      quoted: "<span>%{username}</span> %{description}"
      bookmark_reminder: "<span>%{username}</span> %{description}"
      replied: "<span>%{username}</span> %{description}"
      posted: "<span>%{username}</span> %{description}"
      watching_category_or_tag: "<span>%{username}</span> %{description}"
      edited: "<span>%{username}</span> %{description}"
      liked: "<span>%{username}</span> %{description}"
      liked_2: "<span class='double-user'>%{username}, %{username2}</span> %{description}"
      liked_many:
        one: "<span class='multi-user'>%{username} y %{count} más</span> %{description}"
        other: "<span class='multi-user'>%{username} y %{count} más</span> %{description}"
      liked_by_2_users: "%{username}, %{username2}"
      liked_by_multiple_users:
        one: "%{username} y %{count} más"
        other: "%{username} y %{count} más"
      liked_consolidated_description:
        one: "le ha dado me gusta a %{count} de tus publicaciones"
        other: "le ha dado me gusta a %{count} de tus publicaciones"
      liked_consolidated: "<span>%{username}</span> %{description}"
      private_message: "<span>%{username}</span> %{description}"
      invited_to_private_message: "<p><span>%{username}</span> %{description}"
      invited_to_topic: "<span>%{username}</span> %{description}"
      invitee_accepted: "<span>%{username}</span> aceptó tu invitación"
      invitee_accepted_your_invitation: "aceptó tu invitación"
      moved_post: "<span>%{username}</span> movió %{description}"
      linked: "<span>%{username}</span> %{description}"
      granted_badge: "Ganaste «%{description}»"
      topic_reminder: "<span>%{username}</span> %{description}"
      watching_first_post: "<span>Nuevo tema</span> %{description}"
      membership_request_accepted: "Membresía aceptada en «%{group_name}»"
      membership_request_consolidated:
        one: "%{count} solicitud de membresía pendiente para el grupo «%{group_name}»"
        other: "%{count} solicitudes de membresía pendientes para el grupo «%{group_name}»"
      reaction: "<span>%{username}</span> %{description}"
      reaction_2: "<span>%{username}, %{username2}</span> %{description}"
      votes_released: "%{description} - completado"
      new_features: "¡Nuevas características disponibles!"
      admin_problems: "Nuevos consejos en tu panel de control del sitio"
      dismiss_confirmation:
        body:
          default:
            one: "¿Quieres descartar? Tienes %{count} notificación importante."
            other: "¿Quieres descartar? Tienes %{count} notificaciones importantes."
          bookmarks:
            one: "¿Seguro? Tienes %{count} recordatorio de marcadores sin leer."
            other: "¿Seguro? Tienes %{count} recordatorios de marcadores sin leer."
          messages:
            one: "¿Seguro? Tienes %{count} mensaje personal sin leer."
            other: "¿Seguro? Tienes %{count} mensajes personales sin leer."
        dismiss: "Descartar"
        cancel: "Cancelar"
      group_message_summary:
        one: "%{count} mensaje en tu bandeja de %{group_name}"
        other: "%{count} mensajes en tu bandeja de %{group_name} "
      popup:
        mentioned: '%{username} te mencionó en «%{topic}» - %{site_title}'
        group_mentioned: '%{username} te mencionó en «%{topic}» - %{site_title}'
        quoted: '%{username} te citó en «%{topic}» - %{site_title}'
        replied: '%{username} te respondió en «%{topic}» - %{site_title}'
        posted: '%{username} publicó en «%{topic}» - %{site_title}'
        private_message: '%{username} te envió un mensaje personal en «%{topic}» - %{site_title}'
        linked: '%{username} enlazó tu publicación desde «%{topic}» - %{site_title}'
        watching_first_post: '%{username} creó un nuevo tema «%{topic}» - %{site_title}'
        watching_category_or_tag: '%{username} publicó en «%{topic}» - %{site_title}'
        confirm_title: "Notificaciones activadas - %{site_title}"
        confirm_body: "¡Bien! Se han activado las notificaciones."
        custom: "Notificación de %{username} en %{site_title}"
      titles:
        mentioned: "mencionado"
        replied: "nueva respuesta"
        quoted: "citado"
        edited: "editado"
        liked: "nuevo me gusta"
        private_message: "nuevo mensaje privado"
        invited_to_private_message: "invitado a mensaje privado"
        invitee_accepted: "invitación aceptada"
        posted: "nueva publicación"
        watching_category_or_tag: "nueva publicación"
        moved_post: "publicación movida"
        linked: "enlazado"
        bookmark_reminder: "recordatorio de marcador"
        bookmark_reminder_with_name: "recordatorio de marcador - %{name}"
        granted_badge: "insignia concedida"
        invited_to_topic: "invitado al tema"
        group_mentioned: "grupo mencionado"
        group_message_summary: "nuevos mensajes grupales"
        watching_first_post: "nuevo tema"
        topic_reminder: "recordatorio de tema"
        liked_consolidated: "nuevos me gusta"
        post_approved: "publicación aprobada"
        membership_request_consolidated: "nuevas solicitudes de membresía"
        reaction: "nueva reacción"
        votes_released: "Voto liberado"
        new_features: "¡Se han lanzado nuevas funciones de Discourse!"
        admin_problems: "nuevos consejos en tu panel de control del sitio"
    upload_selector:
      uploading: "Subiendo"
      processing: "Procesando subida"
      select_file: "Seleccionar archivo"
      default_image_alt_text: imagen
    search:
      sort_by: "Ordenar por"
      relevance: "Relevancia"
      latest_post: "Publicación más reciente"
      latest_topic: "Tema más reciente"
      most_viewed: "Más visto"
      most_liked: "Más me gusta recibidos"
      select_all: "Seleccionar todo"
      clear_all: "Limpiar todo"
      too_short: "El término de búsqueda es demasiado corto."
      open_advanced: "Abrir búsqueda avanzada"
      clear_search: "Limpiar búsqueda"
      sort_or_bulk_actions: "Ordenar resultados o seleccionar en masa"
      result_count:
        one: "<span>%{count} resultado para</span><span class='term'>%{term}</span>"
        other: "<span>%{count}%{plus} resultados para</span><span class='term'>%{term}</span>"
      title: "Buscar"
      full_page_title: "Buscar"
      results: "resultados"
      no_results: "No se encontró ningún resultado."
      no_more_results: "No se encontraron más resultados."
      post_format: "#%{post_number} de %{username}"
      results_page: "Resultados de búsqueda para «%{term}»"
      more_results: "Hay más resultados. Restringe los criterios de búsqueda."
      cant_find: "¿No encuentras lo que estás buscando?"
      start_new_topic: "¿Y si creas un nuevo tema?"
      or_search_google: "O prueba buscar a través de Google:"
      search_google: "Intenta buscar con Google:"
      search_google_button: "Google"
      search_button: "Buscar"
      search_term_label: "escribe lo que quieres buscar"
      categories: "Categorías"
      tags: "Etiquetas"
      in: "en"
      in_this_topic: "en este tema"
      in_this_topic_tooltip: "cambiar a buscar en todos los temas"
      in_messages: "en mensajes"
      in_messages_tooltip: "cambiar a búsqueda de temas normales"
      in_topics_posts: "en todos los temas y publicaciones"
      enter_hint: "o pulsa Intro"
      in_posts_by: "en publicaciones por %{username}"
      browser_tip: "%{modifier} + f"
      browser_tip_description: "otra vez para usar la búsqueda nativa de tu navegador"
      recent: "Búsquedas recientes"
      clear_recent: "Borrar búsquedas recientes"
      type:
        default: "Temas/respuestas"
        users: "Usuarios"
        categories: "Categorías"
        categories_and_tags: "Categorías/etiquetas"
      context:
        user: "Buscar publicaciones de @%{username}"
        category: "Buscar la categoría #%{category}"
        tag: "Buscar la etiqueta #%{tag}"
        topic: "Buscar en este tema"
        private_messages: "Buscar en mensajes"
      tips:
        category_tag: "filtra por categoría o etiqueta"
        author: "filtra por el autor de la publicación"
        in: "filtra según los metadatos (por ejemplo, in:title, in:personal, in:pinned)"
        status: "filtra por el estado del tema"
        full_search: "lanza la página de búsqueda"
        full_search_key: "%{modifier} + Intro"
        me: "muestra solo tus publicaciones"
      advanced:
        title: Filtros avanzados
        posted_by:
          label: Publicado por
          aria_label: Filtrar por autor
        in_category:
          label: Categoría
        in_group:
          label: En el grupo
        with_badge:
          label: Con insignia
        with_tags:
          label: Etiquetado
          aria_label: Filtrar por etiqueta
        filters:
          label: Solo temas/publicaciones que…
          title: coincide el título únicamente
          likes: me han gustado
          posted: he publicado en ellos
          created: Creado por mi
          watching: estoy vigilando
          tracking: estoy siguiendo
          private: en mis mensajes
          bookmarks: he guardado
          first: son la primera publicación
          pinned: están anclados
          seen: he leído
          unseen: no he leído
          wiki: son tipo wiki
          images: incluyen imágenes
          all_tags: todas las etiquetas anteriores
        statuses:
          label: Donde los temas
          open: están abiertos
          closed: están cerrados
          public: son públicos
          archived: están archivados
          noreplies: no tienen respuestas
          single_user: contienen un solo usuario
        post:
          count:
            label: Publicaciones
          min:
            placeholder: mínimo
            aria_label: filtrar por número mínimo de publicaciones
          max:
            placeholder: máximo
            aria_label: filtrar por número máximo de publicaciones
          time:
            label: Fecha de publicación
            aria_label: Filtrar por fecha de publicación
            before: antes de
            after: después de
        views:
          label: Vistas
        min_views:
          placeholder: mínimo
          aria_label: filtrar por número mínimo de visitas
        max_views:
          placeholder: máximo
          aria_label: filtrar por número máximo de visitas
        additional_options:
          label: "Filtra por número de respuestas y visitas del tema"
    hamburger_menu: "menú"
    new_item: "nuevo"
    go_back: "volver"
    not_logged_in_user: "página de usuario con resumen de la actividad y preferencias actuales"
    current_user: "ir a tu página de usuario"
    view_all: "ver todos %{tab}"
    user_menu:
      generic_no_items: "No hay elementos en esta lista."
      sr_menu_tabs: "Pestañas del menú de usuario"
      view_all_notifications: "ver todas las notificaciones"
      view_all_bookmarks: "ver todos los marcadores"
      view_all_messages: "ver todos los mensajes personales"
      tabs:
        all_notifications: "Todas las notificaciones"
        replies: "Respuestas"
        replies_with_unread:
          one: "Respuestas - %{count} sin leer"
          other: "Respuestas - %{count} sin leer"
        mentions: "Menciones"
        mentions_with_unread:
          one: "Menciones - %{count} mención sin leer"
          other: "Menciones - %{count} menciones sin leer"
        likes: "Me gusta dados"
        likes_with_unread:
          one: "Me gusta - %{count} me gusta sin leer"
          other: "Me gusta - %{count} me gusta sin leer"
        watching: "Temas observados"
        watching_with_unread:
          one: "Temas observados - %{count} tema observado no leído"
          other: "Temas observados - %{count} temas observados no leídos"
        messages: "Mensajes personales"
        messages_with_unread:
          one: "Mensajes personales - %{count} mensaje no leído"
          other: "Mensajes personales - %{count} mensajes no leídos"
        bookmarks: "Marcadores"
        bookmarks_with_unread:
          one: "Marcadores - %{count} marcador no leído"
          other: "Marcadores - %{count} marcadores no leídos"
        review_queue: "Cola de revisión"
        review_queue_with_unread:
          one: "Cola de revisión - %{count} elemento necesita revisión"
          other: "Cola de revisión - %{count} elementos necesitan revisión"
        other_notifications: "Otras notificaciones"
        other_notifications_with_unread:
          one: "Otras notificaciones - %{count} notificación no leída"
          other: "Otras notificaciones - %{count} notificaciones no leídas"
        profile: "Perfil"
      reviewable:
        view_all: "ver todos los artículos de revisión"
        queue: "Cola"
        deleted_user: "(usuario eliminado)"
        deleted_post: "(publicación eliminada)"
        post_number_with_topic_title: "publicación n.º %{post_number} – %{title}"
        new_post_in_topic: "nueva publicación en %{title}"
        user_requires_approval: "%{username} requiere aprobación"
        default_item: "elemento revisable n.º %{reviewable_id}"
    topics:
      new_messages_marker: "última visita"
      bulk:
        confirm: "Confirmar"
        select_all: "Seleccionar todo"
        clear_all: "Limpiar todo"
        unlist_topics: "Hacer invisibles"
        relist_topics: "Hacer visibles de nuevo"
        reset_bump_dates: "Restablecer fechas de reflote"
        defer: "Aplazar"
        delete: "Eliminar temas"
        dismiss: "Descartar"
        dismiss_read: "Descartar todos los temas sin leer"
        dismiss_read_with_selected:
          one: "Descartar %{count} sin leer"
          other: "Descartar %{count} sin leer"
        dismiss_button: "Descartar..."
        dismiss_button_with_selected:
          one: "Descartar (%{count})…"
          other: "Descartar (%{count})…"
        dismiss_tooltip: "Descartar solamente las nuevas publicaciones o dejar de seguir los temas"
        also_dismiss_topics: "Dejar de seguir estos temas para que no aparezcan más en mis mensajes no leídos"
        dismiss_new: "Descartar nuevos"
        dismiss_new_modal:
          title: "Descartar nuevo"
          topics: "Rechazar nuevos temas"
          posts: "Descartar nuevas respuestas"
          topics_with_count:
            one: "Descartar %{count} tema nuevo"
            other: "Descartar %{count} temas nuevos"
          replies_with_count:
            one: "Descartar %{count} nueva respuesta"
            other: "Descartar %{count} nuevas respuestas"
          replies: "Descartar nuevas respuestas"
          untrack: "Dejar de seguir estos temas para que dejen de aparecer en mi nueva lista"
        dismiss_new_with_selected:
          one: "Descartar nuevo (%{count})"
          other: "Descartar nuevos (%{count})"
        toggle: "activar selección de temas en bloque"
        actions: "Acciones en bloque"
        change_category: "Establecer categoría…"
        close_topics: "Cerrar temas"
        archive_topics: "Archivar temas"
        move_messages_to_inbox: "Mover a la bandeja de entrada"
        notification_level: "Notificaciones…"
        change_notification_level: "Cambiar nivel de notificación"
        choose_new_category: "Elige la nueva categoría de los temas:"
        selected:
          one: "Has seleccionado <b>%{count}</b> tema."
          other: "Has seleccionado <b>%{count}</b> temas."
        change_tags: "Remplazar etiquetas"
        append_tags: "Añadir etiquetas"
        choose_new_tags: "Elige etiquetas nuevas para estos temas:"
        choose_append_tags: "Elegir etiquetas nuevas para añadir a estos temas:"
        changed_tags: "Se han cambiado las etiquetas de esos temas."
        remove_tags: "Eliminar todas las etiquetas"
        confirm_remove_tags:
          one: "Todas las etiquetas se eliminarán de este tema. ¿Estás seguro/a?"
          other: "Todas las etiquetas se eliminarán de <b>%{count}</b> temas. ¿Estás seguro/a?"
        progress:
          one: "Progreso: <strong>%{count}</strong> tema"
          other: "Progreso: <strong>%{count}</strong> temas"
      none:
        unread: "No tienes temas sin leer."
        unseen: "Has visto todos los temas."
        new: "No tienes temas nuevos."
        read: "Todavía no has leído ningún tema."
        posted: "Todavía no has publicado en ningún tema."
        latest: "¡Estás al día!"
        bookmarks: "Todavía no tienes temas guardados en marcadores."
        category: "No hay temas con la categoría %{category}."
        top: "No hay temas destacados."
        filter: "No hay temas."
        educate:
          new: '<p>Tus nuevos temas aparecerán aquí. Por defecto, los temas se consideran nuevos y mostrarán un <span class="badge new-topic badge-notification" style="vertical-align:middle;line-height:inherit;"></span> indicador si se crearon hace menos de 2 días.</p><p>Visita tus <a href="%{userPrefsUrl}">preferencias</a> para cambiarlo.</p>'
          unread: "<p>Los temas sin leer aparecerán aquí.</p><p>Por defecto, se consideran sin leer y tendrán un marcador <span class=\"badge unread-posts badge-notification\">1</span> si:</p><ul><li>Has creado el tema</li><li>Has respondido al tema</li><li>Has leído el tema durante más de 5 minutos</li></ul><p>O si has seguido o vigilado el tema a través de la \U0001F514 individualmente en cada tema.</p><p>Visita tus <a href=\"%{userPrefsUrl}\">preferencias</a> para cambiar esto.</p>"
          new_new: "<p>Tus temas nuevos aparecerán aquí, y también se mostrarán tus temas no leídos. Por defecto, los temas se consideran nuevos y mostrarán un indicador <span class=\"badge new-topic badge-notification\" style=\"vertical-align:middle;line-height:inherit;\"></span> si se han creado en los últimos 2 días. Los temas no leídos tendrán un marcador <pan class=\"badge unread-posts badge-notification\">1</span> si: has creado el tema, has respondido al tema, has leído el tema durante más de 5 minutos, o si has seguido o vigilado el tema a través de la \U0001F514 individualmente en cada tema.</p><p>Visita tus <a href=\"%{userPrefsUrl}\">preferencias</a> para cambiar esto.</p>"
      bottom:
        latest: "No hay más temas recientes."
        posted: "No hay más temas publicados."
        read: "No hay más temas leídos."
        new: "No hay más temas nuevos."
        unread: "No hay más temas que no hayas leído."
        unseen: "Ya no hay más temas que no hayas visto."
        category: "No hay más temas de la categoría %{category}."
        tag: "No hay más temas con la etiqueta %{tag}."
        top: "No hay más temas destacados."
        bookmarks: "No hay más temas guardados en marcadores."
        filter: "No hay más temas."
    topic_bulk_actions:
      close_topics:
        name: "Cerrar temas"
    topic:
      filter_to:
        one: "%{count} publicación en el tema"
        other: "%{count} publicaciones en el tema"
      create: "Nuevo tema"
      create_disabled_category: "No tienes permiso para crear temas en esta categoría."
      create_long: "Crear un tema nuevo"
      open_draft: "Abrir borrador"
      private_message: "Comenzar un mensaje"
      archive_message:
        help: "Archivar mensaje"
        title: "Archivar"
      move_to_inbox:
        title: "Mover a la bandeja de entrada"
        help: "Restaurar mensaje a la bandeja de entrada"
      defer:
        help: "Marcar como no leído"
        title: "Aplazar"
      list: "Temas"
      new: "nuevo tema"
      unread: "sin leer"
      new_topics:
        one: "%{count} tema nuevo"
        other: "%{count} temas nuevos"
      unread_topics:
        one: "%{count} tema sin leer"
        other: "%{count} temas sin leer"
      title: "Tema"
      invalid_access:
        title: "Este tema es privado"
        description: "Lo sentimos, ¡no tienes acceso a este tema!"
        login_required: "Debes iniciar sesión para poder ver este tema."
      server_error:
        title: "No se pudo cargar el tema"
        description: "Lo sentimos, no pudimos cargar el tema. Posiblemente se deba a problemas de conexión. Inténtalo de nuevo más tarde. Si el problema persiste, contáctanos."
      not_found:
        title: "Tema no encontrado"
        description: "Lo sentimos, no pudimos encontrar ese tema. ¿Tal vez fue eliminado por un moderador?"
      unread_posts:
        one: "tienes %{count} publicación sin leer en este tema"
        other: "tienes %{count} publicaciones sin leer en este tema"
      likes:
        one: "este tema le gusta a %{count} persona"
        other: "este tema les gusta a %{count} personas"
      back_to_list: "Volver a la lista de temas"
      options: "Opciones del tema"
      show_links: "mostrar enlaces dentro de este tema"
      collapse_details: "ocultar detalles del tema"
      expand_details: "expandir detalles del tema"
      read_more_in_category: "¿Quieres leer más? Explora otros temas en %{categoryLink} o <a href='%{latestLink}'>consulta los últimos temas</a>."
      read_more: "¿Quieres leer más? <a href='%{categoryLink}'>Examina todas las categorías</a> o <a href='%{latestLink}'>consulta los últimos temas</a>."
      unread_indicator: "Ningún miembro ha leído todavía la última publicación de este tema."
      participant_groups: "Grupos participantes"
      read_more_MF: |
        { HAS_UNREAD_AND_NEW, select,
          true {
            { UNREAD, plural,
                 =0 {}
                one {Hay <a href="{basePath}/unread"># sin leer</a>}
              other {Hay <a href="{basePath}/unread"># sin leer</a>}
            }
            { NEW, plural,
                 =0 {}
                one { y <a href="{basePath}/new"># tema nuevo</a> restante,}
              other { y <a href="{basePath}/new"># temas nuevos</a> restantes,}
            }
          }
          false {
            { UNREAD, plural,
                 =0 {}
                one {Hay <a href="{basePath}/unread"># tema nuevo</a> restante,}
              other {Hay <a href="{basePath}/unread"># temas nuevos</a> restantes,}
            }
            { NEW, plural,
                 =0 {}
                one {Hay <a href="{basePath}/new"># nuevo</a> restante,}
              other {Hay <a href="{basePath}/new"># nuevos</a> restantes,}
            }
          }
          other {}
        }
        { HAS_CATEGORY, select,
          true { o explora otros temas en {categoryLink}}
          false { o <a href="{basePath}/latest">consulta otros temas</a>}
          other {}
        }
      created_at: "Creado: %{date}"
      bumped_at: "Recientes: %{date}"
      browse_all_categories_latest: "<a href='%{basePath}/categories'>Explorar todas las categorías</a> o <a href='%{basePath}/latest'>ver los temas más recientes</a>."
      browse_all_categories_latest_or_top: "<a href='%{basePath}/categories'>Explorar todas las categorías</a>, <a href='%{basePath}/latest'>ver los temas más recientes</a> o ver la parte superior:"
      browse_all_tags_or_latest: "<a href='%{basePath}/tags'>Explorar todas las etiquetas</a> o <a href='%{basePath}/latest'>ver los temas más recientes</a>."
      suggest_create_topic: '¿Listo para <a href>iniciar una nueva conversación?</a>'
      jump_reply: "Saltar a la ubicación original del mensaje"
      jump_reply_aria: "Saltar al mensaje de @%{username} en su ubicación original"
      deleted: "El tema ha sido eliminado"
      slow_mode_update:
        title: "Modo lento"
        select: "Los usuarios solo pueden publicar en este tema una vez cada:"
        description: "Para promover un debate considerado en temas con mucho tráfico o controvertidos, los usuarios deberán esperar antes de volver a publicar en este tema."
        enable: "Activar"
        update: "Actualizar"
        enabled_until: "Activado hasta:"
        remove: "Desactivar"
        hours: "Horas:"
        minutes: "Minutos:"
        seconds: "Segundos:"
        durations:
          10_minutes: "10 minutos"
          15_minutes: "15 minutos"
          30_minutes: "30 Minutos"
          45_minutes: "45 minutos"
          1_hour: "1 hora"
          2_hours: "2 Horas"
          4_hours: "4 horas"
          8_hours: "8 Horas"
          12_hours: "12 Horas"
          24_hours: "24 Horas"
          custom: "Otra duración"
      slow_mode_notice:
        duration: "Espera %{duration} entre respuesta y respuesta a este tema."
      topic_status_update:
        title: "Temporizador de temas"
        save: "Configurar temporizador"
        num_of_hours: "Número de horas:"
        num_of_days: "Número de días:"
        remove: "Quitar temporizador"
        publish_to: "Publicar en:"
        when: "Cuándo:"
        time_frame_required: "Selecciona un intervalo de tiempo"
        min_duration: "La duración debe ser mayor que 0"
        max_duration: "La duración debe ser inferior a 20 años"
        duration: "Duración"
      publish_to_category:
        title: "Programar publicación"
      temp_open:
        title: "Abrir temporalmente"
      auto_reopen:
        title: "Abrir tema automáticamente"
      temp_close:
        title: "Cerrar temporalmente"
      auto_close:
        title: "Cerrar tema automáticamente"
        label: "Cerrar tema automáticamente después de:"
        error: "Introduce un valor válido."
        based_on_last_post: "No cerrar hasta que la última publicación en el tema tenga por lo menos esta antigüedad."
      auto_close_after_last_post:
        title: "Cerrar tema automáticamente después de cierto tiempo de la última publicación"
      auto_delete:
        title: "Eliminar tema automáticamente"
      auto_bump:
        title: "Reflotar tema automáticamente"
      reminder:
        title: "Recordarme"
      auto_delete_replies:
        title: "Eliminar respuestas automáticamente"
      status_update_notice:
        auto_open: "Este tema se abrirá automáticamente %{timeLeft}."
        auto_close: "Este tema se cerrará automáticamente %{timeLeft}."
        auto_publish_to_category: "Este tema se publicará en <a href=%{categoryUrl}>#%{categoryName}</a> %{timeLeft}."
        auto_close_after_last_post: "Este tema se cerrará %{duration} después de la última respuesta."
        auto_delete: "Este tema se eliminará automáticamente %{timeLeft}."
        auto_bump: "Este tema se reflotará automáticamente %{timeLeft}."
        auto_reminder: "Te recordaremos sobre este tema %{timeLeft}."
        auto_delete_replies: "Las respuestas a este tema se eliminarán automáticamente después de %{duration}."
      auto_close_title: "Configuración de cierre automático"
      auto_close_immediate:
        one: "La última publicación se realizó hace %{count} hora, por lo que el tema se cerrará inmediatamente."
        other: "La última publicación se realizó hace %{count} horas, por lo que el tema se cerrará inmediatamente."
      auto_close_momentarily:
        one: "La última publicación ha sido hace %{count} hora, por lo que el tema se cerrará en unos instantes."
        other: "La última publicación ha sido hace %{count} horas, por lo que el tema se cerrará en unos instantes."
      timeline:
        back: "Volver"
        back_description: "Volver a la última publicación sin leer"
        replies_short: "%{current} / %{total}"
      progress:
        title: avances
        jump_prompt: "saltar a…"
        jump_prompt_of:
          one: "de %{count} publicación"
          other: "de %{count} publicaciones"
        jump_prompt_long: "Saltar a…"
        jump_prompt_to_date: "hasta hoy"
        jump_prompt_or: "o"
      notifications:
        title: cambiar la frecuencia con la que se te notifica acerca de este tema
        reasons:
          mailing_list_mode: "El modo lista de correo electrónico se encuentra activado, por lo que se te notificarán las respuestas a este tema por correo electrónico."
          "3_10": "Recibirás notificaciones porque estás vigilando una etiqueta de este tema."
          "3_10_stale": "Recibirás notificaciones porque vigilaste una etiqueta de este tema en el pasado."
          "3_6": "Recibirás notificaciones porque estás vigilando esta categoría."
          "3_6_stale": "Recibirás notificaciones porque vigilaste esta categoría en el pasado."
          "3_5": "Recibirás notificaciones porque has empezado a vigilar este tema automáticamente."
          "3_2": "Recibirás notificaciones porque estás vigilando este tema."
          "3_1": "Recibirás notificaciones porque creaste este tema."
          "3": "Recibirás notificaciones porque estás vigilando este tema."
          "2_8": "Verás el número de respuestas nuevas porque estás siguiendo esta categoría."
          "2_8_stale": "Verás el número de respuestas nuevas porque seguiste esta categoría en el pasado."
          "2_4": "Verás el número de respuestas nuevas porque has publicado una respuesta en este tema."
          "2_2": "Verás el número de respuestas nuevas porque estás siguiendo este tema."
          "2": 'Verás un contador con el número de nuevas respuestas porque has <a href="%{basePath}/u/%{username}/preferences/notifications">leído este tema</a>.'
          "1_2": "Se te notificará si alguien menciona tu @nombre o te responde."
          "1": "Se te notificará si alguien menciona tu @nombre o te responde."
          "0_7": "Estás ignorando todas las notificaciones en esta categoría."
          "0_2": "Estás ignorando todas las notificaciones en este tema."
          "0": "Estás ignorando todas las notificaciones en este tema."
        watching_pm:
          title: "Vigilar"
          description: "Se te notificará de cada publicación nueva en este mensaje y se mostrará el número de publicaciones nuevas."
        watching:
          title: "Vigilar"
          description: "Se te notificará de cada publicación nueva en este tema y se mostrará el número de publicaciones nuevas."
        tracking_pm:
          title: "Seguir"
          description: "Se mostrará el número de respuestas nuevas a este mensaje y se te notificará si alguien menciona tu @nombre o te responde."
        tracking:
          title: "Seguir"
          description: "Se mostrará el número de respuestas nuevas en este tema. Se te notificará si alguien menciona tu @nombre o te responde."
        regular:
          title: "Normal"
          description: "Se te notificará si alguien menciona tu @nombre o te responde."
        regular_pm:
          title: "Normal"
          description: "Se te notificará si alguien menciona tu @nombre o te responde."
        muted_pm:
          title: "Silenciado"
          description: "No recibirás ninguna notificación de este mensaje."
        muted:
          title: "Silenciado"
          description: "No recibirás ninguna notificación de este tema y no aparecerá en temas recientes."
      actions:
        title: "Acciones"
        recover: "Recuperar tema"
        delete: "Eliminar tema"
        open: "Abrir tema"
        close: "Cerrar tema"
        multi_select: "Seleccionar publicaciones..."
        slow_mode: "Establecer modo lento…"
        timed_update: "Establecer temporizador de tema…"
        pin: "Anclar tema..."
        unpin: "Desanclar tema…"
        unarchive: "Desarchivar tema"
        archive: "Archivar tema"
        invisible: "Quitar de la lista"
        visible: "Devolver a la lista"
        reset_read: "Restablecer datos de lectura"
        make_public: "Convertir en tema público…"
        make_private: "Crear mensaje personal"
        reset_bump_date: "Restablecer fecha de reflote"
      feature:
        pin: "Anclar tema"
        unpin: "Desanclar tema"
        pin_globally: "Anclar tema globalmente"
        make_banner: "Convertir el tema en banner"
        remove_banner: "Quitar tema de banner"
      reply:
        title: "Responder"
        help: "comienza a escribir un mensaje en este tema"
      share:
        title: "Compartir tema"
        extended_title: "Compartir un enlace"
        help: "comparte el enlace a este tema"
        instructions: "Comparte el enlace a este tema:"
        copied: "Enlace al tema copiado."
        restricted_groups:
          one: "Solo visible para los miembros del grupo: %{groupNames}"
          other: "Solo visible para los miembros de los grupos: %{groupNames}"
        invite_users: "Invitar"
      print:
        title: "Imprimir"
        help: "Abrir una versión imprimible de este tema"
      flag_topic:
        title: "Denunciar"
        help: "denunciar de forma privada que se requiere atención o enviar una notificación privada"
        success_message: "Has denunciado este tema correctamente."
      make_public:
        title: "Convertir en tema público"
        choose_category: "Elige una categoría para el tema público:"
      feature_topic:
        title: "Características de este tema"
        pin: "Hacer que este tema aparezca de primero en la categoría %{categoryLink} hasta"
        unpin: "Quitar este tema del principio de la lista en la categoría %{categoryLink}."
        unpin_until: "Quitar este tema de los destacados de la categoría %{categoryLink} o esperar al <strong>%{until}</strong>."
        pin_note: "Los usuarios pueden desanclar el tema de forma individual por sí mismos."
        pin_validation: "Es obligatorio especificar una fecha para anclar este tema."
        not_pinned: "No hay temas anclados en %{categoryLink}."
        already_pinned:
          one: "Temas anclados actualmente en %{categoryLink}: <strong class='badge badge-notification unread'>%{count}</strong>"
          other: "Temas anclados actualmente en %{categoryLink}: <strong class='badge badge-notification unread'>%{count}</strong>"
        pin_globally: "Hacer que este tema aparezca de primero en todas las listas de temas hasta"
        confirm_pin_globally:
          one: "Ya tienes %{count} tema anclado globalmente. Demasiados temas anclados puede ser una molestia para los usuarios nuevos y anónimos. ¿Quieres anclar otro tema globalmente?"
          other: "Ya tienes %{count} temas anclados globalmente. Demasiados temas anclados pueden ser una molestia para los usuarios nuevos y anónimos. ¿Quieres anclar otro tema globalmente?"
        unpin_globally: "Quitar este tema de la parte superior de todas las listas de temas."
        unpin_globally_until: "Quitar este tema de la parte superior de todas las listas de temas o esperar hasta <strong>%{until}</strong>."
        global_pin_note: "Los usuarios pueden desanclar el tema de forma individual por sí mismos."
        not_pinned_globally: "No hay temas anclados globalmente."
        already_pinned_globally:
          one: "Temas anclados globalmente: <strong class='badge badge-notification unread'>%{count}</strong>"
          other: "Temas anclados globalmente: <strong class='badge badge-notification unread'>%{count}</strong>"
        make_banner: "Hacer que este tema aparezca como banner en la parte superior de todas las páginas."
        remove_banner: "Retirar el banner que aparece en la parte superior de todas las páginas."
        banner_note: "Los usuarios pueden cerrar el banner y descartarlo. Solo se puede anunciar un tema a la vez."
        no_banner_exists: "No hay ningún tema como banner."
        banner_exists: "Actualmente <strong class='badge badge-notification unread'>hay</strong> un tema como banner."
      inviting: "Invitando…"
      automatically_add_to_groups: "Esta invitación incluye además acceso a los siguientes grupos:"
      invite_private:
        title: "Invitar al mensaje"
        email_or_username: "Correo electrónico o nombre de usuario del invitado"
        email_or_username_placeholder: "correo electrónico o nombre de usuario"
        action: "Invitar"
        success: "Hemos invitado a ese usuario a participar en este mensaje."
        success_group: "Hemos invitado a ese grupo a participar en este mensaje."
        error: "Lo sentimos, se produjo un error al invitar a ese usuario."
        not_allowed: "Lo sentimos, no se puede invitar a ese usuario."
        group_name: "nombre del grupo"
      controls: "Controles del tema"
      invite_reply:
        title: "Invitar"
        username_placeholder: "nombre de usuario"
        action: "Enviar invitación"
        help: "invitar a otros a este tema mediante correo electrónico o notificaciones"
        to_forum: "Enviaremos un correo electrónico breve para que la persona pueda unirse inmediatamente haciendo clic en un enlace."
        discourse_connect_enabled: "Escribe el nombre de usuario o correo electrónico de la persona a la que quieres invitar al tema."
        to_topic_blank: "Introduce el nombre de usuario o correo electrónico de la persona que desea invitar a este tema."
        to_topic_email: "Has introducido una dirección de correo electrónico. Enviaremos una invitación a tu amigo que le permitirá responder inmediatamente a este tema."
        to_topic_username: "Has introducido un nombre de usuario. Te enviaremos una notificación con un enlace de invitación a este tema."
        to_username: "Introduce el nombre de usuario de la persona a la que quieres invitar. Le enviaremos una notificación con un enlace de invitación a este tema."
        email_placeholder: "nombre@ejemplo.com"
        success_email: "Hemos enviado una invitación a <b>%{invitee}</b>. Te avisaremos cuando se use. Comprueba el estado en la pestaña invitaciones."
        success_username: " Hemos invitado a ese usuario a participar en este tema."
        error: "Lo sentimos, no pudimos invitar a esa persona. ¿Tal vez ya fue invitada antes? (El número de invitaciones es limitado)"
        success_existing_email: "Ya existe un usuario con el correo electrónico <b>%{emailOrUsername}</b>. Invitamos a ese usuario a participar en este tema."
      login_reply: "Inicia sesión para responder"
      filters:
        n_posts:
          one: "%{count} publicación"
          other: "%{count} publicaciones"
        cancel: "Quitar filtro"
      move_to:
        title: "Mover a"
        action: "mover a"
        error: "Se produjo un error al mover los mensajes."
      split_topic:
        title: "Mover a un tema nuevo"
        action: "mover a un tema nuevo"
        topic_name: "Título del tema nuevo"
        radio_label: "Nuevo tema"
        error: "Se produjo un error al mover las publicaciones al nuevo tema"
        instructions:
          one: "Estás a punto de crear un tema nuevo y rellenarlo con la publicación que has seleccionado."
          other: "Estás a punto de crear un tema nuevo y rellenarlo con las <b>%{count}</b> publiacaciones que has seleccionado."
      merge_topic:
        title: "Mover a un tema existente"
        action: "mover a un tema existente"
        error: "Se produjo un error al mover las publicaciones a ese tema"
        radio_label: "Tema existente"
        instructions:
          one: "Escoge el tema al que quieres mover esa publicación."
          other: "Escoge el tema al que quieres mover estas <b>%{count}</b> publicaciones."
        chronological_order: "preservar el orden cronológico tras la fusión"
      move_to_new_message:
        title: "Mover a un mensaje nuevo"
        action: "mover a un mensaje nuevo"
        message_title: "Título del mensaje nuevo"
        radio_label: "Nuevo mensaje"
        participants: "Participantes"
        instructions:
          one: "Estás a punto de crear un nuevo mensaje y de llenarlo con la publicación que has seleccionado."
          other: "Estás a punto de crear un mensaje nuevo y llenarlo con las <b>%{count}</b> publicaciones seleccionadas."
      move_to_existing_message:
        title: "Mover a un mensaje existente"
        action: "mover a un mensaje existente"
        radio_label: "Mensaje existente"
        participants: "Participantes"
        instructions:
          one: "Selecciona el mensaje al que te gustaría mover la publicación."
          other: "Selecciona el mensaje al que te gustaría mover las <b>%{count}</b> publicaciones."
      merge_posts:
        title: "Fusionar las publicaciones seleccionadas"
        action: "fusionar las publicaciones seleccionadas"
        error: "Se produjo un error al fusionar las publicaciones seleccionadas."
      publish_page:
        title: "Publicación de página"
        publish: "Publicar"
        description: "Cuando un tema se publica como página su URL se puede compartir y se mostrará con estilos personalizados."
        slug: "Slug"
        public: "Público"
        public_description: "Cualquiera puede ver la página aunque el tema asociado sea privado."
        publish_url: "La página se ha publicado en:"
        topic_published: "El tema se ha publicado en:"
        preview_url: "La página se publicará en:"
        invalid_slug: "Lo sentimos, no puedes publicar esta página."
        unpublish: "Despublicar"
        unpublished: "La página se ha despublicado y ya no se puede acceder a ella."
        publishing_settings: "Ajustes de publicación"
      change_owner:
        title: "Cambiar propietario"
        action: "cambiar propiedad"
        error: "Se produjo un error al cambiar la propiedad de las publicaciones."
        placeholder: "nombre de usuario del nuevo propietario"
        instructions:
          one: "Escoge el nuevo propietario de la publicación de <b>@%{old_user}</b>"
          other: "Escoge el nuevo propietario para las %{count} publicaciones de <b>@%{old_user}</b>"
        instructions_without_old_user:
          one: "Escoge un nuevo propietario para la publicación."
          other: "Escoge un nuevo propietario para las %{count} publicaciones"
      change_timestamp:
        title: "Cambiar marca de tiempo…"
        action: "cambiar marca de tiempo"
        invalid_timestamp: "La marca de tiempo no puede ser en el futuro"
        error: "Hubo un error al cambiar la marca de tiempo de este tema."
        instructions: "Selecciona la nueva marca de tiempo del tema. Las publicaciones en el tema se actualizarán para mantener la diferencia de tiempo."
      multi_select:
        select: "seleccionar"
        selected: "seleccionados (%{count})"
        select_post:
          label: "seleccionar"
          title: "Añadir publicación a la selección"
        selected_post:
          label: "seleccionado"
          title: "Haz clic para quitar publicaciones de la selección"
        select_replies:
          label: "seleccionar +respuestas"
          title: "Añadir publicación y todas sus respuestas a la selección"
        select_below:
          label: "seleccionar +abajo"
          title: "Añadir publicación y todo lo que le sigue a la selección"
        delete: eliminar selección
        cancel: cancelar selección
        select_all: seleccionar todo
        deselect_all: deshacer seleccionar todo
        description:
          one: Has seleccionado <b>%{count}</b> publicación.
          other: "Has seleccionado <b>%{count}</b> publicaciones."
      deleted_by_author_simple: "(tema eliminado por su autor/a)"
    post:
      confirm_delete: "¿Seguro que quieres eliminar esta publicación?"
      quote_reply: "Citar"
      quote_reply_shortcut: "Citar (o pulsa q)"
      quote_edit: "Editar"
      quote_edit_shortcut: "Editar (o pulsa e)"
      quote_copy: "Copiar cita"
      quote_copied_to_clibboard: "Cita copiada en el portapapeles"
      quote_share: "Compartir"
      edit_reason: "Motivo: "
      post_number: "publicación %{number}"
      ignored: "Contenido ignorado"
      wiki_last_edited_on: "wiki editada por última vez el %{dateTime}"
      last_edited_on: "publicación editada por última vez el %{dateTime}"
      edit_history: "historial de edición de la publicación"
      reply_as_new_topic: "Responder como tema enlazado"
      reply_as_new_private_message: "Responder como mensaje nuevo a los mismos destinatarios"
      continue_discussion: "Continuando la discusión desde %{postLink}:"
      follow_quote: "ir a la publicación citada"
      show_full: "Mostrar la publicación completa"
      show_hidden: "Ver contenido ignorado."
      deleted_by_author_simple: "(publicación eliminada por su autor/a)"
      collapse: "contraer"
      sr_collapse_replies: "Contraer respuestas inscrustadas"
      sr_date: "Fecha de publicación"
      sr_expand_replies:
        one: "Este mensaje tiene %{count} respuesta"
        other: "Este mensaje tiene %{count} respuestas"
      expand_collapse: "expandir/contraer"
      sr_below_embedded_posts_description: "respuestas de la publicación n.º %{post_number}"
      sr_embedded_reply_description: "respuesta de @%{username} a la publicación n.º %{post_number}"
      locked: "un miembro del equipo bloqueó la posibilidad de editar esta publicación"
      gap:
        one: "ver %{count} publicación oculta"
        other: "ver %{count} publicaciones ocultas"
      sr_reply_to: "Responder a la publicación %{post_number} de @%{username}"
      notice:
        new_user: "Esta es la primera vez que %{user} ha publicado — ¡démosle la bienvenida a nuestra comunidad!"
        returning_user: "Hacía tiempo que no veíamos a %{user}, su última publicación fue %{time}."
      unread: "La publicación está sin leer"
      has_replies:
        one: "%{count} Respuesta"
        other: "%{count} Respuestas"
      has_replies_count: "%{count}"
      unknown_user: "(desconocido/usuario eliminado)"
      has_likes_title:
        one: "%{count} persona le ha dado Me gusta a esta publicación"
        other: "%{count} personas le han dado me gusta a esta publicación"
      has_likes_title_only_you: "te ha gustado esta publicación"
      has_likes_title_you:
        one: "A ti y a %{count} persona os ha gustado esta publicación"
        other: "A ti y a otras %{count} personas os ha gustado esta publicación"
      sr_post_like_count_button:
        one: "%{count} persona le ha dado a me gusta en esta publicación. Haz clic para ver"
        other: "%{count} personas le han dado a me gusta en esta publicación. Haz clic para ver"
      sr_post_read_count_button:
        one: "%{count} persona ha leído esta publicación. Haz clic para ver"
        other: "%{count} personas han leído esta publicación. Haz clic para ver"
      filtered_replies_hint:
        one: "Ver esta publicación y su respuesta"
        other: "Ver esta publicación y sus %{count} respuestas"
      filtered_replies_viewing:
        one: "Viendo %{count} respuesta"
        other: "Viendo %{count} respuestas"
      in_reply_to: "Cargar publicación principal"
      view_all_posts: "Ver todas las publicaciones"
      errors:
        create: "Lo sentimos, se produjo un error al crear tu publicación. Inténtalo de nuevo."
        edit: "Lo sentimos, se produjo un error al editar tu publicación. Inténtalo de nuevo."
        upload: "Lo sentimos, se ha producido un error al subir %{file_name}. Inténtalo de nuevo."
        backup_too_large: "Lo sentimos, esa copia de seguridad es demasiado grande."
        file_too_large: "Lo sentimos, ese archivo es demasiado grande (el tamaño máximo es %{max_size_kb} kb). ¿Por qué no lo subes a un servicio de almacenamiento en la nube y compartes el enlace luego?"
        file_size_zero: "Lo sentimos, algo ha ido mal. El archivo que estás intentando cargar ocupa 0 bytes. Inténtalo de nuevo."
        file_too_large_humanized: "Lo sentimos, el archivo es demasiado grande (el tamaño máximo es %{max_size}). Podrías probar a subirlo a una plataforma en la nube, compartirlo y pegar el enlace."
        too_many_uploads: "Lo sentimos, solo puedes cargar un archivo a la vez."
        too_many_dragged_and_dropped_files:
          one: "Solo se pueden subir archivos de %{count} en 1."
          other: "Solo se pueden subir %{count} archivos al mismo tiempo."
        upload_not_authorized: "Lo sentimos, el archivo que estás intentando subir no está permitido (extensiones autorizadas: %{authorized_extensions})."
        no_uploads_authorized: "Lo sentimos, no hay archivos autorizados para subir."
        image_upload_not_allowed_for_new_user: "Lo sentimos, los usuarios nuevos no pueden subir imágenes."
        attachment_upload_not_allowed_for_new_user: "Lo sentimos, los usuarios nuevos no pueden subir archivos adjuntos."
        attachment_download_requires_login: "Lo sentimos, necesitas haber iniciado sesión para descargar archivos adjuntos."
      cancel_composer:
        confirm: "¿Qué te gustaría hacer con tu publicación?"
        discard: "Descartar"
        save_draft: "Guardar borrador para más tarde"
        keep_editing: "Seguir editando"
      via_email: "esta publicación llegó por correo electrónico"
      via_auto_generated_email: "esta publicación llegó a través de un correo electrónico generado automáticamente"
      whisper: "esta publicación es un susurro privado para los moderadores"
      whisper_groups: "esta publicación es un susurro privado solo visible para %{groupNames}"
      wiki:
        about: "esta publicación tiene formato wiki"
      few_likes_left: "¡Gracias por compartir amor! Solo te quedan unos pocos me gusta por hoy."
      controls:
        reply: "crear una respuesta a esta publicación"
        like: "me gusta esta publicación"
        has_liked: "te gusta esta publicación"
        read_indicator: "miembros que han leído esta publicación"
        undo_like: "deshacer me gusta"
        edit: "editar esta publicación"
        edit_action: "Editar"
        edit_anonymous: "Lo sentimos, necesitas iniciar sesión para editar esta publicación."
        flag: "denuncia esta publicación de forma privada para llamar la atención de los moderadores o enviarles un notificación privada sobre el tema"
        delete: "eliminar este publicación"
        undelete: "deshacer la eliminación de esta publicación"
        share: "comparte un enlace a esta publicación"
        copy_title: "copiar un enlace a esta publicación al portapapeles"
        link_copied: "¡Enlace copiado!"
        more: "Más"
        delete_replies:
          confirm: "¿Quieres eliminar también las respuestas a esta publicación?"
          direct_replies:
            one: "Si, y %{count} respuesta directa"
            other: "Sí, y las %{count} respuestas directas"
          all_replies:
            one: "Sí, y %{count} respuesta"
            other: "Sí, y todas las %{count} respuestas"
          just_the_post: "No, solo esta publicación"
        admin: "acciones de administrador para la publicación"
        permanently_delete: "Eliminar permanentemente"
        permanently_delete_confirmation: "¿Seguro que quieres eliminar para siempre esta publicación? No podrás recuperarla."
        wiki: "Transformar en formato wiki"
        unwiki: "Deshacer formato wiki"
        convert_to_moderator: "Añadir color del personal"
        revert_to_regular: "Revertir color del personal"
        rebake: "Reconstruir HTML"
        publish_page: "Publicación de página"
        unhide: "Deshacer ocultar"
        change_owner: "Cambiar propiedad…"
        grant_badge: "Conceder medalla…"
        lock_post: "Bloquear publicación"
        lock_post_description: "impedir que el usuario que realizó esta publicación la edite"
        unlock_post: "Desbloquear publicación"
        unlock_post_description: "permitir que el usuario que realizó esta publicación la edite"
        delete_topic_disallowed_modal: "No tienes permiso para eliminar este tema. Si de verdad quieres que se elimine, denúncialo y explica tus motivos a los moderadores."
        delete_topic_disallowed: "no tienes permiso para eliminar este tema"
        delete_topic_confirm_modal:
          one: "Este tema tiene más de %{count} vista, y puede que sea un destino de búsqueda popular. ¿Seguro que quieres eliminarlo por completo, en lugar de editarlo para mejorarlo?"
          other: "Este tema tiene más de %{count} vistas, y puede que sea un destino de búsqueda popular. ¿Seguro que quieres eliminarlo por completo, en lugar de editarlo para mejorarlo?"
        delete_topic_confirm_modal_yes: "Sí, eliminar este tema"
        delete_topic_confirm_modal_no: "No, conservar este tema"
        delete_topic_error: "Ha ocurrido un error al eliminar este tema"
        delete_topic: "eliminar tema"
        add_post_notice: "Añadir aviso del personal…"
        change_post_notice: "Cambiar aviso oficial…"
        delete_post_notice: "Eliminar aviso del personal"
        remove_timer: "quitar temporizador"
        edit_timer: "editar temporizador"
      actions:
        people:
          like:
            one: "le dio me gusta a esto"
            other: "le dieron me gusta a esto"
          read:
            one: "leyó esto"
            other: "leyeron esto"
          like_capped:
            one: "y a %{count} otro le gustó esto"
            other: "y %{count} otros le dieron me gusta a esto"
          read_capped:
            one: "y %{count} otro ha leído esto"
            other: "y %{count} otros han leído esto"
          sr_post_likers_list_description: "usuarios que le han dado a me gusta en esta publicación"
          sr_post_readers_list_description: "usuarios que han leído esta publicación"
        by_you:
          off_topic: "Denunciaste esto como sin relación con el tema"
          spam: "Denunciaste esto como spam"
          inappropriate: "Denunciaste esto como inapropiado"
          notify_moderators: "Denunciaste esto para que sea atendido por un moderador"
          notify_user: "Enviaste un mensaje a este usuario"
      delete:
        confirm:
          one: "¿Seguro que quieres eliminar esa publicación?"
          other: "¿Seguro de que quieres eliminar esas %{count} publicaciones?"
      merge:
        confirm:
          one: "¿Seguro que quieres fusionar estas publicaciones?"
          other: "¿Seguro que quieres fusionar estas %{count} publicaciones?"
      revisions:
        controls:
          first: "Primera edición"
          previous: "Edición anterior"
          next: "Siguiente edición"
          last: "Última edición"
          hide: "Ocultar edición"
          show: "Mostrar edición"
          destroy: "Eliminar revisiones"
          destroy_confirm: "¿Seguro que quieres eliminar todas las revisiones de esta publicación? Esta acción es permanente."
          revert: "Volver a la edición %{revision}"
          edit_wiki: "Editar wiki"
          edit_post: "Editar publicación"
          comparing_previous_to_current_out_of_total: "<strong>%{previous}</strong> %{icon} <strong>%{current}</strong> / %{total}"
        displays:
          inline:
            title: "Mostrar la producción renderizada con adiciones y eleminaciones en línea"
            button: "HTML"
          side_by_side:
            title: "Mostrar las differencias con la producción renderizada lado a lado"
            button: "HTML"
          side_by_side_markdown:
            title: "Mostrar las diferencias con la fuente sin procesar"
            button: "Sin procesar"
      raw_email:
        displays:
          raw:
            title: "Mostrar correos electrónicos sin procesar"
            button: "Sin procesar"
          text_part:
            title: "Mostrar la parte del texto del correo electrónico"
            button: "Texto"
          html_part:
            title: "Mostrar la parte HTML del correo electrónico"
            button: "HTML"
      bookmarks:
        create: "Crear marcador"
        create_for_topic: "Añadir este tema a marcadores"
        edit: "Editar marcador"
        edit_for_topic: "Editar el marcador de este tema"
        updated: "Actualizado"
        name: "Nombre"
        name_placeholder: "¿Para qué es este marcador?"
        name_input_label: "Nombre del marcador"
        set_reminder: "Recordarme"
        options: "Opciones"
        actions:
          delete_bookmark:
            name: "Eliminar marcador"
            description: "Elimina el marcador de tu perfil y cancela todos los recordatorios para tal marcador"
          edit_bookmark:
            name: "Editar marcador"
            description: "Editar el nombre del marcador o cambia la fecha y hora del recordatorio"
          clear_bookmark_reminder:
            name: "Quitar recordatorio"
            description: "Quitar la fecha y hora del recordatorio"
          pin_bookmark:
            name: "Anclar marcador"
            description: "Anclar el marcador. Esto hará que aparezca al principio de tu lista de marcadores."
          unpin_bookmark:
            name: "Desanclar marcador"
            description: "Desanclar el marcador. Ya no aparecerá siempre arriba de la lista."
      filtered_replies:
        viewing_posts_by: "Viendo %{post_count} publicaciones de"
        viewing_subset: "Algunas respuestas no se muestran"
        viewing_summary: "Ver las respuestas principales de este tema"
        post_number: "%{username}, publicación nº %{post_number}"
        show_all: "Mostrar todas"
      share:
        title: "Compartir publicación n.º %{post_number}"
        instructions: "Comparte un enlace a esta publicación:"
    category:
      none: "(sin categoría)"
      all: "Todas las categorías"
      choose: "categoría&hellip;"
      edit: "Editar"
      edit_title: "Editar esta categoría"
      edit_dialog_title: "Editar: %{categoryName}"
      view: "Ver temas en la categoría"
      back: "Volver a la categoría"
      general: "General"
      settings: "Ajustes"
      topic_template: "Plantilla"
      tags: "Etiquetas"
      tags_allowed_tags: "Restringir estas etiquetas a esta categoría:"
      tags_allowed_tag_groups: "Restringir estos grupos de etiquetas a esta categoría:"
      tags_placeholder: "(Opcional) lista de etiquetas permitidas"
      tags_tab_description: "Las etiquetas y grupos de etiquetas arriba especificados solo estarán disponibles en esta categoría y en las otras categorías que igualmente lo especifiquen. No se permitirá su uso en otras categorías."
      tag_groups_placeholder: "(Opcional) lista de grupos de etiquetas permitidos"
      manage_tag_groups_link: "Gestionar grupos de etiquetas"
      allow_global_tags_label: "Permitir también otras etiquetas"
      required_tag_group:
        description: "Obligar a que los nuevos temas tengan etiquetas de los grupos:"
        delete: "Eliminar"
        add: "Añadir grupo de etiquetas obligado"
        placeholder: "selecciona un grupo de etiquetas…"
      topic_featured_link_allowed: "Permitir enlaces destacados en esta categoría"
      delete: "Eliminar categoría"
      create: "Nueva categoría"
      create_long: "Crear una nueva categoría"
      save: "Guardar categoría"
      slug: "Slug de la categoría para URL"
      slug_placeholder: "(Opcional) palabras-separadas-por-guiones para URL"
      creation_error: Se produjo un error al crear la categoría.
      save_error: Se produjo un error al guardar la categoría
      name: "Nombre de la categoría"
      description: "Descripción"
      logo: "Imagen (logo) para la categoría"
      logo_dark: "Imagen del logotipo de la categoría en modo oscuro"
      background_image: "Imagen de fondo de la categoría"
      background_image_dark: "Imagen de fondo de categoría oscura"
      badge_colors: "Colores de las insignias"
      background_color: "Color de fondo"
      foreground_color: "Colores de primer plano"
      name_placeholder: "Una o dos palabras máximo"
      color_placeholder: "Cualquier color web"
      delete_confirm: "¿Seguro que quieres eliminar esta categoría?"
      delete_error: "Se produjo un error al eliminar la categoría."
      list: "Lista de categorías"
      no_description: "Añade una descripción para esta categoría."
      change_in_category_topic: "Editar descripción"
      already_used: "Este color ya ha sido usado para otra categoría"
      security: "Seguridad"
      security_add_group: "Añadir un grupo"
      permissions:
        group: "Grupo"
        see: "Ver"
        reply: "Responder"
        create: "Crear"
        no_groups_selected: "Ningún grupo tiene acceso. Esta categoría solo será visible por el personal."
        everyone_has_access: 'Esta categoría es pública. Todo el mundo puede ver, responder y crear temas. Para restringir permisos, quita uno o varios permisos del grupo «todos».'
        toggle_reply: "Alternar el permiso para responder"
        toggle_full: "Alternar el permiso para crear temas"
        inherited: 'Este permiso está heredado de «todos»'
      special_warning: "Aviso: esta categoría se ajusta por defecto y las opciones de seguridad no se pueden editar. Si no deseas utilizarla, elimínala en vez de reutilizarla."
      uncategorized_security_warning: "Esta categoría es especial: se usa para temas que no tienen una categoría asignada y no puede tener ajustes de seguridad."
      uncategorized_general_warning: 'Esta categoría es especial. Se utiliza como la categoría predeterminada para los temas nuevos que no tienen una categoría seleccionada. Si deseas evitar este comportamiento y forzar la selección de categorías, <a href="%{settingLink}">desactiva la opción aquí</a>. Si deseas cambiar el nombre o la descripción, ve a <a href="%{customizeLink}">Personalizar / Contenido de texto</a>.'
      pending_permission_change_alert: "No has añadido a %{group} a esta categoría. Haz clic en este botón para añadirlos."
      images: "Imágenes"
      email_in: "Dirección de correo electrónico personalizada para el correo entrante:"
      email_in_tooltip: "Puedes separar varias direcciones de correo electrónico con el carácter |."
      email_in_allow_strangers: "Aceptar correo electrónicos de usuarios anónimos sin cuenta"
      email_in_disabled: "La publicación de nuevos temas por correo electrónico está desactivada. Para activar la publicación de nuevos temas por correo electrónico, activa el ajuste <a href='%{setting_url}'>'email in'</a>."
      mailinglist_mirror: "La categoría es el reflejo de una lista de correo"
      show_subcategory_list: "Mostrar la lista de subcategorías arriba de la lista de temas en esta categoría."
      read_only_banner: "Texto de banner cuando un usuario no pueda crear un tema en esta categoría:"
      num_featured_topics: "Número de temas que se muestran en la página de categorías:"
      subcategory_num_featured_topics: "Número de temas destacados a mostrar en la página principal de categorías:"
      all_topics_wiki: "Hacer que los temas nuevos tengan formato wiki por defecto"
      allow_unlimited_owner_edits_on_first_post: "Permitir que el propietario edite de forma ilimitada en su primera publicación"
      subcategory_list_style: "Estilo de lista de subcategorías:"
      sort_order: "Ordenar lista de temas:"
      default_view: "Lista de temas por defecto:"
      default_top_period: "Período por defecto para estar en la parte superior:"
      default_list_filter: "Filtro de lista por defecto:"
      allow_badges_label: "Permitir que se concedan insignias en esta categoría"
      edit_permissions: "Editar permisos"
      reviewable_by_group: "Además del personal, los siguientes grupos también pueden revisar el contenido de esta categoría:"
      review_group_name: "nombre del grupo"
      require_topic_approval: "Requiere aprobación del moderador para todos los temas nuevos"
      require_reply_approval: "Requiere aprobación del moderador para todas las respuestas nuevas"
      this_year: "este año"
      position: "Posición en la página de categorías:"
      default_position: "Posición predeterminada"
      position_disabled: "Las categorías se mostrarán por orden de actividad. Para controlar el orden de las categorías en las listas, activa el ajuste <a href='%{url}'>«posiciones fijas de las categorías»</a>."
      minimum_required_tags: "Número mínimo de etiquetas requeridas en un tema:"
      default_slow_mode: 'Activar «modo lento» en los nuevos temas de esta categoría'
      parent: "Categoría principal"
      num_auto_bump_daily: "Número de temas abiertos que se reflotarán diariamente de forma automática:"
      auto_bump_cooldown_days: "Mínimo de días antes de reactivar el mismo tema:"
      navigate_to_first_post_after_read: "Ir a la primera publicación después de haber leído los temas"
      notifications:
        title: "cambiar el nivel de notificación de esta categoría"
        watching:
          title: "Vigilar"
          description: "Vigilarás automáticamente todos los temas en esta categoría. Se te notificará de cada nueva respuesta en cada tema, y verás un contador de nuevas respuestas."
        watching_first_post:
          title: "Vigilar la primera publicación"
          description: "Se te notificará acerca de los temas nuevos en esta categoría, pero no cuando haya respuestas nuevas a los temas."
        tracking:
          title: "Seguir"
          description: "Seguirás todos los temas en esta categoría. Se te notificará si alguien menciona tu @nombre o te responde, y verás un contador con el número de nuevas respuestas de cada tema."
        regular:
          title: "Normal"
          description: "Se te notificará si alguien menciona tu @nombre o te responde."
        muted:
          title: "Silenciado"
          description: "No recibirás notificaciones sobre novedades de temas en esta categoría, y no aparecerán en la lista de temas recientes."
      search_priority:
        label: "Prioridad de búsqueda"
        options:
          normal: "Normal"
          ignore: "Ignorar"
          very_low: "Muy baja"
          low: "Baja"
          high: "Alta"
          very_high: "Muy alta"
      sort_options:
        default: "por defecto"
        likes: "Me gusta"
        op_likes: "Me gusta de la publicación original"
        views: "Vistas"
        posts: "Publicaciones"
        activity: "Actividad"
        posters: "Participantes"
        category: "Categoría"
        created: "Creado"
      sort_ascending: "Ascendente"
      sort_descending: "Descendente"
      subcategory_list_styles:
        rows: "Filas"
        rows_with_featured_topics: "Filas con temas destacados"
        boxes: "Cajas"
        boxes_with_featured_topics: "Cajas con temas destacados"
      settings_sections:
        general: "General"
        moderation: "Moderación"
        appearance: "Aspecto"
        email: "Correo electrónico"
      list_filters:
        all: "todos los temas"
        none: "sin subcategoría"
      colors_disabled: "No puedes seleccionar colores porque tienes no tienes activados los estilos de categoría."
    flagging:
      title: "¡Gracias por ayudar a mantener una comunidad civilizada!"
      action: "Denunciar publicación"
      take_action: "Tomar medidas…"
      take_action_options:
        default:
          title: "Ocultar publicación"
          details: "Alcanzar el umbral de denuncia inmediatamente, ocultar la publicación y aceptar todas las denuncias pendientes"
        suspend:
          title: "Suspender usuario"
          details: "Alcanzar el umbral de denuncias y suspender al usuario"
        silence:
          title: "Silenciar al usuario"
          details: "Alcanzar el umbral de denuncia y silenciar al usuario"
      notify_action: "Mensaje"
      official_warning: "Advertencia oficial"
      delete_spammer: "Eliminar spammer"
      flag_for_review: "Mandar a la cola de revisión"
      delete_confirm_MF: |
        Estás a punto de eliminar {POSTS, plural, one {<b>#</b> publicación} other {<b>#</b> publicaciones}} y {TOPICS, plural, one {<b>#</b> tema} other {<b>#</b> temas}} de este usuario, también eliminarás su cuenta, bloquearás registros desde su dirección IP <b>{ip_address}</b>, y añadirás su correo electrónico <b>{email}</b> a una lista de bloqueos permanentes. ¿Seguro que el usuario es de verdad un spammer?
      yes_delete_spammer: "Sí, eliminar spammer"
      ip_address_missing: "(N/D)"
      hidden_email_address: "(oculto)"
      submit_tooltip: "Enviar la denuncia privada"
      take_action_tooltip: "Alcanzar el umbral de denuncia inmediatamente, ocultar la publicación y aceptar todas las denuncias pendientes"
      cant: "Lo sentimos, no puedes denunciar esta publicación en este momento."
      notify_staff: "Notificar al personal de forma privada"
      formatted_name:
        off_topic: "No tiene relación con el tema"
        inappropriate: "Es inapropiado"
        spam: "Es spam"
      custom_placeholder_notify_user: "Sé específico, constructivo y siempre amable."
      notify_user_textarea_label: "Mensaje para el usuario"
      custom_placeholder_notify_moderators: "Haznos saber qué te preocupa específicamente y, siempre que sea posible, incluye enlaces y ejemplos relevantes."
      notify_moderators_textarea_label: "Mensaje para los moderadores"
      custom_message:
        at_least:
          one: "introduce al menos %{count} caracteres"
          other: "ingresa al menos %{count} caracteres"
        more:
          one: "%{count} más…"
          other: "%{count} más…"
        left:
          one: "%{count} restante"
          other: "%{count} restantes"
    flagging_topic:
      title: "¡Gracias por ayudar a mantener una comunidad civilizada!"
      action: "Denunciar tema"
      notify_action: "Mensaje"
    topic_map:
      title: "Resumen de temas"
      participants_title: "Autores frecuentes"
      links_title: "Enlaces populares"
      links_shown: "mostrar más enlaces…"
      clicks:
        one: "%{count} clic"
        other: "%{count} clics"
    post_links:
      about: "ver más enlaces de esta publicación"
      title:
        one: "%{count} más"
        other: "%{count} más"
    topic_statuses:
      warning:
        help: "Esta es una advertencia oficial."
      bookmarked:
        help: "Guardaste en marcadores este tema"
      locked:
        help: "Este tema está cerrado; ya no se aceptan respuestas nuevas"
      archived:
        help: "este tema está archivado; está congelado y no se puede cambiar"
      locked_and_archived:
        help: "este tema está cerrado y archivado; ya no acepta respuestas nuevas y no se puede cambiar"
      unpinned:
        title: "Desanclado"
        help: "Este tema se ha desanclado para ti; tu lista de temas se mostrará en orden normal"
      pinned_globally:
        title: "Anclado globalmente"
        help: "Este tema se ha anclado globalmente, se mostrará en la parte superior de la página de mensajes recientes y de su categoría."
      pinned:
        title: "Anclado"
        help: "Este tema se ha anclado para ti; se mostrará en la parte superior de su categoría"
      unlisted:
        help: "Este tema es invisible. No se mostrará en la lista de temas y solo se le puede acceder mediante un enlace directo"
      personal_message:
        title: "Este tema es un mensaje personal"
        help: "Este tema es un mensaje personal"
    posts: "Publicaciones"
    pending_posts:
      label: "Pendiente"
      label_with_count: "Pendientes (%{count})"
    posts_likes_MF: |
      Este tema tiene {count,  plural, one {# respuesta} other {# respuestas}} {ratio, select,
       low {con una proporción de me gusta por publicación alta}
       med {con una proporción de me gusta por publicación muy alta}
       high {con una proporción de me gusta por publicación extremadamente alta}
       other {}}
    latest_poster_link: "Perfil de %{username}, último participante"
    original_post: "Publicación original"
    views: "Vistas"
    sr_views: "Ordenar por núm. de visitas"
    views_lowercase:
      one: "visita"
      other: "vistas"
    replies: "Respuestas"
    sr_replies: "Ordenar por núm. de respuestas"
    views_long:
      one: "este tema se ha visto %{count} vez"
      other: "este tema se ha visto %{number} veces"
    activity: "Actividad"
    sr_activity: "Ordenar por fecha de actividad"
    likes: "Me gusta"
    sr_likes: "Ordenar por núm. de me gusta"
    sr_op_likes: "Ordenar por núm. de me gusta de la primera publicación"
    likes_lowercase:
      one: "me gusta"
      other: "me gusta"
    users: "Usuarios"
    users_lowercase:
      one: "usuario"
      other: "usuarios"
    category_title: "Categoría"
    history_capped_revisions: "Últimas 100 ediciones"
    history: "Historial"
    raw_email:
      title: "Correo electrónico entrante"
      not_available: "¡No disponible!"
    categories_list: "Lista de categorías"
    filters:
      with_topics: "%{filter} temas"
      with_category: "%{filter} Foro de %{category}"
      filter:
        title: "Filtrar"
        button:
          label: "Filtrar"
      latest:
        title: "Recientes"
        title_with_count:
          one: "Reciente (%{count})"
          other: "Recientes (%{count})"
        help: "temas con publicaciones recientes"
      read:
        title: "Leídos"
        help: "temas que ya has leído en el orden que los leíste por última vez"
      categories:
        title: "Categorías"
        title_in: "Categoría - %{categoryName}"
        help: "todos los temas agrupados por categoría"
      unread:
        title: "Sin leer"
        title_with_count:
          one: "Sin leer (%{count})"
          other: "Sin leer (%{count})"
        help: "temas que estás vigilando o siguiendo actualmente con publicaciones sin leer"
        lower_title_with_count:
          one: "%{count} sin leer"
          other: "%{count} sin leer"
      unseen:
        title: "No vistos"
        lower_title: "no vistos"
        help: "nuevos temas y temas que estés vigilando, siguiendo, o que tengan respuestas sin leer"
      new:
        lower_title_with_count:
          one: "%{count} nuevo"
          other: "%{count} nuevos"
        lower_title: "nuevo"
        title: "Nuevo"
        title_with_count:
          one: "Nuevo (%{count})"
          other: "Nuevos (%{count})"
        help: "temas creados en los últimos días"
        all: "Todo"
        all_with_count: "Todo (%{count})"
        topics: "Temas"
        topics_with_count: "Temas (%{count})"
        replies: "Respuestas"
        replies_with_count: "Respuestas (%{count})"
      posted:
        title: "Mis publicaciones"
        help: "temas en los que has publicado"
      bookmarks:
        title: "Marcadores"
        help: "temas que has guardado en marcadores"
      category:
        title: "%{categoryName}"
        title_with_count:
          one: "%{categoryName} (%{count})"
          other: "%{categoryName} (%{count})"
        help: "temas recientes en la categoría %{categoryName}"
      top:
        title: "Destacados"
        help: "los temas con más actividad en el último año, mes, semana o día"
        all:
          title: "Siempre"
        yearly:
          title: "Anualmente"
        quarterly:
          title: "Trimestralmente"
        monthly:
          title: "Mensualmente"
        weekly:
          title: "Semanalmente"
        daily:
          title: "Diariamente"
        all_time: "Siempre"
        this_year: "Año"
        this_quarter: "Trimestre"
        this_month: "Mes"
        this_week: "Semana"
        today: "Hoy"
    browser_update: 'Por desgracia, <a href="https://www.discourse.org/faq/#browser">tu navegador no es compatible</a>. Por favor, <a href="https://browsehappy.com">usa otro navegador</a> para ver el contenido completo, iniciar sesión y responder.'
    permission_types:
      full: "Crear / Responder / Ver"
      create_post: "Responder / Ver"
      readonly: "Ver"
    preloader_text: "Cargando"
    lightbox:
      download: "descargar"
      open: "imagen original"
      previous: "Anterior (flecha izquierda)"
      next: "Siguiente (flecha derecha)"
      counter: "%curr% de %total%"
      close: "Cerrar (Esc)"
      content_load_error: '<a href="%url%">El contenido</a> no se pudo cargar.'
      image_load_error: '<a href="%url%">La imagen</a> no se pudo cargar.'
    experimental_lightbox:
      image_load_error: "No se ha podido cargar la imagen."
      screen_reader_image_title: "Imagen %{current} de %{total}: %{title}"
      buttons:
        next: "Siguiente (tecla de flecha derecha o abajo)"
        previous: "Anterior (tecla de flecha izquierda o arriba)"
        close: "Cerrar (Esc)"
        download: "Descargar imagen"
        newtab: "Abrir la imagen en una pestaña nueva"
        zoom: "Acercar/alejar la imagen (tecla Z)"
        rotate: "Girar la imagen (tecla R)"
        fullscreen: "Alternar el modo de pantalla completa del navegador (tecla M)"
        carousel: "Mostrar todas las imágenes en un carrusel (tecla A)"
        retry: "Reintentar cargar la imagen"
    cannot_render_video: Este vídeo no se puede mostrar porque tu navegador no es compatible con el códec.
    keyboard_shortcuts_help:
      shortcut_key_delimiter_comma: ", "
      shortcut_key_delimiter_plus: "+"
      shortcut_delimiter_or: "%{shortcut1} o %{shortcut2}"
      shortcut_delimiter_slash: "%{shortcut1}/%{shortcut2}"
      shortcut_delimiter_space: "%{shortcut1} %{shortcut2}"
      title: "Atajos de teclado"
      short_title: "Atajos"
      jump_to:
        title: "Saltar a"
        home: "%{shortcut} Inicio"
        latest: "%{shortcut} Recientes"
        new: "%{shortcut} Nuevos"
        unread: "%{shortcut} Sin leer"
        categories: "%{shortcut} Categorías"
        top: "%{shortcut} Destacado"
        bookmarks: "%{shortcut} Marcadores"
        profile: "%{shortcut} Perfil"
        messages: "%{shortcut} Mensajes"
        drafts: "%{shortcut} Borradores"
        next: "%{shortcut} Tema siguiente"
        previous: "%{shortcut} Tema anterior"
      navigation:
        title: "Navegación"
        jump: "%{shortcut} Ir a la publicación #"
        back: "%{shortcut} Volver"
        up_down: "%{shortcut} Desplazar selección &uarr; &darr;"
        open: "%{shortcut} Abrir tema seleccionado"
        next_prev: "%{shortcut} Sección siguiente/anterior"
        go_to_unread_post: "%{shortcut} Ir a la primera publicación sin leer"
      application:
        title: "Aplicación"
        create: "%{shortcut} Crear un nuevo tema"
        notifications: "%{shortcut} Abrir notificaciones"
        hamburger_menu: "%{shortcut} Abrir menú hamburguesa"
        user_profile_menu: "%{shortcut} Abrir menú de usuario"
        show_incoming_updated_topics: "%{shortcut} Mostrar temas actualizados"
        search: "%{shortcut} Buscar"
        help: "%{shortcut} Abrir guía de atajos de teclado"
        dismiss_new: "%{shortcut} Descartar nuevas"
        dismiss_topics: "%{shortcut} Descartar temas"
        log_out: "%{shortcut} Cerrar sesión"
      composing:
        title: "Redactando"
        return: "%{shortcut} Regresar al editor"
        fullscreen: "%{shortcut} Edición en pantalla completa"
        insert_current_time: "%{shortcut} Insertar hora actual"
      bookmarks:
        title: "Marcadores"
        enter: "%{shortcut} Guardar y cerrar"
        later_today: "%{shortcut} Más tarde durante el día de hoy"
        later_this_week: "%{shortcut} Esta semana"
        tomorrow: "%{shortcut} Mañana"
        next_week: "%{shortcut} La semana que viene"
        next_month: "%{shortcut} El mes que viene"
        next_business_week: "%{shortcut} Principio de la semana que viene"
        next_business_day: "%{shortcut} Siguiente día hábil"
        custom: "%{shortcut} Fecha y hora personalizadas"
        none: "%{shortcut} Sin recordatorio"
        delete: "%{shortcut} Borrar marcador"
      actions:
        title: "Acciones"
        bookmark_topic: "%{shortcut} Guardar/quitar el tema de marcadores"
        pin_unpin_topic: "%{shortcut} Anclar/desanclar tema"
        share_topic: "%{shortcut} Compartir tema"
        share_post: "%{shortcut} Compartir publicación"
        reply_as_new_topic: "%{shortcut} Responder como un tema enlazado"
        reply_topic: "%{shortcut} Responder al tema"
        reply_post: "%{shortcut} Responder a la publicación"
        quote_post: "%{shortcut} Citar publicación"
        like: "%{shortcut} Me gusta la publicación"
        flag: "%{shortcut} Reportar publicación"
        bookmark: "%{shortcut} Guardar publicación en marcadores"
        edit: "%{shortcut} Editar publicación"
        delete: "%{shortcut} Eliminar publicación"
        mark_muted: "%{shortcut} Silenciar tema"
        mark_regular: "%{shortcut} Tema normal (por defecto)"
        mark_tracking: "%{shortcut} Seguir tema"
        mark_watching: "%{shortcut} Vigilar tema"
        print: "%{shortcut} Imprimir tema"
        defer: "%{shortcut} Aplazar el tema"
        topic_admin_actions: "%{shortcut} Abrir acciones de administrador del tema"
        archive_private_message: "%{shortcut} Archivar/desarchivar mensaje privado"
      search_menu:
        title: "Menú de búsqueda"
        prev_next: "%{shortcut} Mover selección arriba y abajo"
        insert_url: "%{shortcut} Insertar selección dentro del editor abierto"
        full_page_search: "%{shortcut} Lanza la página de búsqueda"
    badges:
      earned_n_times:
        one: "Insignia ganada %{count} vez"
        other: "Insignia ganada %{count} veces"
      granted_on: "Concedido hace %{date}"
      others_count:
        one: "Concedido a otros %{count} vez"
        other: "Concedido a otros %{count} veces"
      title: Insignias
      allow_title: "Puedes usar esta insignia como título"
      multiple_grant: "Puedes ganar esta insignia varias veces"
      badge_count:
        one: "%{count} insignia"
        other: "%{count} insignias"
      more_badges:
        one: "+%{count} Más"
        other: "+%{count} Más"
      awarded:
        one: "%{number} otorgado"
        other: "%{number} otorgados"
      select_badge_for_title: Selecciona una insignia para utilizar como tu título
      none: "(ninguna)"
      successfully_granted: "%{badge} concedida exitosamente a %{username}"
      badge_grouping:
        getting_started:
          name: Guía de inicio
        community:
          name: Comunidad
        trust_level:
          name: Nivel de confianza
        other:
          name: Otros
        posting:
          name: Publicaciones
      favorite_max_reached: "No puedes marcar más insignias como favoritas."
      favorite_max_not_reached: "Marcar esta insignia como favorita"
      favorite_count: "%{count}/%{max} insignias marcadas como favoritas"
    download_calendar:
      title: "Descargar calendario"
      save_ics: "Descargar archivo.ics"
      save_google: "Añadir a calendario de Google"
      remember: "No volver a preguntar"
      remember_explanation: "(puedes cambiar esto en tus preferencias)"
      download: "Descargar"
      default_calendar: "Calendario por defecto"
      default_calendar_instruction: "Elige qué calendarios usar al guardar las fechas"
      add_to_calendar: "Añadir al calendario"
      google: "Calendario de Google"
      ics: "ICS"
    tagging:
      all_tags: "Todas las etiquetas"
      other_tags: "Otras etiquetas"
      selector_all_tags: "todas las etiquetas"
      selector_no_tags: "sin etiquetas"
      tags: "Etiquetas"
      choose_for_topic: "etiquetas (opcional)"
      choose_for_topic_required:
        one: "selecciona al menos %{count} etiqueta…"
        other: "selecciona al menos %{count} etiquetas…"
      choose_for_topic_required_group:
        one: "selecciona %{count} etiqueta de «%{name}»…"
        other: "selecciona %{count} etiquetas de «%{name}»…"
      info: "Info"
      default_info: "Esta etiqueta no está restringida a ninguna categoría, y no tiene sinónimos."
      staff_info: "Para añadir restricciones, mete la etiqueta a un <a href=%{basePath}/tag_groups>grupo de etiquetas</a>."
      category_restricted: "Esta etiqueta está restringida para las categorías a las que no tienes permiso de acceso."
      synonyms: "Sinónimos"
      synonyms_description: "Cuando las siguientes etiquetas sean usadas, serán reemplazadas por <b>%{base_tag_name}</b>."
      save: "Guardar el nombre y la descripción de la etiqueta"
      tag_groups_info:
        one: 'Esta etiqueta pertence al grupo: «%{tag_groups}»'
        other: "Esta etiqueta pertence a estos grupos: %{tag_groups}."
      category_restrictions:
        one: "Solo se puede utilizar en esta categoría:"
        other: "Solo se puede utilizar en estas categorías:"
      edit_synonyms: "Editar sinónimos"
      add_synonyms_label: "Añadir sinónimos:"
      add_synonyms: "Añadir"
      add_synonyms_explanation:
        one: "Se cambiará la etiqueta en cualquier sitio que esté en uso, sustituyéndose por <b>%{tag_name}</b> en su lugar. ¿Seguro que quieres hacer el cambio?"
        other: "Se cambiarán las etiquetas en todos los lugares en los que estén en uso y se sustituirán por <b>%{tag_name}</b> en su lugar. ¿Seguro de que quieres hacer este cambio?"
      add_synonyms_failed: "No se han podido añadir las siguientes etiquetas como sinónimos: <b>%{tag_names}</b>. Asegúrate de que no tienen sinónimos y de que no son sinónimos de otra etiqueta."
      remove_synonym: "Quitar sinónimo"
      delete_synonym_confirm: '¿Seguro que quieres eliminar el sinónimo «%{tag_name}»?'
      delete_tag: "Eliminar etiqueta"
      delete_confirm:
        one: "¿Seguro que quieres borrar esta etiqueta y eliminarla de %{count} tema asignado?"
        other: "¿Seguro que quieres eliminar esta etiqueta y eliminarla de los %{count} temas a los que está asignada?"
      delete_confirm_no_topics: "¿Seguro que quieres eliminar esta etiqueta?"
      delete_confirm_synonyms:
        one: "Su sinónimo también se eliminará"
        other: "Sus %{count} sinónimos también se eliminarán."
      edit_tag: "Editar el nombre y la descripción de la etiqueta"
      description: "Descripción (máx. 1000 caracteres)"
      sort_by: "Ordenar por:"
      sort_by_count: "cantidad"
      sort_by_name: "nombre"
      manage_groups: "Gestionar grupos de etiquetas"
      manage_groups_description: "Definir grupos para organizar etiquetas"
      upload: "Subir etiquetas"
      upload_description: "Sube un archivo csv para crear etiquetas en masa"
      upload_instructions: "Una por línea, opcional con un grupo de etiquetas en el formato «tag_name,tag_group»."
      upload_successful: "Etiquetas subidas con éxito"
      delete_unused_confirmation:
        one: "%{count} etiqueta será eliminada: %{tags}"
        other: "%{count} etiquetas serán eliminadas: %{tags}"
      delete_unused_confirmation_more_tags:
        one: "%{tags} y %{count} más"
        other: "%{tags} y %{count} más"
      delete_no_unused_tags: "No hay etiquetas sin usar."
      tag_list_joiner: ", "
      delete_unused: "Eliminar etiquetas sin usar"
      delete_unused_description: "Eliminar todas las etiquetas que no estén asociadas a ningún tema o mensaje personal"
      filters:
        without_category: "%{filter} %{tag} temas"
        with_category: "%{filter} %{tag} temas en %{category}"
        untagged_without_category: "%{filter} temas sin etiquetas"
        untagged_with_category: "%{filter} temas sin etiquetas en %{category}"
      notifications:
        watching:
          title: "Vigilar"
          description: "Vigilarás automáticamente todos los temas con esta etiqueta. Se te notificarán todos los temas y publicaciones nuevas. Además aparecerá un contador de publicaciones nuevas y sin leer al lado del tema."
        watching_first_post:
          title: "Vigilar la primera publicación"
          description: "Se te notificará acerca de nuevos temas con esta etiqueta, pero no cuando haya respuestas al tema."
        tracking:
          title: "Seguir"
          description: "Seguirás automáticamente todos los temas con esta etiqueta. Aparecerá un contador de publicaciones nuevas y sin leer al lado del tema."
        regular:
          title: "Normal"
          description: "Se te notificará si alguien menciona tu @nombre o responde a alguna de tus publicaciones."
        muted:
          title: "Silenciado"
          description: "No se te notificará sobre temas nuevos con esta etiqueta, ni aparecerán en tu pestaña de no leídos."
      groups:
        back_btn: "Volver a todas las etiquetas"
        title: "Grupos de etiquetas"
        about_heading: "Selecciona un grupo de etiquetas, o crea uno nuevo"
        about_heading_empty: "Crea un nuevo grupo de etiquetas para empezar"
        about_description: "Los grupos de etiquetas te ayudan a gestionar los permisos de muchas etiquetas en un único sitio."
        new: "Crear grupo"
        new_title: "Crear nuevo grupo"
        edit_title: "Editar grupo de etiquetas"
        tags_label: "Etiquetas en este grupo"
        parent_tag_label: "Etiqueta principal"
        parent_tag_description: "Las etiquetas de este grupo solo se podrán usar si la etiqueta principal está presente."
        one_per_topic_label: "Limitar las etiquetas de este grupo a utilizarse solo una vez por tema"
        new_name: "Nuevo grupo de etiquetas"
        name_placeholder: "Nombre"
        save: "Guardar"
        delete: "Eliminar"
        confirm_delete: "¿Estás seguro de que quieres eliminar este grupo de etiquetas?"
        everyone_can_use: "Todos pueden utilizar las etiquetas"
        usable_only_by_groups: "Las etiquetas son visibles para todo el mundo, pero solo los siguientes grupos las pueden usar"
        visible_only_to_groups: "Las etiquetas solo son visibles para los siguientes grupos"
        cannot_save: "No se ha podido guardar el grupo de etiquetas. Asegúrate de que tenga al menos una etiqueta, el nombre no esté vacío y hayas seleccionado un grupo para los permisos."
        tags_placeholder: "Buscar o crear etiquetas"
        parent_tag_placeholder: "Opcional"
        select_groups_placeholder: "Seleccionar grupos…"
        disabled: "El etiquetado está desactivado. "
      topics:
        none:
          unread: "No tienes temas sin leer."
          unseen: "Has visto todos los temas."
          new: "No tienes temas nuevos."
          read: "Todavía no has leído ningún tema."
          posted: "Todavía no has publicado en ningún tema."
          latest: "No hay temas recientes."
          bookmarks: "Todavía no tienes temas guardados en marcadores."
          top: "No hay temas destacados."
    invite:
      custom_message: "Dale a tu invitación un toque personal escribiendo un <a href>mensaje personalizado</a>."
      custom_message_placeholder: "Introduce tu mensaje personalizado"
      approval_not_required: "El usuario será aprobado automáticamente en cuanto acepte esta invitación."
      custom_message_template_forum: "¡Eh, deberías unirte a este foro!"
      custom_message_template_topic: "¡Eh, creemos que este tema te va a encantar!"
    forced_anonymous: "Debido a una carga extrema, esto se está mostrando temporalmente a todos como lo vería un usuario que no haya iniciado sesión."
    forced_anonymous_login_required: "El sistema está soportando un pico de carga excepcional y no puede responder en este momento. Inténtalo de nuevo más tarde."
    footer_nav:
      back: "Atrás"
      forward: "Avanzar"
      share: "Compartir"
      dismiss: "Descartar"
    safe_mode:
      enabled: "El modo seguro está activado, para salir del modo seguro cierra esta ventana del navegador"
    image_removed: "(imagen eliminada)"
    pause_notifications:
      title: "Pausar notificaciones para…"
      label: "Pausar notificaciones"
      options:
        half_hour: "30 minutos"
        one_hour: "1 hora"
        two_hours: "2 horas"
        tomorrow: "Hasta mañana"
      set_schedule: "Establecer un horario de notificaciones"
    trust_levels:
      names:
        newuser: "usuario nuevo"
        basic: "usuario básico"
        member: "miembro"
        regular: "habitual"
        leader: "líder"
      detailed_name: "%{level}: %{name}"
    pick_files_button:
      unsupported_file_picked: "Has elegido un tipo de archivo no admitido. Tipos de archivo admitidos: %{types}."
    user_activity:
      no_activity_title: "Todavía no hay actividad"
      no_activity_body: "¡Te damos la bienvenida a la comunidad! Acabas de llegar, por lo que todavía no has participado. Como primer paso, visita los <a href='%{topUrl}'>Destacados</a> o las <a href='%{categoriesUrl}'>Categorías</a> y empieza a leer. Dale al botón %{heartIcon} en las publicaciones que te gusten o sobre las que quieras saber más. Aquí verás tu actividad una vez empieces a participar."
      no_replies_title: "Todavía no has respondido a ningún tema"
      no_replies_title_others: "%{username} todavía no ha respondido a ningún tema"
      no_replies_body: "Cuando <a href='%{searchUrl}'>descubras</a> una conversación interesante a la que quieras contribuir, pulsa el botón <kbd>Responder</kbd> directamente debajo de cualquier mensaje para empezar a responder a ese mensaje específico. O, si prefieres responder al tema en general en lugar de a un mensaje o a una persona en particular, busca el botón <kbd>Responder</kbd> en la parte inferior del tema, o debajo de la cronología del tema."
      no_drafts_title: "Todavía no has empezado ningún borrador"
      no_drafts_body: "¿Todavía no quieres publicarlo? Vamos a guardar un borrador automáticamente y lo pondremos aquí cuando vayas a empezar a escribir un tema, respuesta o mensaje personal. Dale al botón de cancelar para descartarlo o guardar el borrador y seguir luego."
      no_likes_title: "Todavía no le has dado a me gusta en ningún tema"
      no_likes_title_others: "%{username} no le ha dado me gusta a ningún tema"
      no_likes_body: "Una buena manera de empezar a contribuir es ir leyendo los temas ya publicados y darle a %{heartIcon} en lo que te guste"
      no_topics_title: "Todavía no has empezado ningún tema"
      no_topics_body: "Siempre es mejor <a href='%{searchUrl}'>buscar</a> temas que ya existan antes de empezar uno nuevo, pero si crees que el tema que buscas no existe todavía, no dudes en crearlo. Busca el botón <kbd>+ Nuevo tema</kbd> arriba a la derecha de la lista de temas, en una categoría o etiqueta."
      no_topics_title_others: "%{username} no ha creado ningún tema todavía"
      no_read_topics_title: "Todavía no has leído ningún tema"
      no_read_topics_body: "Cuando empieces a leer temas, los verás aquí en una lista. Puedes empezar a buscar temas que te interesen en <a href='%{topUrl}'>Destacados</a>, la lista de <a href='%{categoriesUrl}'>Categorías</a> o buscando palabras %{searchIcon}"
    no_group_messages_title: "No hay ningún mensaje en el grupo"
    topic_entrance:
      sr_jump_top_button: "Ir a la primera publicación"
      sr_jump_bottom_button: "Ir a la última publicación"
    fullscreen_table:
      expand_btn: "Expandir tabla"
      view_table: "Ver Tabla"
    second_factor_auth:
      redirect_after_success: "La autenticación de segundo factor se ha realizado con éxito. Redirigiendo a la página anterior…"
    sidebar:
      title: "Barra lateral"
      unread_count:
        one: "%{count} sin leer"
        other: "%{count} sin leer"
      new_count:
        one: "%{count} nuevo"
        other: "%{count} nuevos"
      toggle_section: "Mostrar/ocultar sección"
      more: "Más"
      all_categories: "Todas las categorías"
      all_tags: "Todas las etiquetas"
      categories_form_modal:
        title: "Editar navegación de las categorías"
        subtitle:
          text: "y mostraremos automáticamente las categorías más populares de este sitio"
        filter_placeholder: "Filtrar categorías"
        no_categories: "No hay categorías que coincidan con el término proporcionado."
      tags_form_modal:
        title: "Editar etiquetas navegación"
        filter_placeholder: "Filtrar etiquetas"
        no_tags: "No hay etiquetas que coincidan con el término proporcionado."
        subtitle:
          text: "y mostraremos automáticamente las etiquetas principales de este sitio"
      edit_navigation_modal_form:
        deselect_button_text: "Deseleccionar todo"
        reset_to_defaults: "Restablecer valores por defecto"
        filter_dropdown:
          all: "Todos"
          selected: "Seleccionado"
          unselected: "No seleccionado"
      sections:
        custom:
          add: "Añadir sección personalizada"
          edit: "Editar sección personalizada"
          save: "Guardar"
          delete: "Eliminar"
          delete_confirm: "¿Seguro que quieres eliminar esta sección?"
          reset_confirm: "¿Seguro que quieres restablecer esta sección a los valores predeterminados?"
          public: "Visible para todos"
          always_public: "El contenido de esta sección es siempre público"
          more_menu: "Menú Más"
          links:
            add: "Añadir otro enlace"
            delete: "Eliminar enlace"
            reset: "Restablecer valores por defecto"
            icon:
              label: "Icono"
              validation:
                blank: "El icono no puede estar en blanco"
                maximum: "El icono debe tener menos de %{count} caracteres"
            name:
              label: "Nombre"
              validation:
                blank: "El nombre no puede estar en blanco"
                maximum: "El nombre debe tener menos de %{count} caracteres"
            value:
              label: "Enlace"
              validation:
                blank: "El enlace no puede estar en blanco"
                maximum: "El enlace debe tener menos de %{count} caracteres"
                invalid: "El formato no es válido"
          title:
            label: "Título de la sección"
            validation:
              blank: "El título no puede estar en blanco"
              maximum: "El título debe tener menos de %{count} caracteres"
        about:
          header_link_text: "Acerca de"
        messages:
          header_link_text: "Mensajes"
          header_action_title: "Crear un mensaje personal"
          links:
            inbox: "Bandeja de entrada"
            sent: "Enviados"
            new: "Nuevo"
            new_with_count: "Nuevo (%{count})"
            unread: "Sin leer"
            unread_with_count: "Sin leer (%{count})"
            archive: "Archivo"
        tags:
          none: "No has añadido ninguna etiqueta."
          click_to_get_started: "Haz clic aquí para empezar."
          header_link_text: "Etiquetas"
          header_action_title: "Editar las etiquetas de tu barra lateral"
          configure_defaults: "Configurar valores predeterminados"
        categories:
          none: "No has añadido ninguna categoría."
          click_to_get_started: "Haz clic aquí para empezar."
          header_link_text: "Categorías"
          header_action_title: "Editar las categorías de tu barra lateral"
          configure_defaults: "Configurar valores predeterminados"
        community:
          edit_section:
            sidebar: "Personaliza esta sección"
            header_dropdown: "Personalizar"
          links:
            about:
              content: "Acerca de"
              title: "Más detalles sobre este sitio"
            admin:
              content: "Administrador"
              title: "Ajustes del sitio e informes"
            badges:
              content: "Insignias"
              title: "Todas las insignias disponibles para ganar"
            topics:
              content: "Temas"
              title: "Todos los temas"
            faq:
              content: "Preguntas frecuentes"
              title: "Normas de uso de este sitio"
            groups:
              content: "Grupos"
              title: "Lista de grupos de usuarios disponibles"
            users:
              content: "Usuarios"
              title: "Lista de todos los usuarios"
            my_posts:
              content: "Mis publicaciones"
              content_drafts: "Mis borradores"
              title: "Mi actividad de tema reciente"
              title_drafts: "Mis borradores no publicados"
              draft_count:
                one: "%{count} borrador"
                other: "%{count} borradores"
            review:
              content: "Revisión"
              title: "Publicaciones denunciadas y otros elementos en cola"
              pending_count: "%{count} pendiente(s)"
        global_section: "Sección global, visible para todos"
      panels:
        forum:
          label: Foro
    welcome_topic_banner:
      title: "Crea tu tema de bienvenida"
      description: "Tu tema de bienvenida es lo primero que leerán los nuevos miembros. Piensa en él como tu «discurso breve» o una «declaración de misión». Haz que todos sepan para quién es esta comunidad, qué pueden esperar encontrar aquí y qué te gustaría que hicieran primero."
      button_title: "Empezar a editar"
    until: "Hasta:"
    char_counter:
      exceeded: "Se ha superado el número máximo de caracteres permitidos."
    form_template_chooser:
      select_template: "Seleccionar plantillas de formulario"
    form_templates:
      upload_field:
        upload: "Subir"
        uploading: "Subiendo"
      errors:
        valueMissing:
          default: "Rellena este campo."
          select-one: "Selecciona un elemento de la lista."
          select-multiple: "Selecciona al menos un elemento de la lista."
          checkbox: "Marca esta casilla si quieres continuar."
        typeMismatch:
          default: "Introduce un valor válido."
          color: "Introduce un color."
          date: "Introduce una fecha."
          email: "Introduce una dirección de correo electrónico válida."
          number: "Introduce un número."
          password: "Introduce una contraseña válida."
          tel: "Introduce un número de teléfono válido."
          text: "Introduce un valor de texto."
          url: "Introduce una URL válida."
        tooShort:
          one: "La entrada debe tener %{count} carácter o más."
          other: "La entrada debe tener %{count} caracteres o más."
        tooLong:
          one: "La entrada debe tener menos de %{count} carácter."
          other: "La entrada debe tener menos de %{count} caracteres."
        rangeOverflow:
          one: "La entrada debe ser menor que %{count}."
          other: "La entrada debe ser menor que %{count}."
        rangeUnderflow:
          one: "La entrada debe ser mayor que %{count}."
          other: "La entrada debe ser mayor que %{count}."
        patternMismatch: "Utiliza el formato solicitado."
        badInput: "Introduce una entrada válida."
    table_builder:
      title: "Creador de tablas"
      modal:
        title: "Creador de tablas"
        create: "Crear tabla"
        help:
          title: "Utilizar el editor de hojas de cálculo"
          enter_key: "Intro"
          tab_key: "Tabulador"
          new_row: "al final de una fila para insertar una nueva fila."
          new_col: "al final de una columna para insertar una nueva columna."
          options: "Haz clic con el botón derecho en las celdas para acceder a más opciones en un menú desplegable."
        confirm_close: "¿Seguro que quieres cerrar el creador de tablas? Cualquier cambio no guardado se perderá."
      edit:
        btn_edit: "Editar tabla"
        modal:
          title: "Editar tabla"
          cancel: "cancelar"
          create: "Guardar"
          reason: "¿Por qué estás editando?"
          trigger_reason: "Añadir motivo de la edición"
        default_edit_reason: "Actualizar tabla con el editor de tablas"
      default_header:
        col_1: "Columna 1"
        col_2: "Columna 2"
        col_3: "Columna 3"
        col_4: "Columna 4"
      spreadsheet:
        no_records_found: "No se han encontrado registros"
        show: "Mostrar"
        entries: "entradas"
        about: "Acerca de"
        prompts:
          delete_selected_rows: "¿Seguro que quieres eliminar las filas seleccionadas?"
          delete_selected_cols: "¿Seguro que quieres eliminar las columnas seleccionadas?"
          will_destroy_merged_cells: "Esta acción destruirá cualquier celda fusionada existente. ¿Estás seguro/a?"
          will_clear_search_results: "Esta acción destruirá cualquier celda fusionada existente. ¿Estás seguro/a?"
          conflicts_with_merged_cells: "Hay un conflicto con otra celda fusionada."
        invalid_merge_props: "Propiedades fusionadas no válidas"
        cells_already_merged: "Celda ya fusionada"
        no_cells_selected: "No hay celdas seleccionadas"
        context_menu:
          row:
            before: "Insertar una nueva fila antes"
            after: "Insertar una nueva fila después"
            delete: "Eliminar filas seleccionadas"
          col:
            before: "Insertar una nueva columna antes"
            after: "Insertar una nueva columna después"
            delete: "Eliminar columnas seleccionadas"
            rename: "Cambiar el nombre de esta columna"
          order:
            ascending: "Orden ascendente"
            descending: "Orden descendente"
          copy: "Copiar..."
          paste: "Pegar..."
          save: "Guardar como..."
  admin_js:
    type_to_filter: "escribe para filtrar…"
    admin:
      title: "Administrador de Discourse"
      moderator: "Moderador"
      back_to_forum: "Volver al Foro"
      tags:
        remove_muted_tags_from_latest:
          always: "siempre"
          only_muted: "cuando se usa solo o con otras etiquetas silenciadas"
          never: "nunca"
      reports:
        title: "Lista de informes disponibles"
        meta_doc: "Explora nuestra <a href='https://meta.discourse.org/t/-/240233' rel='noopener noreferrer' target='_blank'>documentación</a> para obtener una visión detallada de los informes."
      dashboard:
        title: "Panel de control"
        last_updated: "Última actualización del panel de control:"
        discourse_last_updated: "Última actualización de Discourse:"
        version: "Versión"
        up_to_date: "Estás en la última versión"
        critical_available: "Actualización crítica disponible."
        updates_available: "Hay actualizaciones disponibles."
        please_upgrade: "¡Por favor, actualiza!"
        no_check_performed: "Todavía no se ha realizado ninguna revisión de actualizaciones. Asegúrate de que sidekiq esté funcionando."
        stale_data: "No se ha realizado recientemente ninguna revisión de actualizaciones. Asegúrate de que sidekiq esté funcionando."
        version_check_pending: "Parece que has actualizado recientemente. ¡Fantástico!"
        installed_version: "Instalada"
        latest_version: "Última"
        problems_found: "Algunos consejos con base en tus ajustes actuales"
        new_features:
          title: "Novedades"
          previous_announcements: "Puedes ver anuncios anteriores de nuevas funciones en <a href='%{url}' target='_blank'>Discourse Meta</a>"
          learn_more: "Más información..."
        last_checked: "Ultima comprobación"
        refresh_problems: "Volver a cargar"
        no_problems: "No se ha encontrado ningún problema."
        moderators: "Moderadores:"
        admins: "Administradores:"
        silenced: "Silenciados:"
        suspended: "Suspendidos:"
        private_messages_short: "Mensajes"
        private_messages_title: "Mensajes"
        mobile_title: "Móvil"
        space_used: "%{usedSize} usado"
        space_used_and_free: "%{usedSize} (%{freeSize} libre)"
        uploads: "Archivos subidos"
        backups: "Copias de seguridad"
        backup_count:
          one: "%{count} copia de seguridad en %{location}"
          other: "%{count} copias de seguridad en %{location}"
        lastest_backup: "Recientes: %{date}"
        traffic_short: "Tráfico"
        traffic: "Solicitudes web de la app"
        page_views: "Vistas de página"
        page_views_short: "Vistas de página"
        show_traffic_report: "Mostrar informe detallado del tráfico"
        community_health: Salud de la comunidad
        moderators_activity: Actividad de moderación
        whats_new_in_discourse: '¿Qué hay de nuevo en Discourse?'
        activity_metrics: Medidas de actividad
        all_reports: "Todos los informes"
        general_tab: "General"
        moderation_tab: "Moderación"
        security_tab: "Seguridad"
        reports_tab: "Informes"
        report_filter_any: "cualquiera"
        disabled: Desactivado
        timeout_error: Lo sentimos, la solicitud está durando demasiado. Por favor, selecciona un periodo más corto
        exception_error: Lo sentimos, se produjo un error al ejecutar la consulta
        too_many_requests: Has realizado esta acción demasiadas veces. Por favor, espera antes de intentarlo de nuevo.
        not_found_error: Lo sentimos, este informe no existe
        filter_reports: Filtrar informes
        custom_date_range: Rango de fechas personalizado
        reports:
          trend_title: "%{percent} de cambio. Actualmente %{current}, era %{prev} en el período previo."
          today: "Hoy"
          yesterday: "Ayer"
          last_7_days: "Últimos 7"
          last_30_days: "Últimos 30"
          all_time: "Siempre"
          7_days_ago: "Hace 7 días"
          30_days_ago: "Hace 30 días"
          all: "Todo"
          view_table: "tabla"
          view_graph: "gráfico"
          refresh_report: "Actualizar informe"
          daily: Diariamente
          monthly: Mensualmente
          weekly: Semanalmente
          dates: "Fechas (UTC)"
          groups: "Todos los grupos"
          disabled: "Este informe está desactivado"
          totals_for_sample: "Total para la muestra"
          average_for_sample: "Promedio por muestra"
          total: "Total en todo el tiempo"
          no_data: "No hay datos que mostrar."
          trending_search:
            more: '<a href="%{basePath}/admin/logs/search_logs">Registros de búsqueda</a>'
            disabled: 'El informe de tendencias de búsqueda está desactivado. Activa la opción <a href="%{basePath}/admin/site_settings/category/all_results?filter=log%20search%20queries">registrar consultas de búsquedas</a> para recopilar datos.'
          average_chart_label: Promedio
          filters:
            file_extension:
              label: Extensión del archivo
            group:
              label: Grupo
            category:
              label: Categoría
            include_subcategories:
              label: "Incluir subcategoría"
      groups:
        new:
          title: "Crear grupo"
          create: "Crear"
          name:
            too_short: "El nombre del grupo es muy corto"
            too_long: "El nombre del grupo es muy largo"
            checking: "Verificando disponibilidad del nombre del grupo…"
            available: "El nombre del grupo está disponible"
            not_available: "El nombre del grupo no está disponible"
            blank: "El nombre del grupo no puede estar vacío"
        manage:
          interaction:
            email: Correo electrónico
            incoming_email: "Dirección de correo electrónico entrante personalizada"
            incoming_email_placeholder: "introduce la dirección de correo electrónico"
            incoming_email_tooltip: "Puedes separar varias direcciones de correo electrónico con el carácter |."
            visibility: Visibilidad
            visibility_levels:
              title: "¿Quién puede ver este grupo?"
              public: "Todos"
              logged_on_users: "Usuarios que hayan iniciado sesión"
              members: "Propietarios y miembros del grupo y moderadores"
              staff: "Propietarios y moderadores de grupos"
              owners: "Propietarios del grupo"
              description: "Los administradores pueden ver todos los grupos."
            members_visibility_levels:
              title: "¿Quién puede ver los miembros de este grupo?"
              description: "Los administradores pueden ver todos los miembros de todos los grupos. Todos los usuarios podrán ver el icono."
            publish_read_state: "Publicar confirmaciones de lectura en los mensajes grupales"
          membership:
            automatic: Automático
            trust_levels_title: "Nivel de confianza concedido automáticamente a miembros cuando son añadidos:"
            effects: Efectos
            trust_levels_none: "Ninguno"
            automatic_membership_email_domains: "Los usuarios que se registren con un dominio de correo electrónico que esté en esta lista se añadirán automáticamente a este grupo:"
            automatic_membership_user_count:
              one: "%{count} usuario tiene el nuevo dominio de correo electrónico y será añadido al grupo"
              other: "%{count} usuarios tienen el nuevo dominio de correo electrónico y serán añadidos al grupo"
            automatic_membership_associated_groups: "Los usuarios que sean miembros de un grupo en uno de los proveedores listados aquí serán añadidos automáticamente a este grupo cuando inicien sesión con el proveedor."
            primary_group: "Establecer automáticamente como grupo principal"
          alert:
            primary_group: "Dado que se trata de un grupo primario, el nombre «%{group_name}» se utilizará en las clases CSS que puede ver cualquiera."
            flair_group: "Dado que este grupo tiene estilo para sus miembros, el nombre «%{group_name}» será visible para cualquiera."
        name_placeholder: "Nombre del grupo, sin espacios, al igual que los nombres de usuarios"
        primary: "Grupo principal"
        no_primary: "(ningún grupo principal)"
        title: "Grupos"
        edit: "Editar grupos"
        refresh: "Volver a cargar"
        about: "Edita la membresía de tu grupo y sus nombres aquí"
        group_members: "Miembros del grupo"
        delete: "Eliminar"
        delete_confirm: "¿Seguro que quieres eliminar %{group}?"
        delete_details:
          one: "%{count} persona perderá el acceso a este grupo"
          other: "%{count} personas perderán el acceso a este grupo"
        delete_with_messages_confirm:
          one: "%{count} mensaje será inaccesible para los miembros del grupo"
          other: "%{count} mensajes serán inaccesibles para los miembros del grupo"
        delete_warning: "Los grupos eliminados no se pueden recuperar"
        delete_failed: "No se pudo eliminar el grupo. Si este es un grupo automático, no se puede destruir."
        delete_automatic_group: Este grupo se ha creado automáticamente y no se puede eliminar.
        delete_owner_confirm: "¿Quitar los privilegios de propietario a «%{username}»?"
        add: "Añadir"
        custom: "Personalizado"
        automatic: "Automático"
        default_title: "Título por defecto"
        default_title_description: "se aplicará a todos los usuarios en el grupo"
        group_owners: Propietarios
        add_owners: Añadir propietarios
        none_selected: "Selecciona un grupo para empezar"
        no_custom_groups: "Crear un nuevo grupo personalizado"
      api:
        generate_master: "Generar clave maestra de API"
        none: "No hay ninguna clave de API activa en este momento."
        user: "Usuario"
        title: "API"
        key: "Clave"
        keys: "Claves"
        created: Creado
        updated: Actualizado
        last_used: Usada por última vez
        never_used: (nunca)
        generate: "Generar clave de API"
        undo_revoke: "Deshacer revocación"
        revoke: "Revocar"
        all_users: "Todos los usuarios"
        active_keys: "Claves de API activas"
        manage_keys: Gestionar clave
        show_details: Detalles
        description: Descripción
        no_description: (sin descripción)
        all_api_keys: Todas las claves de API
        user_mode: Nivel de usuario
        scope_mode: Ámbito
        impersonate_all_users: Suplantar cualquier usuario
        single_user: "Un usuario"
        user_placeholder: Introducir nombre de usuario
        description_placeholder: '¿Para qué se usará esta clave?'
        save: Guardar
        new_key: Nueva clave de API
        revoked: Revocada
        delete: Eliminar permanentemente
        not_shown_again: Esta clave no se volverá a mostrar. Asegúrate de copiarla correctamente antes de continuar.
        continue: Continuar
        scopes:
          description: |
            Al usar ámbitos, puedes restringir una clave de API a una lista de terminales específicos. También puedes definir qué parámetros permitir. Usa comas para separar varios valores.
          title: Ámbitos
          granular: Granular
          read_only: Solo lectura
          global: Global
          global_description: Esta clave de API no tiene restricciones y puede acceder a todas las rutas.
          resource: Recurso
          action: Acción
          allowed_parameters: Parámetros permitidos
          optional_allowed_parameters: Parámetros permitidos (opcional)
          any_parameter: (cualquier parámetro)
          allowed_urls: Direcciones URL permitidas
          descriptions:
            global:
              read: Restringir clave de API a rutas de solo lectura.
            topics:
              read: Leer un tema o una publicación específica del mismo. También usando RSS.
              write: Crear un nuevo tema o publicar en uno existente.
              update: Actualiza un tema. Cambia el título, la categoría, las etiquetas, el estado, el arquetipo, el enlace_destacado, etc.
              delete: Eliminar un tema.
              read_lists: Lea listas de temas como destacados, nuevos, recientes, etc. También se admite RSS.
              status: "Actualiza el estado de un tema. Estado: cerrado, archivado, visible, anclado. Activado: verdadero, falso. Especifica un category_id aquí y en la carga útil de la solicitud para permitir solo cambios de estado en temas de esa categoría."
            posts:
              edit: Edita cualquier publicación o una específica.
              delete: Eliminar una publicación.
              list: Listar las últimas publicaciones y publicaciones privadas. También se admite RSS.
            tags:
              list: Listar etiquetas.
            tag_groups:
              list: Obtener una lista de grupos de etiquetas.
              show: Obtener un único grupo de etiquetas por ID.
              create: Crea un grupo de etiquetas.
              update: Actualizar un grupo de etiquetas especificado por ID.
            categories:
              list: Obtener la lista de categorías.
              show: Obtener una sola categoría por id.
            uploads:
              create: Subir un nuevo archivo o iniciar subidas directas de uno o varios archivos al almacenamiento externo.
            users:
              bookmarks: Listar marcadores de usuario. Devuelve recordatorios de marcadores cuando se utiliza el formato ICS.
              sync_sso: Sincroniza un usuario usando DiscourseConnect.
              show: Obtener información sobre un usuario.
              check_emails: Obtener una lista de los correos electrónicos del usuario.
              update: Actualizar información del perfil de usuario.
              log_out: Cerrar sesión todas las sesiones del usuario.
              anonymize: Anonimizar cuentas de usuario.
              suspend: Suspender cuentas de usuario.
              delete: Eliminar cuentas de usuario.
              list: Obtener una lista de usuarios.
            user_status:
              read: Lee el estado del usuario.
              update: Actualizar estado de usuario.
            email:
              receive_emails: Combinar este ámbito con el ámbito mail-receiver para procesar correos entrantes.
            invites:
              create: Enviar invitaciones por correo electrónico o generar enlaces de invitación.
            badges:
              create: Crear nuevas medallas.
              show: Obtener información sobre las medallas.
              update: Actualizar una medalla.
              delete: Eliminar medallas.
              list_user_badges: Listar las medallas de los usuarios.
              assign_badge_to_user: Dar medallas a los usuarios.
              revoke_badge_from_user: Quitar medallas de los usuarios.
            groups:
              manage_groups: Listar, añadir y eliminar miembros del grupo.
              administer_groups: Listar, mostrar, crear, actualizar y eliminar grupos.
            search:
              show: Buscar utilizando la ruta `/search.json?q=term`.
              query: Buscar utilizando la ruta `/search/query?term=term`.
            wordpress:
              publishing: Necesario para las funcionalidades de publicación del plugin WP Discourse (obligatorio).
              commenting: Necesario para las funcionalidades de comentarios del plugin WP Discourse.
              discourse_connect: Necesario para las funcionalidades de DiscourseConnect del plugin WP Discourse.
              utilities: Necesario si se usan las utilidades del plugin WP Discourse.
            logs:
              messages: Lista los mensajes de /logs u obtén un mensaje de registro concreto.
      web_hooks:
        title: "Webhooks"
        none: "Ahora mismo no hay webhooks."
        instruction: "Los webhooks permiten a Discourse notificar a servicios externos cuando suceden ciertos eventos en tu sitio. Cuando se dispare el webhook, se enviará una petición POST a las URL proporcionadas."
        detailed_instruction: "Se enviará una petición POST a la URL proporcionada cuando suceda el evento elegido."
        new: "Nuevo webhook"
        create: "Crear"
        edit: "Editar"
        save: "Guardar"
        description_label: "Activadores de eventos"
        controls: "Controles"
        go_back: "Volver a la lista"
        payload_url: "URL a la que enviar el webhook"
        payload_url_placeholder: "https://ejemplo.com/postreceive"
        secret_invalid: "El secreto no puede tener espacios en blanco."
        secret_too_short: "El secreto debería tener al menos 12 caracteres."
        secret_placeholder: "Una cadena opcional, utilizada para generar una firma"
        event_type_missing: "Necesitas establecer al menos un tipo de evento."
        content_type: "Tipo de contenido"
        secret: "Secreto"
        event_chooser: "¿Qué eventos te gustaría que dispararan este webhook?"
        wildcard_event: "Enviar todos los eventos."
        individual_event: "Seleccionar eventos individuales."
        verify_certificate: "Comprobar certificado TLS de la URL destino"
        active: "Activos"
        active_notice: "Enviaremos detalles del evento cuando suceda."
        categories_filter_instructions: "Los webhooks solo se dispararán si el evento está relacionado con las categorías especificadas. Déjalo en blanco para disparar los webhooks con todas las categorías."
        categories_filter: "Categorías activadas"
        tags_filter_instructions: "Los webhooks relevantes solo se activarán si el evento está relacionado con las etiquetas específicadas. Déjalo en blanco para activar los webhooks con todas las etiquetas."
        tags_filter: "Etiquetas activadas"
        groups_filter_instructions: "Los webhooks relevantes solo se activarán si el evento está relacionado con los grupos específicados. Déjalo en blanco para activar los webhooks con todas los grupos."
        groups_filter: "Grupos activados"
        delete_confirm: "¿Eliminar este webhook?"
        topic_event:
          group_name: "Eventos de tema"
          topic_created: "Se ha creado el tema"
          topic_revised: "Se ha revisado el tema"
          topic_edited: "Se ha actualizado el tema"
          topic_destroyed: "Se ha eliminado el tema"
          topic_recovered: "Se ha recuperado el tema"
        post_event:
          group_name: "Eventos de publicación"
          post_created: "Se ha creado la publicación"
          post_edited: "Se ha actualizado la publicación"
          post_destroyed: "Se ha eliminado la publicación"
          post_recovered: "Se ha recuperado la publicación"
        group_event:
          group_name: "Eventos de grupo"
          group_created: "Se ha creado el grupo"
          group_updated: "Se ha actualizado el grupo"
          group_destroyed: "Se ha eliminado el grupo"
        tag_event:
          group_name: "Eventos de etiqueta"
          tag_created: "Se ha creado la etiqueta"
          tag_updated: "Se ha actualizado la etiqueta"
          tag_destroyed: "Se ha eliminado la etiqueta"
        category_event:
          group_name: "Eventos de categoría"
          category_created: "Se ha creado la categoría"
          category_updated: "Se ha actualizado la categoría"
          category_destroyed: "Se ha eliminado la categoría"
        user_event:
          group_name: "Eventos de usuario"
          user_logged_in: "Usuario conectado"
          user_logged_out: "Usuario desconectado"
          user_confirmed_email: "Correo electrónico confirmado por el usuario"
          user_created: "Se ha creado el usuario"
          user_approved: "Se ha aprobado el usuario"
          user_updated: "Se ha actualizado el usuario"
          user_destroyed: "Se ha eliminado el usuario"
          user_suspended: "El usuario está suspendido"
          user_unsuspended: "El usuario no está suspendido"
        reviewable_event:
          group_name: "Eventos revisables"
          reviewable_created: "El elemento revisable está listo"
          reviewable_updated: "Se ha actualizado el elemento revisable"
        user_badge_event:
          group_name: "Eventos de Medalla"
          user_badge_granted: "Se ha concedido la medalla de usuario"
          user_badge_revoked: "Se ha revocado la medalla de usuario"
        like_event:
          group_name: "Eventos de Me gusta"
          post_liked: "Cuando un usuario le da me gusta a una publicación."
        notification_event:
          group_name: "Eventos de notificación"
          notification_created: "Un usuario recibe una notificación en su feed"
        group_user_event:
          group_name: "Eventos de usuario de grupo"
          user_added_to_group: "Se ha añadido un usuario a un grupo"
          user_removed_from_group: "Se ha eliminado un usuario de un grupo"
        user_promoted_event:
          group_name: "Eventos promovidos por el usuario"
          user_promoted: "Se ha promocionado a un usuario"
        delivery_status:
          title: "Estado de entrega"
          inactive: "Inactivo"
          failed: "Falló"
          successful: "Exitoso"
          disabled: "Desactivado"
        events:
          none: "No hay eventos relacionados."
          redeliver: "Reenviar"
          incoming:
            one: "Hay un nuevo evento."
            other: "Hay %{count} eventos nuevos."
          completed_in:
            one: "Completado en %{count} segundo."
            other: "Completado en %{count} segundos."
          request: "Solicitud"
          response: "Respuesta"
          redeliver_confirm: "¿Seguro que quieres reenviar el mismo payload?"
          headers: "Encabezados"
          payload: "Payload"
          body: "Cuerpo"
          ping: "Ping"
          status: "Código de estado"
          event_id: "ID"
          timestamp: "Creado"
          completion: "Tiempo de realización"
          actions: "Acciones"
      plugins:
        title: "Plugins"
        installed: "Plugins instalados"
        name: "Nombre"
        none_installed: "No tienes plugins instalados."
        version: "Versión"
        enabled: "¿Activado?"
        is_enabled: "S"
        not_enabled: "N"
        change_settings_short: "Ajustes"
        howto: "¿Cómo instalo plugins?"
        official: "Plugin oficial de Discourse"
        broken_route: "No se puede configurar el enlace a «%{name}». Asegúrate de que los bloqueadores de publicidad están desactivados e intenta recargar la página."
        author: "Por %{author}"
        experimental_badge: "experimental"
        learn_more: "Más información"
      navigation_menu:
        sidebar: "Barra lateral"
        header_dropdown: "Menú desplegable de encabezado"
        legacy: "Heredado"
      backups:
        title: "Copias de seguridad"
        menu:
          backups: "Copias de seguridad"
          logs: "Registros"
        none: "Ninguna copia de seguridad disponible."
        read_only:
          enable:
            title: "Activar el modo de solo lectura"
            label: "Activar solo lectura"
            confirm: "¿Seguro que quieres activar el modo de solo lectura?"
          disable:
            title: "Desactivar el modo de solo lectura"
            label: "Desactivar solo lectura"
        logs:
          none: "Aún no hay registros…"
        columns:
          filename: "Nombre del archivo"
          size: "Tamaño"
        upload:
          label: "Subir"
          title: "Subir una copia de seguridad a esta instancia"
          uploading: "Subiendo…"
          uploading_progress: "Subiendo… %{progress}%"
          success: "«%{filename}» se subió exitosamente. El archivo se procesará ahora y tardará hasta un minuto en mostrarse en la lista."
          error: "Se produjo un error al subir el archivo «%{filename}»: %{message}"
        operations:
          is_running: "Hay una operación en proceso actualmente…"
          failed: "La %{operation} falló. Por favor, revisa los registros"
          cancel:
            label: "Cancelar"
            title: "Cancelar la operación actual"
            confirm: "¿Seguro que quieres cancelar la operación actual?"
          backup:
            label: "Copia de seguridad"
            title: "Crear una copia de seguridad"
            confirm: "¿Quieres iniciar una nueva copia de seguridad?"
            include_uploads: "incluir todos los archivos subidos"
            s3_upload_warning: 'Esto es solo para copias de seguridad de bases de datos. No se incluirán los archivos subidos, lo que significa que tanto imágenes como otro tipo de archivos pueden faltar si la copia de seguridad se restaura en otra configuración de alojamiento. <b>Para activar una copia de seguridad completa que incluya todos los archivos subidos a S3 consulta <a href="https://meta.discourse.org/t/-/276535" target="_blank">esta guía</a>.</b>'
          download:
            label: "Descargar"
            title: "Enviar correo electrónico con enlace de descarga"
            alert: "El enlace para descargar esta copia de seguridad se te envió por correo electrónico."
          destroy:
            title: "Quitar la copia de seguridad"
            confirm: "¿Seguro que quieres destruir esta copia de seguridad?"
          restore:
            is_disabled: "Restaurar está desactivado en la configuración del sitio."
            label: "Restaurar"
            title: "Restaurar la copia de seguridad"
            confirm: "¿Seguro que quieres restaurar esta copia de seguridad?"
          rollback:
            label: "Revertir"
            title: "Regresar la base de datos al estado funcional anterior"
            confirm: "¿Seguro que quieres regresar la base de datos al estado funcional previo?"
        location:
          local: "Almacenamiento local"
          s3: "S3"
        backup_storage_error: "Error de acceso al almacenamiento de respaldos: %{error_message}"
      export_csv:
        success: "Exportación iniciada, se te notificará a través de un mensaje cuando el proceso se haya completado."
        failed: "La exportación falló. Por favor, revisa los registros."
        button_text: "Exportar"
        button_title:
          user: "Exportar la lista completa de usuarios en formato CSV."
          staff_action: "Exportar el registro completo de acciones del personal en formato CSV."
          screened_email: "Exportar la lista completa de correos electrónicos bloqueados en formato CSV."
          screened_ip: "Exportar la lista completa de direcciones IP bloqueadas en formato CSV."
          screened_url: "Exportar la lista completa de URL bloqueadas en formato CSV."
      export_json:
        button_text: "Exportar"
      invite:
        button_text: "Enviar invitaciones"
        button_title: "Enviar invitaciones"
      customize:
        title: "Personalizar"
        preview: "vista previa"
        explain_preview: "Ver el sitio con este tema activado"
        syntax_error: "Error de sintaxis"
        settings_editor: "Editor de ajustes"
        validation_settings_keys: "Cada elemento debe tener solo una clave «settings» y una clave «value»."
        validation_settings_deleted: "Estos ajustes se han eliminado. Restablécelos e inténtalo de nuevo."
        validation_settings_added: "Se han añadido estos ajustes. Elimínalos e inténtalo de nuevo."
        save: "Guardar"
        new: "Nuevo"
        new_style: "Nuevo estilo"
        install: "Instalar"
        delete: "Eliminar"
        delete_confirm: '¿Seguro que quieres eliminar «%{theme_name}»?'
        bulk_delete: "¿Estás seguro/a?"
        bulk_themes_delete_confirm: "Esto desinstalará los siguientes temas, que ya no podrán ser utilizados por ningún usuario de tu sitio:"
        bulk_components_delete_confirm: "Esto desinstalará los siguientes componentes, que ya no podrán ser utilizados por ningún usuario de tu sitio:"
        color: "Color"
        opacity: "Opacidad"
        copy: "Duplicar"
        copy_to_clipboard: "Copiar al portapapeles"
        copied_to_clipboard: "Copiado al portapapeles"
        copy_to_clipboard_error: "Error al copiar datos al portapapeles"
        theme_owner: "No editable, propiedad de:"
        email_templates:
          title: "Correo electrónico"
          subject: "Asunto"
          multiple_subjects: "Esta plantilla de correo electrónico tiene múltiples asuntos."
          body: "Cuerpo del correo electrónico"
          revert: "Revertir los cambios"
          revert_confirm: "¿Seguro que quieres revertir los cambios?"
        component:
          all_filter: "Todo"
          used_filter: "Usado"
          unused_filter: "No usado"
          enabled_filter: "Activado"
          disabled_filter: "Desactivado"
          updates_available_filter: "Actualizaciones disponibles"
        theme:
          filter_by: "Filtrar por"
          theme: "Tema"
          component: "Componente"
          components: "Componentes"
          search_placeholder: "escribe para buscar..."
          theme_name: "Nombre del tema"
          component_name: "Nombre del componente"
          themes_intro: "Selecciona un tema existente o instala uno nuevo para empezar"
          beginners_guide_title: "Guía básica para utilizar los temas de Discourse"
          developers_guide_title: "Guía de desarrollo de temas para Discourse"
          browse_themes: "Ver temas de la comunidad"
          customize_desc: "Personalizar:"
          title: "Temas"
          create: "Crear"
          create_type: "Tipo"
          create_name: "Nombre"
          save: "Guardar"
          long_title: "Modificar los colores, CSS y contenidos HTML de su sitio"
          edit: "Editar"
          edit_confirm: "Este es un tema remoto, si editas CSS/HTML, los cambios se eliminarán la próxima vez que actualices el tema."
          update_confirm: "Estos cambios locales se eliminarán por la actualización. ¿Seguro que quieres continuar?"
          update_confirm_yes: "Sí, continuar con la actualización"
          common: "Común"
          desktop: "Escritorio"
          mobile: "Móvil"
          settings: "Ajustes"
          translations: "Traducciones"
          extra_scss: "Extra SCSS"
          extra_files: "Archivos extra"
          extra_files_upload: "Exporta el tema para ver estos archivos."
          extra_files_remote: "Exporta el tema o consulta el repositorio de git para ver estos archivos."
          preview: "Vista previa"
          settings_editor: "Editor de ajustes"
          show_advanced: "Mostrar campos avanzados"
          hide_advanced: "Ocultar campos avanzados"
          hide_unused_fields: "Ocultar campos sin uso"
          is_default: "El tema está activado por defecto"
          user_selectable: "El tema puede ser seleccionado por usuarios"
          color_scheme_user_selectable: "Permitir que pueda ser seleccionada por usuarios"
          auto_update: "Actualizar automáticamente junto a Discourse"
          color_scheme: "Paleta de color"
          edit_color_scheme: "Editar paleta de colores"
          default_light_scheme: "Claro (predeterminado)"
          color_scheme_select: "Selecciona colores para usar en el tema"
          custom_sections: "Secciones personalizadas:"
          theme_components: "Componentes del tema"
          add_all_themes: "Agregar todos los temas"
          convert: "Convertir"
          convert_component_alert: "¿Seguro que quieres convertir este componente en tema? Se eliminará como componente en %{relatives}."
          convert_component_tooltip: "Convertir este componente en tema"
          convert_component_alert_generic: "¿Seguro que quieres convertir este componente en tema?"
          convert_theme_alert: "¿Seguro que quieres convertir este tema en componente? Se eliminará como principal en %{relatives}."
          convert_theme_alert_generic: "¿Seguro que quieres convertir este tema en componente?"
          convert_theme_tooltip: "Convertir este tema en componente"
          inactive_themes: "Temas inactivos:"
          inactive_components: "Componentes sin usar:"
          selected: "%{count} seleccionado"
          cancel: "Cancelar"
          broken_theme_tooltip: "Este tema tiene errores en CSS, HTML o YAML"
          disabled_component_tooltip: "Este componente ha sido desactivado"
          default_theme_tooltip: "Este es el tema por defecto del sitio"
          updates_available_tooltip: "Hay actualizaciones disponibles para este tema"
          and_x_more: "y %{count} más."
          collapse: Contraer
          uploads: "Subidos"
          no_uploads: "Puedes subir activos asociados con tu tema como fuentes e imágenes"
          add_upload: "Añadir subida"
          upload_file_tip: "Selecciona el activo que subirás (png, woff2, etc.)"
          variable_name: "Nombre de variable SCSS:"
          variable_name_invalid: "Nombre de variable no válido. Solo se permiten caracteres alfanuméricos. Debe comenzar por una letra. Debe ser único."
          variable_name_error:
            invalid_syntax: "Nombre de variable no válido. Solo se permiten caracteres alfanuméricos. Debe comenzar por una letra."
            no_overwrite: "Nombre de variable no válido. No debe sobrescribir una variable existente."
            must_be_unique: "Nombre de variable no válido. Debe ser único."
          upload: "Subir"
          select_component: "Selecciona un componente…"
          unsaved_changes_alert: "No has guardado los cambios aún, ¿los quieres descartar y seguir adelante?"
          unsaved_parent_themes: "No has asignado este componente a ningún tema, ¿quieres continuar?"
          discard: "Descartar"
          stay: "Permanecer"
          css_html: "Personalizar CSS/HTML"
          edit_css_html: "Editar CSS/HTML"
          edit_css_html_help: "No has editado ningún CSS o HTML"
          delete_upload_confirm: "¿Eliminar este archivo? (¡El tema CSS puede dejar de funcionar!)"
          component_on_themes: "Incluir componentes en estos temas"
          included_components: "Componentes incluidos"
          add_all: "Añadir todos"
          import_web_tip: "Repositorio que contiene el tema"
          direct_install_tip: "¿Seguro que quieres instalar <strong>%{name}</strong> del repositorio listado abajo?"
          import_web_advanced: "Avanzado…"
          import_file_tip: "archivo .tar.gz, .zip o .dcstyle.json que contiene un tema"
          is_private: "El tema está en un repositorio privado de git"
          finish_install: "Terminar la instalación del tema"
          last_attempt: "La instalación no ha terminado, último intento:"
          remote_branch: "Nombre de la rama (opcional)"
          public_key: "Conceda la siguiente clave pública de acceso al repositorio:"
          install: "Instalar"
          installed: "Instalado"
          install_popular: "Popular"
          install_upload: "Desde tu dispositivo"
          install_git_repo: "Desde un repositorio git"
          install_create: "Crear nuevo"
          duplicate_remote_theme: "El componente de tema «%{name}» ya está instalado, ¿seguro que quieres instalar otra copia?"
          force_install: "No se ha podido instalar el tema porque su repositorio Git no es accesible. ¿Seguro que quieres continuar con la instalación?"
          create_placeholder: "Crear marcador de posición"
          about_theme: "Acerca de"
          license: "Licencia"
          version: "Versión:"
          authors: "Autoría:"
          creator: "Creado por:"
          source_url: "Fuente"
          enable: "Activar"
          disable: "Desactivar"
          disabled: "Este componente ha sido desactivado."
          disabled_by: "Este componente ha sido desactivado por"
          required_version:
            error: "Este tema se desactivó automáticamente porque no es compatible con esta versión de Discourse."
            minimum: "Necesita la versión de Discourse %{version} o superior."
            maximum: "Necesita la versión de Discourse %{version} o inferior."
          update_to_latest: "Actualizar a lo último"
          check_for_updates: "Buscar actualizaciones"
          updating: "Actualizando…"
          up_to_date: "El tema está actualizado. Última comprobación:"
          has_overwritten_history: "La versión actual del tema ya no existe porque el historial de Git ha sido sobrescrito por un force push."
          add: "Añadir"
          theme_settings: "Ajustes del tema"
          overriden_settings_explanation: "Los ajustes anulados están marcados con un punto y tienen un color resaltado. Para restablecer estos ajustes al valor por defecto, pulsa el botón de reinicio que hay junto a ellos."
          no_settings: "Este tema no tiene ajustes."
          theme_translations: "Traducciones del tema"
          empty: "No hay elementos"
          commits_behind:
            one: "¡El tema está %{count} commit detrás!"
            other: "¡El tema está %{count} commits detrás!"
          compare_commits: "(Ver nuevos commits)"
          remote_theme_edits: "Si quieres editar este tema, deberás <a href='%{repoURL}' target='_blank'>proponer un cambio en su repositorio</a>"
          repo_unreachable: "No se ha podido contactar el repositorio Git de este tema. Mensaje de error:"
          imported_from_archive: "Este tema se importó desde un archivo .zip"
          scss:
            text: "CSS"
            title: "Introduce el CSS personalizado, aceptamos todos los estilos válidos de CSS y SCSS"
          header:
            text: "Encabezado"
            title: "Introduce el HTML para mostrar en el encabezado"
          after_header:
            text: "Después del encabezado"
            title: "Introduce el HTML para mostrar en todas las páginas después del encabezado"
          footer:
            text: "Pie de página"
            title: "Introduce el HTML para mostrar en el pie de página"
          embedded_scss:
            text: "CSS incrustado"
            title: "Introduce el CSS personalizado para mostrar en la versión insertada de los comentarios"
          embedded_header:
            text: "Encabezado incrustado"
            title: "Introduce el HTML que se mostrará encima de la versión incrustada de los comentarios"
          color_definitions:
            text: "Definiciones de color"
            title: "Introducir definiciones de colores personalizadas (para usuarios avanzados)"
            placeholder: |2-

              Usa esta hoja de estilos para añadir colores personalizados a la lista de propiedades personalizadas de CSS

              Ejemplo:

              %{example}

              Se recomienda poner prefijos a los nombres de propiedad para evitar conflictos con plugins o el core
          head_tag:
            text: "Cabecera"
            title: "HTML que se insertará después de la etiqueta head"
          body_tag:
            text: "Cuerpo"
            title: "HTML que se insertará antes de la etiqueta body"
          yaml:
            text: "YAML"
            title: "Definir ajustes al tema en formato YAML"
          scss_color_variables_warning: 'El uso de las variables de color SCSS de núcleo en los temas está obsoleto. Utiliza propiedades CSS personalizadas en su lugar. Consulta <a href="https://meta.discourse.org/t/-/77551#color-variables-2" target="_blank">esta guía</a> para más detalles.'
          scss_warning_inline: "El uso de variables de color SCSS del sistema en los temas está obsoleto."
          all_filter: "Todo"
          active_filter: "Activo"
          inactive_filter: "Inactivo"
          updates_available_filter: "Actualizaciones disponibles"
        colors:
          select_base:
            title: "Seleccionar paleta base de color"
            description: "Paleta base:"
          title: "Colores"
          edit: "Editar paletas de color"
          long_title: "Paletas de color"
          about: "Modifica los colores utilizados en tus temas. Crea una nueva paleta de color para empezar."
          new_name: "Nueva paleta de color"
          copy_name_prefix: "Copia de"
          delete_confirm: "¿Eliminar esta paleta de color?"
          undo: "Deshacer"
          undo_title: "Deshacer los cambios realizados a este color desde la última vez que se guardó."
          revert: "Revertir"
          revert_title: "Restablecer este color a la paleta de color por defecto de Discourse."
          primary:
            name: "principal"
            description: "La mayoría del texto, iconos y bordes."
          primary-medium:
            name: "primary-medium"
          primary-low-mid:
            name: "primary-low-mid"
          secondary:
            name: "secundario"
            description: "El color de fondo principal y el color de texto de algunos botones."
          tertiary:
            name: "terciario"
            description: "Enlaces, algunos botones, notificaciones y color de énfasis."
          quaternary:
            name: "cuaternario"
            description: "Enlaces de navegación."
          header_background:
            name: "fondo del encabezado"
            description: "Color de fondo del encabezado del sitio."
          header_primary:
            name: "encabezado principal"
            description: "Texto e iconos en el encabezado del sitio."
          highlight:
            name: "resaltado"
            description: "El color de fondo de los elementos resaltados en la página, como temas o publicaciones."
          highlight-high:
            name: "highlight-high"
          highlight-medium:
            name: "highlight-medium"
          highlight-low:
            name: "highlight-low"
          danger:
            name: "peligro"
            description: "Color del resaltado para acciones como eliminar temas o publicaciones."
          success:
            name: "éxito"
            description: "Para indicar que una acción se realizó con éxito."
          love:
            name: "me encanta"
            description: "El color del botón de me gusta"
          selected:
            name: "seleccionado"
            description: "El color de fondo de elementos como los elementos de lista cuando están seleccionados/activos."
          hover:
            name: "pasar el ratón por encima"
            description: "El color de fondo de elementos como los elementos de lista cuando se pasa el ratón sobre ellos o tienen el foco del teclado."
        robots:
          title: "Sobrescribe el archivo robots.txt de tu sitio:"
          warning: "Esto sobrescribirá permanentemente cualquier configuración del sitio relacionada."
          overridden: El archivo robots.txt predeterminado de tu sitio está sobrescrito.
        email_style:
          title: "Estilo de correo electrónico"
          heading: "Personalizar estilo de correo electrónico"
          html: "Plantilla HTML"
          css: "CSS"
          reset: "Restablecer ajustes predeterminados"
          reset_confirm: "¿Seguro que deseas restablecer los ajustes predeterminados de %{fieldName} y perder todos los cambios?"
          save_error_with_reason: "Tus cambios no se guardaron. %{error}"
          instructions: "Personaliza la plantilla sobre la que se crean todos los correos HTML, y aplica estilos usando CSS."
      email:
        title: "Correos electrónicos"
        settings: "Ajustes"
        templates: "Plantillas"
        templates_title: "Plantillas de correo electrónico"
        preview_digest: "Vista previa resumen"
        advanced_test:
          title: "Prueba avanzada"
          desc: "Observa cómo Discourse procesa los correos electrónicos recibidos. Para poder procesar correctamente el correo electrónico, pega aquí abajo un mensaje de correo electrónico original completo."
          email: "Mensaje original"
          run: "Realizar prueba"
          text: "Cuerpo del mensaje seleccionado"
          elided: "Texto elidido"
        sending_test: "Enviando correo electrónico de prueba…"
        error: "<b>ERROR</b> - %{server_error}"
        test_error: "Se produjo un error al enviar el correo electrónico de prueba. Revisa la configuración de correo, verifica que tu servicio de alojamiento no esté bloqueando los puertos de conexión de correo electrónico y prueba de nuevo."
        sent: "Enviado"
        skipped: "Omitido"
        bounced: "Rebotado"
        received: "Recibidos"
        rejected: "Rechazados"
        sent_at: "Enviado a las"
        time: "Hora"
        user: "Usuario"
        email_type: "Tipo de correo electrónico"
        details_title: "Ver detalles del correo electrónico"
        to_address: "Destino"
        test_email_address: "dirección de correo electrónico de prueba"
        send_test: "Enviar correo electrónico de prueba"
        sent_test: "enviado!"
        delivery_method: "Método de entrega"
        preview_digest_desc: "Previsualiza el contenido de los correos electrónicos de resumen enviados a los usuarios inactivos."
        refresh: "Volver a cargar"
        send_digest_label: "Enviar este resultado a:"
        send_digest: "Enviar"
        sending_email: "Enviando correo electrónico…"
        format: "Formato"
        html: "html"
        text: "texto"
        html_preview: "Vista previa de contenido de correo electrónico"
        last_seen_user: "Último usuario visto:"
        no_result: "No se han encontrado resultados para el resumen."
        reply_key: "Clave de respuesta"
        post_link_with_smtp: "Detalles de publicación y SMTP"
        skipped_reason: "Omitir motivo"
        incoming_emails:
          from_address: "De"
          to_addresses: "Para"
          cc_addresses: "Cc"
          subject: "Asunto"
          error: "Error"
          none: "No se encontraron correos electrónicos entrantes."
          modal:
            title: "Detalles de correo electrónico entrante"
            error: "Error"
            headers: "Encabezados"
            subject: "Asunto"
            body: "Cuerpo"
            rejection_message: "Correo de rechazo"
          filters:
            from_placeholder: "de@ejemplo.com"
            to_placeholder: "a@ejemplo.com"
            cc_placeholder: "cc@ejemplo.com"
            subject_placeholder: "Asunto…"
            error_placeholder: "Error"
        logs:
          none: "No se han encontrado registros."
          filters:
            title: "Filtro"
            user_placeholder: "nombre de usuario"
            address_placeholder: "nombre@ejemplo.com"
            type_placeholder: "resumen, registro…"
            reply_key_placeholder: "clave de respuesta"
            smtp_transaction_response_placeholder: "ID de SMTP"
          email_addresses:
            see_more: "[Ver más...]"
          post_id: "(ID del post: %{post_id})"
      moderation_history:
        performed_by: "Realizado por"
        no_results: "No hay historial de moderación disponible."
        actions:
          delete_user: "Usuario eliminado"
          suspend_user: "Usuario suspendido"
          silence_user: "Usuario silenciado"
          delete_post: "Publicación eliminada"
          delete_topic: "Tema eliminado"
          post_approved: "Publicación aprobada"
      logs:
        title: "Registros"
        action: "Acción"
        created_at: "Creado"
        last_match_at: "Última coincidencia"
        match_count: "Coincidencias"
        ip_address: "IP"
        topic_id: "ID del tema"
        post_id: "ID de la publicación"
        category_id: "ID de la categoría"
        delete: "Eliminar"
        edit: "Editar"
        save: "Guardar"
        screened_actions:
          block: "bloquear"
          do_nothing: "no hacer nada"
        staff_actions:
          all: "todas"
          filter: "Filtrar:"
          title: "Acciones del personal"
          clear_filters: "Mostrar todo"
          staff_user: "Usuario"
          target_user: "Usuario objetivo"
          subject: "Asunto"
          when: "Cuándo"
          context: "Contexto"
          details: "Detalles"
          previous_value: "Anterior"
          new_value: "Nuevo"
          show: "Mostrar"
          modal_title: "Detalles"
          no_previous: "No existe un valor anterior."
          deleted: "No hay un valor nuevo. El registro ha sido eliminado."
          actions:
            permanently_delete_post_revisions: "eliminar permanentemente las revisiones de publicaciones"
            delete_user: "eliminar usuario"
            change_trust_level: "cambiar nivel de confianza"
            change_username: "cambiar nombre de usuario"
            change_site_setting: "cambiar configuración del sitio"
            change_theme: "cambiar tema"
            delete_theme: "eliminar tema"
            change_site_text: "cambiar textos del sitio"
            suspend_user: "suspender usuario"
            unsuspend_user: "desbloquear usuario"
            removed_suspend_user: "suspender usuario (eliminado)"
            removed_unsuspend_user: "anular suspensión del usuario (eliminado)"
            grant_badge: "conceder insignia"
            revoke_badge: "retirar insignia"
            check_email: "comprobar correo electrónico"
            delete_topic: "eliminar tema"
            recover_topic: "recuperar tema"
            delete_post: "eliminar publicación"
            impersonate: "suplantar"
            anonymize_user: "anonimizar usuario"
            roll_up: "agrupar bloqueos de IP"
            change_category_settings: "cambiar opciones de categoría"
            delete_category: "eliminar categoría"
            create_category: "crear categoría"
            silence_user: "silenciar al usuario"
            unsilence_user: "dejar de silenciar al usuario"
            removed_silence_user: "silenciar al usuario (eliminado)"
            removed_unsilence_user: "dejar de silenciar al usuario (eliminado)"
            grant_admin: "conceder administración"
            revoke_admin: "revocar administración"
            grant_moderation: "conceder moderación"
            revoke_moderation: "revocar moderación"
            backup_create: "crear copia de seguridad"
            deleted_tag: "etiqueta eliminada"
            update_directory_columns: "actualizar columnas del directorio"
            deleted_unused_tags: "etiquetas sin usar eliminadas"
            renamed_tag: "etiqueta renombrada"
            revoke_email: "revocar correo electrónico"
            lock_trust_level: "Bloquear el nivel de confianza"
            unlock_trust_level: "Desbloquear el nivel de confianza"
            activate_user: "activar un usuario"
            deactivate_user: "desactivar un usuario"
            change_readonly_mode: "cambiar a modo de solo lectura"
            backup_download: "descargar copia de seguridad"
            backup_destroy: "destruir copia de seguridad"
            reviewed_post: "publicaciones revisadas"
            custom_staff: "acción personalizada de plugin"
            post_locked: "publicación bloqueada"
            post_edit: "editar publicación"
            post_unlocked: "publicación desbloqueada"
            check_personal_message: "revisar mensaje personal"
            disabled_second_factor: "desactivar autenticación de dos factores"
            topic_published: "tema publicado"
            post_approved: "publicación aprobada"
            post_rejected: "publicación rechazada"
            create_badge: "crear insignia"
            change_badge: "cambiar insignia"
            delete_badge: "eliminar insignia"
            merge_user: "fusionar usuario"
            entity_export: "entidad exportadora"
            change_name: "cambiar nombre"
            topic_timestamps_changed: "marcas de tiempo del tema cambiadas"
            approve_user: "usuario aprovado"
            web_hook_create: "crear webhook"
            web_hook_update: "actualizar webhook"
            web_hook_destroy: "destruir webhook"
            web_hook_deactivate: "desactivar webhook"
            embeddable_host_create: "crear host insertable"
            embeddable_host_update: "actualizar host insertable"
            embeddable_host_destroy: "eliminar host insertable"
            change_theme_setting: "cambiar la configuración del tema"
            disable_theme_component: "desactivar componente de tema"
            enable_theme_component: "activar componente de tema"
            revoke_title: "revocar título"
            change_title: "cambiar título"
            api_key_create: "crear clave API"
            api_key_update: "actualizar clave API"
            api_key_destroy: "destruir clave API"
            override_upload_secure_status: "sobrescribir estado seguro de la subida"
            page_published: "página publicada"
            page_unpublished: "página despublicada"
            add_email: "añadir correo electrónico"
            update_email: "actualizar correo electrónico"
            destroy_email: "destruir correo electrónico"
            topic_closed: "tema cerrado"
            topic_opened: "tema abierto"
            topic_archived: "tema archivado"
            topic_unarchived: "tema desarchivado"
            post_staff_note_create: "añadir nota del personal"
            post_staff_note_destroy: "destruir aviso del personal"
            delete_group: "eliminar grupo"
            watched_word_create: "añadir palabra vigilada"
            watched_word_destroy: "eliminar palabra vigilada"
            create_public_sidebar_section: "crear una sección pública en la barra lateral"
            update_public_sidebar_section: "actualizar la sección pública de la barra lateral"
            destroy_public_sidebar_section: "destruir la sección pública de la barra lateral"
            reset_bounce_score: "restablecer puntuación de rebote"
        screened_emails:
          title: "Correos bloqueados"
          description: "Cuando alguien trate de crear una cuenta nueva, los siguientes correos electrónicos se revisarán y el registro se bloqueará, o se realizará alguna otra acción."
          email: "Correo electrónico"
          actions:
            allow: "Permitir"
        screened_urls:
          title: "URL bloqueadas"
          description: "Las URL listadas aquí fueron utilizadas en publicaciones de usuarios identificados como spammers."
          url: "URL"
          domain: "Dominio"
        screened_ips:
          title: "Direcciones IP bloqueadas"
          description: 'Direcciones IP que se están vigilando. Usar «Allow» para añadir direcciones a la lista de permitidas.'
          delete_confirm: "¿Seguro que quieres quitar el bloqueo para %{ip_address}?"
          actions:
            block: "Bloquear"
            do_nothing: "Permitir"
            allow_admin: "Permitir administrador"
          form:
            label: "Nueva:"
            ip_address: "Dirección IP"
            add: "Añadir"
            filter: "Buscar"
          roll_up:
            text: "Agrupar"
            title: "Crea un nuevo rango de entradas para bloquear si hay al menos «min_ban_entries_for_roll_up» entradas."
        search_logs:
          title: "Registros de búsqueda"
          term: "Término"
          searches: "Búsquedas"
          click_through_rate: "CTR"
          types:
            all_search_types: "Todos los tipos de búsqueda"
            header: "Encabezado"
            full_page: "Página completa"
            click_through_only: "Todo (a través del clic únicamente)"
          header_search_results: "Resultados de búsqueda de encabezado"
        logster:
          title: "Registros de errores"
      watched_words:
        title: "Palabras vigiladas"
        search: "buscar"
        clear_filter: "Quitar filtros"
        show_words:
          one: "ver %{count} palabra"
          other: "ver %{count} palabras"
        case_sensitive: "(distingue entre mayúsculas y minúsculas)"
        download: Descargar
        clear_all: Limpiar todo
        clear_all_confirm: "¿Quitar todas las palabras vigiladas para la acción %{action}?"
        invalid_regex: 'La palabra vigilada «%{word}» no es una expresión regular válida.'
        regex_warning: '<a href="%{basePath}/admin/site_settings/category/all_results?filter=watched%20words%20regular%20expressions%20">Las palabras vigiladas son expresiones regulares</a> y no incluyen automáticamente los límites de las palabras. Si quieres que la expresión regular coincida con palabras enteras, incluye <code>\b</code> al principio y al final de tu expresión regular.'
        actions:
          block: "Bloquear"
          censor: "Censurar"
          require_approval: "Requiere aprobación"
          flag: "Denunciar"
          replace: "Reemplazar"
          tag: "Etiqueta"
          silence: "Silenciar"
          link: "Enlace"
        action_descriptions:
          block: "Aparecerá un mensaje de error al intentar crear una publicación que contenga estas palabras."
          censor: "Permitir las publicaciones que contengan estas palabras, pero sustituirlas por caracteres que oculten las palabras censuradas."
          require_approval: "Requiere la aprobación del personal para las publicaciones que contengan estas palabras antes de que puedan ser visibles para los demás."
          flag: "Permitir las publicaciones que contengan estas palabras, pero marcarlas como inapropiadas para que las revisen los moderadores."
          replace: "Reemplazar palabras en publicaciones por otras palabras."
          tag: "Etiquetar temas automáticamente si el primer mensaje contiene una palabra específica."
          silence: "Silenciar las cuentas nuevas si su primera publicación contiene alguna de estas palabras. La publicación se ocultará automáticamente hasta que el personal la apruebe."
          link: "Reemplazar palabras en publicaciones por enlaces."
        form:
          label: "Contiene palabra o frase"
          placeholder: "Escribe una palabra o frase (* es un comodín)"
          placeholder_regexp: "expresión regular"
          replace_label: "Sustitución"
          replace_placeholder: "ejemplo"
          tag_label: "Etiqueta"
          link_label: "Enlace"
          link_placeholder: "https://ejemplo.com"
          add: "Añadir"
          success: "Éxito"
          exists: "Ya existe"
          upload: "Añadir desde archivo"
          upload_successful: "Subida completada. Las palabras se han añadido."
          case_sensitivity_label: "Distingue entre mayúsculas y minúsculas"
          case_sensitivity_description: "Solo palabras con caracteres coincidentes"
        test:
          button_label: "Prueba"
          modal_title: "%{action}: Prueba de palabras vigiladas"
          description: "Escribe el texto más abajo para buscar coincidencias con las palabras vigiladas"
          found_matches: "Coincidencias encontradas:"
          no_matches: "No se encontraron coincidencias"
      form_templates:
        nav_title: "Plantillas"
        title: "Plantillas de formularios"
        help: "Crea una estructura de plantillas que pueda utilizarse para crear nuevos temas."
        new_template: "Nueva plantilla"
        list_table:
          headings:
            name: "Nombre"
            active_categories: "Categorías activas"
            actions: "Acciones"
          actions:
            view: "Ver plantilla"
            edit: "Editar plantilla"
            delete: "Eliminar plantilla"
        view_template:
          close: "Cerrar"
          edit: "Editar"
          delete: "Eliminar"
          toggle_preview: "Alternar vista previa"
        new_template_form:
          submit: "Guardar"
          cancel: "Cancelar"
          name:
            label: "Nombre de la plantilla"
            placeholder: "Introduce un nombre para esta plantilla…"
          template:
            label: "Plantilla"
            placeholder: "Crea aquí una plantilla YAML…"
          preview: "Vista previa"
        delete_confirm: "¿Seguro que quieres eliminar esta plantilla?"
        quick_insert_fields:
          add_new_field: "Añadir"
          checkbox: "Casilla de verificación"
          input: "Respuesta corta"
          textarea: "Respuesta larga"
          dropdown: "Desplegable"
          upload: "Subir un archivo"
          multiselect: "Múltiples opciones"
        validations_modal:
          button_title: "Validaciones"
          modal_title: "Opciones de validación"
          table_headers:
            key: "Clave"
            type: "Tipo"
            description: "Descripción"
          validations:
            required:
              key: "obligatorio"
              type: "booleano"
              description: "Requiere que se rellene el campo para enviar el formulario."
            minimum:
              key: "mínimo"
              type: "entero"
              description: "Para los campos de texto, especifica el número mínimo de caracteres permitidos."
            maximum:
              key: "máximo"
              type: "entero"
              description: "Para los campos de texto, especifica el número máximo de caracteres permitidos."
            pattern:
              key: "patrón"
              type: "cadena de expresiones regulares"
              description: "Para los campos de texto, una expresión regular que especifique la entrada permitida."
            type:
              key: "tipo"
              type: "cadena"
              description: "Para los campos de entrada, puedes especificar el tipo de entrada que se espera (texto|email|fecha|número|url|tel|color)"
        preview_modal:
          title: "Plantilla de vista previa"
        field_placeholders:
          validations: "introduce aquí las validaciones"
          id: "introducir-id-aquí"
          label: "Introduce aquí la etiqueta"
          placeholder: "Introduce aquí el marcador de posición"
          none_label: "Selecciona un elemento"
          choices:
            first: "Opción 1"
            second: "Opción 2"
            third: "Opción 3"
        edit_category:
          toggle_freeform: "plantilla de formulario desactivada"
          toggle_form_template: "plantilla de formulario activada"
          select_template: "Seleccionar plantillas de formularios"
          select_template_help: "Añadir/editar plantillas de formulario"
      impersonate:
        title: "Suplantar"
        help: "Utiliza esta herramienta para suplantar una cuenta de usuario con fines de depuración. Tendrás que cerrar sesión al terminar."
        not_found: "No se pudo encontrar a ese usuario."
        invalid: "Lo sentimos, no puedes suplantar a ese usuario."
      users:
        title: "Usuarios"
        create: "Añadir usuario administrador"
        last_emailed: "Último correo enviado"
        not_found: "Lo sentimos, ese usuario no existe en nuestro sistema."
        id_not_found: "Lo sentimos, esa ID de usuario no existe en nuestro sistema."
        active: "Activados"
        status: "Estado"
        show_emails: "Mostrar correos electrónicos"
        hide_emails: "Ocultar correos electrónicos"
        nav:
          new: "Nuevos"
          active: "Activos"
          staff: "Personal"
          suspended: "Suspendidos"
          silenced: "Silenciados"
          staged: "Temporal"
        approved: "¿Aprobado/s?"
        titles:
          active: "Usuarios activos"
          new: "Usuarios nuevos"
          pending: "Usuarios pendientes de revisión"
          newuser: "Usuarios con nivel de confianza 0 (Usuarios nuevos)"
          basic: "Usuarios con nivel de confianza 1 (Usuarios básicos)"
          member: "Usuarios con nivel de confianza 2 (Miembro)"
          regular: "Usuarios con nivel de confianza 3 (Habitual)"
          leader: "Usuarios con nivel de confianza 4 (Líder)"
          staff: "Personal"
          admins: "Administradores"
          moderators: "Moderadores"
          silenced: "Usuarios silenciados"
          suspended: "Usuarios suspendidos"
          staged: "Usuarios temporales"
        not_verified: "No verificado"
        check_email:
          title: "Revelar la dirección de correo electrónico de este usuario"
          text: "Mostrar"
        check_sso:
          title: "Mostrar payload de SSO"
          text: "Mostrar"
      user:
        suspend_failed: "Algo salió mal al suspender a este usuario %{error}"
        unsuspend_failed: "Algo salió mal al desbloquear a este usuario %{error}"
        suspend_duration: "Suspender al usuario hasta:"
        suspend_reason_label: "¿Por qué se le suspende? Este texto <b>será visible para todos</b> en la página de perfil del usuario y se mostrará al usuario cuando intente iniciar sesión. Sé conciso."
        suspend_reason_hidden_label: "¿Por qué se le suspende? Este texto se mostrará al usuario cuando trate de iniciar sesión. Sé conciso."
        suspend_reason: "Motivo"
        suspend_reason_title: "Motivo de la suspensión"
        suspend_reasons:
          not_listening_to_staff: "No escucha indicaciones del personal"
          consuming_staff_time: "Hace perder el tiempo desproporcionadamente al personal"
          combative: "Demasiado combatiente"
          in_wrong_place: "No está en el sitio adecuado"
          no_constructive_purpose: "No hay otro propósito constructivo para sus acciones que crear conflictos dentro de la comunidad"
          custom: "Personalizado…"
        suspend_message: "Mensaje por correo electrónico"
        suspend_message_placeholder: "Opcionalmente, brinda más información sobre la suspensión y esta se enviará por correo electrónico al usuario."
        suspended_by: "Suspendido por"
        silence_reason: "Motivo"
        silenced_by: "Silenciado por"
        silence_modal_title: "Silenciar al usuario"
        silence_duration: "¿Cuánto tiempo estará silenciado el usuario?"
        silence_reason_label: "¿Por qué se silencia a este usuario?"
        silence_reason_placeholder: "Motivo para silenciar"
        silence_message: "Mensaje por correo electrónico"
        silence_message_placeholder: "(dejar en blanco para enviar mensaje por defecto)"
        suspended_until: "(hasta %{until})"
        suspend_forever: "Suspender para siempre"
        cant_suspend: "Este usuario no puede ser suspendido."
        cant_silence: "Este usuario no puede ser silenciado."
        delete_posts_failed: "Hubo un problema al eliminar los mensajes."
        post_edits: "Ediciones de la publicación"
        view_edits: "Ver ediciones"
        penalty_post_actions: "¿Qué te gustaría hacer con la publicación asociada?"
        penalty_post_delete: "Eliminar la publicación"
        penalty_post_delete_replies: "Eliminar la publicación + sus respuestas"
        penalty_post_edit: "Editar la publicación"
        penalty_post_none: "No hacer nada"
        penalty_count: "Contador de faltas"
        penalty_history_MF: >-
          ¡En los últimos 6 meses este usuario ha sido <b>suspendido { SUSPENDED, plural, one {# vez} other {# veces} }</b> y <b>silenciado { SILENCED, plural, one {# vez} other {# veces} }</b>.
        clear_penalty_history:
          title: "Eliminado historial de faltas"
          description: "usuarios con faltas no pueden alcanzar NC3"
        delete_all_posts_confirm_MF: |
          Estás a punto de eliminar {POSTS, plural, one {# publicación} other {# publicaciones}} y {TOPICS, plural, one {# tema} other {# temas}}. ¿Estás seguro/a?
        silence: "Silenciar"
        unsilence: "Dejar de silenciar"
        silenced: "¿Silenciado?"
        moderator: "¿Moderador?"
        admin: "¿Administrador?"
        suspended: "¿Suspendido?"
        staged: "¿Temporal?"
        show_admin_profile: "Administrador"
        manage_user: "Administrar usuario"
        show_public_profile: "Ver perfil público"
        action_logs: "Registros de acciones"
        ip_lookup: "Búsqueda de IP"
        log_out: "Cerrar sesión"
        logged_out: "El usuario cerró sesión en todos los dispositivos"
        revoke_admin: "Revocar administración"
        grant_admin: "Conceder administración"
        grant_admin_success: "Nuevo administrador confirmado."
        grant_admin_confirm: "Te hemos enviado un correo electrónico para verificar al nuevo administrador. Abre el correo electrónico y sigue las instrucciones."
        revoke_moderation: "Revocar moderación"
        grant_moderation: "Conceder moderación"
        unsuspend: "Desbloquear"
        suspend: "Suspender"
        show_flags_received: "Mostrar denuncias recibidas"
        flags_received_by: "Denuncias recibidas de %{username}"
        flags_received_none: "Este usuario no ha recibido ninguna denuncia."
        reputation: Reputación
        permissions: Permisos
        activity: Actividad
        like_count: Me gusta dados / recibidos
        last_100_days: "en los últimos 100 días"
        private_topics_count: Temas privados
        posts_read_count: Publicaciones leídas
        post_count: Publicaciones creadas
        second_factor_enabled: activar autenticación de dos factores
        topics_entered: Temas vistos
        flags_given_count: Denuncias enviadas
        flags_received_count: Denuncias recibidas
        warnings_received_count: Advertencias recibidas
        warnings_list_warning: |
          Como moderador, es posible que no puedas ver todos estos temas. Si es necesario, pide a un administrador o al moderador emisor que dé acceso al mensaje a <b>@moderadores</b>.
        flags_given_received_count: "Denuncias enviadas / recibidas"
        approve: "Aprobar"
        approved_by: "aprobado por"
        approve_success: "Usuario aprobado y correo electrónico enviado con instrucciones para la activación."
        approve_bulk_success: "¡Perfecto! Todos los usuarios seleccionados han sido aprobados y notificados."
        time_read: "Tiempo de lectura"
        post_edits_count: "Ediciones de la publicación"
        anonymize: "Anonimizar usuario"
        anonymize_confirm: "¿SEGURO que quieres hacer anónima esta cuenta? Esto cambiará el nombre de usuario y el correo electrónico y restablecerá toda la información del perfil."
        anonymize_yes: "Sí, hacer anónima esta cuenta."
        anonymize_failed: "Hubo un problema al hacer anónima la cuenta."
        delete: "Eliminar usuario"
        delete_posts:
          button: "Eliminar todas las publicaciones"
          progress:
            title: "Progreso de la eliminación de publicaciones"
            description: "Eliminando publicaciones…"
          confirmation:
            title: "Eliminar todas las publicaciones de @%{username}"
            description: |
              <p>¿Estás seguro de que quieres eliminar <b>%{post_count}</b> publicaciones de @%{username}?

              <p><b>¡Esto no se puede deshacer!</b></p>

              <p>Para continuar escribe: <code>%{text}</code></p>
            text: "eliminar publicaciones de @%{username}"
            delete: "Eliminar publicaciones de @%{username}"
            cancel: "Cancelar"
        merge:
          button: "Fusionar"
          prompt:
            title: "Transferir y eliminar @%{username}"
            description: |
              <p>Por favor, escoge un nuevo propietario para <b>el contenido de @%{username}.</b></p>

              <p>Todos los temas, publicaciones, mensajes y otros contenidos creados por <b>@%{username}</b> serán transferidos.</p>
            target_username_placeholder: "Nombre de usuario del nuevo propietario"
            transfer_and_delete: "Transferir y eliminar @%{username}"
            cancel: "Cancelar"
          progress:
            title: "Progreso de la fusión"
          confirmation:
            title: "Transferir y eliminar @%{username}"
            description: |
              <p>Todo el contenido de <b>@%{username}</b> será transferido y atribuido a <b>@%{targetUsername}</b>. Después de la transferencia, la cuenta <b>@%{username}</b> será eliminada.</p>

              <p><b>¡No se puede deshacer!</b></p>

              <p>Para continuar, escribe: <code>%{text}</code></p>
            text: "transferir @%{username} a @%{targetUsername}"
            transfer_and_delete: "Transferir y eliminar @%{username}"
            cancel: "Cancelar"
        merging_user: "Fusionando usuario…"
        merge_failed: "Ha ocurrido un error al fusionar los usuarios."
        delete_forbidden_because_staff: "Los administradores y moderadores no se pueden eliminar."
        delete_posts_forbidden_because_staff: "No se pueden eliminar todos las publicaciones de administradores y moderadores."
        delete_forbidden:
          one: "Los usuarios no se pueden borrar si han sido registrados hace más de %{count} día, o si tienen publicaciones. Borra todas publicaciones antes de tratar de borrar un usuario."
          other: "Los usuarios no se pueden eliminar si tienen publicaciones. Elimina todas las publicaciones antes de tratar de eliminar a un usuario. (No se pueden eliminar las publicaciones que se hayan creado hace más de %{count} días)"
        cant_delete_all_posts:
          one: "No se pueden eliminar todas las publicaciones. Algunas tienen más de %{count} día de antigüedad. (Ver la opción delete_user_max_post_age )"
          other: "No se pueden eliminar todas las publicaciones. Algunas tienen más de %{count} días de antigüedad. (Ver la opción delete_user_max_post_age)"
        cant_delete_all_too_many_posts:
          one: "No se pueden eliminar todas las publicaciones porque el usuario tiene más de %{count}. (delete_all_posts_max)"
          other: "No se pueden eliminar todas las publicaciones porque el usuario tiene más de %{count}. (delete_all_posts_max)"
        delete_confirm_title: "¿SEGURO que quieres eliminar este usuario? ¡Esta acción es permanente!"
        delete_confirm: "Normalmente, es mejor anonimizar usuarios en vez de eliminarlos. Así, evitas eliminar contenido de temas existentes."
        delete_and_block: "Eliminar y <b>bloquear</b> este correo electrónico y esta dirección IP"
        delete_dont_block: "Solo eliminar"
        deleting_user: "Eliminando usuario…"
        deleted: "El usuario se eliminó"
        delete_failed: "Se produjo un error al eliminar este usuario. Asegúrate de que todas sus publicaciones fueron eliminadas antes de intentar de eliminar este usuario."
        send_activation_email: "Enviar correo electrónico de activación"
        activation_email_sent: "Se envió un correo electrónico de activación."
        send_activation_email_failed: "Hubo un problema al enviar otro correo electrónico de activación. %{error}"
        activate: "Activar cuenta"
        activate_failed: "Hubo un problema al activar el usuario."
        deactivate_account: "Desactivar cuenta"
        deactivate_failed: "Hubo un problema al desactivar el usuario."
        unsilence_failed: "Hubo un problema al dejar de silenciar al usuario."
        silence_failed: "Hubo un problema al silenciar al usuario."
        silence_confirm: "¿Seguro que quieres silenciar a este usuario? No podrá crear temas ni mensajes nuevos."
        silence_accept: "Sí, silenciar a este usuario"
        bounce_score: "Puntuación de rebote"
        reset_bounce_score:
          label: "Restablecer"
          title: "Restablecer la puntuación de rebote a 0"
        visit_profile: "Visita <a href='%{url}'>la página de preferencias de este usuario</a> para editar su perfil"
        deactivate_explanation: "Un usuario desactivado debe volver a validar su correo electrónico."
        suspended_explanation: "Un usuario suspendido no puede iniciar sesión."
        silence_explanation: "Un usuario silenciado no puede crear publicaciones ni temas."
        staged_explanation: "Un usuario temporal solo puede publicar por correo electrónico en temas específicos."
        bounce_score_explanation:
          none: "No se han recibido rebotes recientemente de este correo electrónico."
          some: "Se han recibido algunos rebotes recientemente desde este correo electrónico."
          threshold_reached: "Se recibieron demasiados rebotes desde ese correo electrónico."
        trust_level_change_failed: "Hubo un problema al cambiar el nivel de confianza del usuario."
        suspend_modal_title: "Suspender usuario"
        confirm_cancel_penalty: "¿Seguro que quieres descartar la falta?"
        trust_level_2_users: "Usuarios con nivel de confianza 2"
        trust_level_3_requirements: "Requisitos para el nivel de confianza 3"
        trust_level_locked_tip: "el nivel de confianza está bloqueado, el sistema no promoverá o degradará al usuario."
        trust_level_unlocked_tip: "el nivel de confianza está desbloqueado, el sistema puede promover o degradar al usuario"
        lock_trust_level: "Bloquear el nivel de confianza"
        unlock_trust_level: "Desbloquear el nivel de confianza"
        silenced_count: "Silenciado"
        suspended_count: "Suspendido"
        last_six_months: "Últimos 6 meses"
        other_matches:
          one: "Hay <b>%{count} otro usuario</b> con la misma dirección IP. Revisa y selecciona los sospechosos para penalizar junto con %{username}."
          other: "Hay <b>%{count} otros usuarios</b> con la misma dirección IP. Revisa y selecciona los sospechosos para penalizar junto con %{username}."
        other_matches_list:
          username: "Nombre de usuario"
          trust_level: "Nivel de confianza"
          read_time: "Tiempo de lectura"
          topics_entered: "Temas visitados"
          posts: "Publicaciones"
        tl3_requirements:
          title: "Requisitos para el nivel de confianza 3"
          table_title:
            one: "En el último día:"
            other: "En los últimos %{count} días:"
          value_heading: "Valor"
          requirement_heading: "Requisito"
          visits: "Visitas"
          days: "días"
          topics_replied_to: "Temas en los que ha comentado"
          topics_viewed: "Temas vistos"
          topics_viewed_all_time: "Temas vistos (desde siempre)"
          posts_read: "Publicaciones leídas"
          posts_read_all_time: "Publicaciones leídas (desde siempre)"
          flagged_posts: "Publicaciones denunciadas"
          flagged_by_users: "Usuarios que denunciaron"
          likes_given: "Me gusta dados"
          likes_received: "Me gusta recibidos"
          likes_received_days: "Me gusta recibidos: días únicos"
          likes_received_users: "Me gusta recibidos: usuarios únicos."
          suspended: "Suspendido (últimos 6 meses)"
          silenced: "Silenciado (últimos 6 meses)"
          qualifies: "Cumple los requisitos para el nivel de confianza 3."
          does_not_qualify: "No cumple los requisitos para el nivel de confianza 3."
          will_be_promoted: "Será promovido pronto."
          will_be_demoted: "Será degradado pronto."
          on_grace_period: "Actualmente en periodo de gracia de promoción, no será degradado."
          locked_will_not_be_promoted: "Nivel de confianza bloqueado. Nunca será promovido."
          locked_will_not_be_demoted: "Nivel de confianza bloqueado. Nunca será degradado."
        discourse_connect:
          title: "DiscourseConnect Single Sign On"
          external_id: "ID externa"
          external_username: "Nombre de usuario"
          external_name: "Nombre"
          external_email: "Correo electrónico"
          external_avatar_url: "URL de la imagen de perfil"
          last_payload: "Último payload"
          delete_sso_record: "Eliminar registro SSO"
          confirm_delete: "¿Seguro que quieres eliminar este registro de DiscourseConnect?"
      user_fields:
        title: "Campos de usuario"
        help: "Añade campos que cada usuario puede rellenar."
        create: "Crear campo de usuario"
        untitled: "Sin título"
        name: "Nombre del campo"
        type: "Tipo de campo"
        description: "Descripción del campo"
        save: "Guardar"
        edit: "Editar"
        delete: "Eliminar"
        cancel: "Cancelar"
        delete_confirm: "¿Seguro que quieres eliminar este campo de usuario?"
        options: "Opciones"
        required:
          title: "Obligatorio rellenarlo al registrarse"
          enabled: "obligatorio"
          disabled: "no requerido"
        editable:
          title: "Editable después del registro"
          enabled: "editable"
          disabled: "no editable"
        show_on_profile:
          title: "Se muestra públicamente en el perfil"
          enabled: "Mostrado en el perfil"
          disabled: "No mostrado en el perfil"
        show_on_user_card:
          title: "Mostrar en las tarjetas de usuario"
          enabled: "mostrado en las tarjetas de usuario"
          disabled: "no mostrado en las tarjetas de usuario"
        searchable:
          title: "Se puede buscar"
          enabled: "se puede buscar"
          disabled: "no se puede buscar"
        field_types:
          text: "Campo de texto"
          confirm: "Confirmación"
          dropdown: "Desplegable"
          multiselect: "Selección múltiple"
      site_text:
        description: "Puedes personalizar cualquier texto de tu foro. Empieza buscando:"
        search: "Busca el texto que te gustaría editar"
        title: "Texto"
        edit: "editar"
        revert: "Revertir los cambios"
        revert_confirm: "¿Seguro que quieres revertir los cambios?"
        go_back: "Volver a la búsqueda"
        recommended: "Te recomendamos que ajustes los siguientes textos a tu comunidad:"
        show_overriden: "Mostrar solo los sobrescritos"
        show_outdated: "Mostrar solo obsoletos/no válidos"
        locale: "Idioma:"
        more_than_50_results: "Hay más de 50 resultados. Por favor, afina tu búsqueda."
        no_results: "No se han encontrado textos de sitios coincidentes"
        interpolation_keys: "Claves de interpolación disponibles:"
        outdated:
          title: "Esta traducción está anticuada"
          description: "La traducción por defecto de esta clave ha cambiado desde que se creó esta anulación. Comprueba a continuación que tu traducción coincide con cualquier cambio que se haya hecho en la intención original."
          old_default: "Antiguo valor predeterminado"
          new_default: "Nuevo valor predeterminado"
          dismiss: "Descartar"
      settings:
        show_overriden: "Mostrar solo los sobrescritos"
        history: "Ver historial de cambios"
        reset: "restablecer"
        none: "ninguno"
      site_settings:
        emoji_list:
          invalid_input: "Las listas de emojis solo pueden contener nombres válidos de emojis. Ej.: abrazos"
          add_emoji_button:
            label: "Añadir emoji"
        title: "Ajustes"
        no_results: "No se encontró ningún resultado."
        more_site_setting_results:
          one: "Hay más de %{count} resultado. Afina tu búsqueda o selecciona una categoría."
          other: "Hay más de %{count} resultados. Afina tu búsqueda o selecciona una categoría."
        clear_filter: "Quitar filtros"
        add_url: "añadir URL"
        add_host: "añadir host"
        add_group: "añadir grupo"
        uploaded_image_list:
          label: "Editar lista"
          empty: "No hay imágenes todavía. Por favor, sube una."
          upload:
            label: "Subir"
            title: "Subir imagen(es)"
        selectable_avatars:
          title: "Lista de avatares que los usuarios pueden escoger"
        categories:
          all_results: "Todo"
          required: "Obligatorio"
          branding: "Marca"
          basic: "Ajustes básicos"
          users: "Usuarios"
          posting: "Publicaciones"
          email: "Correo electrónico"
          files: "Archivos"
          trust: "Niveles de confianza"
          security: "Seguridad"
          onebox: "Onebox"
          seo: "SEO"
          spam: "Spam"
          rate_limits: "Límites de velocidad"
          developer: "Desarrollador"
          embedding: "Incrustado"
          legal: "Legal"
          api: "API"
          user_api: "API de usuario"
          uncategorized: "Otros"
          backups: "Copias de seguridad"
          login: "Inicio de sesión"
          plugins: "Plugins"
          user_preferences: "Preferencias de usuario"
          tags: "Etiquetas"
          search: "Buscar"
          groups: "Grupos"
          dashboard: "Panel de control"
          navigation: "Navegación"
        secret_list:
          invalid_input: "Los campos no pueden estar vacíos o contener el carácter de barra vertical."
        default_categories:
          modal_description: "¿Quieres aplicar este cambio retroactivamente? Esto cambiará las preferencias de %{count} usuarios existentes."
          modal_yes: "Sí"
          modal_no: "No, solo aplicar el cambio a partir de ahora"
        simple_list:
          add_item: "Añadir elemento…"
        json_schema:
          edit: Abrir editor
          modal_title: "Editar %{name}"
        file_types_list:
          add_image_types: "Imágenes"
          add_video_types: "Vídeos"
          add_audio_types: "Audio"
          add_document_types: "Documentos"
          add_types_title: "Permitir extensiones %{types}"
          add_types_toast: "%{types} tipos de archivo añadidos"
      badges:
        title: Insignias
        new_badge: Nueva insignia
        new: Nueva
        name: Nombre
        badge: Insignia
        display_name: Nombre que se muestra
        description: Descripción
        long_description: Descripción completa
        badge_type: Tipo de insignia
        badge_grouping: Grupo
        badge_groupings:
          modal_title: Grupos de insignias
        granted_by: Concedido por
        granted_at: Concedido en
        reason_help: (Enlace a una publicación o tema)
        save: Guardar
        delete: Eliminar
        delete_confirm: '¿Estás seguro de que quieres eliminar esta insignia?'
        revoke: Revocar
        reason: Motivo
        expand: Expandir &hellip;
        revoke_confirm: '¿Estás seguro de que quieres revocar esta insignia?'
        edit_badges: Editar insignias
        grant_badge: Conceder insignia
        granted_badges: Insignias concedidas
        grant: Conceder
        no_user_badges: "%{name} no ha recibido ninguna insignia."
        no_badges: No hay insignias que puedan ser concedidas.
        none_selected: "Selecciona una insignia para empezar"
        allow_title: Permitir que se use la insignia como título
        multiple_grant: Se puede conceder varias veces
        listable: Mostrar insignia en la página pública de insignias
        enabled: activado
        disabled: desactivado
        icon: Icono
        image: Imagen
        graphic: Gráfico
        icon_help: "Introduce un nombre de icono de Font Awesome (usa el prefijo «far-» para iconos normales y «fab-» para iconos de marca)"
        image_help: "Subir una imagen sobrescribirá el campo del icono si ambos tienen valores."
        select_an_icon: "Selecciona un icono"
        upload_an_image: "Sube una imagen"
        read_only_setting_help: "Personalizar texto"
        query: Consulta de insignia (SQL)
        target_posts: Publicaciones destino de la consulta
        auto_revoke: Ejecutar diariamente la consulta de revocación
        show_posts: Mostrar la publicación por la cual se concedió la insignia en la página de insignias
        trigger: Activador
        trigger_type:
          none: "Actualizar diariamente"
          post_action: "Cuando un usuario interactúa con una publicación"
          post_revision: "Cuando un usuario edita o crea una publicación"
          trust_level_change: "Cuando un usuario cambia el nivel de confianza"
          user_change: "Cuando se edita o se crea un usuario"
        preview:
          link_text: "Vista previa de las insignias concedidas"
          plan_text: "Vista previa con el plan de ejecución de tu consulta"
          modal_title: "Vista previa de la consulta para la insignia"
          sql_error_header: "Ocurrió un error con la consulta."
          error_help: "Mira los siguientes enlaces para ayudarte con las solicitudes de las insignias"
          bad_count_warning:
            header: "¡ADVERTENCIA!"
            text: "Faltan algunas muestras de concesiones. Esto ocurre cuando la solicitud de la insignia devuelve ID de usuarios o de publicaciones que no existen. Esto podría causar resultados inesperados más tarde. Revisa de nuevo tu solicitud."
          no_grant_count: "No hay insignias para asignar."
          grant_count:
            one: "<b>%{count}</b> insignia para conceder."
            other: "<b>%{count}</b> insignias para conceder."
          sample: "Muestra:"
          grant:
            with: <span class="username">%{username}</span>
            with_post: <span class="username">%{username}</span> por la publicación en %{link}
            with_post_time: <span class="username">%{username}</span> por la publicación en %{link} a las <span class="time">%{time}</span>
            with_time: <span class="username">%{username}</span> a las <span class="time">%{time}</span>
        badge_intro:
          title: "Selecciona una insignia existente o crea una para empezar"
          what_are_badges_title: "¿Qué son las insignias?"
          badge_query_examples_title: "Ejemplos de consultas de insignias"
        mass_award:
          title: Conceder en masa
          description: Concede la misma insignia a muchos usuarios a la vez.
          no_badge_selected: Selecciona una insignia para empezar.
          perform: "Conceder insignia a los usuarios"
          upload_csv: Sube un archivo CSV con correos electrónicos o nombres de usuario
          aborted: Sube un archivo CSV que contenga correos electrónicos o nombres de usuario
          success: Archivo CSV recibido. %{count} usuarios recibirán sus medallas en unos instantes.
          csv_has_unmatched_users: "Las siguientes filas del CSV no se han podido enlazar con usuarios existentes, por lo que no se les distribuirá ninguna medalla:"
          csv_has_unmatched_users_truncated_list: "El archivo CSV tenía %{count} filas que han coincidido con ningún usuario, por lo que no se han repartido sus medallas. Debido al gran número de filas que no han coincidido, solo se muestran las 100 primeras:"
          replace_owners: Quitar insignia de los anteriores propietarios
          grant_existing_holders: Conceder una vez más la medalla a las cuentas que ya la tengan
      emoji:
        title: "Emoji"
        help: "Añade emojis que cualquiera podrá usar. Suelta varios archivos a la vez sin escribir un nombre para crear emojis usando su nombre de archivo. Los archivos que subas a la vez serán parte del grupo seleccionado. También puedes hacer clic en «Añadir nuevo emoji» para abrir el selector de archivos."
        add: "Añadir emoji nuevo"
        choose_files: "Seleccionar archivos"
        uploading: "Subiendo…"
        name: "Nombre"
        group: "Grupo"
        image: "Imagen"
        alt: "vista previa de emoji personalizado"
        delete_confirm: "¿Seguro que quieres eliminar el emoji :%{name}:?"
      embedding:
        get_started: "Si quieres insertar Discourse en otro sitio web, empieza por añadir su host."
        confirm_delete: "¿Seguro que quieres eliminar este host?"
        sample: |
          <p>Pega el siguiente código HTML en tu sitio para crear e incrustar temas de Discourse. Sustituye <b>EMBED_URL</b> por la URL canónica de la página en la que lo vas a incrustar.

          <p>Si quieres personalizar el estilo, descomenta y sustituye <b>CLASS_NAME</b> por una clase CSS definida en el <i>Embedded CSS</i> de tu tema.</p> <p>

          <p>Sustituye <b>DISCOURSE_USERNAME</b> por el nombre de usuario de Discourse del autor que debe crear el tema. Discourse buscará automáticamente al usuario por el atributo <code>content</code> de las etiquetas <code>&lt;meta&gt;</code> con el atributo <code>name</code> establecido en <code>discourse-username</code> o <code>author</code>. El parámetro <code>discourseUserName</code> ha quedado obsoleto y será eliminado en Discourse 3.2.</p> <p>
        title: "Incrustado"
        host: "Hosts permitidos"
        allowed_paths: "Lista de rutas permitidas"
        edit: "editar"
        category: "Publicar en categoría"
        add_host: "Añadir host"
        settings: "Ajustes de incrustado"
        crawling_settings: "Ajustes de crawlers"
        crawling_description: "Cuando Discourse crea temas para tus publicaciones, si no hay un feed RSS/ATOM presente intentará analizar el contenido de tu HTML. A veces puede ser difícil extraer tu contenido, por lo que damos la posibilidad de especificar las reglas CSS para hacer la extracción más fácil."
        embed_by_username: "Usuario para la creación de temas"
        embed_post_limit: "Número máximo de publicaciones que se pueden insertar"
        embed_title_scrubber: "Expresión regular utilizada para depurar el título de las publicaciones"
        embed_truncate: "Truncar las publicaciones insertadas"
        embed_unlisted: "Los temas importados se ocultarán de la lista hasta que tengan una respuesta."
        allowed_embed_selectors: "Selector CSS para elementos permitidos en los incrustados"
        blocked_embed_selectors: "Selector CSS para elementos que deben ser eliminados de los incrustados"
        allowed_embed_classnames: "Clases CSS permitidas"
        save: "Guardar ajustes de incrustado"
      permalink:
        title: "Enlaces permanentes"
        description: "Redirecciones para URL que no existan ya en el foro."
        url: "URL"
        topic_id: "ID del tema"
        topic_title: "Tema"
        post_id: "ID de la publicación"
        post_title: "Publicación"
        category_id: "ID de la categoría"
        category_title: "Categoría"
        tag_name: "Nombre de la etiqueta"
        external_url: "URL externa o relativa"
        destination: "Destino"
        copy_to_clipboard: "Copiar enlace permanente al portapapeles"
        delete_confirm: '¿Seguro que quieres eliminar este enlace permanente?'
        no_permalinks: "Todavía no tienes ningún enlace permanente. Crea un nuevo permalink arriba para empezar a ver una lista de tus permalinks aquí."
        form:
          label: "Nuevo:"
          add: "Añadir"
          filter: "Buscar (URL o URL externa)"
      reseed:
        action:
          label: "Reemplazar texto..."
          title: "Reemplazar texto de las categorías y temas con traducciones"
        modal:
          title: "Reemplazar texto"
          subtitle: "Reemplazar el texto de las categorías generadas por el sistema con las últimas traducciones"
          categories: "Categorías"
          topics: "Temas"
          replace: "Reemplazar"
  wizard_js:
    wizard:
      jump_in: "¡Empezar!"
      finish: "Salir del configurador"
      back: "Atrás"
      next: "Siguiente"
      configure_more: "Configurar más…"
      step-text: "Intervalo"
      step: "%{current} de %{total}"
      upload: "Subir archivo"
      uploading: "Subiendo…"
      upload_error: "Lo sentimos, se ha producido un error al cargar este archivo. Inténtalo de nuevo."
      staff_count:
        one: "Tu comunidad tiene %{count} miembro del equipo (tú)."
        other: "Tu comunidad tiene %{count} miembros del personal, tú incluido."
      invites:
        add_user: "añadir"
        none_added: "No has invitado a ningún miembro del equipo. ¿Seguro que quieres continuar?"
        roles:
          admin: "Administrador"
          moderator: "Moderador"
          regular: "Usuario habitual"
      previews:
        topic_title: "Encabezado de tema"
        share_button: "Compartir"
        reply_button: "Responder"
        topic_preview: "Vista previa de tema"
        homepage_preview: "Vista previa de la página de inicio"<|MERGE_RESOLUTION|>--- conflicted
+++ resolved
@@ -1849,11 +1849,7 @@
         title: "¡Te damos la bienvenida a tu nuevo sitio!"
         content: "<a href='%{admin_guide_url}'>Lee la guía del administrador</a> para seguir construyendo tu sitio y tu comunidad."
         content_no_url: "Lee la guía del administrador para seguir construyendo tu sitio y tu comunidad."
-<<<<<<< HEAD
-    loading: "Cargando..."
-=======
     loading: "Cargando…"
->>>>>>> b2b1e721
     errors:
       prev_page: "mientras se intentaba cargar"
       reasons:
