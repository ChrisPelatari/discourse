# WARNING: Never edit this file.
# It will be overwritten when translations are pulled from Crowdin.
#
# To work with us on translations, join this project:
# https://translate.discourse.org/

es:
  js:
    number:
      format:
        separator: ","
        delimiter: "."
      human:
        storage_units:
          format: "%n %u"
          units:
            byte:
              one: Byte
              other: Bytes
            gb: GB
            kb: KB
            mb: MB
            tb: TB
      short:
        thousands: "%{number}k"
        millions: "%{number}M"
    dates:
      time: "HH:mm"
      time_with_zone: "HH:mm (z)"
      time_short_day: "ddd, HH:mm"
      timeline_date: "MMM YYYY"
      long_no_year: "D MMM, HH:mm"
      long_no_year_no_time: "D MMM"
      full_no_year_no_time: "Do MMMM"
      long_with_year: "D MMM YYYY HH:mm"
      long_with_year_no_time: "D MMM YYYY"
      full_with_year_no_time: "D MMMM YYYY"
      long_date_with_year: "D MMM 'YY LT"
      long_date_without_year: "D MMM LT"
      long_date_with_year_without_time: "D MMM 'YY"
      long_date_without_year_with_linebreak: "D MMM <br/>LT"
      long_date_with_year_with_linebreak: "D MMM 'YY <br/>LT"
      wrap_ago: "hace %{date}"
      wrap_on: "el %{date}"
      tiny:
        half_a_minute: "< 1 m"
        less_than_x_seconds:
          one: "< %{count} s"
          other: "< %{count} s"
        x_seconds:
          one: "%{count} s"
          other: "%{count} s"
        less_than_x_minutes:
          one: "< %{count} min"
          other: "< %{count} min"
        x_minutes:
          one: "%{count} min"
          other: "%{count} min"
        about_x_hours:
          one: "%{count} h"
          other: "%{count} h"
        x_days:
          one: "%{count} d"
          other: "%{count} d"
        x_months:
          one: "%{count} mes"
          other: "%{count} meses"
        about_x_years:
          one: "%{count} a"
          other: "%{count} a"
        over_x_years:
          one: "> %{count} a"
          other: "> %{count} a"
        almost_x_years:
          one: "%{count} a"
          other: "%{count} a"
        date_month: "D MMM"
        date_year: "MMM 'YY"
      medium:
        less_than_x_minutes:
          one: "hace menos de %{count} min"
          other: "hace menos de %{count} mins"
        x_minutes:
          one: "%{count} minuto"
          other: "%{count} minutos"
        x_hours:
          one: "%{count} hora"
          other: "%{count} horas"
        about_x_hours:
          one: "alrededor de %{count} hora"
          other: "alrededor de %{count} horas"
        x_days:
          one: "%{count} día"
          other: "%{count} días"
        x_months:
          one: "%{count} mes"
          other: "%{count} meses"
        about_x_years:
          one: "alrededor de %{count} año"
          other: "alrededor de %{count} años"
        over_x_years:
          one: "más de %{count} año"
          other: "más de %{count} años"
        almost_x_years:
          one: "casi %{count} año"
          other: "casi %{count} años"
        date_year: "D MMM 'YY"
      medium_with_ago:
        x_minutes:
          one: "hace %{count} minuto"
          other: "hace %{count} minutos"
        x_hours:
          one: "hace %{count} hora"
          other: "hace %{count} horas"
        x_days:
          one: "hace %{count} día"
          other: "hace %{count} días"
        x_months:
          one: "hace %{count} mes"
          other: "hace %{count} meses"
        x_years:
          one: "hace %{count} año"
          other: "hace %{count} años"
      later:
        x_days:
          one: "%{count} día después"
          other: "%{count} días después"
        x_months:
          one: "%{count} mes después"
          other: "%{count} meses después"
        x_years:
          one: "%{count} año después"
          other: "%{count} años después"
      previous_month: "Mes anterior"
      next_month: "El próximo mes"
      placeholder: fecha
      from_placeholder: "desde la fecha"
      to_placeholder: "hasta hoy"
    share:
      topic_html: 'Tema: <span class="topic-title">%{topicTitle}</span>'
      post: "publicación n.º %{postNumber}, por @%{username}"
      close: "cerrar"
      twitter: "Compartir en Twitter"
      facebook: "Compartir en Facebook"
      email: "Enviar por correo electrónico"
      url: "Copiar y compartir la URL"
    word_connector:
      comma: ", "
    action_codes:
      public_topic: "Hizo este tema público %{when}"
      open_topic: "Convirtió esto en un tema %{when}"
      private_topic: "Hizo este tema un mensaje personal %{when}"
      split_topic: "Separó este tema %{when}"
      invited_user: "Invitó a %{who} %{when}"
      invited_group: "Invitó a %{who} %{when}"
      user_left: "%{who} se eliminó a sí mismo de este mensaje %{when}"
      removed_user: "Eliminó a %{who} %{when}"
      removed_group: "Eliminó a %{who} %{when}"
      autobumped: "Reflotado automáticamente %{when}"
      tags_changed: "Etiquetas actualizadas %{when}"
      category_changed: "Categoría actualizada %{when}"
      autoclosed:
        enabled: "Cerrado %{when}"
        disabled: "Abierto %{when}"
      closed:
        enabled: "Cerrado %{when}"
        disabled: "Abierto %{when}"
      archived:
        enabled: "Archivado %{when}"
        disabled: "Desarchivado %{when}"
      pinned:
        enabled: "Anclado %{when}"
        disabled: "Desanclado %{when}"
      pinned_globally:
        enabled: "Anclado globalmente %{when}"
        disabled: "Desanclado %{when}"
      visible:
        enabled: "Listado %{when}"
        disabled: "Quitado de la lista %{when}"
      banner:
        enabled: "Hizo esto un banner %{when}. Aparecerá en la parte superior de cada página hasta que el usuario lo descarte."
        disabled: "Quitó este banner %{when}. Ya no aparecerá en la parte superior de cada página."
      forwarded: "Reenvió el correo electrónico de arriba"
    topic_admin_menu: "acciones del tema"
    skip_to_main_content: "Saltar al contenido principal"
    skip_user_nav: "Saltar al contenido del perfil"
    emails_are_disabled: "Todos los correos electrónicos salientes han sido desactivados globalmente por un administrador. No se enviarán notificaciones por correo electrónico de ningún tipo."
    emails_are_disabled_non_staff: "El correo electrónico saliente se ha desactivado para los usuarios que no pertenecen al personal."
    software_update_prompt:
      message: "Hemos actualizado este sitio, <span>vuelve a cargarlo</span>, o podrías experimentar un comportamiento inesperado."
      dismiss: "Descartar"
    bootstrap_mode: "Cómo empezar"
    themes:
      default_description: "Por defecto"
      broken_theme_alert: "Puede que tu sitio no funcione, un tema o componente está causando errores."
      error_caused_by: "Causado por «%{name}». <a target='blank' href='%{path}'>Haz clic aquí</a> para actualizar, reconfigurar o desctivar."
      only_admins: "(este mensaje solo lo ven los administradores del sitio)"
    broken_decorator_alert: "Puede que las publicaciones no se muestren correctamente porque uno de los decoradores de publicaciones de tu sitio está causando errores."
    s3:
      regions:
        ap_northeast_1: "Asia-Pacífico (Tokio)"
        ap_northeast_2: "Asia-Pacífico (Seúl)"
        ap_east_1: "Asia Pacific (Hong Kong)"
        ap_south_1: "Asia Pacific (Mumbai)"
        ap_southeast_1: "Asia-Pacífico (Singapur)"
        ap_southeast_2: "Asia-Pacífico (Sydney)"
        ca_central_1: "Canadá (Central)"
        cn_north_1: "China (Beijing)"
        cn_northwest_1: "China (Ningxia)"
        eu_central_1: "EU (Frankfurt)"
        eu_north_1: "EU (Estocolmo)"
        eu_south_1: "UE (Milán)"
        eu_west_1: "EU (Irlanda)"
        eu_west_2: "EU (Londres)"
        eu_west_3: "EU (París)"
        sa_east_1: "Sudamérica (São Paulo)"
        us_east_1: "EE. UU. este (norte de Virginia)"
        us_east_2: "EE. UU. este (Ohio)"
        us_gov_east_1: "AWS GovCloud (EE. UU. este)"
        us_gov_west_1: "AWS GovCloud (EE. UU. oeste)"
        us_west_1: "EE. UU. oeste (norte de California)"
        us_west_2: "EE. UU. oeste (Oregon)"
    clear_input: "Borrar"
    edit: "editar el título y la categoría de este tema"
    expand: "Expandir"
    not_implemented: "¡Lo sentimos! Esa característica no se ha implementado todavía."
    no_value: "No"
    yes_value: "Sí"
    ok_value: "Aceptar"
    cancel_value: "Cancelar"
    submit: "Enviar"
    delete: "Eliminar"
    generic_error: "Lo sentimos, ha ocurrido un error."
    generic_error_with_reason: "Ha ocurrido un error: %{error}"
    multiple_errors: "Se han producido varios errores: %{errors}"
    sign_up: "Registrarse"
    log_in: "Iniciar sesión"
    age: "Edad"
    joined: "Registrado"
    admin_title: "Administrador"
    show_more: "mostrar más"
    show_help: "opciones"
    links: "Enlaces"
    links_lowercase:
      one: "enlace"
      other: "enlaces"
    faq: "Preguntas frecuentes"
    guidelines: "Directrices"
    privacy_policy: "Política de privacidad"
    privacy: "Privacidad"
    tos: "Términos del servicio"
    rules: "Reglas"
    conduct: "Código de conducta"
    mobile_view: "Versión móvil"
    desktop_view: "Versión de escritorio"
    now: "justo ahora"
    read_more: "leer más"
    more: "Más"
    x_more:
      one: "%{count} más"
      other: "%{count} más"
    never: "nunca"
    every_30_minutes: "cada 30 minutos"
    every_hour: "cada hora"
    daily: "diariamente"
    weekly: "semanalmente"
    every_month: "cada mes"
    every_six_months: "cada seis meses"
    max_of_count: "máximo de %{count}"
    character_count:
      one: "%{count} carácter"
      other: "%{count} caracteres"
    period_chooser:
      aria_label: "Filtrar por periodo"
    related_messages:
      title: "Mensajes relacionados"
      see_all: 'Ver <a href="%{path}">todos los mensajes</a> de @%{username}...'
    suggested_topics:
      title: "Temas sugeridos"
      pm_title: "Mensajes sugeridos"
    about:
      simple_title: "Acerca de"
      title: "Acerca de %{title}"
      stats: "Estadísticas del sitio"
      our_admins: "Nuestros administradores"
      our_moderators: "Nuestros moderadores"
      moderators: "Moderadores"
      stat:
        all_time: "Siempre"
        last_day: "Últimas 24 horas"
        last_7_days: "Últimos 7 días"
        last_30_days: "Últimos 30 días"
      like_count: "Me gusta"
      topic_count: "Temas"
      post_count: "Publicaciones"
      user_count: "Inscripciones"
      active_user_count: "Usuarios activos"
      contact: "Contáctanos"
      contact_info: "En caso de un problema crítico o urgente que esté afectando este sitio, contáctanos a través de %{contact_info}."
    bookmarked:
      title: "Marcador"
      edit_bookmark: "Editar marcador"
      clear_bookmarks: "Quitar marcadores"
      help:
        bookmark: "Haz clic para marcar este tema como favorito"
        edit_bookmark: "Haz clic para editar el marcador de una publicación de este tema"
        edit_bookmark_for_topic: "Haz clic para editar el marcador de este tema"
        unbookmark: "Haz clic para eliminar todos los marcadores de este tema"
        unbookmark_with_reminder: "Haz clic para eliminar todos los marcadores y recordatorios de este tema"
    bookmarks:
      created: "Has guardado esta publicación en marcadores. %{name}"
      created_generic: "Has añadido esto a marcadores. %{name}"
      create: "Crear marcador"
      edit: "Editar marcador"
      not_bookmarked: "guarda esta publicación en marcadores"
      remove_reminder_keep_bookmark: "Quitar recordatorio y mantener marcador"
      created_with_reminder: "Has marcado esta publicación con un recordatorio %{date}. %{name}"
      created_with_reminder_generic: "Has añadido esto a marcadores con un recordatorio %{date}. %{name}"
      delete: "Eliminar marcador"
      confirm_delete: "¿Quieres borrar este marcador? El recordatorio también se borrará."
      confirm_clear: "¿Seguro que quieres eliminar todos tus marcadores en este tema?"
      save: "Guardar"
      no_timezone: 'No has establecido una zona horaria todavía. No podrás establecer recordatorios. Puedes elegir una <a href="%{basePath}/my/preferences/profile">en tu perfil</a>.'
      invalid_custom_datetime: "La fecha y hora que has proporcionado no es válida. Inténtalo de nuevo."
      list_permission_denied: "No tienes permiso para ver los marcadores de este usuario."
      no_user_bookmarks: "No tienes publicaciones guardadas en marcadores; guardar en marcadores permite que vuelvas a los temas rápidamente."
      auto_delete_preference:
        label: "Después de ser notificado"
        never: "Mantener el marcador"
        when_reminder_sent: "Eliminar el marcador"
        on_owner_reply: "Borrar el marcador cuando responda"
        clear_reminder: "Mantener el marcador, pero quitar recordatorio"
      search_placeholder: "Buscar marcadores por nombre, título del tema o contenido de la publicación"
      search: "Buscar"
      reminders:
        today_with_time: "hoy a las %{time}"
        tomorrow_with_time: "mañana a las %{time}"
        at_time: "a las %{date_time}"
        existing_reminder: "Tienes un recordatorio para este marcador que se enviará %{at_date_time}"
    copy_codeblock:
      copied: "¡copiado!"
      copy: "copiar código al portapapeles"
      fullscreen: "ver código en pantalla completa"
    drafts:
      label: "Borradores"
      label_with_count: "Borradores (%{count})"
      resume: "Reanudar"
      remove: "Eliminar"
      remove_confirmation: "¿Seguro que quieres eliminar este borrador?"
      new_topic: "Nuevo borrador de tema"
      new_private_message: "Nuevo borrador de mensaje personal"
      abandon:
        confirm: "Ya tienes un borrador en curso. ¿Qué te gustaría hacer con él?"
        yes_value: "Descartar"
        no_value: "Reanudar edición"
    topic_count_categories:
      one: "Ver %{count} tema nuevo o actualizado"
      other: "Ver %{count} temas nuevos o actualizados"
    topic_count_latest:
      one: "Ver %{count} tema nuevo o actualizado"
      other: "Ver %{count} temas nuevos o actualizados"
    topic_count_unseen:
      one: "Ver %{count} tema nuevo o actualizado"
      other: "Ver %{count} temas nuevos o actualizados"
    topic_count_unread:
      one: "Ver %{count} tema sin leer"
      other: "Ver %{count} temas sin leer"
    topic_count_new:
      one: "Ver %{count} tema nuevo"
      other: "Ver %{count} temas nuevos"
    preview: "vista previa"
    cancel: "cancelar"
    deleting: "Eliminando..."
    save: "Guardar cambios"
    saving: "Guardando..."
    saved: "¡Guardado!"
    upload: "Subir"
    uploading: "Subiendo..."
    processing: "Procesando…"
    uploading_filename: "Subiendo: %{filename}..."
    processing_filename: "Procesando: %{filename}..."
    clipboard: "portapapeles"
    uploaded: "¡Subido!"
    pasting: "Pegando..."
    enable: "Activar"
    disable: "Desactivar"
    continue: "Continuar"
    switch_to_anon: "Entrar en modo anónimo"
    switch_from_anon: "Salir del modo anónimo"
    banner:
      close: "Descartar este banner"
      edit: "Editar"
    pwa:
      install_banner: "¿Quieres <a href>instalar %{title} en este dispositivo?</a>"
    choose_topic:
      none_found: "No se encontraron temas."
      title:
        search: "Busca un tema"
        placeholder: "escribe el título, la URL o el ID del tema aquí"
    choose_message:
      none_found: "No se han encontrado mensajes."
      title:
        search: "Busca un mensaje"
        placeholder: "escribe el título, URL ID del mensaje aquí"
    review:
      show_more: "Mostrar más"
      show_less: "Mostrar menos"
      order_by: "Ordenar por"
      date_filter: "Publicado entre"
      in_reply_to: "en respuesta a"
      explain:
        why: "explica por qué este elemento ha acabado en la cola"
        title: "Puntuación revisable"
        formula: "Fórmula"
        subtotal: "Subtotal"
        total: "Total"
        min_score_visibility: "Puntuación mínima para ser visible"
        score_to_hide: "Puntuación mínima para ocultar publicación"
        take_action_bonus:
          name: "acción tomada"
          title: "Cuando un miembro del equipo decide adoptar una acción, la denuncia recibe una bonificación."
        user_accuracy_bonus:
          name: "precisión del usuario"
          title: "Los usuarios con los que se ha coincidido en denuncias anteriores reciben puntos extra."
        trust_level_bonus:
          name: "nivel de confianza"
          title: "Los elementos revisables creados por usuarios con niveles de confianza elevados reciben una puntuación más alta."
        type_bonus:
          name: "tipo de bonificación"
          title: "Algunos tipos revisables pueden recibir una bonificación por parte del personal para que tengan mayor prioridad."
      stale_help: "Este revisable ha sido resuelto por <b>%{username}</b>."
      claim_help:
        optional: "Puedes reclamar este elemento para evitar que otros lo revisen."
        required: "Debes reclamar los elementos antes de poder revisarlos."
        claimed_by_you: "Has reclamado este elemento y puedes revisarlo."
        claimed_by_other: "Este elemento solo puede ser revisado por <b>%{username}</b>."
      claim:
        title: "reclamar este tema"
      unclaim:
        help: "eliminar esta reclamación"
      awaiting_approval: "Esperando aprobación"
      delete: "Eliminar"
      settings:
        saved: "Guardado"
        save_changes: "Guardar cambios"
        title: "Ajustes"
        priorities:
          title: "Prioridades revisables"
      moderation_history: "Historial de moderación"
      view_all: "Ver todo"
      grouped_by_topic: "Agrupado por tema"
      none: "No hay nada para revisar."
      view_pending: "ver pendiente"
      topic_has_pending:
        one: "Este tema tiene <b>%{count}</b> publicación esperando aprobación"
        other: "Este tema tiene <b>%{count}</b> publicaciones esperando aprobación"
      title: "Revisión"
      topic: "Tema:"
      filtered_topic: "Has filtrado a contenido revisable en un solo tema."
      filtered_user: "Usuario"
      filtered_reviewed_by: "Revisado por"
      show_all_topics: "mostrar todos los temas"
      deleted_post: "(publicación eliminada)"
      deleted_user: "(usuario eliminado)"
      user:
        bio: "Biografía"
        website: "Página web"
        username: "Nombre de usuario"
        email: "Correo electrónico"
        name: "Nombre"
        fields: "Campos"
        reject_reason: "Motivo"
      user_percentage:
        summary:
          one: "%{agreed}, %{disagreed}, %{ignored}, (de la última denuncia)"
          other: "%{agreed}, %{disagreed}, %{ignored} (de las últimas %{count} denuncias)"
        agreed:
          one: "%{count}% de acuerdo"
          other: "%{count}% de acuerdo"
        disagreed:
          one: "%{count}% en desacuerdo"
          other: "%{count}% en desacuerdo"
        ignored:
          one: "%{count}% ignorado"
          other: "%{count}% ignorados"
      topics:
        topic: "Tema"
        reviewable_count: "Cantidad"
        reported_by: "Denunciado por"
        deleted: "[Tema eliminado]"
        original: "(tema original)"
        details: "detalles"
        unique_users:
          one: "%{count} usuario"
          other: "%{count} usuarios"
      replies:
        one: "%{count} respuesta"
        other: "%{count} respuestas"
      edit: "Editar"
      save: "Guardar"
      cancel: "Cancelar"
      new_topic: "Aprobar este elemento creará un nuevo tema"
      filters:
        all_categories: "(todas las categorías)"
        type:
          title: "Tipo"
          all: "(todos los tipos)"
        minimum_score: "Puntuación mínima:"
        refresh: "Volver a cargar"
        status: "Estado"
        category: "Categoría"
        orders:
          score: "Puntuación"
          score_asc: "Puntuación (orden inverso)"
          created_at: "Creado el"
          created_at_asc: "Creado el (inverso)"
        priority:
          title: "Prioridad mínima"
          any: "(cualquiera)"
          low: "Baja"
          medium: "Media"
          high: "Alta"
      conversation:
        view_full: "ver conversación completa"
      scores:
        about: "Esta puntuación se calcula en función del nivel de confianza de quien denuncia, la precisión de sus denuncias anteriores y la prioridad del elemento que se denuncia."
        score: "Puntuación"
        date: "Fecha de la denuncia"
        type: "Motivo"
        status: "Estado"
        submitted_by: "Denunciado por"
        reviewed_by: "Revisado por"
        reviewed_timestamp: "Fecha de revisión"
      statuses:
        pending:
          title: "Pendiente"
        approved:
          title: "Aprobado"
        approved_flag:
          title: "Denuncia aprobada"
        approved_user:
          title: "Usuario aprobado"
        approved_post:
          title: "Publicación aprobada"
        rejected:
          title: "Rechazado"
        rejected_flag:
          title: "Denuncia rechazada"
        rejected_user:
          title: "Usuario rechazado"
        rejected_post:
          title: "Publicación rechazada"
        ignored:
          title: "Denuncia ignorada"
        deleted:
          title: "Tema o publicación eliminada"
        reviewed:
          title: "Todo revisado"
        all:
          title: "Todo"
      context_question:
        is_this_post: "¿Esta publicación es %{reviewable_human_score_types}?"
        delimiter: "o"
        something_else_wrong: "¿Hay algún problema con esta publicación?"
      types:
        reviewable_flagged_post:
          title: "Publicación denunciada"
          flagged_by: "Denunciada por"
        reviewable_queued_topic:
          title: "Tema en cola"
        reviewable_queued_post:
          title: "Publicación en cola"
        reviewable_user:
          title: "Usuario"
        reviewable_post:
          title: "Publicación"
        reviewable_chat_message:
          title: "Mensaje de chat denunciado"
      approval:
        title: "La publicación requiere aprobación"
        description: "Hemos recibido tu nueva publicación, pero debe ser aprobada por un moderador antes de que aparezca. Por favor, ten paciencia."
        pending_posts:
          one: "Tienes <strong>%{count}</strong> publicación pendiente."
          other: "Tienes <strong>%{count}</strong> publicaciones pendientes."
        ok: "OK"
      example_username: "nombre de usuario"
      reject_reason:
        title: "¿Por qué estás rechazando a este usuario?"
        send_email: "Enviar correo electrónico de rechazo"
    relative_time_picker:
      minutes:
        one: "minuto"
        other: "minutos"
      hours:
        one: "hora"
        other: "horas"
      days:
        one: "día"
        other: "días"
      months:
        one: "mes"
        other: "meses"
      years:
        one: "año"
        other: "años"
      relative: "Relativo"
    time_shortcut:
      now: "Ahora"
      in_one_hour: "En una hora"
      in_two_hours: "En dos horas"
      later_today: "Más tarde durante el día de hoy"
      two_days: "Dos días"
      next_business_day: "Siguiente día hábil"
      tomorrow: "Mañana"
      post_local_date: "Fecha en la publicación"
      later_this_week: "Esta misma semana"
      this_weekend: "Este fin de semana"
      start_of_next_business_week: "Lunes"
      start_of_next_business_week_alt: "El próximo lunes"
      next_week: "La próxima semana"
      two_weeks: "Dos semanas"
      next_month: "El próximo mes"
      two_months: "Dos meses"
      three_months: "Tres meses"
      four_months: "Cuatro meses"
      six_months: "Seis meses"
      one_year: "Un año"
      forever: "Para siempre"
      relative: "Tiempo relativo"
      none: "No se necesita"
      never: "Nunca"
      last_custom: "Última fecha y hora personalizada"
      custom: "Fecha y hora personalizadas"
      select_timeframe: "Selecciona el plazo"
    user_action:
      user_posted_topic: "<a href='%{userUrl}'>%{user}</a> publicó <a href='%{topicUrl}'>el tema</a>"
      you_posted_topic: "<a href='%{userUrl}'>Tú</a> publicaste <a href='%{topicUrl}'>el tema</a>"
      user_replied_to_post: "<a href='%{userUrl}'>%{user}</a> respondió a <a href='%{postUrl}'>%{post_number}</a>"
      you_replied_to_post: "<a href='%{userUrl}'>Tú</a> respondiste a <a href='%{postUrl}'>%{post_number}</a>"
      user_replied_to_topic: "<a href='%{userUrl}'>%{user}</a> respondió en <a href='%{topicUrl}'>el tema</a>"
      you_replied_to_topic: "<a href='%{userUrl}'>Tú</a> respondiste en <a href='%{topicUrl}'>el tema</a>"
      user_mentioned_user: "<a href='%{user1Url}'>%{user}</a> mencionó a <a href='%{user2Url}'>%{another_user}</a>"
      user_mentioned_you: "<a href='%{user1Url}'>%{user}</a> <a href='%{user2Url}'>te mencionó</a>"
      you_mentioned_user: "<a href='%{user1Url}'>Tú</a> mencionaste a <a href='%{user2Url}'>%{another_user}</a>"
      posted_by_user: "Publicado por <a href='%{userUrl}'>%{user}</a>"
      posted_by_you: "Publicado por <a href='%{userUrl}'>ti</a>"
      sent_by_user: "Enviado por <a href='%{userUrl}'>%{user}</a>"
      sent_by_you: "Enviado por <a href='%{userUrl}'>ti</a>"
    directory:
      username: "Nombre de usuario"
      filter_name: "filtrar por nombre de usuario"
      title: "Usuarios"
      likes_given: "Dados"
      likes_received: "Recibidos"
      topics_entered: "Vistos"
      topics_entered_long: "Temas vistos"
      time_read: "Tiempo de lectura"
      topic_count: "Temas"
      topic_count_long: "Temas creados"
      post_count: "Respuestas"
      post_count_long: "Respuestas publicadas"
      no_results: "No se han encontrado resultados."
      days_visited: "Visitas"
      days_visited_long: "Días visitados"
      posts_read: "Leídos"
      posts_read_long: "Publicaciones leídas"
      last_updated: "Última actualización:"
      total_rows:
        one: "%{count} usuario"
        other: "%{count} usuarios"
      edit_columns:
        title: "Editar columnas del listado de usuarios"
        save: "Guardar"
        reset_to_default: "Restablecer ajustes predeterminados"
      group:
        all: "todos los grupos"
      sort:
        label: "Ordenar por %{criteria}"
    group_histories:
      actions:
        change_group_setting: "Cambiar configuración de grupo"
        add_user_to_group: "Añadir usuario"
        remove_user_from_group: "Eliminar usuario"
        make_user_group_owner: "Hacer propietario"
        remove_user_as_group_owner: "Revocar propietario"
    groups:
      member_added: "Añadido"
      member_requested: "Solicitado el"
      add_members:
        title: "Añadir usuarios a %{group_name}"
        description: "Introduce la lista de usuarios a los que quieres invitar al grupo o pega una lista separada por comas:"
        usernames_placeholder: "nombres de usuario"
        usernames_or_emails_placeholder: "nombres de usuario o correos electrónicos"
        notify_users: "Notificar usuarios"
        set_owner: "Establecer usuarios como propietarios de este grupo"
      requests:
        title: "Solicitudes"
        reason: "Motivo"
        accept: "Aceptar"
        accepted: "aceptado"
        deny: "Denegar"
        denied: "denegado"
        undone: "solicitud deshecha"
        handle: "atender solicitud de membresía"
        undo: "Deshacer"
      manage:
        title: "Gestionar"
        name: "Nombre"
        full_name: "Nombre completo"
        add_members: "Añadir usuarios"
        invite_members: "Invitar"
        delete_member_confirm: "¿Eliminar a «%{username}» del grupo «%{group}»?"
        profile:
          title: Perfil
        interaction:
          title: Interacción
          posting: Publicando
          notification: Notificación
        email:
          title: "Correo electrónico"
          status: "Sincronizados %{old_emails} / %{total_emails} correos a través de IMAP."
          enable_smtp: "Activar SMTP"
          enable_imap: "Activar INAP"
          test_settings: "Probar ajustes"
          save_settings: "Guardar ajustes"
          last_updated: "Última actualización:"
          last_updated_by: "por"
          settings_required: "Todos los ajustes son obligatorios. Completa todos los campos antes de validar."
          smtp_settings_valid: "Ajustes de SMTP válidos."
          smtp_title: "SMTP"
          smtp_instructions: "Cuando activas SMTP para el grupo, todos los correos salientes enviados desde la bandeja de entrada del grupo se enviarán mediante la configuración SMTP especificada aquí en lugar del servidor de correo electrónico configurado para otros correos enviados por su foro."
          imap_title: "IMAP"
          imap_additional_settings: "Ajustes adicionales"
          imap_instructions: 'Cuando activas IMAP para el grupo, los correos electrónicos se sincronizan entre la bandeja de entrada del grupo y el servidor IMAP y el buzón proporcionados. El SMTP debe estar activado con credenciales válidas y probadas antes de activar IMAP. El nombre de usuario y la contraseña de correo electrónico utilizados para SMTP se utilizarán para IMAP. Para más información, consulta <a target="_blank" href="https://meta.discourse.org/t/imap-support-for-group-inboxes/160588">anuncio de características en Discourse Meta</a>.'
          imap_alpha_warning: "Advertencia: Esta es una característica en fase alfa. Solo Gmail es oficialmente compatible. ¡Úsala bajo tu propio riesgo!"
          imap_settings_valid: "Ajustes de IMAP válidos."
          smtp_disable_confirm: "Si desactivas SMTP, todos los ajustes SMTP e IMAP se restablecerán y la funcionalidad asociada se desactivará. ¿Seguro que quieres continuar?"
          imap_disable_confirm: "Si desactivas IMAP, todos los ajustes IMAP se restablecerán y la funcionalidad asociada se desactivará. ¿Seguro que quieres continuar?"
          imap_mailbox_not_selected: "¡Debes seleccionar un buzón para esta configuración IMAP o no se sincronizarán los buzones de correo!"
          prefill:
            title: "Rellenar con los ajustes de:"
            gmail: "GMail"
          credentials:
            title: "Credenciales"
            smtp_server: "Servidor SMTP"
            smtp_port: "Puerto SMTP"
            smtp_ssl: "Usar SSL para SMTP"
            imap_server: "Servidor IMAP"
            imap_port: "Puerto IMAP"
            imap_ssl: "Usar SSL para IMAP"
            username: "Nombre de usuario"
            password: "Contraseña"
          settings:
            title: "Ajustes"
            allow_unknown_sender_topic_replies: "Permitir respuestas a temas de remitentes desconocidos."
            allow_unknown_sender_topic_replies_hint: "Permite a remitentes desconocidos responder a temas de grupo. Si esto no está activado, las respuestas de direcciones de correo electrónico no invitadas todavía al tema crearán un nuevo tema."
            from_alias: "Alias de envío"
            from_alias_hint: "Alias que usar como la dirección de envío al enviar mensajes de grupo con SMTP. Ten en cuenta que no todos los proveedores de correo son compatibles con esta opción, consulta con el tuyo para saber si puedes usar los alias."
          mailboxes:
            synchronized: "Bandeja de correo electrónico sincronizada"
            none_found: "No se han encontrado bandejas de correo electrónico para esta cuenta de correo electrónico."
            disabled: "Desactivado"
        membership:
          title: Membresía
          access: Acceso
        categories:
          title: Categorías
          long_title: "Notificaciones predeterminadas de categoría"
          description: "Cuando se agregan usuarios a este grupo, la configuración de notificaciones de categorías será establecida a estos valores predeterminados. Después, pueden cambiarla."
          watched_categories_instructions: "Vigilar automáticamente todos los temas en estas categorías. Se notificará a los miembros del grupo sobre cada nueva respuesta y tema, y aparecerá un contador de respuestas nuevas al lado del tema."
          tracked_categories_instructions: "Seguir automáticamente todos los temas en estas categorías. Aparecerá un contador de nuevas respuestas al lado del tema."
          watching_first_post_categories_instructions: "Se notificará a los usuarios sobre la primera publicación en cada tema nuevo en estas categorías."
          regular_categories_instructions: "Si estas categorías están silenciadas, no estarán silenciadas para los miembros del grupo. Se les notificará a los usuarios si son mencionados o si alguien les responde."
          muted_categories_instructions: "No se notificará a los usuarios acerca de temas nuevos en estas categorías, y no aparecerán en las categorías o páginas de temas recientes."
        tags:
          title: Etiquetas
          long_title: "Ajustes de notificación por defecto para etiquetas"
          description: "Cuando se agreguen usuarios a este grupo, su configuración de notificaciones de etiquetas será establecida a estos valores predeterminados. Después, pueden cambiarla."
          watched_tags_instructions: "Vigilar automáticamente todos los temas con estas etiquetas. Se notificará a los miembros del grupo sobre todos los nuevos temas y respuestas, y aparecerá un contador con el número de mensajes nuevos junto al tema."
          tracked_tags_instructions: "Seguir automáticamente todos los temas con estas etiquetas. Aparecerá un contador con el número de mensajes nuevos junto al tema."
          watching_first_post_tags_instructions: "Se notificará a los usuarios cuando se realice la primera publicación en un nuevo tema con estas etiquetas."
          regular_tags_instructions: "Si estas etiquetas están silenciadas, dejarán de estarlo para los miembros del grupo. Se notificará a los usuarios si se les menciona o alguien les responde."
          muted_tags_instructions: "No se notificará de nada relacionado con nuevos temas con estas etiquetas, y no aparecerán en recientes."
        logs:
          title: "Registros"
          when: "Cuándo"
          action: "Acción"
          acting_user: "Usuario accionante"
          target_user: "Usuario objetivo"
          subject: "Asunto"
          details: "Detalles"
          from: "Desde"
          to: "Hasta"
      permissions:
        title: "Permisos"
        none: "No hay categorías asociadas a este grupo."
        description: "Los miembros de este grupo pueden acceder a estas categorías"
      public_admission: "Permitir que los usuarios se unan al grupo libremente (Se requiere que el grupo sea públicamente visible)"
      public_exit: "Permitir a los usuarios abandonar el grupo libremente"
      empty:
        posts: "No hay publicaciones por miembros de este grupo."
        members: "Este grupo no tiene miembros."
        requests: "No hay solicitudes de membresía para este grupo."
        mentions: "No hay menciones de este grupo."
        messages: "No hay mensajes para este grupo."
        topics: "No hay temas por miembros de este grupo."
        logs: "No hay registros para este grupo."
      add: "Añadir"
      join: "Unirse"
      leave: "Abandonar"
      request: "Solicitar"
      message: "Mensaje"
      confirm_leave: "¿Estás seguro de que quieres salir de este grupo?"
      allow_membership_requests: "Permitir a los usuarios enviar solicitudes de membresía a propietarios de grupo (el grupo tiene que ser públicamente visible)"
      membership_request_template: "Plantilla personalizada que se muestra a los usuarios cuando envían una solicitud de membresía"
      membership_request:
        submit: "Enviar solicitud"
        title: "Solicitar unirse a @%{group_name}"
        reason: "Hazles saber a los propietarios del grupo por qué perteneces a este grupo"
      membership: "Membresía"
      name: "Nombre"
      group_name: "Nombre del grupo"
      user_count: "Usuarios"
      bio: "Acerca del grupo"
      selector_placeholder: "introduce tu nombre de usuario"
      owner: "propietario"
      index:
        title: "Grupos"
        all: "Todos los grupos"
        empty: "No hay grupos visibles."
        filter: "Filtrar por tipo de grupo"
        owner_groups: "Grupos de los que soy propietario"
        close_groups: "Grupos cerrados"
        automatic_groups: "Grupos automáticos"
        automatic: "Automático"
        closed: "Cerrado"
        public: "Público"
        private: "Privado"
        public_groups: "Grupos públicos"
        my_groups: "Mis grupos"
        group_type: "Tipo de grupo"
        is_group_user: "Miembro"
        is_group_owner: "Propietario"
        search_results: "Los resultados de la búsqueda aparecerán a continuación."
      title:
        one: "Grupo"
        other: "Grupos"
      activity: "Actividad"
      members:
        title: "Miembros"
        filter_placeholder_admin: "nombre de usuario o correo electrónico"
        filter_placeholder: "nombre de usuario"
        remove_member: "Quitar miembro"
        remove_member_description: "Quitar a <b>%{username}</b> de este grupo"
        make_owner: "Hacer propietario"
        make_owner_description: "Hacer a <b>%{username}</b> un propietario de este grupo"
        remove_owner: "Quitar como propietario"
        remove_owner_description: "Quitar a <b>%{username}</b> como propietario de este grupo"
        make_primary: "Elegir como principal"
        make_primary_description: "Hacer de este el grupo principal de <b>%{username}</b>"
        remove_primary: "Quitar como principal"
        remove_primary_description: "Quitar esto como el grupo principal de <b>%{username}</b>"
        remove_members: "Quitar miembros"
        remove_members_description: "Quitar a los usuarios seleccionados de este grupo"
        make_owners: "Hacer propietarios"
        make_owners_description: "Convertir a los usuarios seleccionados en propietarios de este grupo"
        remove_owners: "Quitar propietarios"
        remove_owners_description: "Quitar a los usuarios seleccionados de propietarios de este grupo"
        make_all_primary: "Hacer todo principal"
        make_all_primary_description: "Hacer este grupo el principal de todos los usuarios seleccionados"
        remove_all_primary: "Quitar como principal"
        remove_all_primary_description: "Quitar este grupo como principal"
        status: "Estado"
        owner: "Propietario"
        primary: "Principal"
        forbidden: "No tienes permitido ver los miembros del grupo."
        no_filter_matches: "Ningún miembro coincide con esa búsqueda."
      topics: "Temas"
      posts: "Publicaciones"
      aria_post_number: "%{title}, publicación nº %{postNumber}"
      mentions: "Menciones"
      messages: "Mensajes"
      notification_level: "Nivel de notificación predeterminado para mensajes de grupo"
      alias_levels:
        mentionable: "¿Quién puede @mencionar este grupo?"
        messageable: "¿Quién puede enviar mensajes a este grupo?"
        nobody: "Nadie"
        only_admins: "Solo administradores"
        mods_and_admins: "Solo moderadores y administradores"
        members_mods_and_admins: "Solo miembros del grupo, moderadores y administradores"
        owners_mods_and_admins: "Solo propietarios del grupo, moderadores y administradores"
        everyone: "Todos"
      notifications:
        watching:
          title: "Vigilar"
          description: "Se te notificará cada nueva publicación en cada mensaje y se mostrará un recuento de las respuestas nuevas."
        watching_first_post:
          title: "Vigilando la primera publicación"
          description: "Se te notificarán los mensajes nuevos en este grupo, pero no las respuestas a los mensajes."
        tracking:
          title: "Seguir"
          description: "Se te notificará si alguien menciona tu @nombre o te responde y se mostrará un recuento de las respuestas nuevas."
        regular:
          title: "Normal"
          description: "Se te notificará si alguien menciona tu @nombre o te responde."
        muted:
          title: "Silenciado"
          description: "No se te notificará nada sobre los mensajes en este grupo."
      flair_url: "Imagen del sub-avatar"
      flair_upload_description: "Usa imágenes cuadradas de al menos 20px por 20px"
      flair_bg_color: "Color de fondo del sub-avatar"
      flair_bg_color_placeholder: "(Opcional) Valor de color hexadecimal"
      flair_color: "Color del sub-avatar"
      flair_color_placeholder: "(Opcional) Valor de color hexadecimal"
      flair_preview_icon: "Icono de vista previa"
      flair_preview_image: "Imagen de vista previa"
      flair_type:
        icon: "Selecciona un icono"
        image: "Sube una imagen"
      default_notifications:
        modal_title: "Notificaciones predeterminadas del usuario"
        modal_description: "¿Quieres aplicar este cambio retroactivamente? Esto cambiará las preferencias de %{count} usuarios existentes."
        modal_yes: "Sí"
        modal_no: "No, solo aplicar el cambio a partir de ahora"
    user_action_groups:
      "1": "Me gusta dados"
      "2": "Me gusta recibidos"
      "3": "Marcadores"
      "4": "Temas"
      "5": "Respuestas"
      "6": "Respuestas"
      "7": "Menciones"
      "9": "Citas"
      "11": "Ediciones"
      "12": "Elementos enviados"
      "13": "Bandeja de entrada"
      "14": "Pendiente"
      "15": "Borradores"
    categories:
      all: "todas las categorías"
      all_subcategories: "todas"
      no_subcategory: "ninguna"
      category: "Categoría"
      category_list: "Mostrar lista de categorías"
      reorder:
        title: "Reordenar las categorías"
        title_long: "Reorganizar la lista de categorías"
        save: "Guardar orden"
        apply_all: "Aplicar"
        position: "Posición"
      posts: "Publicaciones"
      topics: "Temas"
      latest: "Recientes"
      subcategories: "Subcategorías"
      muted: "Categorías silenciadas"
      topic_sentence:
        one: "%{count} tema"
        other: "%{count} temas"
      topic_stat:
        one: "%{number} / %{unit}"
        other: "%{number} / %{unit}"
      topic_stat_unit:
        week: "semana"
        month: "mes"
      topic_stat_all_time:
        one: "%{number} en total"
        other: "%{number} en total"
      topic_stat_sentence_week:
        one: "%{count} nuevo tema en la última semana."
        other: "%{count} temas nuevos en la última semana."
      topic_stat_sentence_month:
        one: "%{count} nuevo tema en el último mes."
        other: "%{count} temas nuevos en el último mes."
      n_more: "Categorías (%{count} más)..."
    ip_lookup:
      title: Búsqueda de dirección IP
      hostname: Nombre del host
      location: Ubicación
      location_not_found: (desconocido)
      organisation: Organización
      phone: Teléfono
      other_accounts: "Otras cuentas con esta dirección IP:"
      delete_other_accounts: "Eliminar %{count}"
      username: "nombre de usuario"
      trust_level: "NC"
      read_time: "tiempo de lectura"
      topics_entered: "temas visitados"
      post_count: "nº. de publicaciones"
      confirm_delete_other_accounts: "¿Estás seguro de que quieres eliminar estas cuentas?"
      powered_by: "usando <a href='https://maxmind.com'>MaxMindDB</a>"
      copied: "copiado"
    user_fields:
      none: "(selecciona una opción)"
      required: 'Introduce un valor para «%{name}»'
      same_as_password: "Tu contraseña no debe repetirse en otros campos."
    user:
      said: "%{username}:"
      profile: "Perfil"
      mute: "Silenciar"
      edit: "Editar preferencias"
      download_archive:
        title: "Exporta tus datos"
        description: "Descarga un archivo con la actividad y preferencias de tu cuenta."
        button_text: "Solicitar archivo"
        confirm: "¿Realmente quieres descargar un archivo con la actividad y preferencias de tu cuenta?"
        success: "Hemos empezado a recopilar tu archivo, recibirás un mensaje cuando se complete el proceso."
        rate_limit_error: "Los archivos de la cuenta solo pueden descargarse una vez al día, inténtalo de nuevo mañana."
      new_private_message: "Nuevo mensaje"
      private_message: "Mensaje"
      private_messages: "Mensajes"
      user_notifications:
        filters:
          filter_by: "Filtrar por"
          all: "Todo"
          read: "Leídos"
          unread: "Sin leer"
          unseen: "No vistas"
        ignore_duration_title: "Ignorar usuario"
        ignore_duration_username: "Nombre de usuario"
        ignore_duration_when: "Duración:"
        ignore_duration_save: "Ignorar"
        ignore_duration_note: "Ten en cuenta que todos los ignorados se eliminan automáticamente al expirar la duración especificada para esta acción."
        ignore_duration_time_frame_required: "Selecciona un intervalo de tiempo"
        ignore_no_users: "No ignoras a ningún usuario."
        ignore_option: "Ignorado"
        ignore_option_title: "No recibirás notificaciones relacionadas con este usuario y todos sus temas y respuestas se ocultarán."
        add_ignored_user: "Añadir..."
        mute_option: "Silenciado"
        mute_option_title: "No recibirás ninguna notificación relacionada con este usuario."
        normal_option: "Normal"
        normal_option_title: "Se te notificará si este usuario te responde, cita o menciona."
      notification_schedule:
        title: "Horario de notificaciones"
        label: "Activar horario personalizado de notificaciones"
        tip: "Fuera de este horario, tus notificaciones se pondrán en pausa."
        midnight: "Medianoche"
        none: "Ninguno"
        monday: "Lunes"
        tuesday: "Martes"
        wednesday: "Miércoles"
        thursday: "Jueves"
        friday: "Viernes"
        saturday: "Sábado"
        sunday: "Domingo"
        to: "a"
      activity_stream: "Actividad"
      read: "Leer"
      read_help: "Temas leídos recientemente"
      preferences: "Preferencias"
      feature_topic_on_profile:
        open_search: "Selecciona un nuevo tema"
        title: "Selecciona un tema"
        search_label: "Buscar tema por título"
        save: "Guardar"
        clear:
          title: "Quitar filtros"
          warning: "¿Estás seguro de que quieres quitar tu tema destacado?"
      use_current_timezone: "Usar zona horaria actual"
      profile_hidden: "El perfil público de este usuario está oculto."
      inactive_user: "Este usuario ya no está activo."
      expand_profile: "Expandir"
      sr_expand_profile: "Expandir detalles del perfil"
      collapse_profile: "Contraer"
      sr_collapse_profile: "Ocultar detalles del perfil"
      bookmarks: "Marcadores"
      bio: "Acerca de mí"
      timezone: "Zona horaria"
      invited_by: "Invitado por"
      trust_level: "Nivel de confianza"
      notifications: "Notificaciones"
      statistics: "Estadísticas"
      desktop_notifications:
        label: "Notificaciones en vivo"
        not_supported: "Las notificaciones no están disponibles en este navegador. Lo sentimos."
        perm_default: "Activar notificaciones"
        perm_denied_btn: "Permiso denegado"
        perm_denied_expl: "Has denegado el permiso para las notificaciones. Configura tu navegador para permitir notificaciones. "
        disable: "Desactivar notificaciones"
        enable: "Activar notificaciones"
<<<<<<< HEAD
        each_browser_note: 'Nota: Hay que cambiar esta configuración en cada navegador que utilices. Todas las notificaciones se desactivarán si pausas las notificaciones desde el menú de usuario, independientemente de este ajuste.'
=======
        each_browser_note: "Nota: Hay que cambiar esta configuración en cada navegador que utilices. Todas las notificaciones se desactivarán si pausas las notificaciones desde el menú de usuario, independientemente de este ajuste."
>>>>>>> 9b339bcd
        consent_prompt: "¿Quieres recibir notificaciones en tiempo real cuando alguien responda a tus mensajes?"
      dismiss: "Descartar"
      dismiss_notifications: "Descartar todo"
      dismiss_notifications_tooltip: "Marcar todas las notificaciones como leídas"
      dismiss_bookmarks_tooltip: "Marcar todos los recordatorios de marcadores como leídos"
      dismiss_messages_tooltip: "Marcar todos los mensajes personales como leídos"
      no_likes_title: "Todavía no has recibido ningún «Me gusta»"
      no_likes_body: >
        Se te notificará aquí cada vez que a alguien le guste una de tus publicaciones, para que puedas ver lo que otros encuentran valioso. Los demás también verán lo mismo cuando te gusten sus publicaciones. <br><br> Las notificaciones de «Me gusta» nunca se te envían por correo electrónico, pero puedes ajustar la forma en que recibes las notificaciones de «Me gusta» en tus <a href='%{preferencesUrl}'>preferencias de notificaciones</a>.
      no_messages_title: "No tienes ningún mensaje"
      no_messages_body: >
        ¿Necesitas tener una conversación personal directamente con una persona fuera de la conversación actual? Mándale un mensaje seleccionando su foto y usando el botón de %{icon} mensaje.<br><br> Si necesitas ayuda, puedes <a href='%{aboutUrl}'>enviar un mensaje a alguien del equipo</a>.
      no_bookmarks_title: "Todavía no has añadido nada a marcadores"
      no_bookmarks_body: >
        Añade publicaciones a tus marcadores con el botón %{icon}, y aparecerán aquí para que puedas volver fácilmente a ellos. ¡Hasta programarte recordatorios!
      no_bookmarks_search: "No se han encontrado marcadores para la consulta de búsqueda proporcionada."
      no_notifications_title: "No tienes ninguna notificación todavía"
      no_notifications_body: >
        En esta pestaña te avisaremos sobre actividad relevante para ti incluyendo respuestas a tus temas y mensajes, <b>@menciones</b> o citas, y respuestas a los temas que estés siguiendo. También te notificaremos por correo electrónico si hace tiempo que no te conectas.<br><br>A través del icono %{icon} puedes decidir sobre qué temas, categorías y etiquetas quieres que te avisemos. Ve a tus <a href='%{preferencesUrl}'>preferencias de notificaciones</a> para más detalles.
      no_other_notifications_title: "Todavía no tienes otras notificaciones"
      no_other_notifications_body: >
        En este panel se te notificará otro tipo de actividad que puede ser relevante para ti, por ejemplo, cuando alguien enlaza o edita una de tus publicaciones.
      no_notifications_page_title: "Todavía no tienes notificaciones"
      no_notifications_page_body: >
        Te notificaremos de actividad relevante para ti, como cuando alguien responda a tus temas o mensajes, te <b>@mencione</b> o cite, y también cuando alguien responda a temas que estés vigilando. Además, te mandaremos las notificaciones a tu correo electrónico cuando no te hayamos visto por aquí en un tiempo. <br><br>Busca el icono %{icon} para decidir las categorías o etiquetas sobre las que quieres que mandemos notificaciones. Para más ajustes, pásate por tus <a href='%{preferencesUrl}'>preferencias de notificaciones</a>.
      dynamic_favicon: "Mostrar número en el icono del navegador"
      skip_new_user_tips:
        description: "Omitir consejos e insignias de bienvenida"
      reset_seen_user_tips: "Mostrar consejos de usuario de nuevo"
      theme_default_on_all_devices: "Hacer que este sea el tema por defecto en todos mis dispositivos"
      color_scheme_default_on_all_devices: "Establecer la combinación de colores como predeterminada en todos mis dispositivos"
      color_scheme: "Combinación de colores"
      color_schemes:
        default_description: "Tema predeterminado"
        disable_dark_scheme: "Igual que el normal"
        dark_instructions: "Puedes previsualizar el esquema de colores del modo oscuro activando o desactivando el modo oscuro de tu dispositivo."
        undo: "Restablecer"
        regular: "Habitual"
        dark: "Modo oscuro"
        default_dark_scheme: "(valor predeterminado por el sitio)"
      dark_mode: "Modo oscuro"
      dark_mode_enable: "Activar modo oscuro automáticamente"
      text_size_default_on_all_devices: "Hacer que este sea el tamaño por defecto en todos mis dispositivos"
      allow_private_messages: "Permitir que otros usuarios me envíen mensajes personales"
      external_links_in_new_tab: "Abrir todos los enlaces externos en una nueva pestaña"
      enable_quoting: "Activar respuesta citando el texto seleccionado"
      enable_defer: "Activar diferir para marcar temas no leídos"
      experimental_sidebar:
        enable: "Activar barra lateral"
        options: "Opciones"
        navigation_section: "Navegación"
        navigation_section_instruction: "Cuando una lista de temas del menú de navegación tiene elementos nuevos o no leídos..."
        link_to_filtered_list_checkbox_description: "Enlace a la lista filtrada"
        show_count_new_items_checkbox_description: "Mostrar un recuento de los elementos nuevos"
      change: "cambio"
      featured_topic: "Tema destacado"
      moderator: "%{user} es un moderador"
      admin: "%{user} es un administrador"
      moderator_tooltip: "Este usuario es un moderador"
      admin_tooltip: "Este usuario es un administrador"
      silenced_tooltip: "Este usuario está silenciado"
      suspended_notice: "Este usuario ha sido suspendido hasta %{date}."
      suspended_permanently: "Este usuario está suspendido."
      suspended_reason: "Motivo: "
      github_profile: "GitHub"
      email_activity_summary: "Resumen de actividad"
      mailing_list_mode:
        label: "Modo lista de correo"
        enabled: "Activar modo lista de correo"
        instructions: |
          Esta opción sobrescribe el resumen de actividad.<br />
          Los temas y categorías silenciados no se incluyen en estos correos electrónicos.
        individual: "Enviar un correo electrónico por cada publicación nueva"
        individual_no_echo: "Enviar un correo electrónico por cada publicación nueva excepto aquellas publicadas por mí"
        many_per_day: "Envíame un correo electrónico por cada publicación nueva (unos %{dailyEmailEstimate} por día)"
        few_per_day: "Envíame un correo electrónico por cada publicación nueva (unos 2 por día)"
        warning: "Modo de lista de correo electrónico activado. Se sobrescribe la configuración de notificaciones por correo electrónico."
      tag_settings: "Etiquetas"
      watched_tags: "Vigilados"
      watched_tags_instructions: "Vigilarás automáticamente todos los temas con estas etiquetas. Se te notificarán todas las publicaciones y temas nuevos y aparecerá un contador de publicaciones nuevas al lado del tema."
      tracked_tags: "Siguiendo"
      tracked_tags_instructions: "Seguirás automáticamente todos los temas con estas etiquetas. Aparecerá un contador de publicaciones nuevas al lado del tema."
      muted_tags: "Silenciados"
      muted_tags_instructions: "No recibirás notificaciones de ningún tema con estas etiquetas y estas no aparecerán en la pestaña Recientes."
      watched_categories: "Vigilados"
      watched_categories_instructions: "Vigilarás automáticamente todos los temas en estas categorías. Se te notificarán todos las publicaciones y temas nuevos y aparecerá un contador de publicaciones nuevas al lado del tema."
      tracked_categories: "Siguiendo"
      tracked_categories_instructions: "Seguirás automáticamente todos los temas en estas categorías. Aparecerá un contador de publicaciones nuevas al lado del tema."
      watched_first_post_categories: "Vigilar la primera publicación"
      watched_first_post_categories_instructions: "Se te notificará la primera publicación en cada tema nuevo en estas categorías."
      watched_first_post_tags: "Vigilando la primera publicación"
      watched_first_post_tags_instructions: "Se te notificará la primera publicación en cada tema nuevo con estas etiquetas."
      watched_precedence_over_muted: "Notificarme sobre temas en categorías o etiquetas que estoy viendo y que también pertenezcan a una que haya silenciado"
      muted_categories: "Silenciado"
      muted_categories_instructions: "No se te notificará acerca de ningún tema en estas categorías y no aparecerán en la página de categorías o mensajes recientes."
      muted_categories_instructions_dont_hide: "No se te notificará nada acerca de temas nuevos en estas categorías."
      regular_categories: "Normal"
      regular_categories_instructions: "Verás estas categorías en las listas de temas «Recientes» y «Destacados»."
      no_category_access: "Como moderador, tienes acceso limitado a categorías. Guardar está desactivado."
      delete_account: "Eliminar mi cuenta"
      delete_account_confirm: "¿Quieres eliminar permanentemente tu cuenta? ¡Esta acción no se puede deshacer!"
      deleted_yourself: "Tu cuenta se ha eliminado con éxito."
      delete_yourself_not_allowed: "Contacta con un miembro del equipo si deseas que se elimine tu cuenta."
      unread_message_count: "Mensajes"
      admin_delete: "Eliminar"
      users: "Usuarios"
      muted_users: "Silenciados"
      muted_users_instructions: "Omitir todas las notificaciones y mensajes personales de estos usuarios."
      allowed_pm_users: "Permitidos"
      allowed_pm_users_instructions: "Solo permitir mensajes personales de estos usuarios."
      allow_private_messages_from_specific_users: "Solo permitir que ciertos usuarios me envíen mensajes personales."
      ignored_users: "Ignorados"
      ignored_users_instructions: "Omitir todas las publicaciones, notificaciones y mensajes personales de estos usuarios."
      tracked_topics_link: "Mostrar"
      automatically_unpin_topics: "Desanclar temas automáticamente cuando los leo por completo."
      apps: "Aplicaciones"
      revoke_access: "Revocar acceso"
      undo_revoke_access: "Deshacer revocación de acceso"
      api_approved: "Fecha de aprobación:"
      api_last_used_at: "Fecha de último uso:"
      theme: "Tema"
      save_to_change_theme: 'Este tema se actualizará después de que hagas clic en «%{save_text}»'
      home: "Página de inicio por defecto"
      staged: "Temporal"
      staff_counters:
        flags_given:
          one: '<span class="%{className}">%{count}</span> denuncia útil'
          other: '<span class="%{className}">%{count}</span> denuncias útiles'
        flagged_posts:
          one: '<span class="%{className}">%{count}</span> publicación denunciada'
          other: '<span class="%{className}">%{count}</span> publicaciones denunciadas'
        deleted_posts:
          one: '<span class="%{className}">%{cuenta}</span> publicación eliminada'
          other: '<span class="%{className}">%{cuenta}</span> publicaciones eliminadas'
        suspensions:
          one: '<span class="%{className}">%{cuenta}</span> suspensión'
          other: '<span class="%{className}">%{count}</span> suspensiones'
        warnings_received:
          one: '<span class="%{className}">%{count}</span> advertencia'
          other: '<span class="%{className}">%{count}</span> advertencias'
        rejected_posts:
          one: '<span class="%{className}">%{cuenta}</span> publicación rechazada'
          other: '<span class="%{className}">%{count}</span> publicaciones rechazadas'
      messages:
        all: "todas las bandejas de entrada"
        inbox: "Bandeja de entrada"
        personal: "Personal"
        latest: "Recientes"
        sent: "Enviados"
        unread: "Sin leer"
        unread_with_count:
          one: "Sin leer (%{count})"
          other: "Sin leer (%{count})"
        new: "Nuevo"
        new_with_count:
          one: "Nuevo (%{count})"
          other: "Nuevo (%{count})"
        archive: "Archivo"
        groups: "Mis grupos"
        move_to_inbox: "Mover a la bandeja de entrada"
        move_to_archive: "Archivar"
        failed_to_move: "No se han podido mover los mensajes seleccionados (podrías estar teniendo problemas de conexión)"
        tags: "Etiquetas"
        all_tags: "Todas las etiquetas"
        warnings: "Advertencias oficiales"
        read_more_in_group: "¿Quieres leer más? Consulta otros mensajes de %{groupLink}."
        read_more: "¿Quieres seguir leyendo? Echa un vistazo a otros mensajes en tus <a href='%{basePath}/u/%{username}/messages'>mensajes personales</a>."
        read_more_group_pm_MF: |
          { HAS_UNREAD_AND_NEW, select,
            true {
              { UNREAD, plural,
                   =0 {}
                  one {Hay <a href='{basePath}/u/{username}/messages/group/{groupName}/unread'># sin leer</a>}
                other {Hay <a href='{basePath}/u/{username}/messages/group/{groupName}/unread'># sin leer</a>}
              }
              { NEW, plural,
                   =0 {}
                  one { y <a href='{basePath}/u/{username}/messages/group/{groupName}/new'># mensaje nuevo</a> restante, o explora otros mensajes en {groupLink}}
                other { y <a href='{basePath}/u/{username}/messages/group/{groupName}/new'># mensajes nuevos</a> restantes, o explora otros mensajes en {groupLink}}
              }
            }
            false {
              { UNREAD, plural,
                   =0 {}
                  one {Hay <a href='{basePath}/u/{username}/messages/group/{groupName}/unread'># mensaje sin leer</a> restante, o explora otros mensajes en {groupLink}}
                other {Hay <a href='{basePath}/u/{username}/messages/group/{groupName}/unread'># mensajes sin leer</a> restantes, o explora otros mensajes en {groupLink}}
              }
              { NEW, plural,
                   =0 {}
                  one {Hay <a href='{basePath}/u/{username}/messages/group/{groupName}/new'># mensaje nuevo</a> restante, o explora otros mensajes en {groupLink}}
                other {Hay <a href='{basePath}/u/{username}/messages/group/{groupName}/new'># mensajes nuevos</a> restante, o explora otros mensajes en {groupLink}}
              }
            }
            other {}
          }
        read_more_personal_pm_MF: |
          { HAS_UNREAD_AND_NEW, select,
            true {
              { UNREAD, plural,
                   =0 {}
                  one {Hay <a href='{basePath}/u/{username}/messages/unread'># sin leer</a>}
                other {Hay <a href='{basePath}/u/{username}/messages/unread'># sin leer</a>}
              }
              { NEW, plural,
                   =0 {}
                  one { y <a href='{basePath}/u/{username}/messages/new'># mensaje nuevo</a> restante, o explora otros <a href='{basePath}/u/{username}/messages'>mensajes personales</a>}
                other { y <a href='{basePath}/u/{username}/messages/new'># mensajes nuevos</a> restantes, o explora otros <a href='{basePath}/u/{username}/messages'>mensajes personales</a>}
              }
            }
            false {
              { UNREAD, plural,
                   =0 {}
                  one {Hay <a href='{basePath}/u/{username}/messages/unread'># mensaje sin leer</a> restante, o explora otros <a href='{basePath}/u/{username}/messages'>mensajes personales</a>}
                other {Hay <a href='{basePath}/u/{username}/messages/unread'># mensajes sin leer</a> restantes, o explora otros <a href='{basePath}/u/{username}/messages'>mensajes personales</a>}
              }
              { NEW, plural,
                   =0 {}
                  one {Hay <a href='{basePath}/u/{username}/messages/new'># mensaje nuevo</a> restante, o explora otros <a href='{basePath}/u/{username}/messages'>mensajes personales</a>}
                other {Hay <a href='{basePath}/u/{username}/messages/new'># mensajes nuevos</a> restantes, o explora otros <a href='{basePath}/u/{username}/messages'>mensajes personales</a>}
              }
            }
            other {}
          }
      preferences_nav:
        account: "Cuenta"
        security: "Seguridad"
        profile: "Perfil"
        emails: "Correos electrónicos"
        notifications: "Notificaciones"
        tracking: "Seguir"
        categories: "Categorías"
        users: "Usuarios"
        tags: "Etiquetas"
        interface: "Interfaz"
        apps: "Aplicaciones"
        navigation_menu: "Menú de navegación"
      change_password:
        success: "(correo electrónico enviado)"
        in_progress: "(enviando correo electrónico)"
        error: "(error)"
        emoji: "emoji candado"
        action: "Enviar correo electrónico para restablecer la contraseña"
        set_password: "Establecer contraseña"
        choose_new: "Escoge una nueva contraseña"
        choose: "Escoge una contraseña"
      second_factor_backup:
        title: "Códigos de respaldo de la verificación en dos factores"
        regenerate: "Generar nuevos"
        disable: "Desactivar"
        enable: "Crear códigos de copia de seguridad"
        enable_long: "Añadir códigos de copia de seguridad"
        not_enabled: "Aún no has creado ningún código de copia de seguridad."
        manage:
          one: "Te queda <strong>%{count}</strong> código de copia de seguridad sin usar todavía."
          other: "Te quedan <strong>%{count}</strong> códigos de copia de seguridad sin usar todavía."
        copy_to_clipboard: "Copiar al portapapeles"
        copy_to_clipboard_error: "Error al copiar datos al portapapeles"
        copied_to_clipboard: "Copiado al portapapeles"
        download_backup_codes: "Descargar códigos de recuperación"
        remaining_codes:
          one: "Te queda <strong>%{count}</strong> código de copia de seguridad sin usar todavía."
          other: "Te quedan <strong>%{count}</strong> códigos de respaldo sin usar todavía."
        use: "Usar un código de copia de seguridad"
        enable_prerequisites: "Debes activar un método principal de dos factores antes de generar códigos de respaldo."
        codes:
          title: "Códigos de respaldo generados"
          description: "Cada uno de estos códigos de respaldo se puede usar una única vez. Mantenlos en un lugar seguro pero accesible."
      second_factor:
        title: "Autenticación de dos factores"
        enable: "Gestionar la autenticación de dos factores"
        disable_all: "Desactivar todo"
        forgot_password: "¿Has olvidado tu contraseña?"
        confirm_password_description: "Confirma tu contraseña para continuar"
        name: "Nombre"
        label: "Código"
        rate_limit: "Espera antes de intentar utilizar otro código de autenticación."
        enable_description: |
          Escanea este código QR en una aplicación que lo soporte (<a href="https://www.google.com/search?q=authenticator+apps+for+android" target="_blank">Android</a> – <a href="https://www.google.com/search?q=authenticator+apps+for+ios" target="_blank">iOS</a>) e introduce el código de autenticación.
        disable_description: "Introduce el código de autenticación que aparece en tu aplicación"
        show_key_description: "Introducir manualmente"
        short_description: |
          Protege tu cuenta mediante códigos de respaldo de un solo uso.
        extended_description: |
          La autenticación de dos factores añade una capa extra de seguridad a tu cuenta al pedirte un código de un solo uso además de tu contraseña. Los códigos se pueden generar en dispositivos <a href="https://www.google.com/search?q=authenticator+apps+for+android" target='_blank'>Android</a> e <a href="https://www.google.com/search?q=authenticator+apps+for+ios">iOS</a>.
        oauth_enabled_warning: "Ten en cuenta que los inicios de sesión con redes sociales y páginas de terceros se desactivarán para tu cuenta una vez que actives la autenticación de dos factores."
        use: "Utilizar la aplicación de autenticación"
        enforced_notice: "Es obligatorio que actives la autenticación de dos factores antes de acceder al sitio web."
        disable: "Desactivar"
        disable_confirm: "¿Seguro que quieres desactivar todos la autenticación de dos factores?"
        delete: "Eliminar"
        delete_confirm_header: "Estos autentificadores basados en tokens y claves de seguridad física se eliminarán:"
        delete_confirm_instruction: "Para confirmar, escribe <strong>%{confirm}</strong> en la casilla de abajo."
        delete_single_confirm_title: "Eliminar un autentificador"
        delete_single_confirm_message: "Estás eliminando %{name}. Esta acción no se puede deshacer. Si cambias de opinión, debes volver a registrar este autentificador."
        delete_backup_codes_confirm_title: "Eliminar códigos de copia de seguridad"
        delete_backup_codes_confirm_message: "Estás eliminando código de copia de seguridad. Esta acción no se puede deshacer. Si cambias de opinión, debes volver a generar estos códigos de copia de seguridad."
        save: "Guardar"
        edit: "Editar"
        edit_title: "Editar autenticador"
        edit_description: "Nombre del autenticador"
        enable_security_key_description: |
          Cuando tengas tu <a href="https://www.google.com/search?q=hardware+security+key" target="_blank">clave de seguridad</a> o tu dispositivo móvil compatible preparado, pulsa el botón de Registrar más abajo.
        totp:
          title: "Autenticación basada en tokens"
          add: "Añadir autentificador"
          default_name: "Mi autenticador"
          name_and_code_required_error: "Debes introducir un nombre y un código de tu aplicación de autentificación."
        security_key:
          register: "Registrar"
          title: "Claves de seguridad físicas"
          add: "Añadir clave de seguridad física"
          default_name: "Clave de seguridad principal"
          iphone_default_name: "iPhone"
          android_default_name: "Android"
          not_allowed_error: "El proceso de registro de clave de seguridad se canceló o se agotó el tiempo."
          already_added_error: "Ya registraste esta clave de seguridad. No tienes que registrarla de nuevo."
          edit: "Editar clave de seguridad física"
          save: "Guardar"
          edit_description: "Nombre de la clave de seguridad física"
          name_required_error: "Debes introducir un nombre para tu clave de seguridad."
      change_about:
        title: "Cambiar «Acerca de mí»"
        error: "Ha ocurrido un error al cambiar este valor."
      change_username:
        title: "Cambiar nombre de usuario"
        confirm: "¿Estás completamente seguro de que quieres cambiar tu nombre de usuario?"
        taken: "Lo sentimos, ese nombre de usuario ya está en uso."
        invalid: "Este nombre de usuario no es válido. Este solo puede incluir números y letras"
      add_email:
        title: "Añadir correo electrónico"
        add: "añadir"
      change_email:
        title: "Cambiar correo electrónico"
        taken: "Lo sentimos, ese correo electrónico no está disponible."
        error: "Ha ocurrido un error al cambiar tu correo electrónico. ¿Tal vez esa dirección ya se encuentra en uso?"
        success: "Te hemos enviado un correo electrónico a esa dirección. Sigue las instrucciones de confirmación."
        success_via_admin: "Hemos enviado un correo electrónico a esa dirección. El usuario tendrá que seguir las instrucciones de confirmación."
        success_staff: "Hemos enviado un correo electrónico a tu dirección actual. Sigue las instrucciones de confirmación."
        back_to_preferences: "Volver a preferencias"
      change_avatar:
        title: "Cambiar tu imagen de perfil"
        gravatar: "<a href='//%{gravatarBaseUrl}%{gravatarLoginUrl}' target='_blank'>%{gravatarName}</a>, basado en"
        gravatar_title: "Cambia tu avatar en la pagina web de %{gravatarName}"
        gravatar_failed: "No hemos podido encontrar un %{gravatarName} con esa dirección de correo electrónico."
        refresh_gravatar_title: "Actualiza tu %{gravatarName}"
        letter_based: "Imagen de perfil asignada por el sistema"
        uploaded_avatar: "Foto personalizada"
        uploaded_avatar_empty: "Añade una foto personalizada"
        upload_title: "Sube tu foto"
        image_is_not_a_square: "Advertencia: hemos recortado tu imagen porque la anchura y la altura no eran iguales."
        logo_small: "Logotipo pequeño del sitio. Usado por defecto."
        use_custom: "O sube un avatar personalizado:"
      change_profile_background:
        title: "Encabezado de perfil"
        instructions: "Por defecto, los encabezados de perfil estarán centrados y tendrán una anchura de 1110px."
      change_card_background:
        title: "Fondo de tarjeta de usuario"
        instructions: "Las imágenes de fondo estarán centradas y tendrán una anchura predeterminada de 590 px."
      change_featured_topic:
        title: "Tema destacado"
        instructions: "Un enlace a este tema estará en tu tarjeta de usuario y perfil."
      email:
        title: "Correo electrónico"
        primary: "Correo electrónico principal"
        secondary: "Correos electrónicos secundarios"
        primary_label: "principal"
        unconfirmed_label: "sin confirmar"
        resend_label: "reenviar correo electrónico de confirmación"
        resending_label: "enviando..."
        resent_label: "correo electrónico enviado"
        update_email: "Cambiar correo electrónico"
        set_primary: "Establecer como correo electrónico principal"
        destroy: "Quitar correo electrónico"
        add_email: "Añadir correo electrónico alternativo"
        auth_override_instructions: "El correo electrónico se puede actualizar desde el proveedor de autenticación."
        no_secondary: "Sin correos electrónicos secundarios"
        instructions: "Nunca se mostrará al público."
        admin_note: "Nota: Un usuario administrador que cambia el correo electrónico de otro usuario no administrador indica que el usuario ha perdido el acceso a su cuenta de correo electrónico original, por lo que se enviará un correo electrónico para restablecer la contraseña a su nueva dirección. El correo electrónico del usuario no cambiará hasta que complete el proceso de restablecimiento de contraseña."
        ok: "Te enviaremos un correo electrónico para confirmar"
        required: "Introduce un correo electrónico"
        invalid: "Introduce una dirección de correo electrónico válida"
        authenticated: "Tu correo electrónico ha sido autenticado por %{provider}"
        invite_auth_email_invalid: "Tu correo electrónico de invitación no coincide con el correo electrónico autenticado por %{provider}"
        authenticated_by_invite: "Tu correo electrónico ha sido autenticado a través de la invitación"
        frequency:
          one: "Solo te enviaremos un correo electrónico si no te hemos visto en el último minuto."
          other: "Solo te enviaremos un correo electrónico si no te hemos visto en los últimos %{count} minutos."
      associated_accounts:
        title: "Cuentas asociadas"
        connect: "Conectar"
        revoke: "Revocar"
        cancel: "Cancelar"
        not_connected: "(no conectada)"
        confirm_modal_title: "Conectar cuenta de %{provider}"
        confirm_description:
          disconnect: "Tu cuenta de %{provider} «%{account_description}» será desenlazada"
          account_specific: "Tu cuenta de %{provider} «%{account_description}» se utilizará para la autenticación."
          generic: "Tu cuenta de %{provider} se utilizará para la autenticación."
      name:
        title: "Nombre"
        instructions: "tu nombre completo (opcional)"
        instructions_required: "Tu nombre completo"
        required: "Introduce un nombre"
        too_short: "Tu nombre es demasiado corto"
        ok: "Tu nombre parece adecuado"
      username:
        title: "Nombre de usuario"
        instructions: "único, sin espacios y corto"
        short_instructions: "Los demás usuarios pueden mencionarte como @%{username}"
        available: "Tu nombre de usuario está disponible"
        not_available: "No disponible. ¿Quieres probar con %{suggestion}?"
        not_available_no_suggestion: "No disponible"
        too_short: "Tu nombre de usuario es demasiado corto"
        too_long: "Tu nombre de usuario es demasiado largo"
        checking: "Comprobando la disponibilidad del nombre de usuario..."
        prefilled: "El correo electrónico coincide con el nombre de usuario registrado"
        required: "Introduce un nombre de usuario"
        edit: "Editar nombre de usuario"
      locale:
        title: "Idioma de la interfaz"
        instructions: "Idioma de la interfaz. Cambiará cuando recargues la página."
        default: "(por defecto)"
        any: "cualquiera"
      password_confirmation:
        title: "Vuelve a introducir la contraseña"
      invite_code:
        title: "Código de invitación"
        instructions: "El registro de la cuenta requiere un código de invitación"
      auth_tokens:
        title: "Dispositivos utilizados recientemente"
        details: "Detalles"
        log_out_all: "Cerrar sesión en todos los dispositivos"
        not_you: "¿No eres tú?"
        show_all: "Mostrar todos (%{count})"
        show_few: "Mostrar menos"
        was_this_you: "¿Fuiste tú?"
        was_this_you_description: "Si no fuiste tú, te recomendamos que cambies tu contraseña y cierres sesión en todos los dispositivos."
        browser_and_device: "%{browser} en %{device}"
        secure_account: "Proteger mi cuenta"
        latest_post: "Publicaste por última vez..."
        device_location: '<span class="auth-token-device">%{device}</span> &ndash; <span title="IP: %{ip}">%{location}</span>'
        browser_active: '%{browser} | <span class="active">activo ahora mismo</span>'
        browser_last_seen: "%{browser} | %{date}"
      last_posted: "Última publicación"
      last_seen: "Última visita"
      created: "Creado el"
      log_out: "Cerrar sesión"
      location: "Ubicación"
      website: "Sitio web"
      email_settings: "Correo electrónico"
      hide_profile_and_presence: "Ocultar mi perfil público y elementos de presencia"
      enable_physical_keyboard: "Activar soporte de teclado físico en iPad"
      text_size:
        title: "Tamaño del texto"
        smallest: "Más pequeño"
        smaller: "Pequeño"
        normal: "Normal"
        larger: "Grande"
        largest: "Muy grande"
      title_count_mode:
        title: "El título de la página muestra un recuento de:"
        notifications: "Notificaciones nuevas"
        contextual: "Contenido nuevo en la página"
      bookmark_after_notification:
        title: "Después de enviar una notificación de recordatorio de marcador:"
      like_notification_frequency:
        title: "Notificar cuando me dan me gusta"
        always: "Siempre"
        first_time_and_daily: "Cuando mi publicación reciba el primer me gusta y luego diariamente si recibe más"
        first_time: "Cuando mi publicación reciba el primer me gusta"
        never: "Nunca"
      email_previous_replies:
        title: "Incluir respuestas previas en la parte inferior de los correos electrónicos"
        unless_emailed: "a menos que se hayan enviado previamente"
        always: "siempre"
        never: "nunca"
      email_digests:
        title: "Cuando no visite el sitio, enviarme un correo electrónico con un resumen de los temas y respuestas populares"
        every_30_minutes: "cada 30 minutos"
        every_hour: "cada hora"
        daily: "diariamente"
        weekly: "semanalmente"
        every_month: "cada mes"
        every_six_months: "cada seis meses"
      email_level:
        title: "Enviadme un correo cuando alguien me cite, responda, mencione mi @nombre de usuario o cuando haya nueva actividad en las categorías, etiquetas o temas que vigile"
        always: "siempre"
        only_when_away: "solo cuando no esté en la página"
        never: "nunca"
      email_messages_level: "Enviadme un correo cuando me manden un mensaje personal"
      include_tl0_in_digests: "Incluir contenido de usuarios nuevos en los correos electrónicos de resumen"
      email_in_reply_to: "Incluir un extracto de la publicación que recibió una respuesta en los correo electrónicos"
      other_settings: "Otros"
      categories_settings: "Categorías"
      topics_settings: "Temas"
      new_topic_duration:
        label: "Considerar que los temas son nuevos cuando"
        not_viewed: "No los he visto todavía"
        last_here: "creados desde mi última visita"
        after_1_day: "creados durante el último día "
        after_2_days: "creados durante los últimos 2 días"
        after_1_week: "creados durante la última semana"
        after_2_weeks: "creados durante las últimas 2 semanas"
      auto_track_topics: "Seguir automáticamente temas en los que entre"
      auto_track_options:
        never: "nunca"
        immediately: "inmediatamente"
        after_30_seconds: "después de 30 segundos"
        after_1_minute: "después de 1 minuto"
        after_2_minutes: "después de 2 minutos"
        after_3_minutes: "después de 3 minutos"
        after_4_minutes: "después de 4 minutos"
        after_5_minutes: "después de 5 minutos"
        after_10_minutes: "después de 10 minutos"
      notification_level_when_replying: "Cuando publique en un tema, cambiar el nivel de seguimiento a"
      invited:
        title: "Invitaciones"
        pending_tab: "Pendiente"
        pending_tab_with_count: "Pendientes (%{count})"
        expired_tab: "Caducado"
        expired_tab_with_count: "Caducado (%{count})"
        redeemed_tab: "Aceptada"
        redeemed_tab_with_count: "Canjeados (%{count})"
        invited_via: "Invitación"
        invited_via_link: "enlace %{key} (%{count} / %{max} canjeados)"
        groups: "Grupos"
        topic: "Tema"
        sent: "Creado/Último enviado"
        expires_at: "Caduca"
        edit: "Editar"
        remove: "Eliminar"
        copy_link: "Obtener enlace"
        reinvite: "Reenviar correo electrónico"
        reinvited: "Invitación reenviada"
        removed: "Eliminado"
        search: "escribe para buscar invitaciones..."
        user: "Usuario invitado"
        none: "Sin invitaciones para mostrar."
        truncated:
          one: "Mostrando la primera invitación."
          other: "Mostrando las primeras %{count} invitaciones."
        redeemed: "Invitaciones aceptadas"
        redeemed_at: "Aceptada"
        pending: "Invitaciones pendientes"
        topics_entered: "Temas vistos"
        posts_read_count: "Publicaciones leídas"
        expired: "Esta invitación ha caducado."
        remove_all: "Eliminar invitaciones caducadas"
        removed_all: "Se han eliminado todas las invitaciones caducadas"
        remove_all_confirm: "¿Quieres eliminar todas las invitaciones caducadas?"
        reinvite_all: "Reenviar todas las invitaciones"
        reinvite_all_confirm: "¿Estás seguro de que quieres reenviar todas las invitaciones?"
        reinvited_all: "¡Todas las invitaciones se han enviado!"
        time_read: "Tiempo de lectura"
        days_visited: "Días visitados"
        account_age_days: "Antigüedad de la cuenta en días"
        create: "Invitar"
        generate_link: "Crear enlace de invitación"
        link_generated: "Aquí tienes el enlace de invitación"
        valid_for: "El enlace de invitación solo es válido para esta dirección de correo electrónico: %{email}"
        single_user: "Invitar a través de correo electrónico"
        multiple_user: "Invitar a través de enlace"
        invite_link:
          title: "Enlace de invitación"
          success: "¡Enlace de invitación generado correctamente!"
          error: "Ha ocurrido un error al generar el enlace de invitación"
        invite:
          new_title: "Crear invitación"
          edit_title: "Editar invitación"
          instructions: "Comparte este enlace para dar acceso instantáneo a este sitio:"
          copy_link: "copiar enlace"
          expires_in_time: "Caduca en %{time}"
          expired_at_time: "Caducada en %{time}"
          show_advanced: "Mostrar opciones avanzadas"
          hide_advanced: "Ocultar opciones avanzadas"
          restrict: "Restringir a"
          restrict_email: "Restringir al correo electrónico"
          restrict_domain: "Restringir a un dominio"
          email_or_domain_placeholder: "nombre@ejemplo.com o ejemplo.com"
          max_redemptions_allowed: "Máximo de usos"
          add_to_groups: "Añadir a grupos"
          invite_to_topic: "Abrir tema al terminar el registro"
          expires_at: "Caducar tras"
          custom_message: "Mensaje personal opcional"
          send_invite_email: "Guardar y enviar correo electrónico"
          send_invite_email_instructions: "Restringir la invitación al correo electrónico para enviar un correo electrónico de invitación"
          save_invite: "Guardar invitación"
          invite_saved: "Invitación guardada."
        bulk_invite:
          none: "No hay invitaciones para mostrar en esta página."
          text: "Invitaciones en masa"
          instructions: |
            <p>Invita una lista de usuarios para lanzar rápidamente la comunidad. Prepara un <a href="https://en.wikipedia.org/wiki/Comma-separated_values" target="_blank">archivo CSV</a> con al menos una fila por cada correo electrónico de los usuarios a los que quieras invitar. Además, se puede añadir en cada fila la siguiente información separada por comas si quieres añadir a los usuarios a grupos o enviarles a un tema específico la primera vez que inicien sesión.</p>
            <pre>correo@ejemplo.com,primer_nombre_de_un_grupo,segundo_grupo,id_de_tema</pre>
            <p>Se enviará una invitación por correo electrónico a cada una de las direcciones que incluyas en el archivo CSV, que podrás gestionar después.</p>
          progress: "%{progress}% subido..."
          success: "Archivo subido con éxito. Se te notificará a través de un mensaje cuando el proceso se complete."
          error: "Lo sentimos, el formato del archivo debe ser CSV. "
      password:
        title: "Contraseña"
        too_short: "Tu contraseña es demasiada corta."
        common: "Esta contraseña es demasiado común."
        same_as_username: "Tu contraseña es la misma que tu nombre de usuario."
        same_as_email: "Tu contraseña es la misma que tu correo electrónico."
        ok: "Tu contraseña es válida."
        instructions: "debe tener al menos %{count} caracteres"
        required: "Introduce una contraseña"
      summary:
        title: "Resumen"
        stats: "Estadísticas"
        time_read: "tiempo de lectura"
        time_read_title: "%{duration} (total)"
        recent_time_read: "tiempo de lectura reciente"
        recent_time_read_title: "%{duration} (últimos 60 días)"
        topic_count:
          one: "tema creado"
          other: "temas creados"
        post_count:
          one: "publicación creada"
          other: "publicaciones creadas"
        likes_given:
          one: "dado"
          other: "dados"
        likes_received:
          one: "recibido"
          other: "recibidos"
        days_visited:
          one: "día visitado"
          other: "días visitados"
        topics_entered:
          one: "tema visto"
          other: "temas vistos"
        posts_read:
          one: "publicación leída"
          other: "publicaciones leídas"
        bookmark_count:
          one: "marcador"
          other: "marcadores"
        top_replies: "Respuestas destacadas"
        no_replies: "No hay respuestas aún."
        more_replies: "Más respuestas"
        top_topics: "Temas destacados"
        no_topics: "No hay temas aún."
        more_topics: "Más temas"
        top_badges: "Insignias destacadas"
        no_badges: "Todavía no hay insignias."
        more_badges: "Más insignias"
        top_links: "Enlaces destacados"
        no_links: "No hay enlaces aún."
        most_liked_by: "Recibió más me gusta de"
        most_liked_users: "Dio más me gusta a"
        most_replied_to_users: "Respondió más a"
        no_likes: "No hay ningún me gusta aún."
        top_categories: "Categorías destacadas"
        topics: "Temas"
        replies: "Respuestas"
      ip_address:
        title: "Última dirección IP"
      registration_ip_address:
        title: "Dirección IP del registro"
      avatar:
        title: "Imagen de perfil"
        header_title: "perfil, mensajes, marcadores y preferencias"
        name_and_description: "%{name} - %{description}"
        edit: "Editar foto de perfil"
      title:
        title: "Título"
        none: "(ninguno)"
        instructions: "aparece después de tu nombre de usuario"
      flair:
        title: "Icono"
        none: "(ninguno)"
        instructions: "icono que se muestra junto a tu foto de perfil"
      status:
        title: "Estado personalizado"
        not_set: "No establecido"
      primary_group:
        title: "Grupo principal"
        none: "(ninguno)"
      filters:
        all: "Todos"
      stream:
        posted_by: "Publicado por"
        sent_by: "Enviado por"
        private_message: "mensaje"
        the_topic: "el tema"
    user_status:
      save: "Guardar"
      set_custom_status: "Escribir estado personalizado"
      what_are_you_doing: "¿Qué estás haciendo?"
      pause_notifications: "Pausar notificaciones"
      remove_status: "Quitar estado"
    user_tips:
      button: "¡Entendido!"
      first_notification:
        title: "¡Tu primera notificación!"
        content: "Las notificaciones se utilizan para mantenerte al día de lo que ocurre en la comunidad."
      topic_timeline:
        title: "Cronología del tema"
        content: "Desplázate rápidamente por una publicación utilizando la cronología del tema."
      post_menu:
        title: "Menú de la publicación"
        content: "¡Mira qué más puedes interactuar con la publicación haciendo clic en los tres puntos!"
      topic_notification_levels:
        title: "Ahora estás siguiendo este tema"
        content: "Busca esta campana para ajustar tus preferencias de notificación para temas específicos o categorías completas."
      suggested_topics:
        title: "¡Sigue leyendo!"
        content: "Estos son algunos de los temas que creemos que te gustaría leer a continuación."
      admin_guide:
        title: "¡Te damos la bienvenida a tu nuevo sitio!"
        content: "Lee la guía del administrador para seguir construyendo tu sitio y tu comunidad."
        button: "¡Vamos!"
    loading: "Cargando..."
    errors:
      prev_page: "mientras se intentaba cargar"
      reasons:
        network: "Error de red"
        server: "Error del servidor"
        forbidden: "Acceso denegado"
        unknown: "Error"
        not_found: "Página no encontrada"
      desc:
        network: "Comprueba tu conexión."
        network_fixed: "Parece que ha vuelto."
        server: "Código de error: %{status}"
        forbidden: "No tienes permitido ver esto."
        not_found: "¡Ups! La aplicación intentó cargar una URL inexistente."
        unknown: "Algo salió mal."
      buttons:
        back: "Volver"
        again: "Intentar de nuevo"
        fixed: "Cargar página"
    modal:
      close: "cerrar"
      dismiss_error: "Descartar error"
    close: "Cerrar"
    assets_changed_confirm: "Se ha recibido una actualización de software. ¿Acualizar ahora?"
    logout: "Has cerrado sesión."
    refresh: "Volver a cargar"
    home: "Inicio"
    read_only_mode:
      enabled: "Este sitio está en modo de solo lectura. Puedes continuar navegando pero algunas acciones como responder o dar me gusta no están disponibles por ahora."
      login_disabled: "No se puede iniciar sesión mientras el foro se encuentre en modo de solo lectura."
      logout_disabled: "No se puede cerrar sesión mientras el sitio se encuentre en modo de solo lectura."
    staff_writes_only_mode:
      enabled: "Este sitio está en modo solo para el personal. Sigue navegando, pero las respuestas, los «me gusta» y otras acciones están limitadas solo a los miembros del personal."
    too_few_topics_and_posts_notice_MF: |
      <a href="https://blog.discourse.org/2014/08/building-a-discourse-community/" target="_blank" rel="noopener noreferrer">¡Comencemos la discusión!</a> Hay { currentTopics, plural,
          one {<strong>#</strong> tema}
        other {<strong>#</strong> temas}
      } y { currentPosts, plural,
          one {<strong>#</strong> publicación}
        other {<strong>#</strong> publicaciones}
      }. Los visitantes necesitan más contenido para leer y responder: nosotros recomendamos al menos { requiredTopics, plural,
          one {<strong>#</strong> tema}
        other {<strong>#</strong> temas}
      } y { requiredPosts, plural,
          one {<strong>#</strong> publicación}
        other {<strong>#</strong> publicaciones}
      }. Solo los miembros del equipo pueden ver este mensaje.
    too_few_topics_notice_MF: "<a href=\"https://blog.discourse.org/2014/08/building-a-discourse-community/\" target=\"_blank\" rel=\"noopener noreferrer\">¡Comencemos la discusión!</a> Hay { currentTopics, plural, \n    one {<strong>#</strong> tema}\n  other {<strong>#</strong> temas}}.\nLos visitantes necesitan más contenido para leer y responder: nosotros recomendamos al menos { requiredTopics, plural, \n    one {<strong>#</strong> tema} \n  other {<strong>#</strong> temas}}. \nSolo los miembros del equipo pueden ver este mensaje.\n"
    too_few_posts_notice_MF: |
      <a href="https://blog.discourse.org/2014/08/building-a-discourse-community/" target="_blank" rel="noopener noreferrer">¡Comencemos la discusión!</a> Hay { currentPosts, plural, one {<strong>#</strong> publicación} other {<strong>#</strong> publicaciones}}. Los visitantes necesitan más contenido para leer y responder – nosotros recomendamos al menos { requiredPosts, plural, one {<strong>#</strong> publicación} other {<strong>#</strong> publicaciones}}. Solo los miembros del equipo pueden ver este mensaje.
    logs_error_rate_notice:
      reached_hour_MF: |
        <b>{relativeAge}</b> – <a href='{url}' target='_blank'>{rate, plural, one {# error/hora} other {# errores/hora}}</a> alcanzó el límite de la configuración del sitio de {limit, plural, one {# error/hora} other {# errores/hora}}.
      reached_minute_MF: |
        <b>{relativeAge}</b> – <a href='{url}' target='_blank'>{rate, plural, one {# error/minuto} other {# errores/minuto}}</a> alcanzó el límite de la configuración del sitio de {limit, plural, one {# error/minuto} other {# errores/minuto}}.
      exceeded_hour_MF: |
        <b>{relativeAge}</b> – <a href='{url}' target='_blank'>{rate, plural, one {# error/hora} other {# errores/hora}}</a> excedió el límite de la configuración del sitio del {limit, plural, one {# error/hora} other {# errores/hora}}.
      exceeded_minute_MF: |
        <b>{relativeAge}</b> – <a href='{url}' target='_blank'>{rate, plural, one {# error/minuto} other {# errores/minuto}}</a> excedió el límite de la configuración del sitio de {limit, plural, one {# error/minuto} other {# errores/minuto}}.
    learn_more: "saber más..."
    mute: Silenciar
    unmute: No silenciar
    last_post: Fecha de publicación
    local_time: "Hora local"
    time_read: Leído
    time_read_recently: "%{time_read} recientemente"
    time_read_tooltip: "%{time_read} tiempo de lectura total"
    time_read_recently_tooltip: "%{time_read} tiempo de lectura total (%{recent_time_read} en los últimos 60 días)"
    last_reply_lowercase: última respuesta
    replies_lowercase:
      one: respuesta
      other: respuestas
    signup_cta:
      sign_up: "Registrarse"
      hide_session: "Tal vez más tarde"
      hide_forever: "no, gracias"
      hidden_for_session: "Vale, te preguntamos mañana. También puedes darle a «Iniciar sesión» para crear tu cuenta."
      intro: "¡Hola! Parece que estás disfrutando del tema, pero no has creado una cuenta todavía."
      value_prop: "¿Cansado de recorrer las mismas publicaciones? Si creas una cuenta, siempre volverás al punto donde lo dejaste. Con una cuenta también puedes recibir notificaciones de nuevas respuestas, guardar marcadores y utilizar los «me gusta» para dar las gracias a los demás. Podemos trabajar todos juntos para hacer grande esta comunidad :heart:"
    offline_indicator:
      no_internet: "Sin conexión a Internet."
      refresh_page: "Actualizar página"
    summary:
      in_progress: "Resumir tema utilizando IA..."
      summarized_on: "Resumido con AI el %{date}"
      model_used: "IA utilizada: %{model}"
      outdated: "El resumen está obsoleto"
      outdated_posts:
        one: "(Falta %{count} publicación)"
        other: "(Faltan %{count} publicaciones)"
      enabled_description: "Estás viendo las principales respuestas de este tema: las publicaciones más interesantes según la comunidad."
      description:
        one: "Hay <b>%{count}</b> respuesta."
        other: "Hay <b>%{count}</b> respuestas."
      buttons:
        hide: "Ocultar resumen"
        generate: "Resumir con IA"
        regenerate: "Regenerar resumen"
      description_time_MF: |
        Hay {replyCount, plural, one {Hay <b>#</b> respuesta} other {Hay <b>#</b> respuestas}} con un tiempo estimado de lectura de <b>{readingTime, plural, one {# minuto} other {# minutos}}</b>.
      enable: "Mostrar las respuestas principales"
      disable: "Mostrar todas las publicaciones"
      short_label: "Respuestas principales"
      short_title: "Mostrar las principales respuestas de este tema: las publicaciones más interesantes según la comunidad"
    deleted_filter:
      enabled_description: "Este tema contiene publicaciones eliminadas que se han ocultado."
      disabled_description: "Se muestran las publicaciones eliminadas de este tema. "
      enable: "Ocultar publicaciones eliminadas"
      disable: "Mostrar publicaciones eliminadas"
    private_message_info:
      title: "Mensaje"
      invite: "Invitar a más gente..."
      edit: "Añadir o quitar..."
      remove: "Quitar..."
      add: "Añadir..."
      leave_message: "¿Quieres abandonar este mensaje?"
      remove_allowed_user: "¿Quieres quitar a %{name} de este mensaje?"
      remove_allowed_group: "¿Quieres quitar a %{name} de este mensaje?"
      leave: "Abandonar"
      remove_group: "Quitar grupo"
      remove_user: "Quitar usuario"
    email: "Correo electrónico"
    username: "Nombre de usuario"
    last_seen: "Visto por última vez"
    created: "Creado"
    created_lowercase: "creado"
    trust_level: "Nivel de confianza"
    search_hint: "usuario, correo electrónico o dirección IP"
    create_account:
      header_title: "¡Hola!"
      subheader_title: "Vamos a crear tu cuenta"
      disclaimer: "Al registrarte aceptas la <a href='%{privacy_link}' target='blank'>Política de privacidad</a> y los <a href='%{tos_link}' target='blank'>Términos de servicio</a>."
      title: "Crea tu cuenta"
      failed: "Algo salió mal. Quizás este correo electrónico ya se encuentra registrado. Prueba con el enlace «olvidé la contraseña»"
      associate: "¿Ya tienes una cuenta? <a href='%{associate_link}'>Inicia sesión</a> para enlazarla con tu cuenta de %{provider}."
    forgot_password:
      title: "Restablecer contraseña"
      action: "Olvidé mi contraseña"
      invite: "Introduce tu nombre de usuario o tu dirección de correo electrónico, y te enviaremos un correo electrónico para restablecer tu contraseña."
      invite_no_username: "Escribe tu correo y te mandamos un enlace para que cambies la contraseña."
      reset: "Restablecer contraseña"
      complete_username: "Si una cuenta coincide con el nombre de usuario <b>%{username}</b>, en breve deberías recibir un correo electrónico con las instrucciones para restablecer tu contraseña."
      complete_email: "Si una cuenta coincide con <b>%{email}</b>, en breve deberías recibir un correo electrónico con las instrucciones para restablecer tu contraseña."
      complete_username_found: "Hemos encontrado una cuenta que coincide con el nombre de usuario <b>%{username}</b>. Deberías recibir pronto un correo electrónico con instrucciones para restablecer tu contraseña."
      complete_email_found: "Hemos encontrado una cuenta que coincide con el correo electrónico <b>%{email}</b>. Deberías recibir pronto un correo electrónico con instrucciones para restablecer tu contraseña."
      complete_username_not_found: "No hay ninguna cuenta que coincida con el nombre de usuario <b>%{username}</b>"
      complete_email_not_found: "No hay ninguna cuenta que coincida con el correo electrónico <b>%{email}</b>"
      help: "¿No te ha llegado el correo? Asegúrate de revisar primero tu carpeta de correo electrónico no deseado. <p>¿No estás seguro de qué correo electrónico has usado? Introduce tu correo electrónico y te avisaremos si lo tenemos registrado.</p><p>Si no tienes acceso al correo electrónico asociado a tu cuenta, contacta <a href='%{basePath}/about'>con nuestro amable equipo.</a></p>"
      button_ok: "Aceptar"
      button_help: "Ayuda"
    email_login:
      link_label: "Enviarme un enlace para iniciar sesión por correo electrónico"
      button_label: "con correo electrónico"
      login_link: "Omitir la contraseña y enviar por correo electrónico un enlace para iniciar sesión"
      emoji: "emoji de candado"
      complete_username: "Si una cuenta coincide con el nombre de usuario <b>%{username}</b>, en breve deberías recibir un correo electrónico con un enlace para iniciar sesión en tu cuenta."
      complete_email: "Si una cuenta coincide con <b>%{email}</b>, en breve deberías recibir un correo electrónico con un enlace para iniciar sesión en tu cuenta."
      complete_username_found: "Hemos encontrado una cuenta que coincide con el nombre de usuario <b>%{username}</b>, en breve deberías recibir un correo electrónico con un enlace para iniciar sesión en tu cuenta."
      complete_email_found: "Hemos encontrado una cuenta que coincide con <b>%{email}</b>, deberías recibir un correo electrónico con un enlace para iniciar sesión en breve."
      complete_username_not_found: "No hay ninguna cuenta que coincida con el nombre de usuario <b>%{username}</b>"
      complete_email_not_found: "No hay ninguna cuenta que coincida con el correo electrónico <b>%{email}</b>"
      confirm_title: Continuar a %{site_name}
      logging_in_as: Iniciando sesión como %{email}
      confirm_button: Finalizar inicio de sesión
    login:
      header_title: "Bienvenido/a de vuelta"
      subheader_title: "Inicia sesión en tu cuenta"
      title: "Iniciar sesión"
      username: "Usuario"
      password: "Contraseña"
      show_password: "Mostrar"
      hide_password: "Ocultar"
      show_password_title: "Mostrar contraseña"
      hide_password_title: "Ocultar contraseña"
      second_factor_title: "Autenticación de dos factores"
      second_factor_description: "Introduce el código de autenticación desde tu aplicación:"
      second_factor_backup: "Iniciar sesión utilizando un código de copia de seguridad"
      second_factor_backup_title: "Código de respaldo de la autenticación de dos factores"
      second_factor_backup_description: "Introduce uno de los códigos de respaldo:"
      second_factor: "Iniciar sesión utilizando la aplicación de autenticación"
      security_key_description: "Cuando tengas tu clave de seguridad física o tu dispositivo móvil compatible preparado, presiona el botón de autenticar con clave de seguridad que se encuentra debajo."
      security_key_alternative: "Probar de otra manera"
      security_key_authenticate: "Autenticar con clave de seguridad"
      security_key_not_allowed_error: "La autenticación de la clave de seguridad fue cancelada o se agotó el tiempo."
      security_key_no_matching_credential_error: "No se encontraron credenciales que coincidan en la clave de seguridad provista."
      security_key_support_missing_error: "Tu dispositivo o navegador actual no soporta el uso de claves de seguridad. Utiliza un método diferente."
      email_placeholder: "Correo electrónico / Nombre de usuario"
      caps_lock_warning: "El bloqueo de mayúsculas está activado"
      error: "Error desconocido"
      cookies_error: "Parece que tu navegador tiene desactivadas las cookies. Es posible que no puedas iniciar sesión sin activarlas primero."
      rate_limit: "Espera un poco antes intentar iniciar sesión de nuevo."
      blank_username: "Introduce tu correo electrónico o nombre de usuario."
      blank_username_or_password: "Introduce tu correo electrónico o nombre de usuario y tu contraseña."
      reset_password: "Restablecer contraseña"
      logging_in: "Iniciando sesión..."
      previous_sign_up: "¿Ya tienes una cuenta?"
      or: "O"
      authenticating: "Autenticando..."
      awaiting_activation: "Tu cuenta está pendiente de activación, usa el enlace de «olvidé contraseña» para recibir otro correo electrónico de activación."
      awaiting_approval: "Tu cuenta todavía no ha sido aprobada por un miembro del equipo. Recibirás un correo electrónico cuando sea aprobada."
      requires_invite: "Lo sentimos, solo se puede acceder a este foro mediante invitación."
      not_activated: "No puedes iniciar sesión todavía. Anteriormente te hemos enviado un correo electrónico de activación a la dirección <b>%{sentTo}</b>. Sigue las instrucciones que allí se encuentran para activar tu cuenta."
      not_allowed_from_ip_address: "No puedes iniciar sesión desde esa dirección IP."
      admin_not_allowed_from_ip_address: "No puedes iniciar sesión como administrador desde esta dirección IP."
      resend_activation_email: "Haz clic aquí para enviar el correo electrónico de activación de nuevo."
      omniauth_disallow_totp: "Tu cuenta tiene la autenticación de dos factores activada. Inicia sesión con tu contraseña."
      resend_title: "Volver a enviar el correo electrónico de activación"
      change_email: "Cambiar dirección de correo electrónico"
      provide_new_email: "Introduce una dirección de correo electrónico nueva y te reenviaremos el correo electrónico de confirmación."
      submit_new_email: "Actualizar dirección de correo electrónico"
      sent_activation_email_again: "Te hemos enviado otro correo electrónico de activación a <b>%{currentEmail}</b>. Podría tardar algunos minutos en llegar; asegúrate de revisar la carpeta de correo electrónico no deseado."
      sent_activation_email_again_generic: "Te hemos enviado otro correo electrónico de activación. Podría tardar algunos minutos en llegar. Asegúrate de revisar la carpeta de correo electrónico no deseado."
      to_continue: "Por favor, inicia sesión"
      preferences: "Debes iniciar sesión para poder cambiar tus preferencias de usuario."
      not_approved: "Tu cuenta aún no ha sido aprobada. Se te notificará por correo electrónico cuando todo esté listo para que inicies sesión."
      google_oauth2:
        name: "Google"
        title: "Iniciar sesión con Google"
        sr_title: "Iniciar sesión con Google"
      twitter:
        name: "Twitter"
        title: "Iniciar sesión con Twitter"
        sr_title: "Iniciar sesión con Twitter"
      instagram:
        name: "Instagram"
        title: "Iniciar sesión con Instagram"
        sr_title: "Iniciar sesión con Instagram"
      facebook:
        name: "Facebook"
        title: "Iniciar sesión con Facebook"
        sr_title: "Iniciar sesión con Facebook"
      github:
        name: "GitHub"
        title: "Iniciar sesión con GitHub"
        sr_title: "Iniciar sesión con GitHub"
      discord:
        name: "Discord"
        title: "Iniciar sesión con Discord"
        sr_title: "Iniciar sesión con Discord"
      second_factor_toggle:
        totp: "Usar una aplicación de autenticación en su lugar"
        backup_code: "Usar un código de copia de seguridad en su lugar"
        security_key: "Usar una clave de seguridad en su lugar"
    invites:
      accept_title: "Invitación"
      emoji: "emoji de un sobre"
      welcome_to: "¡Te damos la bienvenida a %{site_name}!"
      invited_by: "Has sido invitado/a por:"
      social_login_available: "También tendrás la posibilidad de iniciar sesión con cualquier red social asociada a ese correo electrónico."
      your_email: "El correo electrónico de tu cuenta es <b>%{email}</b>."
      accept_invite: "Aceptar invitación"
      success: "Tu cuenta ha sido creada y has iniciado sesión."
      name_label: "Nombre"
      password_label: "Contraseña"
      existing_user_can_redeem: "Canjea tu invitación a un tema o grupo."
    password_reset:
      continue: "Continuar a %{site_name}"
    emoji_set:
      apple_international: "Apple/Internacional"
      google: "Google"
      twitter: "Twitter"
      win10: "Win10"
      google_classic: "Google Classic"
      facebook_messenger: "Facebook Messenger"
    category_page_style:
      categories_only: "Solo categorías"
      categories_with_featured_topics: "Categorías con temas destacados"
      categories_and_latest_topics: "Categorías y temas recientes"
      categories_and_latest_topics_created_date: "Categorías y temas más recientes (ordenar por fecha de creación del tema)"
      categories_and_top_topics: "Categorías y temas destacados"
      categories_boxes: "Cajas con subcategorías"
      categories_boxes_with_topics: "Cajas con temas destacados"
      subcategories_with_featured_topics: "Subcategorías con temas destacados"
    shortcut_modifier_key:
      shift: "Mayús"
      ctrl: "Ctrl"
      alt: "Alt"
      enter: "Intro"
    conditional_loading_section:
      loading: Cargando...
    category_row:
      topic_count:
        one: "%{count} tema en esta categoría"
        other: "%{count} temas en esta categoría"
      plus_subcategories_title:
        one: "%{name} y una subcategoría"
        other: "%{name} y %{count} subcategorías"
      plus_subcategories:
        one: "+ %{count} subcategoría"
        other: "+ %{count} subcategorías"
    select_kit:
      delete_item: "Eliminar %{name}"
      filter_by: "Filtrar por: %{name}"
      select_to_filter: "Selecciona un valor para filtrar"
      default_header_text: Seleccionar...
      no_content: No se encontraron coincidencias
      results_count:
        one: "%{count} resultado"
        other: "%{count} resultados"
      filter_placeholder: Buscar...
      filter_placeholder_with_any: Buscar o crear...
      create: "Crear: «%{content}»"
      max_content_reached:
        one: "Solo puedes seleccionar %{count} elemento."
        other: "Solo puedes seleccionar %{count} elementos."
      min_content_not_reached:
        one: "Selecciona al menos %{count} elemento."
        other: "Selecciona al menos %{count} elementos."
      components:
        tag_drop:
          filter_for_more: Filtrar para más...
        categories_admin_dropdown:
          title: "Gestionar categorías"
    date_time_picker:
      from: Desde
      to: Hasta
    emoji_picker:
      filter_placeholder: Buscar emoji
      smileys_&_emotion: Caras y emociones
      people_&_body: Personas y cuerpo
      animals_&_nature: Animales y naturaleza
      food_&_drink: Comida y bebida
      travel_&_places: Viajes y lugares
      activities: Actividades
      objects: Objetos
      symbols: Símbolos
      flags: Banderas
      recent: Usados recientemente
      default_tone: Sin tono de piel
      light_tone: Tono de piel claro
      medium_light_tone: Tono de piel medio claro
      medium_tone: Tono de piel medio
      medium_dark_tone: Tono de piel medio oscuro
      dark_tone: Tono de piel oscuro
      default: Emojis personalizados
    shared_drafts:
      title: "Borradores compartidos"
      notice: "Este tema solo es visible para aquellos que pueden publicar borradores compartidos."
      destination_category: "Categoría de destino"
      publish: "Publicar borrador compartido"
      confirm_publish: "¿Estás seguro de que quieres publicar este borrador?"
      publishing: "Publicando tema..."
    composer:
      emoji: "Emoji :)"
      more_emoji: "más..."
      options: "Opciones"
      whisper: "susurrar"
      unlist: "oculto"
      add_warning: "Esta es una advertencia oficial."
      toggle_whisper: "Activar/desactivar susurro"
      toggle_unlisted: "Visible/Invisible"
      posting_not_on_topic: "¿A qué tema quieres responder?"
      saved_local_draft_tip: "guardado localmente"
      similar_topics: "Tu tema es similar a..."
      drafts_offline: "borradores sin conexión"
      edit_conflict: "conflicto de edición"
      esc: "esc"
      esc_label: "Haz clic o pulsa escape para cerrar"
      ok_proceed: "Vale, continuar"
      group_mentioned_limit:
        one: "<b>Aviso</b> Has mencionado al grupo <a href='%{group_link}'>%{group}</a>, pero tiene más miembros que los que los administradores permiten mencionar (%{count} usuario) de una vez. No se notificará a nadie."
        other: "<b>Aviso</b> Has mencionado al grupo <a href='%{group_link}'>%{group}</a>, pero tiene más miembros que los que los administradores permiten mencionar (%{count} usuarios) de una vez. No se notificará a nadie."
      group_mentioned:
        one: "Al mencionar a %{group}, estás a punto de notificar a <a href='%{group_link}'>%{count} persona</a> ¿Seguro que quieres hacerlo?"
        other: "Al mencionar a %{group}, estás a punto de notificar a <a href='%{group_link}'>%{count} personas</a> ¿Seguro de que quieres hacerlo?"
      cannot_see_mention:
        category: "Has mencionado a @%{username}, pero no le va a llegar una notificación porque no tiene acceso a esta categoría. Tendrás que añadirle a un grupo que sí tenga acceso."
        private: "Has mencionado a @%{username}, pero no le va a llegar una notificación porque no puede ver este mensaje. Tendrás que invitarle al mensaje."
        muted_topic: "Has mencionado a @%{username}, pero no le va a llegar una notificación porque ha silenciado este tema."
        not_allowed: "Has mencionado a @%{username}, pero no le va a llegar una notificación porque no está invitado a este tema."
      cannot_see_group_mention:
        not_mentionable: "No puedes mencionar el grupo @%{group}."
        some_not_allowed:
          one: "Has mencionado a @%{grupo} pero solo se notificará a %{count} miembro porque los demás miembros no pueden ver este mensaje personal. Tendrás que invitarles a este mensaje personal."
          other: "Has mencionado a @%{grupo} pero solo se notificará a %{count} miembros porque los demás miembros no pueden ver este mensaje personal. Tendrás que invitarles a este mensaje personal."
        not_allowed: "Has mencionado a @%{group}, pero no se notificará a ninguno de sus miembros porque no puede ver este mensaje personal. Tendrás que invitarle al mensaje personal."
      here_mention:
        one: "Al mencionar a <b>@%{here}</b> mencionarás a %{count} usuario – ¿quieres continuar?"
        other: "Al mencionar a <b>@%{here}</b> mencionarás a %{count} usuarios – ¿quieres continuar?"
      duplicate_link: "Parece que tu enlace a <b>%{domain}</b> ya fue publicado en el tema por <b>@%{username}</b> en <a href='%{post_url}'>una respuesta el %{ago}</a>. ¿Seguro que deseas volver a publicarlo?"
      duplicate_link_same_user: "Parece que ya has publicado un enlace a <b>%{domain}</b> en este tema en <a href='%{post_url}'>una respuesta el %{ago}</a>. ¿Seguro que quieres volver a publicarlo?"
      reference_topic_title: "RE: %{title}"
      error:
        title_missing: "Es necesario un título"
        title_too_short:
          one: "El título debe tener al menos %{count} carácter"
          other: "El título debe tener al menos %{count} caracteres"
        title_too_long:
          one: "El título no puede tener más de %{count} carácter"
          other: "El título no puede tener más de %{count} caracteres"
        post_missing: "La publicación no puede estar vacía"
        post_length:
          one: "La publicación debe tener por lo menos %{count} carácter"
          other: "La publicación debe tener por lo menos %{count} caracteres"
        try_like: "¿Has probado el botón %{heart}?"
        category_missing: "Debes escoger una categoría."
        tags_missing:
          one: "Debes seleccionar al menos %{count} etiqueta"
          other: "Debes seleccionar al menos %{count} etiquetas"
        topic_template_not_modified: "Añade detalles y especificaciones a tu tema editando la plantilla de tema."
      save_edit: "Guardar edición"
      overwrite_edit: "Sobrescribir edición"
      reply: "Responder"
      cancel: "Cancelar"
      create_topic: "Crear tema"
      create_pm: "Mensaje"
      create_whisper: "Susurrar"
      create_shared_draft: "Crear borrador compartido"
      edit_shared_draft: "Editar borrador compartido"
      title: "O pulsa %{modifier}Intro"
      users_placeholder: "Añadir usuarios o grupos"
      title_placeholder: "En una frase breve, ¿de qué trata este tema?"
      title_or_link_placeholder: "Escribe un título o pega un enlace aquí"
      edit_reason_placeholder: "¿Por qué lo estás editando?"
      topic_featured_link_placeholder: "Introduce el enlace mostrado con el título."
      remove_featured_link: "Eliminar enlace del tema."
      reply_placeholder: "Escribe aquí. Usa Markdown, BBCode o HTML para darle formato. Arrastra o pega imágenes."
      reply_placeholder_no_images: "Escribe aquí. Usa Markdown, BBCode o HTML para darle formato."
      reply_placeholder_choose_category: "Selecciona una categoría antes de escribir aquí."
      view_new_post: "Ver tu publicación nueva."
      saving: "Guardando"
      saved: "¡Guardado!"
      saved_draft: "Borrador de publicación en progreso. Escribe para reanudar."
      uploading: "Subiendo..."
      show_preview: "mostrar vista previa"
      hide_preview: "ocultar vista previa"
      quote_post_title: "Citar toda la publicación"
      bold_label: "B"
      bold_title: "Negrita"
      bold_text: "texto en negrita"
      italic_label: "I"
      italic_title: "Cursiva"
      italic_text: "Texto en cursiva"
      link_title: "Hipervínculo"
      link_description: "Introduce la descripción del enlace aquí"
      link_dialog_title: "Insertar hipervínculo"
      link_optional_text: "título opcional"
      link_url_placeholder: "Copia una URL o escribe para buscar temas"
      blockquote_title: "Cita"
      blockquote_text: "Cita"
      code_title: "Texto preformateado"
      code_text: "texto preformateado con sangría de 4 espacios"
      paste_code_text: "escribe o pega el código aquí"
      upload_title: "Subir"
      upload_description: "introduce una descripción del archivo subido aquí"
      olist_title: "Lista numerada"
      ulist_title: "Lista con viñetas"
      list_item: "Lista de elementos"
      toggle_direction: "Alternar dirección"
      help: "Ayuda de edición con Markdown"
      collapse: "minimizar el panel de edición"
      open: "abrir el panel de composición"
      abandon: "cerrar el editor y descartar borrador"
      enter_fullscreen: "entrar en el editor en pantalla completa"
      exit_fullscreen: "salir del editor en pantalla completa"
      exit_fullscreen_prompt: "Pulsa <kbd>ESC</kbd> para salir del modo pantalla completa"
      show_toolbar: "mostrar la barra de herramientas del editor"
      hide_toolbar: "ocultar la barra de herramientas del editor"
      modal_ok: "Aceptar"
      modal_cancel: "Cancelar"
      cant_send_pm: "Lo sentimos, no puedes enviar un mensaje a %{username}."
      yourself_confirm:
        title: "¿Olvidaste añadir destinatarios?"
        body: "¡Vas a enviarte este mensaje solo a ti mismo!"
      slow_mode:
        error: "Este tema está en modo lento. Hace poco que has publicado, pero podrás volver a hacerlo en %{timeLeft}."
      user_not_seen_in_a_while:
        single: "<b>%{usernames}</b> (la persona a la que le estás mandando un mensaje) hace tiempo que no se pasa por aquí – %{time_ago}. Puede que no reciba tu mensaje. Igual es mejor que busques otro método alternativo para contactar a %{usernames}."
        multiple: "Las siguientes personas: <b>%{usernames}</b> hace tiempo que no se pasan por aquí – %{time_ago}. Puede que no reciban tu mensaje. Igual es mejor que busques otro método alternativo para contactarles."
      admin_options_title: "Configuración opcional del personal para este tema"
      composer_actions:
        reply: Responder
        draft: Borrador
        edit: Editar
        reply_to_post:
          label: Responder a una publicación de %{postUsername}
          desc: Responder a una publicación específica
        reply_as_new_topic:
          label: Responder como tema enlazado
          desc: Crear un nuevo tema enlazado a este tema
          confirm: Tienes un borrador de tema nuevo guardado. Este se sobrescribirá si creas un tema enlazado.
        reply_as_new_group_message:
          label: Responder como un nuevo mensaje de grupo
          desc: Crear un nuevo mensaje con los mismos destinatarios
        reply_to_topic:
          label: Responder al tema
          desc: Responder al tema, no a una publicación específica
        toggle_whisper:
          label: Activar/desactivar susurro
          desc: Los susurros son visibles solo para los miembros del personal
        create_topic:
          label: "Nuevo tema"
        shared_draft:
          label: "Borrador compartido"
          desc: "Inicia un tema-borrador que solo será visible por los usuarios permitidos"
        toggle_topic_bump:
          label: "Alternar reflote del tema"
          desc: "Responder sin alterar la fecha de última respuesta"
      reload: "Recargar"
      ignore: "Ignorar"
      image_alt_text:
        aria_label: Texto alternativo para imagen
      delete_image_button: Eliminar imagen
      toggle_image_grid: Alternar cuadrícula de imágenes
    notifications:
      tooltip:
        regular:
          one: "%{count} notificación sin leer"
          other: "%{count} notificaciones sin leer"
        message:
          one: "%{count} mensaje sin leer"
          other: "%{count} mensajes sin leer"
        high_priority:
          one: "%{count} notificación de alta prioridad sin leer"
          other: "%{count} notificaciones de alta prioridad sin leer"
        new_message_notification:
          one: "%{count} notificación de mensaje nuevo"
          other: "%{count} notificaciones de mensajes nuevos"
        new_reviewable:
          one: "%{count} nuevo revisable"
          other: "%{count} nuevos revisables"
      title: "notificaciones por menciones a tu @nombre, respuestas a tus publicaciones y temas, mensajes, etc"
      none: "No se pudieron cargar las notificaciones en este momento."
      empty: "No se encontraron notificaciones."
      post_approved: "Tu publicación ha sido aprobada"
      reviewable_items: "elementos que requieren revisión"
      watching_first_post_label: "Nuevo tema"
      user_moved_post: "%{username} movió"
      mentioned: "<span>%{username}</span> %{description}"
      group_mentioned: "<span>%{username}</span> %{description}"
      quoted: "<span>%{username}</span> %{description}"
      bookmark_reminder: "<span>%{username}</span> %{description}"
      replied: "<span>%{username}</span> %{description}"
      posted: "<span>%{username}</span> %{description}"
      watching_category_or_tag: "<span>%{username}</span> %{description}"
      edited: "<span>%{username}</span> %{description}"
      liked: "<span>%{username}</span> %{description}"
      liked_2: "<span class='double-user'>%{username}, %{username2}</span> %{description}"
      liked_many:
        one: "<span class='multi-user'>%{username}, %{username2} y %{count} más</span> %{description}"
        other: "<span class='multi-user'>%{username}, %{username2} y %{count} más</span> %{description}"
      liked_by_2_users: "%{username}, %{username2}"
      liked_by_multiple_users:
        one: "%{username}, %{username2} and %{count} mas"
        other: "%{username}, %{username2} y %{count} más"
      liked_consolidated_description:
        one: "le ha dado me gusta a %{count} de tus publicaciones"
        other: "le ha dado me gusta a %{count} de tus publicaciones"
      liked_consolidated: "<span>%{username}</span> %{description}"
      private_message: "<span>%{username}</span> %{description}"
      invited_to_private_message: "<p><span>%{username}</span> %{description}"
      invited_to_topic: "<span>%{username}</span> %{description}"
      invitee_accepted: "<span>%{username}</span> aceptó tu invitación"
      invitee_accepted_your_invitation: "aceptó tu invitación"
      moved_post: "<span>%{username}</span> movió %{description}"
      linked: "<span>%{username}</span> %{description}"
      granted_badge: "Ganaste «%{description}»"
      topic_reminder: "<span>%{username}</span> %{description}"
      watching_first_post: "<span>Nuevo tema</span> %{description}"
      membership_request_accepted: "Membresía aceptada en «%{group_name}»"
      membership_request_consolidated:
        one: "%{count} solicitud de membresía pendiente para el grupo «%{group_name}»"
        other: "%{count} solicitudes de membresía pendientes para el grupo «%{group_name}»"
      reaction: "<span>%{username}</span> %{description}"
      reaction_2: "<span>%{username}, %{username2}</span> %{description}"
      votes_released: "%{description} - completado"
      new_features: "¡Nuevas características disponibles!"
<<<<<<< HEAD
=======
      admin_problems: "Nuevos consejos en tu panel de control del sitio"
>>>>>>> 9b339bcd
      dismiss_confirmation:
        body:
          default:
            one: "¿Quieres descartar? Tienes %{count} notificación importante."
            other: "¿Quieres descartar? Tienes %{count} notificaciones importantes."
          bookmarks:
            one: "¿Seguro? Tienes %{count} recordatorio de marcadores sin leer."
            other: "¿Seguro? Tienes %{count} recordatorios de marcadores sin leer."
          messages:
            one: "¿Seguro? Tienes %{count} mensaje personal sin leer."
            other: "¿Seguro? Tienes %{count} mensajes personales sin leer."
        dismiss: "Descartar"
        cancel: "Cancelar"
      group_message_summary:
        one: "%{count} mensaje en tu bandeja de %{group_name}"
        other: "%{count} mensajes en tu bandeja de %{group_name} "
      popup:
        mentioned: '%{username} te mencionó en «%{topic}» - %{site_title}'
        group_mentioned: '%{username} te mencionó en «%{topic}» - %{site_title}'
        quoted: '%{username} te citó en «%{topic}» - %{site_title}'
        replied: '%{username} te respondió en «%{topic}» - %{site_title}'
        posted: '%{username} publicó en «%{topic}» - %{site_title}'
        private_message: '%{username} te envió un mensaje personal en «%{topic}» - %{site_title}'
        linked: '%{username} enlazó tu publicación desde «%{topic}» - %{site_title}'
        watching_first_post: '%{username} creó un nuevo tema «%{topic}» - %{site_title}'
        confirm_title: "Notificaciones activadas - %{site_title}"
        confirm_body: "¡Bien! Se han activado las notificaciones."
        custom: "Notificación de %{username} en %{site_title}"
      titles:
        mentioned: "mencionado"
        replied: "nueva respuesta"
        quoted: "citado"
        edited: "editado"
        liked: "nuevo me gusta"
        private_message: "nuevo mensaje privado"
        invited_to_private_message: "invitado a mensaje privado"
        invitee_accepted: "invitación aceptada"
        posted: "nueva publicación"
        watching_category_or_tag: "nueva publicación"
        moved_post: "publicación movida"
        linked: "enlazado"
        bookmark_reminder: "recordatorio de marcador"
        bookmark_reminder_with_name: "recordatorio de marcador - %{name}"
        granted_badge: "insignia concedida"
        invited_to_topic: "invitado al tema"
        group_mentioned: "grupo mencionado"
        group_message_summary: "nuevos mensajes grupales"
        watching_first_post: "nuevo tema"
        topic_reminder: "recordatorio de tema"
        liked_consolidated: "nuevos me gusta"
        post_approved: "publicación aprobada"
        membership_request_consolidated: "nuevas solicitudes de membresía"
        reaction: "nueva reacción"
        votes_released: "Voto liberado"
        new_features: "¡Se han lanzado nuevas funciones de Discourse!"
    upload_selector:
      uploading: "Subiendo"
      processing: "Procesando subida"
      select_file: "Seleccionar archivo"
      default_image_alt_text: imagen
    search:
      sort_by: "Ordenar por"
      relevance: "Relevancia"
      latest_post: "Publicación más reciente"
      latest_topic: "Tema más reciente"
      most_viewed: "Más visto"
      most_liked: "Más me gusta recibidos"
      select_all: "Seleccionar todo"
      clear_all: "Limpiar todo"
      too_short: "El término de búsqueda es demasiado corto."
      open_advanced: "Abrir búsqueda avanzada"
      clear_search: "Limpiar búsqueda"
      sort_or_bulk_actions: "Ordenar resultados o seleccionar en masa"
      result_count:
        one: "<span>%{count} resultado para</span><span class='term'>%{term}</span>"
        other: "<span>%{count}%{plus} resultados para</span><span class='term'>%{term}</span>"
      title: "Buscar"
      full_page_title: "Buscar"
      results: "resultados"
      no_results: "No se encontró ningún resultado."
      no_more_results: "No se encontraron más resultados."
      post_format: "#%{post_number} de %{username}"
      results_page: "Resultados de búsqueda para «%{term}»"
      more_results: "Hay más resultados. Restringe los criterios de búsqueda."
      cant_find: "¿No encuentras lo que estás buscando?"
      start_new_topic: "¿Y si creas un nuevo tema?"
      or_search_google: "O prueba buscar a través de Google:"
      search_google: "Intenta buscar con Google:"
      search_google_button: "Google"
      search_button: "Buscar"
      search_term_label: "escribe lo que quieres buscar"
      categories: "Categorías"
      tags: "Etiquetas"
      in: "en"
      in_this_topic: "en este tema"
      in_this_topic_tooltip: "cambiar a buscar en todos los temas"
      in_messages: "en mensajes"
      in_messages_tooltip: "cambiar a búsqueda de temas normales"
      in_topics_posts: "en todos los temas y publicaciones"
      enter_hint: "o pulsa Intro"
      in_posts_by: "en publicaciones por %{username}"
      browser_tip: "%{modifier} + f"
      browser_tip_description: "otra vez para usar la búsqueda nativa de tu navegador"
      recent: "Búsquedas recientes"
      clear_recent: "Borrar búsquedas recientes"
      type:
        default: "Temas/respuestas"
        users: "Usuarios"
        categories: "Categorías"
        categories_and_tags: "Categorías/etiquetas"
      context:
        user: "Buscar publicaciones de @%{username}"
        category: "Buscar la categoría #%{category}"
        tag: "Buscar la etiqueta #%{tag}"
        topic: "Buscar en este tema"
        private_messages: "Buscar en mensajes"
      tips:
        category_tag: "filtra por categoría o etiqueta"
        author: "filtra por el autor de la publicación"
        in: "filtra según los metadatos (por ejemplo, in:title, in:personal, in:pinned)"
        status: "filtra por el estado del tema"
        full_search: "lanza la página de búsqueda"
        full_search_key: "%{modifier} + Intro"
        me: "muestra solo tus publicaciones"
      advanced:
        title: Filtros avanzados
        posted_by:
          label: Publicado por
          aria_label: Filtrar por autor
        in_category:
          label: Categoría
        in_group:
          label: En el grupo
        with_badge:
          label: Con insignia
        with_tags:
          label: Etiquetado
          aria_label: Filtrar por etiqueta
        filters:
          label: Solo temas/mensajes que...
          title: coincide el título únicamente
          likes: me han gustado
          posted: he publicado en ellos
          created: Creado por mi
          watching: estoy vigilando
          tracking: estoy siguiendo
          private: en mis mensajes
          bookmarks: he guardado
          first: son la primera publicación
          pinned: están anclados
          seen: he leído
          unseen: no he leído
          wiki: son tipo wiki
          images: incluyen imágenes
          all_tags: todas las etiquetas anteriores
        statuses:
          label: Donde los temas
          open: están abiertos
          closed: están cerrados
          public: son públicos
          archived: están archivados
          noreplies: no tienen respuestas
          single_user: contienen un solo usuario
        post:
          count:
            label: Publicaciones
          min:
            placeholder: mínimo
            aria_label: filtrar por número mínimo de publicaciones
          max:
            placeholder: máximo
            aria_label: filtrar por número máximo de publicaciones
          time:
            label: Fecha de publicación
            aria_label: Filtrar por fecha de publicación
            before: antes de
            after: después de
        views:
          label: Vistas
        min_views:
          placeholder: mínimo
          aria_label: filtrar por número mínimo de visitas
        max_views:
          placeholder: máximo
          aria_label: filtrar por número máximo de visitas
        additional_options:
          label: "Filtra por número de respuestas y visitas del tema"
    hamburger_menu: "menú"
    new_item: "nuevo"
    go_back: "volver"
    not_logged_in_user: "página de usuario con resumen de la actividad y preferencias actuales"
    current_user: "ir a tu página de usuario"
    view_all: "ver todos %{tab}"
    user_menu:
      generic_no_items: "No hay elementos en esta lista."
      sr_menu_tabs: "Pestañas del menú de usuario"
      view_all_notifications: "ver todas las notificaciones"
      view_all_bookmarks: "ver todos los marcadores"
      view_all_messages: "ver todos los mensajes personales"
      tabs:
        all_notifications: "Todas las notificaciones"
        replies: "Respuestas"
        replies_with_unread:
          one: "Respuestas - %{count} sin leer"
          other: "Respuestas - %{count} sin leer"
        mentions: "Menciones"
        mentions_with_unread:
          one: "Menciones - %{count} mención sin leer"
          other: "Menciones - %{count} menciones sin leer"
        likes: "Me gusta dados"
        likes_with_unread:
          one: "Me gusta - %{count} me gusta sin leer"
          other: "Me gusta - %{count} me gusta sin leer"
        watching: "Temas observados"
        watching_with_unread:
          one: "Temas observados - %{count} tema observado no leído"
          other: "Temas observados - %{count} temas observados no leídos"
        messages: "Mensajes personales"
        messages_with_unread:
          one: "Mensajes personales - %{count} mensaje no leído"
          other: "Mensajes personales - %{count} mensajes no leídos"
        bookmarks: "Marcadores"
        bookmarks_with_unread:
          one: "Marcadores - %{count} marcador no leído"
          other: "Marcadores - %{count} marcadores no leídos"
        review_queue: "Cola de revisión"
        review_queue_with_unread:
          one: "Cola de revisión - %{count} elemento necesita revisión"
          other: "Cola de revisión - %{count} elementos necesitan revisión"
        other_notifications: "Otras notificaciones"
        other_notifications_with_unread:
          one: "Otras notificaciones - %{count} notificación no leída"
          other: "Otras notificaciones - %{count} notificaciones no leídas"
        profile: "Perfil"
      reviewable:
        view_all: "ver todos los artículos de revisión"
        queue: "Cola"
        deleted_user: "(usuario eliminado)"
        deleted_post: "(publicación eliminada)"
        post_number_with_topic_title: "publicación n.º %{post_number} – %{title}"
        new_post_in_topic: "nueva publicación en %{title}"
        user_requires_approval: "%{username} requiere aprobación"
        default_item: "elemento revisable n.º %{reviewable_id}"
    topics:
      new_messages_marker: "última visita"
      bulk:
        select_all: "Seleccionar todo"
        clear_all: "Limpiar todo"
        unlist_topics: "Hacer invisibles"
        relist_topics: "Hacer visibles de nuevo"
        reset_bump_dates: "Restablecer fechas de reflote"
        defer: "Aplazar"
        delete: "Eliminar temas"
        dismiss: "Descartar"
        dismiss_read: "Descartar todos los temas sin leer"
        dismiss_read_with_selected:
          one: "Descartar %{count} sin leer"
          other: "Descartar %{count} sin leer"
        dismiss_button: "Descartar..."
        dismiss_button_with_selected:
          one: "Descartar (%{count})…"
          other: "Descartar (%{count})…"
        dismiss_tooltip: "Descartar solamente las nuevas publicaciones o dejar de seguir los temas"
        also_dismiss_topics: "Dejar de seguir estos temas para que no aparezcan más en mis mensajes no leídos"
        dismiss_new: "Descartar nuevos"
        dismiss_new_modal:
          title: "Descartar nuevo"
          topics: "Rechazar nuevos temas"
          posts: "Rechazar nuevas publicaciones"
          untrack: "Dejar de seguir estos temas para que dejen de aparecer en mi nueva lista"
        dismiss_new_with_selected:
          one: "Descartar nuevo (%{count})"
          other: "Descartar nuevos (%{count})"
        toggle: "activar selección de temas en bloque"
        actions: "Acciones en bloque"
        change_category: "Cambiar categoría..."
        close_topics: "Cerrar temas"
        archive_topics: "Archivar temas"
        move_messages_to_inbox: "Mover a la bandeja de entrada"
        notification_level: "Notificaciones..."
        change_notification_level: "Cambiar nivel de notificación"
        choose_new_category: "Elige la nueva categoría de los temas:"
        selected:
          one: "Has seleccionado <b>%{count}</b> tema."
          other: "Has seleccionado <b>%{count}</b> temas."
        change_tags: "Remplazar etiquetas"
        append_tags: "Añadir etiquetas"
        choose_new_tags: "Elige etiquetas nuevas para estos temas:"
        choose_append_tags: "Elegir etiquetas nuevas para añadir a estos temas:"
        changed_tags: "Se han cambiado las etiquetas de esos temas."
        remove_tags: "Eliminar todas las etiquetas"
        confirm_remove_tags:
          one: "Todas las etiquetas se eliminarán de este tema. ¿Estás seguro/a?"
          other: "Todas las etiquetas se eliminarán de <b>%{count}</b> temas. ¿Estás seguro/a?"
        progress:
          one: "Progreso: <strong>%{count}</strong> tema"
          other: "Progreso: <strong>%{count}</strong> temas"
      none:
        unread: "No tienes temas sin leer."
        unseen: "Has visto todos los temas."
        new: "No tienes temas nuevos."
        read: "Todavía no has leído ningún tema."
        posted: "Todavía no has publicado en ningún tema."
        latest: "¡Estás al día!"
        bookmarks: "Todavía no tienes temas guardados en marcadores."
        category: "No hay temas con la categoría %{category}."
        top: "No hay temas destacados."
        filter: "No hay temas."
        educate:
          new: '<p>Tus nuevos temas aparecerán aquí. Por defecto, los temas se consideran nuevos y mostrarán un <span class="badge new-topic badge-notification" style="vertical-align:middle;line-height:inherit;"></span> indicador si se crearon hace menos de 2 días.</p><p>Visita tus <a href="%{userPrefsUrl}">preferencias</a> para cambiarlo.</p>'
          unread: "<p>Los temas sin leer aparecerán aquí.</p><p>Por defecto, se consideran sin leer y tendrán un marcador <span class=\"badge unread-posts badge-notification\">1</span> si:</p><ul><li>Has creado el tema</li><li>Has respondido al tema</li><li>Has leído el tema durante más de 5 minutos</li></ul><p>O si has seguido o vigilado el tema a través de la \U0001F514 individualmente en cada tema.</p><p>Visita tus <a href=\"%{userPrefsUrl}\">preferencias</a> para cambiar esto.</p>"
          new_new: "<p>Tus temas nuevos aparecerán aquí, y también se mostrarán tus temas no leídos. Por defecto, los temas se consideran nuevos y mostrarán un indicador <span class=\"badge new-topic badge-notification\" style=\"vertical-align:middle;line-height:inherit;\"></span> si se han creado en los últimos 2 días. Los temas no leídos tendrán un marcador <pan class=\"badge unread-posts badge-notification\">1</span> si: has creado el tema, has respondido al tema, has leído el tema durante más de 5 minutos, o si has seguido o vigilado el tema a través de la \U0001F514 individualmente en cada tema.</p><p>Visita tus <a href=\"%{userPrefsUrl}\">preferencias</a> para cambiar esto.</p>"
      bottom:
        latest: "No hay más temas recientes."
        posted: "No hay más temas publicados."
        read: "No hay más temas leídos."
        new: "No hay más temas nuevos."
        unread: "No hay más temas que no hayas leído."
        unseen: "Ya no hay más temas que no hayas visto."
        category: "No hay más temas de la categoría %{category}."
        tag: "No hay más temas con la etiqueta %{tag}."
        top: "No hay más temas destacados."
        bookmarks: "No hay más temas guardados en marcadores."
        filter: "No hay más temas."
    topic:
      filter_to:
        one: "%{count} publicación en el tema"
        other: "%{count} publicaciones en el tema"
      create: "Nuevo tema"
      create_disabled_category: "No tienes permiso para crear temas en esta categoría."
      create_long: "Crear un tema nuevo"
      open_draft: "Abrir borrador"
      private_message: "Comenzar un mensaje"
      archive_message:
        help: "Archivar mensaje"
        title: "Archivar"
      move_to_inbox:
        title: "Mover a la bandeja de entrada"
        help: "Restaurar mensaje a la bandeja de entrada"
      defer:
        help: "Marcar como no leído"
        title: "Aplazar"
      list: "Temas"
      new: "nuevo tema"
      unread: "sin leer"
      new_topics:
        one: "%{count} tema nuevo"
        other: "%{count} temas nuevos"
      unread_topics:
        one: "%{count} tema sin leer"
        other: "%{count} temas sin leer"
      title: "Tema"
      invalid_access:
        title: "Este tema es privado"
        description: "Lo sentimos, ¡no tienes acceso a este tema!"
        login_required: "Debes iniciar sesión para poder ver este tema."
      server_error:
        title: "No se pudo cargar el tema"
        description: "Lo sentimos, no pudimos cargar el tema. Posiblemente se deba a problemas de conexión. Inténtalo de nuevo más tarde. Si el problema persiste, contáctanos."
      not_found:
        title: "Tema no encontrado"
        description: "Lo sentimos, no pudimos encontrar ese tema. ¿Tal vez fue eliminado por un moderador?"
      unread_posts:
        one: "tienes %{count} publicación sin leer en este tema"
        other: "tienes %{count} publicaciones sin leer en este tema"
      likes:
        one: "este tema le gusta a %{count} persona"
        other: "este tema les gusta a %{count} personas"
      back_to_list: "Volver a la lista de temas"
      options: "Opciones del tema"
      show_links: "mostrar enlaces dentro de este tema"
      collapse_details: "ocultar detalles del tema"
      expand_details: "expandir detalles del tema"
      read_more_in_category: "¿Quieres leer más? Explora otros temas en %{categoryLink} o <a href='%{latestLink}'>consulta los últimos temas</a>."
      read_more: "¿Quieres leer más? <a href='%{categoryLink}'>Examina todas las categorías</a> o <a href='%{latestLink}'>consulta los últimos temas</a>."
      unread_indicator: "Ningún miembro ha leído todavía la última publicación de este tema."
<<<<<<< HEAD
=======
      participant_groups: "Grupos participantes"
>>>>>>> 9b339bcd
      read_more_MF: |
        { HAS_UNREAD_AND_NEW, select,
          true {
            { UNREAD, plural,
                 =0 {}
                one {Hay <a href="{basePath}/unread"># sin leer</a>}
              other {Hay <a href="{basePath}/unread"># sin leer</a>}
            }
            { NEW, plural,
                 =0 {}
                one { y <a href="{basePath}/new"># tema nuevo</a> restante,}
              other { y <a href="{basePath}/new"># temas nuevos</a> restantes,}
            }
          }
          false {
            { UNREAD, plural,
                 =0 {}
                one {Hay <a href="{basePath}/unread"># tema nuevo</a> restante,}
              other {Hay <a href="{basePath}/unread"># temas nuevos</a> restantes,}
            }
            { NEW, plural,
                 =0 {}
                one {Hay <a href="{basePath}/new"># nuevo</a> restante,}
              other {Hay <a href="{basePath}/new"># nuevos</a> restantes,}
            }
          }
          other {}
        }
        { HAS_CATEGORY, select,
          true { o explora otros temas en {categoryLink}}
          false { o <a href="{basePath}/latest">consulta otros temas</a>}
          other {}
        }
      bumped_at_title: |
        Primera publicación: %{createdAtDate}
        Publicado: %{bumpedAtDate}
      browse_all_categories_latest: "<a href='%{basePath}/categories'>Explorar todas las categorías</a> o <a href='%{basePath}/latest'>ver los temas más recientes</a>."
      browse_all_categories_latest_or_top: "<a href='%{basePath}/categories'>Explorar todas las categorías</a>, <a href='%{basePath}/latest'>ver los temas más recientes</a> o ver la parte superior:"
      browse_all_tags_or_latest: "<a href='%{basePath}/tags'>Explorar todas las etiquetas</a> o <a href='%{basePath}/latest'>ver los temas más recientes</a>."
      suggest_create_topic: '¿Listo para <a href>iniciar una nueva conversación?</a>'
      jump_reply: "Saltar a la ubicación original del mensaje"
      jump_reply_aria: "Saltar al mensaje de @%{username} en su ubicación original"
      deleted: "El tema ha sido eliminado"
      slow_mode_update:
        title: "Modo lento"
        select: "Los usuarios solo pueden publicar en este tema una vez cada:"
        description: "Para promover un debate considerado en temas con mucho tráfico o controvertidos, los usuarios deberán esperar antes de volver a publicar en este tema."
        enable: "Activar"
        update: "Actualizar"
        enabled_until: "Activado hasta:"
        remove: "Desactivar"
        hours: "Horas:"
        minutes: "Minutos:"
        seconds: "Segundos:"
        durations:
          10_minutes: "10 minutos"
          15_minutes: "15 minutos"
          30_minutes: "30 Minutos"
          45_minutes: "45 minutos"
          1_hour: "1 hora"
          2_hours: "2 Horas"
          4_hours: "4 horas"
          8_hours: "8 Horas"
          12_hours: "12 Horas"
          24_hours: "24 Horas"
          custom: "Otra duración"
      slow_mode_notice:
        duration: "Espera %{duration} entre respuesta y respuesta a este tema."
      topic_status_update:
        title: "Temporizador de temas"
        save: "Configurar temporizador"
        num_of_hours: "Número de horas:"
        num_of_days: "Número de días:"
        remove: "Quitar temporizador"
        publish_to: "Publicar en:"
        when: "Cuándo:"
        time_frame_required: "Selecciona un intervalo de tiempo"
        min_duration: "La duración debe ser mayor que 0"
        max_duration: "La duración debe ser inferior a 20 años"
        duration: "Duración"
      publish_to_category:
        title: "Programar publicación"
      temp_open:
        title: "Abrir temporalmente"
      auto_reopen:
        title: "Abrir tema automáticamente"
      temp_close:
        title: "Cerrar temporalmente"
      auto_close:
        title: "Cerrar tema automáticamente"
        label: "Cerrar tema automáticamente después de:"
        error: "Introduce un valor válido."
        based_on_last_post: "No cerrar hasta que la última publicación en el tema tenga por lo menos esta antigüedad."
      auto_close_after_last_post:
        title: "Cerrar tema automáticamente después de cierto tiempo de la última publicación"
      auto_delete:
        title: "Eliminar tema automáticamente"
      auto_bump:
        title: "Reflotar tema automáticamente"
      reminder:
        title: "Recordarme"
      auto_delete_replies:
        title: "Eliminar respuestas automáticamente"
      status_update_notice:
        auto_open: "Este tema se abrirá automáticamente %{timeLeft}."
        auto_close: "Este tema se cerrará automáticamente %{timeLeft}."
        auto_publish_to_category: "Este tema se publicará en <a href=%{categoryUrl}>#%{categoryName}</a> %{timeLeft}."
        auto_close_after_last_post: "Este tema se cerrará %{duration} después de la última respuesta."
        auto_delete: "Este tema se eliminará automáticamente %{timeLeft}."
        auto_bump: "Este tema se reflotará automáticamente %{timeLeft}."
        auto_reminder: "Te recordaremos sobre este tema %{timeLeft}."
        auto_delete_replies: "Las respuestas a este tema se eliminarán automáticamente después de %{duration}."
      auto_close_title: "Configuración de cierre automático"
      auto_close_immediate:
        one: "La última publicación se realizó hace %{count} hora, por lo que el tema se cerrará inmediatamente."
        other: "La última publicación se realizó hace %{count} horas, por lo que el tema se cerrará inmediatamente."
      auto_close_momentarily:
        one: "La última publicación ha sido hace %{count} hora, por lo que el tema se cerrará en unos instantes."
        other: "La última publicación ha sido hace %{count} horas, por lo que el tema se cerrará en unos instantes."
      timeline:
        back: "Volver"
        back_description: "Volver a la última publicación sin leer"
        replies_short: "%{current} / %{total}"
      progress:
        title: avances
        jump_prompt: "saltar a..."
        jump_prompt_of:
          one: "de %{count} publicación"
          other: "de %{count} publicaciones"
        jump_prompt_long: "Saltar a..."
        jump_prompt_to_date: "hasta hoy"
        jump_prompt_or: "o"
      notifications:
        title: cambiar la frecuencia con la que se te notifica acerca de este tema
        reasons:
          mailing_list_mode: "El modo lista de correo electrónico se encuentra activado, por lo que se te notificarán las respuestas a este tema por correo electrónico."
          "3_10": "Recibirás notificaciones porque estás vigilando una etiqueta de este tema."
          "3_10_stale": "Recibirás notificaciones porque vigilaste una etiqueta de este tema en el pasado."
          "3_6": "Recibirás notificaciones porque estás vigilando esta categoría."
          "3_6_stale": "Recibirás notificaciones porque vigilaste esta categoría en el pasado."
          "3_5": "Recibirás notificaciones porque has empezado a vigilar este tema automáticamente."
          "3_2": "Recibirás notificaciones porque estás vigilando este tema."
          "3_1": "Recibirás notificaciones porque creaste este tema."
          "3": "Recibirás notificaciones porque estás vigilando este tema."
          "2_8": "Verás el número de respuestas nuevas porque estás siguiendo esta categoría."
          "2_8_stale": "Verás el número de respuestas nuevas porque seguiste esta categoría en el pasado."
          "2_4": "Verás el número de respuestas nuevas porque has publicado una respuesta en este tema."
          "2_2": "Verás el número de respuestas nuevas porque estás siguiendo este tema."
          "2": 'Verás un contador con el número de nuevas respuestas porque has <a href="%{basePath}/u/%{username}/preferences/notifications">leído este tema</a>.'
          "1_2": "Se te notificará si alguien menciona tu @nombre o te responde."
          "1": "Se te notificará si alguien menciona tu @nombre o te responde."
          "0_7": "Estás ignorando todas las notificaciones en esta categoría."
          "0_2": "Estás ignorando todas las notificaciones en este tema."
          "0": "Estás ignorando todas las notificaciones en este tema."
        watching_pm:
          title: "Vigilar"
          description: "Se te notificará de cada publicación nueva en este mensaje y se mostrará el número de publicaciones nuevas."
        watching:
          title: "Vigilar"
          description: "Se te notificará de cada publicación nueva en este tema y se mostrará el número de publicaciones nuevas."
        tracking_pm:
          title: "Seguir"
          description: "Se mostrará el número de respuestas nuevas a este mensaje y se te notificará si alguien menciona tu @nombre o te responde."
        tracking:
          title: "Seguir"
          description: "Se mostrará el número de respuestas nuevas en este tema. Se te notificará si alguien menciona tu @nombre o te responde."
        regular:
          title: "Normal"
          description: "Se te notificará si alguien menciona tu @nombre o te responde."
        regular_pm:
          title: "Normal"
          description: "Se te notificará si alguien menciona tu @nombre o te responde."
        muted_pm:
          title: "Silenciado"
          description: "No recibirás ninguna notificación de este mensaje."
        muted:
          title: "Silenciado"
          description: "No recibirás ninguna notificación de este tema y no aparecerá en temas recientes."
      actions:
        title: "Acciones"
        recover: "Recuperar tema"
        delete: "Eliminar tema"
        open: "Abrir tema"
        close: "Cerrar tema"
        multi_select: "Seleccionar publicaciones..."
        slow_mode: "Ajustar modo lento..."
        timed_update: "Configurar temporizador..."
        pin: "Anclar tema..."
        unpin: "Desanclar tema…"
        unarchive: "Desarchivar tema"
        archive: "Archivar tema"
        invisible: "Quitar de la lista"
        visible: "Devolver a la lista"
        reset_read: "Restablecer datos de lectura"
        make_public: "Hacer el tema público…"
        make_private: "Crear mensaje personal"
        reset_bump_date: "Restablecer fecha de reflote"
      feature:
        pin: "Anclar tema"
        unpin: "Desanclar tema"
        pin_globally: "Anclar tema globalmente"
        make_banner: "Convertir el tema en banner"
        remove_banner: "Quitar tema de banner"
      reply:
        title: "Responder"
        help: "comienza a escribir un mensaje en este tema"
      share:
        title: "Compartir tema"
        extended_title: "Compartir un enlace"
        help: "comparte el enlace a este tema"
        instructions: "Comparte el enlace a este tema:"
        copied: "Enlace al tema copiado."
        restricted_groups:
          one: "Solo visible para los miembros del grupo: %{groupNames}"
          other: "Solo visible para los miembros de los grupos: %{groupNames}"
        invite_users: "Invitar"
      print:
        title: "Imprimir"
        help: "Abrir una versión imprimible de este tema"
      flag_topic:
        title: "Denunciar"
        help: "denunciar de forma privada que se requiere atención o enviar una notificación privada"
        success_message: "Has denunciado este tema correctamente."
      make_public:
        title: "Convertir en tema público"
        choose_category: "Elige una categoría para el tema público:"
      feature_topic:
        title: "Características de este tema"
        pin: "Hacer que este tema aparezca de primero en la categoría %{categoryLink} hasta"
        unpin: "Quitar este tema del principio de la lista en la categoría %{categoryLink}."
        unpin_until: "Quitar este tema de los destacados de la categoría %{categoryLink} o esperar al <strong>%{until}</strong>."
        pin_note: "Los usuarios pueden desanclar el tema de forma individual por sí mismos."
        pin_validation: "Es obligatorio especificar una fecha para anclar este tema."
        not_pinned: "No hay temas anclados en %{categoryLink}."
        already_pinned:
          one: "Temas anclados actualmente en %{categoryLink}: <strong class='badge badge-notification unread'>%{count}</strong>"
          other: "Temas anclados actualmente en %{categoryLink}: <strong class='badge badge-notification unread'>%{count}</strong>"
        pin_globally: "Hacer que este tema aparezca de primero en todas las listas de temas hasta"
        confirm_pin_globally:
          one: "Ya tienes %{count} tema anclado globalmente. Demasiados temas anclados puede ser una molestia para los usuarios nuevos y anónimos. ¿Quieres anclar otro tema globalmente?"
          other: "Ya tienes %{count} temas anclados globalmente. Demasiados temas anclados pueden ser una molestia para los usuarios nuevos y anónimos. ¿Quieres anclar otro tema globalmente?"
        unpin_globally: "Quitar este tema de la parte superior de todas las listas de temas."
        unpin_globally_until: "Quitar este tema de la parte superior de todas las listas de temas o esperar hasta <strong>%{until}</strong>."
        global_pin_note: "Los usuarios pueden desanclar el tema de forma individual por sí mismos."
        not_pinned_globally: "No hay temas anclados globalmente."
        already_pinned_globally:
          one: "Temas anclados globalmente: <strong class='badge badge-notification unread'>%{count}</strong>"
          other: "Temas anclados globalmente: <strong class='badge badge-notification unread'>%{count}</strong>"
        make_banner: "Hacer que este tema aparezca como banner en la parte superior de todas las páginas."
        remove_banner: "Retirar el banner que aparece en la parte superior de todas las páginas."
        banner_note: "Los usuarios pueden cerrar el banner y descartarlo. Solo se puede anunciar un tema a la vez."
        no_banner_exists: "No hay ningún tema como banner."
        banner_exists: "Actualmente <strong class='badge badge-notification unread'>hay</strong> un tema como banner."
      inviting: "Invitando..."
      automatically_add_to_groups: "Esta invitación incluye además acceso a los siguientes grupos:"
      invite_private:
        title: "Invitar al mensaje"
        email_or_username: "Correo electrónico o nombre de usuario del invitado"
        email_or_username_placeholder: "correo electrónico o nombre de usuario"
        action: "Invitar"
        success: "Hemos invitado a ese usuario a participar en este mensaje."
        success_group: "Hemos invitado a ese grupo a participar en este mensaje."
        error: "Lo sentimos, se produjo un error al invitar a ese usuario."
        not_allowed: "Lo sentimos, no se puede invitar a ese usuario."
        group_name: "nombre del grupo"
      controls: "Controles del tema"
      invite_reply:
        title: "Invitar"
        username_placeholder: "nombre de usuario"
        action: "Enviar invitación"
        help: "invitar a otros a este tema mediante correo electrónico o notificaciones"
        to_forum: "Enviaremos un correo electrónico breve para que la persona pueda unirse inmediatamente haciendo clic en un enlace."
        discourse_connect_enabled: "Escribe el nombre de usuario o correo electrónico de la persona a la que quieres invitar al tema."
        to_topic_blank: "Introduce el nombre de usuario o correo electrónico de la persona que desea invitar a este tema."
        to_topic_email: "Has introducido una dirección de correo electrónico. Enviaremos una invitación a tu amigo que le permitirá responder inmediatamente a este tema."
        to_topic_username: "Has introducido un nombre de usuario. Te enviaremos una notificación con un enlace de invitación a este tema."
        to_username: "Introduce el nombre de usuario de la persona a la que quieres invitar. Le enviaremos una notificación con un enlace de invitación a este tema."
        email_placeholder: "nombre@ejemplo.com"
        success_email: "Hemos enviado una invitación a <b>%{invitee}</b>. Te avisaremos cuando se use. Comprueba el estado en la pestaña invitaciones."
        success_username: " Hemos invitado a ese usuario a participar en este tema."
        error: "Lo sentimos, no pudimos invitar a esa persona. ¿Tal vez ya fue invitada antes? (El número de invitaciones es limitado)"
        success_existing_email: "Ya existe un usuario con el correo electrónico <b>%{emailOrUsername}</b>. Invitamos a ese usuario a participar en este tema."
      login_reply: "Inicia sesión para responder"
      filters:
        n_posts:
          one: "%{count} publicación"
          other: "%{count} publicaciones"
        cancel: "Quitar filtro"
      move_to:
        title: "Mover a"
        action: "mover a"
        error: "Se produjo un error al mover los mensajes."
      split_topic:
        title: "Mover a un tema nuevo"
        action: "mover a un tema nuevo"
        topic_name: "Título del tema nuevo"
        radio_label: "Nuevo tema"
        error: "Se produjo un error al mover las publicaciones al nuevo tema"
        instructions:
          one: "Estás a punto de crear un tema nuevo y rellenarlo con la publicación que has seleccionado."
          other: "Estás a punto de crear un tema nuevo y rellenarlo con las <b>%{count}</b> publiacaciones que has seleccionado."
      merge_topic:
        title: "Mover a un tema existente"
        action: "mover a un tema existente"
        error: "Se produjo un error al mover las publicaciones a ese tema"
        radio_label: "Tema existente"
        instructions:
          one: "Escoge el tema al que quieres mover esa publicación."
          other: "Escoge el tema al que quieres mover estas <b>%{count}</b> publicaciones."
        chronological_order: "preservar el orden cronológico tras la fusión"
      move_to_new_message:
        title: "Mover a un mensaje nuevo"
        action: "mover a un mensaje nuevo"
        message_title: "Título del mensaje nuevo"
        radio_label: "Nuevo mensaje"
        participants: "Participantes"
        instructions:
          one: "Estás a punto de crear un nuevo mensaje y de llenarlo con la publicación que has seleccionado."
          other: "Estás a punto de crear un mensaje nuevo y llenarlo con las <b>%{count}</b> publicaciones seleccionadas."
      move_to_existing_message:
        title: "Mover a un mensaje existente"
        action: "mover a un mensaje existente"
        radio_label: "Mensaje existente"
        participants: "Participantes"
        instructions:
          one: "Selecciona el mensaje al que te gustaría mover la publicación."
          other: "Selecciona el mensaje al que te gustaría mover las <b>%{count}</b> publicaciones."
      merge_posts:
        title: "Fusionar las publicaciones seleccionadas"
        action: "fusionar las publicaciones seleccionadas"
        error: "Se produjo un error al fusionar las publicaciones seleccionadas."
      publish_page:
        title: "Publicación de página"
        publish: "Publicar"
        description: "Cuando un tema se publica como página su URL se puede compartir y se mostrará con estilos personalizados."
        slug: "Slug"
        public: "Público"
        public_description: "Cualquiera puede ver la página aunque el tema asociado sea privado."
        publish_url: "La página se ha publicado en:"
        topic_published: "El tema se ha publicado en:"
        preview_url: "La página se publicará en:"
        invalid_slug: "Lo sentimos, no puedes publicar esta página."
        unpublish: "Despublicar"
        unpublished: "La página se ha despublicado y ya no se puede acceder a ella."
        publishing_settings: "Ajustes de publicación"
      change_owner:
        title: "Cambiar propietario"
        action: "cambiar propiedad"
        error: "Se produjo un error al cambiar la propiedad de las publicaciones."
        placeholder: "nombre de usuario del nuevo propietario"
        instructions:
          one: "Escoge el nuevo propietario de la publicación de <b>@%{old_user}</b>"
          other: "Escoge el nuevo propietario para las %{count} publicaciones de <b>@%{old_user}</b>"
        instructions_without_old_user:
          one: "Escoge un nuevo propietario para la publicación."
          other: "Escoge un nuevo propietario para las %{count} publicaciones"
      change_timestamp:
        title: "Cambiar marca de tiempo..."
        action: "cambiar marca de tiempo"
        invalid_timestamp: "La marca de tiempo no puede ser en el futuro"
        error: "Hubo un error al cambiar la marca de tiempo de este tema."
        instructions: "Selecciona la nueva marca de tiempo del tema. Las publicaciones en el tema se actualizarán para mantener la diferencia de tiempo."
      multi_select:
        select: "seleccionar"
        selected: "seleccionados (%{count})"
        select_post:
          label: "seleccionar"
          title: "Añadir publicación a la selección"
        selected_post:
          label: "seleccionado"
          title: "Haz clic para quitar publicaciones de la selección"
        select_replies:
          label: "seleccionar +respuestas"
          title: "Añadir publicación y todas sus respuestas a la selección"
        select_below:
          label: "seleccionar +abajo"
          title: "Añadir publicación y todo lo que le sigue a la selección"
        delete: eliminar selección
        cancel: cancelar selección
        select_all: seleccionar todo
        deselect_all: deshacer seleccionar todo
        description:
          one: Has seleccionado <b>%{count}</b> publicación.
          other: "Has seleccionado <b>%{count}</b> publicaciones."
      deleted_by_author_simple: "(tema eliminado por su autor/a)"
    post:
      confirm_delete: "¿Seguro que quieres eliminar esta publicación?"
      quote_reply: "Citar"
      quote_reply_shortcut: "O pulsa q"
      quote_edit: "Editar"
      quote_edit_shortcut: "O pulsa e"
      quote_share: "Compartir"
      edit_reason: "Motivo: "
      post_number: "publicación %{number}"
      ignored: "Contenido ignorado"
      wiki_last_edited_on: "wiki editada por última vez el %{dateTime}"
      last_edited_on: "publicación editada por última vez el %{dateTime}"
      edit_history: "historial de edición de la publicación"
      reply_as_new_topic: "Responder como tema enlazado"
      reply_as_new_private_message: "Responder como mensaje nuevo a los mismos destinatarios"
      continue_discussion: "Continuando la discusión desde %{postLink}:"
      follow_quote: "ir a la publicación citada"
      show_full: "Mostrar la publicación completa"
      show_hidden: "Ver contenido ignorado."
      deleted_by_author_simple: "(publicación eliminada por su autor/a)"
      collapse: "contraer"
      sr_collapse_replies: "Contraer respuestas inscrustadas"
      sr_date: "Fecha de publicación"
      sr_expand_replies:
        one: "Este mensaje tiene %{count} respuesta"
        other: "Este mensaje tiene %{count} respuestas"
      expand_collapse: "expandir/contraer"
      sr_below_embedded_posts_description: "respuestas de la publicación n.º %{post_number}"
      sr_embedded_reply_description: "respuesta de @%{username} a la publicación n.º %{post_number}"
      locked: "un miembro del equipo bloqueó la posibilidad de editar esta publicación"
      gap:
        one: "ver %{count} publicación oculta"
        other: "ver %{count} publicaciones ocultas"
      sr_reply_to: "Responder a la publicación %{post_number} de @%{username}"
      notice:
        new_user: "Esta es la primera vez que %{user} ha publicado — ¡démosle la bienvenida a nuestra comunidad!"
        returning_user: "Hacía tiempo que no veíamos a %{user}, su última publicación fue %{time}."
      unread: "La publicación está sin leer"
      has_replies:
        one: "%{count} Respuesta"
        other: "%{count} Respuestas"
      has_replies_count: "%{count}"
      unknown_user: "(desconocido/usuario eliminado)"
      has_likes_title:
        one: "%{count} persona le ha dado Me gusta a esta publicación"
        other: "%{count} personas le han dado me gusta a esta publicación"
      has_likes_title_only_you: "te ha gustado esta publicación"
      has_likes_title_you:
        one: "A ti y a %{count} persona os ha gustado esta publicación"
        other: "A ti y a otras %{count} personas os ha gustado esta publicación"
      sr_post_like_count_button:
        one: "%{count} persona le ha dado a me gusta en esta publicación. Haz clic para ver"
        other: "%{count} personas le han dado a me gusta en esta publicación. Haz clic para ver"
      sr_post_read_count_button:
        one: "%{count} persona ha leído esta publicación. Haz clic para ver"
        other: "%{count} personas han leído esta publicación. Haz clic para ver"
      filtered_replies_hint:
        one: "Ver esta publicación y su respuesta"
        other: "Ver esta publicación y sus %{count} respuestas"
      filtered_replies_viewing:
        one: "Viendo %{count} respuesta"
        other: "Viendo %{count} respuestas"
      in_reply_to: "Cargar publicación principal"
      view_all_posts: "Ver todas las publicaciones"
      errors:
        create: "Lo sentimos, se produjo un error al crear tu publicación. Inténtalo de nuevo."
        edit: "Lo sentimos, se produjo un error al editar tu publicación. Inténtalo de nuevo."
        upload: "Lo sentimos, se ha producido un error al cargar este archivo. Inténtalo de nuevo."
        file_too_large: "Lo sentimos, ese archivo es demasiado grande (el tamaño máximo es %{max_size_kb} kb). ¿Por qué no lo subes a un servicio de almacenamiento en la nube y compartes el enlace luego?"
        file_size_zero: "Lo sentimos, algo ha ido mal. El archivo que estás intentando cargar ocupa 0 bytes. Inténtalo de nuevo."
        file_too_large_humanized: "Lo sentimos, el archivo es demasiado grande (el tamaño máximo es %{max_size}). Podrías probar a subirlo a una plataforma en la nube, compartirlo y pegar el enlace."
        too_many_uploads: "Lo sentimos, solo puedes cargar un archivo a la vez."
        too_many_dragged_and_dropped_files:
          one: "Solo se pueden subir archivos de %{count} en 1."
          other: "Solo se pueden subir %{count} archivos al mismo tiempo."
        upload_not_authorized: "Lo sentimos, el archivo que estás intentando subir no está permitido (extensiones autorizadas: %{authorized_extensions})."
        no_uploads_authorized: "Lo sentimos, no hay archivos autorizados para subir."
        image_upload_not_allowed_for_new_user: "Lo sentimos, los usuarios nuevos no pueden subir imágenes."
        attachment_upload_not_allowed_for_new_user: "Lo sentimos, los usuarios nuevos no pueden subir archivos adjuntos."
        attachment_download_requires_login: "Lo sentimos, necesitas haber iniciado sesión para descargar archivos adjuntos."
      cancel_composer:
        confirm: "¿Qué te gustaría hacer con tu publicación?"
        discard: "Descartar"
        save_draft: "Guardar borrador para más tarde"
        keep_editing: "Seguir editando"
      via_email: "esta publicación llegó por correo electrónico"
      via_auto_generated_email: "esta publicación llegó a través de un correo electrónico generado automáticamente"
      whisper: "esta publicación es un susurro privado para los moderadores"
      whisper_groups: "esta publicación es un susurro privado solo visible para %{groupNames}"
      wiki:
        about: "esta publicación tiene formato wiki"
      few_likes_left: "¡Gracias por compartir amor! Solo te quedan unos pocos me gusta por hoy."
      controls:
        reply: "crear una respuesta a esta publicación"
        like: "me gusta esta publicación"
        has_liked: "te gusta esta publicación"
        read_indicator: "miembros que han leído esta publicación"
        undo_like: "deshacer me gusta"
        edit: "editar esta publicación"
        edit_action: "Editar"
        edit_anonymous: "Lo sentimos, necesitas iniciar sesión para editar esta publicación."
        flag: "denuncia esta publicación de forma privada para llamar la atención de los moderadores o enviarles un notificación privada sobre el tema"
        delete: "eliminar este publicación"
        undelete: "deshacer la eliminación de esta publicación"
        share: "comparte un enlace a esta publicación"
        more: "Más"
        delete_replies:
          confirm: "¿Quieres eliminar también las respuestas a esta publicación?"
          direct_replies:
            one: "Si, y %{count} respuesta directa"
            other: "Sí, y las %{count} respuestas directas"
          all_replies:
            one: "Sí, y %{count} respuesta"
            other: "Sí, y todas las %{count} respuestas"
          just_the_post: "No, solo esta publicación"
        admin: "acciones de administrador para la publicación"
        permanently_delete: "Eliminar permanentemente"
        permanently_delete_confirmation: "¿Seguro que quieres eliminar para siempre esta publicación? No podrás recuperarla."
        wiki: "Transformar en formato wiki"
        unwiki: "Deshacer formato wiki"
        convert_to_moderator: "Añadir color del personal"
        revert_to_regular: "Revertir color del personal"
        rebake: "Reconstruir HTML"
        publish_page: "Publicación de página"
        unhide: "Deshacer ocultar"
        change_owner: "Cambiar dueño…"
        grant_badge: "Conceder medalla…"
        lock_post: "Bloquear publicación"
        lock_post_description: "impedir que el usuario que realizó esta publicación la edite"
        unlock_post: "Desbloquear publicación"
        unlock_post_description: "permitir que el usuario que realizó esta publicación la edite"
        delete_topic_disallowed_modal: "No tienes permiso para eliminar este tema. Si de verdad quieres que se elimine, denúncialo y explica tus motivos a los moderadores."
        delete_topic_disallowed: "no tienes permiso para eliminar este tema"
        delete_topic_confirm_modal:
          one: "Este tema tiene más de %{count} vista, y puede que sea un destino de búsqueda popular. ¿Seguro que quieres eliminarlo por completo, en lugar de editarlo para mejorarlo?"
          other: "Este tema tiene más de %{count} vistas, y puede que sea un destino de búsqueda popular. ¿Seguro que quieres eliminarlo por completo, en lugar de editarlo para mejorarlo?"
        delete_topic_confirm_modal_yes: "Sí, eliminar este tema"
        delete_topic_confirm_modal_no: "No, conservar este tema"
        delete_topic_error: "Ha ocurrido un error al eliminar este tema"
        delete_topic: "eliminar tema"
        add_post_notice: "Añadir aviso oficial…"
        change_post_notice: "Cambiar aviso oficial…"
        delete_post_notice: "Eliminar aviso del personal"
        remove_timer: "quitar temporizador"
        edit_timer: "editar temporizador"
      actions:
        people:
          like:
            one: "le dio me gusta a esto"
            other: "le dieron me gusta a esto"
          read:
            one: "leyó esto"
            other: "leyeron esto"
          like_capped:
            one: "y a %{count} otro le gustó esto"
            other: "y %{count} otros le dieron me gusta a esto"
          read_capped:
            one: "y %{count} otro ha leído esto"
            other: "y %{count} otros han leído esto"
          sr_post_likers_list_description: "usuarios que le han dado a me gusta en esta publicación"
          sr_post_readers_list_description: "usuarios que han leído esta publicación"
        by_you:
          off_topic: "Denunciaste esto como sin relación con el tema"
          spam: "Denunciaste esto como spam"
          inappropriate: "Denunciaste esto como inapropiado"
          notify_moderators: "Denunciaste esto para que sea atendido por un moderador"
          notify_user: "Enviaste un mensaje a este usuario"
      delete:
        confirm:
          one: "¿Seguro que quieres eliminar esa publicación?"
          other: "¿Seguro de que quieres eliminar esas %{count} publicaciones?"
      merge:
        confirm:
          one: "¿Seguro que quieres fusionar estas publicaciones?"
          other: "¿Seguro que quieres fusionar estas %{count} publicaciones?"
      revisions:
        controls:
          first: "Primera edición"
          previous: "Edición anterior"
          next: "Siguiente edición"
          last: "Última edición"
          hide: "Ocultar edición"
          show: "Mostrar edición"
          destroy: "Eliminar revisiones"
          destroy_confirm: "¿Seguro que quieres eliminar todas las revisiones de esta publicación? Esta acción es permanente."
          revert: "Volver a la edición %{revision}"
          edit_wiki: "Editar wiki"
          edit_post: "Editar publicación"
          comparing_previous_to_current_out_of_total: "<strong>%{previous}</strong> %{icon} <strong>%{current}</strong> / %{total}"
        displays:
          inline:
            title: "Mostrar la producción renderizada con adiciones y eleminaciones en línea"
            button: "HTML"
          side_by_side:
            title: "Mostrar las differencias con la producción renderizada lado a lado"
            button: "HTML"
          side_by_side_markdown:
            title: "Mostrar las diferencias con la fuente sin procesar"
            button: "Sin procesar"
      raw_email:
        displays:
          raw:
            title: "Mostrar correos electrónicos sin procesar"
            button: "Sin procesar"
          text_part:
            title: "Mostrar la parte del texto del correo electrónico"
            button: "Texto"
          html_part:
            title: "Mostrar la parte HTML del correo electrónico"
            button: "HTML"
      bookmarks:
        create: "Crear marcador"
        create_for_topic: "Añadir este tema a marcadores"
        edit: "Editar marcador"
        edit_for_topic: "Editar el marcador de este tema"
        updated: "Actualizado"
        name: "Nombre"
        name_placeholder: "¿Para qué es este marcador?"
        name_input_label: "Nombre del marcador"
        set_reminder: "Recordarme"
        options: "Opciones"
        actions:
          delete_bookmark:
            name: "Eliminar marcador"
            description: "Elimina el marcador de tu perfil y cancela todos los recordatorios para tal marcador"
          edit_bookmark:
            name: "Editar marcador"
            description: "Editar el nombre del marcador o cambia la fecha y hora del recordatorio"
          clear_bookmark_reminder:
            name: "Quitar recordatorio"
            description: "Quitar la fecha y hora del recordatorio"
          pin_bookmark:
            name: "Anclar marcador"
            description: "Anclar el marcador. Esto hará que aparezca al principio de tu lista de marcadores."
          unpin_bookmark:
            name: "Desanclar marcador"
            description: "Desanclar el marcador. Ya no aparecerá siempre arriba de la lista."
      filtered_replies:
        viewing_posts_by: "Viendo %{post_count} publicaciones de"
        viewing_subset: "Algunas respuestas no se muestran"
        viewing_summary: "Ver las respuestas principales de este tema"
        post_number: "%{username}, publicación nº %{post_number}"
        show_all: "Mostrar todas"
      share:
        title: "Compartir publicación n.º %{post_number}"
        instructions: "Comparte un enlace a esta publicación:"
    category:
      none: "(sin categoría)"
      all: "Todas las categorías"
      choose: "categoría&hellip;"
      edit: "Editar"
      edit_title: "Editar esta categoría"
      edit_dialog_title: "Editar: %{categoryName}"
      view: "Ver temas en la categoría"
      back: "Volver a la categoría"
      general: "General"
      settings: "Ajustes"
      topic_template: "Plantilla"
      tags: "Etiquetas"
      tags_allowed_tags: "Restringir estas etiquetas a esta categoría:"
      tags_allowed_tag_groups: "Restringir estos grupos de etiquetas a esta categoría:"
      tags_placeholder: "(Opcional) lista de etiquetas permitidas"
      tags_tab_description: "Las etiquetas y grupos de etiquetas arriba especificados solo estarán disponibles en esta categoría y en las otras categorías que igualmente lo especifiquen. No se permitirá su uso en otras categorías."
      tag_groups_placeholder: "(Opcional) lista de grupos de etiquetas permitidos"
      manage_tag_groups_link: "Gestionar grupos de etiquetas"
      allow_global_tags_label: "Permitir también otras etiquetas"
      required_tag_group:
        description: "Obligar a que los nuevos temas tengan etiquetas de los grupos:"
        delete: "Eliminar"
        add: "Añadir grupo de etiquetas obligado"
        placeholder: "selecciona un grupo de etiquetas…"
      topic_featured_link_allowed: "Permitir enlaces destacados en esta categoría"
      delete: "Eliminar categoría"
      create: "Nueva categoría"
      create_long: "Crear una nueva categoría"
      save: "Guardar categoría"
      slug: "Slug de la categoría para URL"
      slug_placeholder: "(Opcional) palabras-separadas-por-guiones para URL"
      creation_error: Se produjo un error al crear la categoría.
      save_error: Se produjo un error al guardar la categoría
      name: "Nombre de la categoría"
      description: "Descripción"
      logo: "Imagen (logo) para la categoría"
      logo_dark: "Imagen del logotipo de la categoría en modo oscuro"
      background_image: "Imagen de fondo de la categoría"
      badge_colors: "Colores de las insignias"
      background_color: "Color de fondo"
      foreground_color: "Colores de primer plano"
      name_placeholder: "Una o dos palabras máximo"
      color_placeholder: "Cualquier color web"
      delete_confirm: "¿Seguro que quieres eliminar esta categoría?"
      delete_error: "Se produjo un error al eliminar la categoría."
      list: "Lista de categorías"
      no_description: "Añade una descripción para esta categoría."
      change_in_category_topic: "Editar descripción"
      already_used: "Este color ya ha sido usado para otra categoría"
      security: "Seguridad"
      security_add_group: "Añadir un grupo"
      permissions:
        group: "Grupo"
        see: "Ver"
        reply: "Responder"
        create: "Crear"
        no_groups_selected: "Ningún grupo tiene acceso. Esta categoría solo será visible por el personal."
        everyone_has_access: 'Esta categoría es pública. Todo el mundo puede ver, responder y crear temas. Para restringir permisos, quita uno o varios permisos del grupo «todos».'
        toggle_reply: "Alternar el permiso para responder"
        toggle_full: "Alternar el permiso para crear temas"
        inherited: 'Este permiso está heredado de «todos»'
      special_warning: "Aviso: esta categoría se ajusta por defecto y las opciones de seguridad no se pueden editar. Si no deseas utilizarla, elimínala en vez de reutilizarla."
      uncategorized_security_warning: "Esta categoría es especial: se usa para temas que no tienen una categoría asignada y no puede tener ajustes de seguridad."
      uncategorized_general_warning: 'Esta categoría es especial. Se utiliza como la categoría predeterminada para los temas nuevos que no tienen una categoría seleccionada. Si deseas evitar este comportamiento y forzar la selección de categorías, <a href="%{settingLink}">desactiva la opción aquí</a>. Si deseas cambiar el nombre o la descripción, ve a <a href="%{customizeLink}">Personalizar / Contenido de texto</a>.'
      pending_permission_change_alert: "No has añadido a %{group} a esta categoría. Haz clic en este botón para añadirlos."
      images: "Imágenes"
      email_in: "Dirección de correo electrónico personalizada para el correo entrante:"
      email_in_tooltip: "Puedes separar varias direcciones de correo electrónico con el carácter |."
      email_in_allow_strangers: "Aceptar correo electrónicos de usuarios anónimos sin cuenta"
      email_in_disabled: "La publicación de nuevos temas por correo electrónico está desactivada. Para activar la publicación de nuevos temas por correo electrónico, activa el ajuste <a href='%{setting_url}'>'email in'</a>."
      mailinglist_mirror: "La categoría es el reflejo de una lista de correo"
      show_subcategory_list: "Mostrar la lista de subcategorías arriba de la lista de temas en esta categoría."
      read_only_banner: "Texto de banner cuando un usuario no pueda crear un tema en esta categoría:"
      num_featured_topics: "Número de temas que se muestran en la página de categorías:"
      subcategory_num_featured_topics: "Número de temas destacados a mostrar en la página principal de categorías:"
      all_topics_wiki: "Hacer que los temas nuevos tengan formato wiki por defecto"
      allow_unlimited_owner_edits_on_first_post: "Permitir que el propietario edite de forma ilimitada en su primera publicación"
      subcategory_list_style: "Estilo de lista de subcategorías:"
      sort_order: "Ordenar lista de temas:"
      default_view: "Lista de temas por defecto:"
      default_top_period: "Período por defecto para estar en la parte superior:"
      default_list_filter: "Filtro de lista por defecto:"
      allow_badges_label: "Permitir que se concedan insignias en esta categoría"
      edit_permissions: "Editar permisos"
      reviewable_by_group: "Además del personal, los siguientes grupos también pueden revisar el contenido de esta categoría:"
      review_group_name: "nombre del grupo"
      require_topic_approval: "Requiere aprobación del moderador para todos los temas nuevos"
      require_reply_approval: "Requiere aprobación del moderador para todas las respuestas nuevas"
      this_year: "este año"
      position: "Posición en la página de categorías:"
      default_position: "Posición predeterminada"
      position_disabled: "Las categorías se mostrarán por orden de actividad. Para controlar el orden de las categorías en las listas, activa el ajuste <a href='%{url}'>«posiciones fijas de las categorías»</a>."
      minimum_required_tags: "Número mínimo de etiquetas requeridas en un tema:"
      default_slow_mode: 'Activar «modo lento» en los nuevos temas de esta categoría'
      parent: "Categoría principal"
      num_auto_bump_daily: "Número de temas abiertos que se reflotarán diariamente de forma automática:"
      auto_bump_cooldown_days: "Mínimo de días antes de reactivar el mismo tema:"
      navigate_to_first_post_after_read: "Ir a la primera publicación después de haber leído los temas"
      notifications:
        title: "cambiar el nivel de notificación de esta categoría"
        watching:
          title: "Vigilar"
          description: "Vigilarás automáticamente todos los temas en esta categoría. Se te notificará de cada nueva respuesta en cada tema, y verás un contador de nuevas respuestas."
        watching_first_post:
          title: "Vigilar la primera publicación"
          description: "Se te notificará acerca de los temas nuevos en esta categoría, pero no cuando haya respuestas nuevas a los temas."
        tracking:
          title: "Seguir"
          description: "Seguirás todos los temas en esta categoría. Se te notificará si alguien menciona tu @nombre o te responde, y verás un contador con el número de nuevas respuestas de cada tema."
        regular:
          title: "Normal"
          description: "Se te notificará si alguien menciona tu @nombre o te responde."
        muted:
          title: "Silenciado"
          description: "No recibirás notificaciones sobre novedades de temas en esta categoría, y no aparecerán en la lista de temas recientes."
      search_priority:
        label: "Prioridad de búsqueda"
        options:
          normal: "Normal"
          ignore: "Ignorar"
          very_low: "Muy baja"
          low: "Baja"
          high: "Alta"
          very_high: "Muy alta"
      sort_options:
        default: "por defecto"
        likes: "Me gusta"
        op_likes: "Me gusta de la publicación original"
        views: "Vistas"
        posts: "Publicaciones"
        activity: "Actividad"
        posters: "Participantes"
        category: "Categoría"
        created: "Creado"
      sort_ascending: "Ascendente"
      sort_descending: "Descendente"
      subcategory_list_styles:
        rows: "Filas"
        rows_with_featured_topics: "Filas con temas destacados"
        boxes: "Cajas"
        boxes_with_featured_topics: "Cajas con temas destacados"
      settings_sections:
        general: "General"
        moderation: "Moderación"
        appearance: "Aspecto"
        email: "Correo electrónico"
      list_filters:
        all: "todos los temas"
        none: "sin subcategoría"
      colors_disabled: "No puedes seleccionar colores porque tienes no tienes activados los estilos de categoría."
    flagging:
      title: "¡Gracias por ayudar a mantener una comunidad civilizada!"
      action: "Denunciar publicación"
      take_action: "Tomar medidas..."
      take_action_options:
        default:
          title: "Tomar medidas"
          details: "Alcanzar el umbral de denuncias inmediatamente en vez de esperar más denuncias de la comunidad"
        suspend:
          title: "Suspender usuario"
          details: "Alcanzar el umbral de denuncias y suspender al usuario"
        silence:
          title: "Silenciar al usuario"
          details: "Alcanzar el umbral de denuncia y silenciar al usuario"
      notify_action: "Mensaje"
      official_warning: "Advertencia oficial"
      delete_spammer: "Eliminar spammer"
      flag_for_review: "Mandar a la cola de revisión"
      delete_confirm_MF: |
        Estás a punto de eliminar {POSTS, plural, one {<b>#</b> publicación} other {<b>#</b> publicaciones}} y {TOPICS, plural, one {<b>#</b> tema} other {<b>#</b> temas}} de este usuario, también eliminarás su cuenta, bloquearás registros desde su dirección IP <b>{ip_address}</b>, y añadirás su correo electrónico <b>{email}</b> a una lista de bloqueos permanentes. ¿Seguro que el usuario es de verdad un spammer?
      yes_delete_spammer: "Sí, eliminar spammer"
      ip_address_missing: "(N/D)"
      hidden_email_address: "(oculto)"
      submit_tooltip: "Enviar la denuncia privada"
      take_action_tooltip: "Alcanzar el umbral de denuncias inmediatamente en vez de esperar más denuncias de la comunidad"
      cant: "Lo sentimos, no puedes denunciar esta publicación en este momento."
      notify_staff: "Notificar al personal de forma privada"
      formatted_name:
        off_topic: "No tiene relación con el tema"
        inappropriate: "Es inapropiado"
        spam: "Es spam"
      custom_placeholder_notify_user: "Sé específico, constructivo y siempre amable."
      notify_user_textarea_label: "Mensaje para el usuario"
      custom_placeholder_notify_moderators: "Haznos saber qué te preocupa específicamente y, siempre que sea posible, incluye enlaces y ejemplos relevantes."
      notify_moderators_textarea_label: "Mensaje para los moderadores"
      custom_message:
        at_least:
          one: "introduce al menos %{count} caracteres"
          other: "ingresa al menos %{count} caracteres"
        more:
          one: "%{count} más..."
          other: "%{count} más..."
        left:
          one: "%{count} restante"
          other: "%{count} restantes"
    flagging_topic:
      title: "¡Gracias por ayudar a mantener una comunidad civilizada!"
      action: "Denunciar tema"
      notify_action: "Mensaje"
    topic_map:
      title: "Resumen de temas"
      participants_title: "Autores frecuentes"
      links_title: "Enlaces populares"
      links_shown: "mostrar más enlaces..."
      clicks:
        one: "%{count} clic"
        other: "%{count} clics"
    post_links:
      about: "ver más enlaces de esta publicación"
      title:
        one: "%{count} más"
        other: "%{count} más"
    topic_statuses:
      warning:
        help: "Esta es una advertencia oficial."
      bookmarked:
        help: "Guardaste en marcadores este tema"
      locked:
        help: "Este tema está cerrado; ya no se aceptan respuestas nuevas"
      archived:
        help: "este tema está archivado; está congelado y no se puede cambiar"
      locked_and_archived:
        help: "este tema está cerrado y archivado; ya no acepta respuestas nuevas y no se puede cambiar"
      unpinned:
        title: "Desanclado"
        help: "Este tema se ha desanclado para ti; tu lista de temas se mostrará en orden normal"
      pinned_globally:
        title: "Anclado globalmente"
        help: "Este tema se ha anclado globalmente, se mostrará en la parte superior de la página de mensajes recientes y de su categoría."
      pinned:
        title: "Anclado"
        help: "Este tema se ha anclado para ti; se mostrará en la parte superior de su categoría"
      unlisted:
        help: "Este tema es invisible. No se mostrará en la lista de temas y solo se le puede acceder mediante un enlace directo"
      personal_message:
        title: "Este tema es un mensaje personal"
        help: "Este tema es un mensaje personal"
    posts: "Publicaciones"
    pending_posts:
      label: "Pendiente"
      label_with_count: "Pendientes (%{count})"
    posts_likes_MF: |
      Este tema tiene {count,  plural, one {# respuesta} other {# respuestas}} {ratio, select,
       low {con una proporción de me gusta por publicación alta}
       med {con una proporción de me gusta por publicación muy alta}
       high {con una proporción de me gusta por publicación extremadamente alta}
       other {}}
    original_post: "Publicación original"
    views: "Vistas"
    sr_views: "Ordenar por núm. de visitas"
    views_lowercase:
      one: "visita"
      other: "vistas"
    replies: "Respuestas"
    sr_replies: "Ordenar por núm. de respuestas"
    views_long:
      one: "este tema se ha visto %{count} vez"
      other: "este tema se ha visto %{number} veces"
    activity: "Actividad"
    sr_activity: "Ordenar por fecha de actividad"
    likes: "Me gusta"
    sr_likes: "Ordenar por núm. de me gusta"
    sr_op_likes: "Ordenar por núm. de me gusta de la primera publicación"
    likes_lowercase:
      one: "me gusta"
      other: "me gusta"
    users: "Usuarios"
    users_lowercase:
      one: "usuario"
      other: "usuarios"
    category_title: "Categoría"
    history_capped_revisions: "Últimas 100 ediciones"
    history: "Historial"
    raw_email:
      title: "Correo electrónico entrante"
      not_available: "¡No disponible!"
    categories_list: "Lista de categorías"
    filters:
      with_topics: "%{filter} temas"
      with_category: "%{filter} Foro de %{category}"
      filter:
        title: "Filtrar"
        button:
          label: "Filtrar"
      latest:
        title: "Recientes"
        title_with_count:
          one: "Reciente (%{count})"
          other: "Recientes (%{count})"
        help: "temas con publicaciones recientes"
      read:
        title: "Leídos"
        help: "temas que ya has leído en el orden que los leíste por última vez"
      categories:
        title: "Categorías"
        title_in: "Categoría - %{categoryName}"
        help: "todos los temas agrupados por categoría"
      unread:
        title: "Sin leer"
        title_with_count:
          one: "Sin leer (%{count})"
          other: "Sin leer (%{count})"
        help: "temas que estás vigilando o siguiendo actualmente con publicaciones sin leer"
        lower_title_with_count:
          one: "%{count} sin leer"
          other: "%{count} sin leer"
      unseen:
        title: "No vistos"
        lower_title: "no vistos"
        help: "nuevos temas y temas que estés vigilando, siguiendo, o que tengan respuestas sin leer"
      new:
        lower_title_with_count:
          one: "%{count} nuevo"
          other: "%{count} nuevos"
        lower_title: "nuevo"
        title: "Nuevo"
        title_with_count:
          one: "Nuevo (%{count})"
          other: "Nuevos (%{count})"
        help: "temas creados en los últimos días"
      posted:
        title: "Mis publicaciones"
        help: "temas en los que has publicado"
      bookmarks:
        title: "Marcadores"
        help: "temas que has guardado en marcadores"
      category:
        title: "%{categoryName}"
        title_with_count:
          one: "%{categoryName} (%{count})"
          other: "%{categoryName} (%{count})"
        help: "temas recientes en la categoría %{categoryName}"
      top:
        title: "Destacados"
        help: "los temas con más actividad en el último año, mes, semana o día"
        all:
          title: "Siempre"
        yearly:
          title: "Anualmente"
        quarterly:
          title: "Trimestralmente"
        monthly:
          title: "Mensualmente"
        weekly:
          title: "Semanalmente"
        daily:
          title: "Diariamente"
        all_time: "Siempre"
        this_year: "Año"
        this_quarter: "Trimestre"
        this_month: "Mes"
        this_week: "Semana"
        today: "Hoy"
    browser_update: 'Por desgracia, <a href="https://www.discourse.org/faq/#browser">tu navegador no es compatible</a>. Por favor, <a href="https://browsehappy.com">usa otro navegador</a> para ver el contenido completo, iniciar sesión y responder.'
    permission_types:
      full: "Crear / Responder / Ver"
      create_post: "Responder / Ver"
      readonly: "Ver"
    preloader_text: "Cargando"
    lightbox:
      download: "descargar"
      open: "imagen original"
      previous: "Anterior (flecha izquierda)"
      next: "Siguiente (flecha derecha)"
      counter: "%curr% de %total%"
      close: "Cerrar (Esc)"
      content_load_error: '<a href="%url%">El contenido</a> no se pudo cargar.'
      image_load_error: '<a href="%url%">La imagen</a> no se pudo cargar.'
    experimental_lightbox:
      image_load_error: "No se ha podido cargar la imagen."
      screen_reader_image_title: "Imagen %{current} de %{total}: %{title}"
      buttons:
        next: "Siguiente (tecla de flecha derecha o abajo)"
        previous: "Anterior (tecla de flecha izquierda o arriba)"
        close: "Cerrar (Esc)"
        download: "Descargar imagen"
        newtab: "Abrir la imagen en una pestaña nueva"
        zoom: "Acercar/alejar la imagen (tecla Z)"
        rotate: "Girar la imagen (tecla R)"
        fullscreen: "Alternar el modo de pantalla completa del navegador (tecla M)"
        carousel: "Mostrar todas las imágenes en un carrusel (tecla A)"
        retry: "Reintentar cargar la imagen"
    cannot_render_video: Este vídeo no se puede mostrar porque tu navegador no es compatible con el códec.
    keyboard_shortcuts_help:
      shortcut_key_delimiter_comma: ", "
      shortcut_key_delimiter_plus: "+"
      shortcut_delimiter_or: "%{shortcut1} o %{shortcut2}"
      shortcut_delimiter_slash: "%{shortcut1}/%{shortcut2}"
      shortcut_delimiter_space: "%{shortcut1} %{shortcut2}"
      title: "Atajos de teclado"
      short_title: "Atajos"
      jump_to:
        title: "Saltar a"
        home: "%{shortcut} Inicio"
        latest: "%{shortcut} Recientes"
        new: "%{shortcut} Nuevos"
        unread: "%{shortcut} Sin leer"
        categories: "%{shortcut} Categorías"
        top: "%{shortcut} Destacado"
        bookmarks: "%{shortcut} Marcadores"
        profile: "%{shortcut} Perfil"
        messages: "%{shortcut} Mensajes"
        drafts: "%{shortcut} Borradores"
        next: "%{shortcut} Tema siguiente"
        previous: "%{shortcut} Tema anterior"
      navigation:
        title: "Navegación"
        jump: "%{shortcut} Ir a la publicación #"
        back: "%{shortcut} Volver"
        up_down: "%{shortcut} Desplazar selección &uarr; &darr;"
        open: "%{shortcut} Abrir tema seleccionado"
        next_prev: "%{shortcut} Sección siguiente/anterior"
        go_to_unread_post: "%{shortcut} Ir a la primera publicación sin leer"
      application:
        title: "Aplicación"
        create: "%{shortcut} Crear un nuevo tema"
        notifications: "%{shortcut} Abrir notificaciones"
        hamburger_menu: "%{shortcut} Abrir menú hamburguesa"
        user_profile_menu: "%{shortcut} Abrir menú de usuario"
        show_incoming_updated_topics: "%{shortcut} Mostrar temas actualizados"
        search: "%{shortcut} Buscar"
        help: "%{shortcut} Abrir guía de atajos de teclado"
        dismiss_new: "%{shortcut} Descartar nuevas"
        dismiss_topics: "%{shortcut} Descartar temas"
        log_out: "%{shortcut} Cerrar sesión"
      composing:
        title: "Redactando"
        return: "%{shortcut} Regresar al editor"
        fullscreen: "%{shortcut} Edición en pantalla completa"
        insert_current_time: "%{shortcut} Insertar hora actual"
      bookmarks:
        title: "Marcadores"
        enter: "%{shortcut} Guardar y cerrar"
        later_today: "%{shortcut} Más tarde durante el día de hoy"
        later_this_week: "%{shortcut} Esta semana"
        tomorrow: "%{shortcut} Mañana"
        next_week: "%{shortcut} La semana que viene"
        next_month: "%{shortcut} El mes que viene"
        next_business_week: "%{shortcut} Principio de la semana que viene"
        next_business_day: "%{shortcut} Siguiente día hábil"
        custom: "%{shortcut} Fecha y hora personalizadas"
        none: "%{shortcut} Sin recordatorio"
        delete: "%{shortcut} Borrar marcador"
      actions:
        title: "Acciones"
        bookmark_topic: "%{shortcut} Guardar/quitar el tema de marcadores"
        pin_unpin_topic: "%{shortcut} Anclar/desanclar tema"
        share_topic: "%{shortcut} Compartir tema"
        share_post: "%{shortcut} Compartir publicación"
        reply_as_new_topic: "%{shortcut} Responder como un tema enlazado"
        reply_topic: "%{shortcut} Responder al tema"
        reply_post: "%{shortcut} Responder a la publicación"
        quote_post: "%{shortcut} Citar publicación"
        like: "%{shortcut} Me gusta la publicación"
        flag: "%{shortcut} Reportar publicación"
        bookmark: "%{shortcut} Guardar publicación en marcadores"
        edit: "%{shortcut} Editar publicación"
        delete: "%{shortcut} Eliminar publicación"
        mark_muted: "%{shortcut} Silenciar tema"
        mark_regular: "%{shortcut} Tema normal (por defecto)"
        mark_tracking: "%{shortcut} Seguir tema"
        mark_watching: "%{shortcut} Vigilar tema"
        print: "%{shortcut} Imprimir tema"
        defer: "%{shortcut} Aplazar el tema"
        topic_admin_actions: "%{shortcut} Abrir acciones de administrador del tema"
      search_menu:
        title: "Menú de búsqueda"
        prev_next: "%{shortcut} Mover selección arriba y abajo"
        insert_url: "%{shortcut} Insertar selección dentro del editor abierto"
        full_page_search: "%{shortcut} Lanza la página de búsqueda"
    badges:
      earned_n_times:
        one: "Insignia ganada %{count} vez"
        other: "Insignia ganada %{count} veces"
      granted_on: "Concedido hace %{date}"
      others_count:
        one: "Concedido a otros %{count} vez"
        other: "Concedido a otros %{count} veces"
      title: Insignias
      allow_title: "Puedes usar esta insignia como título"
      multiple_grant: "Puedes ganar esta insignia varias veces"
      badge_count:
        one: "%{count} insignia"
        other: "%{count} insignias"
      more_badges:
        one: "+%{count} Más"
        other: "+%{count} Más"
      granted:
        one: "%{count} concedida"
        other: "%{count} concedidas"
      awarded: concedido
      select_badge_for_title: Selecciona una insignia para utilizar como tu título
      none: "(ninguna)"
      successfully_granted: "%{badge} concedida exitosamente a %{username}"
      badge_grouping:
        getting_started:
          name: Guía de inicio
        community:
          name: Comunidad
        trust_level:
          name: Nivel de confianza
        other:
          name: Otros
        posting:
          name: Publicaciones
      favorite_max_reached: "No puedes marcar más insignias como favoritas."
      favorite_max_not_reached: "Marcar esta insignia como favorita"
      favorite_count: "%{count}/%{max} insignias marcadas como favoritas"
    download_calendar:
      title: "Descargar calendario"
      save_ics: "Descargar archivo.ics"
      save_google: "Añadir a calendario de Google"
      remember: "No volver a preguntar"
      remember_explanation: "(puedes cambiar esto en tus preferencias)"
      download: "Descargar"
      default_calendar: "Calendario por defecto"
      default_calendar_instruction: "Elige qué calendarios usar al guardar las fechas"
      add_to_calendar: "Añadir al calendario"
      google: "Calendario de Google"
      ics: "ICS"
    tagging:
      all_tags: "Todas las etiquetas"
      other_tags: "Otras etiquetas"
      selector_all_tags: "todas las etiquetas"
      selector_no_tags: "sin etiquetas"
      changed: "etiquetas cambiadas:"
      tags: "Etiquetas"
      choose_for_topic: "etiquetas (opcional)"
      choose_for_topic_required:
        one: "selecciona al menos %{count} etiqueta…"
        other: "selecciona al menos %{count} etiquetas…"
      choose_for_topic_required_group:
        one: "selecciona %{count} etiqueta de «%{name}»…"
        other: "selecciona %{count} etiquetas de «%{name}»…"
      info: "Info"
      default_info: "Esta etiqueta no está restringida a ninguna categoría, y no tiene sinónimos."
      staff_info: "Para añadir restricciones, mete la etiqueta a un <a href=%{basePath}/tag_groups>grupo de etiquetas</a>."
      category_restricted: "Esta etiqueta está restringida para las categorías a las que no tienes permiso de acceso."
      synonyms: "Sinónimos"
      synonyms_description: "Cuando las siguientes etiquetas sean usadas, serán reemplazadas por <b>%{base_tag_name}</b>."
      save: "Guardar el nombre y la descripción de la etiqueta"
      tag_groups_info:
        one: 'Esta etiqueta pertence al grupo: «%{tag_groups}»'
        other: "Esta etiqueta pertence a estos grupos: %{tag_groups}."
      category_restrictions:
        one: "Solo se puede utilizar en esta categoría:"
        other: "Solo se puede utilizar en estas categorías:"
      edit_synonyms: "Editar sinónimos"
      add_synonyms_label: "Añadir sinónimos:"
      add_synonyms: "Añadir"
      add_synonyms_explanation:
        one: "Se cambiará la etiqueta en cualquier sitio que esté en uso, sustituyéndose por <b>%{tag_name}</b> en su lugar. ¿Seguro que quieres hacer el cambio?"
        other: "Se cambiarán las etiquetas en todos los lugares en los que estén en uso y se sustituirán por <b>%{tag_name}</b> en su lugar. ¿Seguro de que quieres hacer este cambio?"
      add_synonyms_failed: "No se han podido añadir las siguientes etiquetas como sinónimos: <b>%{tag_names}</b>. Asegúrate de que no tienen sinónimos y de que no son sinónimos de otra etiqueta."
      remove_synonym: "Quitar sinónimo"
      delete_synonym_confirm: '¿Seguro que quieres eliminar el sinónimo «%{tag_name}»?'
      delete_tag: "Eliminar etiqueta"
      delete_confirm:
        one: "¿Seguro que quieres borrar esta etiqueta y eliminarla de %{count} tema asignado?"
        other: "¿Seguro que quieres eliminar esta etiqueta y eliminarla de los %{count} temas a los que está asignada?"
      delete_confirm_no_topics: "¿Seguro que quieres eliminar esta etiqueta?"
      delete_confirm_synonyms:
        one: "Su sinónimo también se eliminará"
        other: "Sus %{count} sinónimos también se eliminarán."
      edit_tag: "Editar el nombre y la descripción de la etiqueta"
      description: "Descripción"
      sort_by: "Ordenar por:"
      sort_by_count: "cantidad"
      sort_by_name: "nombre"
      manage_groups: "Gestionar grupos de etiquetas"
      manage_groups_description: "Definir grupos para organizar etiquetas"
      upload: "Subir etiquetas"
      upload_description: "Sube un archivo csv para crear etiquetas en masa"
      upload_instructions: "Una por línea, opcional con un grupo de etiquetas en el formato «tag_name,tag_group»."
      upload_successful: "Etiquetas subidas con éxito"
      delete_unused_confirmation:
        one: "%{count} etiqueta será eliminada: %{tags}"
        other: "%{count} etiquetas serán eliminadas: %{tags}"
      delete_unused_confirmation_more_tags:
        one: "%{tags} y %{count} más"
        other: "%{tags} y %{count} más"
      delete_no_unused_tags: "No hay etiquetas sin usar."
      tag_list_joiner: ", "
      delete_unused: "Eliminar etiquetas sin usar"
      delete_unused_description: "Eliminar todas las etiquetas que no estén asociadas a ningún tema o mensaje personal"
      filters:
        without_category: "%{filter} %{tag} temas"
        with_category: "%{filter} %{tag} temas en %{category}"
        untagged_without_category: "%{filter} temas sin etiquetas"
        untagged_with_category: "%{filter} temas sin etiquetas en %{category}"
      notifications:
        watching:
          title: "Vigilar"
          description: "Vigilarás automáticamente todos los temas con esta etiqueta. Se te notificarán todos los temas y publicaciones nuevas. Además aparecerá un contador de publicaciones nuevas y sin leer al lado del tema."
        watching_first_post:
          title: "Vigilar la primera publicación"
          description: "Se te notificará acerca de nuevos temas con esta etiqueta, pero no cuando haya respuestas al tema."
        tracking:
          title: "Seguir"
          description: "Seguirás automáticamente todos los temas con esta etiqueta. Aparecerá un contador de publicaciones nuevas y sin leer al lado del tema."
        regular:
          title: "Normal"
          description: "Se te notificará si alguien menciona tu @nombre o responde a alguna de tus publicaciones."
        muted:
          title: "Silenciado"
          description: "No se te notificará sobre temas nuevos con esta etiqueta, ni aparecerán en tu pestaña de no leídos."
      groups:
        back_btn: "Volver a todas las etiquetas"
        title: "Grupos de etiquetas"
        about_heading: "Selecciona un grupo de etiquetas, o crea uno nuevo"
        about_heading_empty: "Crea un nuevo grupo de etiquetas para empezar"
        about_description: "Los grupos de etiquetas te ayudan a gestionar los permisos de muchas etiquetas en un único sitio."
        new: "Crear grupo"
        new_title: "Crear nuevo grupo"
        edit_title: "Editar grupo de etiquetas"
        tags_label: "Etiquetas en este grupo"
        parent_tag_label: "Etiqueta principal"
        parent_tag_description: "Las etiquetas de este grupo solo se podrán usar si la etiqueta principal está presente."
        one_per_topic_label: "Limitar las etiquetas de este grupo a utilizarse solo una vez por tema"
        new_name: "Nuevo grupo de etiquetas"
        name_placeholder: "Nombre"
        save: "Guardar"
        delete: "Eliminar"
        confirm_delete: "¿Estás seguro de que quieres eliminar este grupo de etiquetas?"
        everyone_can_use: "Todos pueden utilizar las etiquetas"
        usable_only_by_groups: "Las etiquetas son visibles para todo el mundo, pero solo los siguientes grupos las pueden usar"
        visible_only_to_groups: "Las etiquetas solo son visibles para los siguientes grupos"
        cannot_save: "No se ha podido guardar el grupo de etiquetas. Asegúrate de que tenga al menos una etiqueta, el nombre no esté vacío y hayas seleccionado un grupo para los permisos."
        tags_placeholder: "Buscar o crear etiquetas"
        parent_tag_placeholder: "Opcional"
        select_groups_placeholder: "Seleccionar grupos..."
        disabled: "El etiquetado está desactivado. "
      topics:
        none:
          unread: "No tienes temas sin leer."
          unseen: "Has visto todos los temas."
          new: "No tienes temas nuevos."
          read: "Todavía no has leído ningún tema."
          posted: "Todavía no has publicado en ningún tema."
          latest: "No hay temas recientes."
          bookmarks: "Todavía no tienes temas guardados en marcadores."
          top: "No hay temas destacados."
    invite:
      custom_message: "Dale a tu invitación un toque personal escribiendo un <a href>mensaje personalizado</a>."
      custom_message_placeholder: "Introduce tu mensaje personalizado"
      approval_not_required: "El usuario será aprobado automáticamente en cuanto acepte esta invitación."
      custom_message_template_forum: "¡Eh, deberías unirte a este foro!"
      custom_message_template_topic: "¡Eh, creemos que este tema te va a encantar!"
    forced_anonymous: "Debido a una carga extrema, esto se está mostrando temporalmente a todos como lo vería un usuario que no haya iniciado sesión."
    forced_anonymous_login_required: "El sistema está soportando un pico de carga excepcional y no puede responder en este momento. Inténtalo de nuevo más tarde."
    footer_nav:
      back: "Atrás"
      forward: "Avanzar"
      share: "Compartir"
      dismiss: "Descartar"
    safe_mode:
      enabled: "El modo seguro está activado, para salir del modo seguro cierra esta ventana del navegador"
    image_removed: "(imagen eliminada)"
    pause_notifications:
      title: "Pausar notificaciones para..."
      label: "Pausar notificaciones"
<<<<<<< HEAD
      remaining: "%{remaining} restante"
=======
>>>>>>> 9b339bcd
      options:
        half_hour: "30 minutos"
        one_hour: "1 hora"
        two_hours: "2 horas"
        tomorrow: "Hasta mañana"
      set_schedule: "Establecer un horario de notificaciones"
    trust_levels:
      names:
        newuser: "usuario nuevo"
        basic: "usuario básico"
        member: "miembro"
        regular: "habitual"
        leader: "líder"
      detailed_name: "%{level}: %{name}"
    pick_files_button:
      unsupported_file_picked: "Has elegido un tipo de archivo no admitido. Tipos de archivo admitidos: %{types}."
    user_activity:
      no_activity_title: "Todavía no hay actividad"
      no_activity_body: "¡Te damos la bienvenida a la comunidad! Acabas de llegar, por lo que todavía no has participado. Como primer paso, visita los <a href='%{topUrl}'>Destacados</a> o las <a href='%{categoriesUrl}'>Categorías</a> y empieza a leer. Dale al botón %{heartIcon} en las publicaciones que te gusten o sobre las que quieras saber más. Aquí verás tu actividad una vez empieces a participar."
      no_replies_title: "Todavía no has respondido a ningún tema"
      no_replies_title_others: "%{username} todavía no ha respondido a ningún tema"
      no_replies_body: "Cuando <a href='%{searchUrl}'>descubras</a> una conversación interesante a la que quieras contribuir, pulsa el botón <kbd>Responder</kbd> directamente debajo de cualquier mensaje para empezar a responder a ese mensaje específico. O, si prefieres responder al tema en general en lugar de a un mensaje o a una persona en particular, busca el botón <kbd>Responder</kbd> en la parte inferior del tema, o debajo de la cronología del tema."
      no_drafts_title: "Todavía no has empezado ningún borrador"
      no_drafts_body: "¿Todavía no quieres publicarlo? Vamos a guardar un borrador automáticamente y lo pondremos aquí cuando vayas a empezar a escribir un tema, respuesta o mensaje personal. Dale al botón de cancelar para descartarlo o guardar el borrador y seguir luego."
      no_likes_title: "Todavía no le has dado a me gusta en ningún tema"
      no_likes_title_others: "%{username} no le ha dado me gusta a ningún tema"
      no_likes_body: "Una buena manera de empezar a contribuir es ir leyendo los temas ya publicados y darle a %{heartIcon} en lo que te guste"
      no_topics_title: "Todavía no has empezado ningún tema"
      no_topics_body: "Siempre es mejor <a href='%{searchUrl}'>buscar</a> temas que ya existan antes de empezar uno nuevo, pero si crees que el tema que buscas no existe todavía, no dudes en crearlo. Busca el botón <kbd>+ Nuevo tema</kbd> arriba a la derecha de la lista de temas, en una categoría o etiqueta."
      no_topics_title_others: "%{username} no ha creado ningún tema todavía"
      no_read_topics_title: "Todavía no has leído ningún tema"
      no_read_topics_body: "Cuando empieces a leer temas, los verás aquí en una lista. Puedes empezar a buscar temas que te interesen en <a href='%{topUrl}'>Destacados</a>, la lista de <a href='%{categoriesUrl}'>Categorías</a> o buscando palabras %{searchIcon}"
    no_group_messages_title: "No hay ningún mensaje en el grupo"
    topic_entrance:
      sr_jump_top_button: "Ir a la primera publicación"
      sr_jump_bottom_button: "Ir a la última publicación"
    fullscreen_table:
      expand_btn: "Expandir tabla"
    second_factor_auth:
      redirect_after_success: "La autenticación de segundo factor se ha realizado con éxito. Redirigiendo a la página anterior…"
    sidebar:
      show_sidebar: "Mostrar barra lateral"
      hide_sidebar: "Ocultar barra lateral"
      unread_count:
        one: "%{count} sin leer"
        other: "%{count} sin leer"
      new_count:
        one: "%{count} nuevo"
        other: "%{count} nuevos"
      toggle_section: "Mostrar/ocultar sección"
      more: "Más"
      all_categories: "Todas las categorías"
      all_tags: "Todas las etiquetas"
      categories_form_modal:
        title: "Editar navegación de las categorías"
        subtitle:
          text: "y mostraremos automáticamente las categorías más populares de este sitio"
        filter_placeholder: "Filtrar categorías"
        no_categories: "No hay categorías que coincidan con el término proporcionado."
      tags_form_modal:
        title: "Editar etiquetas navegación"
        filter_placeholder: "Filtrar etiquetas"
        no_tags: "No hay etiquetas que coincidan con el término proporcionado."
        subtitle:
          text: "y mostraremos automáticamente las etiquetas principales de este sitio"
      edit_navigation_modal_form:
        deselect_button_text: "Deseleccionar todo"
        reset_to_defaults: "Restablecer valores por defecto"
        filter_dropdown:
          all: "Todos"
          selected: "Seleccionado"
          unselected: "No seleccionado"
      sections:
        custom:
          add: "Añadir sección personalizada"
          edit: "Editar sección personalizada"
          save: "Guardar"
          delete: "Eliminar"
          delete_confirm: "¿Seguro que quieres eliminar esta sección?"
          reset_confirm: "¿Seguro que quieres restablecer esta sección a los valores predeterminados?"
          public: "Hacer que esta sección sea pública y visible para todos"
          always_public: "El contenido de esta sección es siempre público"
          more_menu: "Menú Más"
          links:
            add: "Añadir otro enlace"
            delete: "Eliminar enlace"
            reset: "Restablecer valores por defecto"
            icon:
              label: "Icono"
              validation:
                blank: "El icono no puede estar en blanco"
                maximum: "El icono debe tener menos de %{count} caracteres"
            name:
              label: "Nombre"
              validation:
                blank: "El nombre no puede estar en blanco"
                maximum: "El nombre debe tener menos de %{count} caracteres"
            value:
              label: "Enlace"
              validation:
                blank: "El enlace no puede estar en blanco"
                maximum: "El enlace debe tener menos de %{count} caracteres"
                invalid: "El formato no es válido"
          title:
            label: "Título de la sección"
            validation:
              blank: "El título no puede estar en blanco"
              maximum: "El título debe tener menos de %{count} caracteres"
        about:
          header_link_text: "Acerca de"
        messages:
          header_link_text: "Mensajes"
          header_action_title: "Crear un mensaje personal"
          links:
            inbox: "Bandeja de entrada"
            sent: "Enviados"
            new: "Nuevo"
            new_with_count: "Nuevo (%{count})"
            unread: "Sin leer"
            unread_with_count: "Sin leer (%{count})"
            archive: "Archivo"
        tags:
          none: "No has añadido ninguna etiqueta."
          click_to_get_started: "Haz clic aquí para empezar."
          header_link_text: "Etiquetas"
          header_action_title: "Editar las etiquetas de tu barra lateral"
          configure_defaults: "Configurar valores predeterminados"
        categories:
          none: "No has añadido ninguna categoría."
          click_to_get_started: "Haz clic aquí para empezar."
          header_link_text: "Categorías"
          header_action_title: "Editar las categorías de tu barra lateral"
          configure_defaults: "Configurar valores predeterminados"
        community:
<<<<<<< HEAD
          header_link_text: "Comunidad"
          header_action_title: "Crear un tema"
=======
          edit_section:
            sidebar: "Personaliza esta sección"
            header_dropdown: "Personalizar"
>>>>>>> 9b339bcd
          links:
            about:
              content: "Acerca de"
              title: "Más detalles sobre este sitio"
            admin:
              content: "Administrador"
              title: "Ajustes del sitio e informes"
            badges:
              content: "Insignias"
              title: "Todas las insignias disponibles para ganar"
<<<<<<< HEAD
            everything:
              content: "Todo"
=======
            topics:
              content: "Temas"
>>>>>>> 9b339bcd
              title: "Todos los temas"
            faq:
              content: "Preguntas frecuentes"
              title: "Normas de uso de este sitio"
            groups:
              content: "Grupos"
              title: "Lista de grupos de usuarios disponibles"
            users:
              content: "Usuarios"
              title: "Lista de todos los usuarios"
            my_posts:
              content: "Mis publicaciones"
<<<<<<< HEAD
=======
              content_drafts: "Mis borradores"
>>>>>>> 9b339bcd
              title: "Mi actividad de tema reciente"
              title_drafts: "Mis borradores no publicados"
              draft_count:
                one: "%{count} borrador"
                other: "%{count} borradores"
            review:
              content: "Revisión"
              title: "Publicaciones denunciadas y otros elementos en cola"
              pending_count: "%{count} pendiente(s)"
        global_section: "Sección global, visible para todos"
      panels:
        forum:
          label: Foro
    welcome_topic_banner:
      title: "Crea tu tema de bienvenida"
      description: "Tu tema de bienvenida es lo primero que leerán los nuevos miembros. Piensa en él como tu «discurso breve» o una «declaración de misión». Haz que todos sepan para quién es esta comunidad, qué pueden esperar encontrar aquí y qué te gustaría que hicieran primero."
      button_title: "Empezar a editar"
    until: "Hasta:"
    char_counter:
      exceeded: "Se ha superado el número máximo de caracteres permitidos."
    form_template_chooser:
      select_template: "Seleccionar plantillas de formulario"
    form_templates:
      errors:
        valueMissing:
          default: "Rellena este campo."
          text: "Rellena este campo."
          select-one: "Selecciona un elemento de la lista."
          select-multiple: "Selecciona al menos un elemento de la lista."
          checkbox: "Marca esta casilla si quieres continuar."
        typeMismatch:
          default: "Introduce un valor válido."
          color: "Introduce un color."
          date: "Introduce una fecha."
          email: "Introduce una dirección de correo electrónico válida."
          number: "Introduce un número."
          password: "Introduce una contraseña válida."
          tel: "Introduce un número de teléfono válido."
          text: "Introduce un valor de texto."
          url: "Introduce una URL válida."
        tooShort: "La entrada debe tener %{minLength} caracteres o más."
        tooLong: "La entrada debe tener menos de %{maxLength} caracteres."
        rangeOverflow: "La entrada debe ser menor que %{max}."
        rangeUnderflow: "La entrada debe ser mayor que %{min}."
        patternMismatch: "Utiliza el formato solicitado."
        badInput: "Introduce una entrada válida."
  admin_js:
    type_to_filter: "filtrar opciones..."
    admin:
      title: "Administrador de Discourse"
      moderator: "Moderador"
      tags:
        remove_muted_tags_from_latest:
          always: "siempre"
          only_muted: "cuando se usa solo o con otras etiquetas silenciadas"
          never: "nunca"
      reports:
        title: "Lista de informes disponibles"
      dashboard:
        title: "Panel de control"
        last_updated: "Última actualización del panel de control:"
        discourse_last_updated: "Última actualización de Discourse:"
        version: "Versión"
        up_to_date: "Estás en la última versión"
        critical_available: "Actualización crítica disponible."
        updates_available: "Hay actualizaciones disponibles."
        please_upgrade: "¡Por favor, actualiza!"
        no_check_performed: "Todavía no se ha realizado ninguna revisión de actualizaciones. Asegúrate de que sidekiq esté funcionando."
        stale_data: "No se ha realizado recientemente ninguna revisión de actualizaciones. Asegúrate de que sidekiq esté funcionando."
        version_check_pending: "Parece que has actualizado recientemente. ¡Fantástico!"
        installed_version: "Instalada"
        latest_version: "Última"
        problems_found: "Algunos consejos con base en tus ajustes actuales"
        new_features:
          title: "\U0001F381 Novedades"
          dismiss: "Descartar"
          learn_more: "Más información"
        last_checked: "Ultima comprobación"
        refresh_problems: "Volver a cargar"
        no_problems: "No se ha encontrado ningún problema."
        moderators: "Moderadores:"
        admins: "Administradores:"
        silenced: "Silenciados:"
        suspended: "Suspendidos:"
        private_messages_short: "Mensajes"
        private_messages_title: "Mensajes"
        mobile_title: "Móvil"
        space_used: "%{usedSize} usado"
        space_used_and_free: "%{usedSize} (%{freeSize} libre)"
        uploads: "Archivos subidos"
        backups: "Copias de seguridad"
        backup_count:
          one: "%{count} copia de seguridad en %{location}"
          other: "%{count} copias de seguridad en %{location}"
        lastest_backup: "Recientes: %{date}"
        traffic_short: "Tráfico"
        traffic: "Solicitudes web de la app"
        page_views: "Vistas de página"
        page_views_short: "Vistas de página"
        show_traffic_report: "Mostrar informe detallado del tráfico"
        community_health: Salud de la comunidad
        moderators_activity: Actividad de moderación
        whats_new_in_discourse: '¿Qué hay de nuevo en Discourse?'
        activity_metrics: Medidas de actividad
        all_reports: "Todos los informes"
        general_tab: "General"
        moderation_tab: "Moderación"
        security_tab: "Seguridad"
        reports_tab: "Informes"
        report_filter_any: "cualquiera"
        disabled: Desactivado
        timeout_error: Lo sentimos, la solicitud está durando demasiado. Por favor, selecciona un periodo más corto
        exception_error: Lo sentimos, se produjo un error al ejecutar la consulta
        too_many_requests: Has realizado esta acción demasiadas veces. Por favor, espera antes de intentarlo de nuevo.
        not_found_error: Lo sentimos, este informe no existe
        filter_reports: Filtrar informes
        reports:
          trend_title: "%{percent} de cambio. Actualmente %{current}, era %{prev} en el período previo."
          today: "Hoy"
          yesterday: "Ayer"
          last_7_days: "Últimos 7"
          last_30_days: "Últimos 30"
          all_time: "Siempre"
          7_days_ago: "Hace 7 días"
          30_days_ago: "Hace 30 días"
          all: "Todo"
          view_table: "tabla"
          view_graph: "gráfico"
          refresh_report: "Actualizar informe"
          daily: Diariamente
          monthly: Mensualmente
          weekly: Semanalmente
          dates: "Fechas (UTC)"
          groups: "Todos los grupos"
          disabled: "Este informe está desactivado"
          totals_for_sample: "Total para la muestra"
          average_for_sample: "Promedio por muestra"
          total: "Total en todo el tiempo"
          no_data: "No hay datos que mostrar."
          trending_search:
            more: '<a href="%{basePath}/admin/logs/search_logs">Registros de búsqueda</a>'
            disabled: 'El informe de tendencias de búsqueda está desactivado. Activa la opción <a href="%{basePath}/admin/site_settings/category/all_results?filter=log%20search%20queries">registrar consultas de búsquedas</a> para recopilar datos.'
          average_chart_label: Promedio
          filters:
            file_extension:
              label: Extensión del archivo
            group:
              label: Grupo
            category:
              label: Categoría
            include_subcategories:
              label: "Incluir subcategoría"
      groups:
        new:
          title: "Crear grupo"
          create: "Crear"
          name:
            too_short: "El nombre del grupo es muy corto"
            too_long: "El nombre del grupo es muy largo"
            checking: "Verificando disponibilidad del nombre del grupo..."
            available: "El nombre del grupo está disponible"
            not_available: "El nombre del grupo no está disponible"
            blank: "El nombre del grupo no puede estar vacío"
        manage:
          interaction:
            email: Correo electrónico
            incoming_email: "Dirección de correo electrónico entrante personalizada"
            incoming_email_placeholder: "introduce la dirección de correo electrónico"
            visibility: Visibilidad
            visibility_levels:
              title: "¿Quién puede ver este grupo?"
              public: "Todos"
              logged_on_users: "Usuarios que hayan iniciado sesión"
              members: "Propietarios y miembros del grupo y moderadores"
              staff: "Propietarios y moderadores de grupos"
              owners: "Propietarios del grupo"
              description: "Los administradores pueden ver todos los grupos."
            members_visibility_levels:
              title: "¿Quién puede ver los miembros de este grupo?"
              description: "Los administradores pueden ver todos los miembros de todos los grupos. Todos los usuarios podrán ver el icono."
            publish_read_state: "Publicar confirmaciones de lectura en los mensajes grupales"
          membership:
            automatic: Automático
            trust_levels_title: "Nivel de confianza concedido automáticamente a miembros cuando son añadidos:"
            effects: Efectos
            trust_levels_none: "Ninguno"
            automatic_membership_email_domains: "Los usuarios que se registren con un dominio de correo electrónico que esté en esta lista se añadirán automáticamente a este grupo:"
            automatic_membership_user_count:
              one: "%{count} usuario tiene el nuevo dominio de correo electrónico y será añadido al grupo"
              other: "%{count} usuarios tienen el nuevo dominio de correo electrónico y serán añadidos al grupo"
            automatic_membership_associated_groups: "Los usuarios que sean miembros de un grupo en uno de los proveedores listados aquí serán añadidos automáticamente a este grupo cuando inicien sesión con el proveedor."
            primary_group: "Establecer automáticamente como grupo principal"
          alert:
            primary_group: "Dado que se trata de un grupo primario, el nombre «%{group_name}» se utilizará en las clases CSS que puede ver cualquiera."
            flair_group: "Dado que este grupo tiene estilo para sus miembros, el nombre «%{group_name}» será visible para cualquiera."
        name_placeholder: "Nombre del grupo, sin espacios, al igual que los nombres de usuarios"
        primary: "Grupo principal"
        no_primary: "(ningún grupo principal)"
        title: "Grupos"
        edit: "Editar grupos"
        refresh: "Volver a cargar"
        about: "Edita la membresía de tu grupo y sus nombres aquí"
        group_members: "Miembros del grupo"
        delete: "Eliminar"
<<<<<<< HEAD
        delete_confirm: "¿Seguro que quieres eliminar este grupo?"
        delete_with_messages_confirm:
          one: "Al eliminar este grupo, %{count} mensaje se quedará huérfano, y los miembros del grupo dejarán de tener acceso a él."
          other: "Al eliminar este grupo, %{count} mensajes se quedará huérfanos, y los miembros del grupo dejarán de tener acceso a ellos."
=======
        delete_confirm: "¿Seguro que quieres eliminar %{group}?"
        delete_details:
          one: "%{count} persona perderá el acceso a este grupo"
          other: "%{count} personas perderán el acceso a este grupo"
        delete_with_messages_confirm:
          one: "%{count} mensaje será inaccesible para los miembros del grupo"
          other: "%{count} mensajes serán inaccesibles para los miembros del grupo"
        delete_warning: "Los grupos eliminados no se pueden recuperar"
>>>>>>> 9b339bcd
        delete_failed: "No se pudo eliminar el grupo. Si este es un grupo automático, no se puede destruir."
        delete_automatic_group: Este grupo se ha creado automáticamente y no se puede eliminar.
        delete_owner_confirm: "¿Quitar los privilegios de propietario a «%{username}»?"
        add: "Añadir"
        custom: "Personalizado"
        automatic: "Automático"
        default_title: "Título por defecto"
        default_title_description: "se aplicará a todos los usuarios en el grupo"
        group_owners: Propietarios
        add_owners: Añadir propietarios
        none_selected: "Selecciona un grupo para empezar"
        no_custom_groups: "Crear un nuevo grupo personalizado"
      api:
        generate_master: "Generar clave maestra de API"
        none: "No hay ninguna clave de API activa en este momento."
        user: "Usuario"
        title: "API"
        key: "Clave"
        created: Creado
        updated: Actualizado
        last_used: Usada por última vez
        never_used: (nunca)
        generate: "Generar clave de API"
        undo_revoke: "Deshacer revocación"
        revoke: "Revocar"
        all_users: "Todos los usuarios"
        active_keys: "Claves de API activas"
        manage_keys: Gestionar clave
        show_details: Detalles
        description: Descripción
        no_description: (sin descripción)
        all_api_keys: Todas las claves de API
        user_mode: Nivel de usuario
        scope_mode: Ámbito
        impersonate_all_users: Suplantar cualquier usuario
        single_user: "Un usuario"
        user_placeholder: Introducir nombre de usuario
        description_placeholder: '¿Para qué se usará esta clave?'
        save: Guardar
        new_key: Nueva clave de API
        revoked: Revocada
        delete: Eliminar permanentemente
        not_shown_again: Esta clave no se volverá a mostrar. Asegúrate de copiarla correctamente antes de continuar.
        continue: Continuar
        scopes:
          description: |
            Al usar ámbitos, puedes restringir una clave de API a una lista de terminales específicos. También puedes definir qué parámetros permitir. Usa comas para separar varios valores.
          title: Ámbitos
          granular: Granular
          read_only: Solo lectura
          global: Global
          global_description: Esta clave de API no tiene restricciones y puede acceder a todas las rutas.
          resource: Recurso
          action: Acción
          allowed_parameters: Parámetros permitidos
          optional_allowed_parameters: Parámetros permitidos (opcional)
          any_parameter: (cualquier parámetro)
          allowed_urls: Direcciones URL permitidas
          descriptions:
            global:
              read: Restringir clave de API a rutas de solo lectura.
            topics:
              read: Leer un tema o una publicación específica del mismo. También usando RSS.
              write: Crear un nuevo tema o publicar en uno existente.
              update: Actualiza un tema. Cambia el título, la categoría, las etiquetas, el estado, el arquetipo, el enlace_destacado, etc.
              delete: Eliminar un tema.
              read_lists: Lea listas de temas como destacados, nuevos, recientes, etc. También se admite RSS.
              status: "Actualiza el estado de un tema. Estado: cerrado, archivado, visible, anclado. Activado: verdadero, falso. Especifica un category_id aquí y en la carga útil de la solicitud para permitir solo cambios de estado en temas de esa categoría."
            posts:
              edit: Edita cualquier publicación o una específica.
              delete: Eliminar una publicación.
              list: Listar las últimas publicaciones y publicaciones privadas. También se admite RSS.
            tags:
              list: Listar etiquetas.
            categories:
              list: Obtener la lista de categorías.
              show: Obtener una sola categoría por id.
            uploads:
              create: Subir un nuevo archivo o iniciar subidas directas de uno o varios archivos al almacenamiento externo.
            users:
              bookmarks: Listar marcadores de usuario. Devuelve recordatorios de marcadores cuando se utiliza el formato ICS.
              sync_sso: Sincroniza un usuario usando DiscourseConnect.
              show: Obtener información sobre un usuario.
              check_emails: Obtener una lista de los correos electrónicos del usuario.
              update: Actualizar información del perfil de usuario.
              log_out: Cerrar sesión todas las sesiones del usuario.
              anonymize: Anonimizar cuentas de usuario.
              suspend: Suspender cuentas de usuario.
              delete: Eliminar cuentas de usuario.
              list: Obtener una lista de usuarios.
            user_status:
              read: Lee el estado del usuario.
              update: Actualizar estado de usuario.
            email:
              receive_emails: Combinar este ámbito con el ámbito mail-receiver para procesar correos entrantes.
            invites:
              create: Enviar invitaciones por correo electrónico o generar enlaces de invitación.
            badges:
              create: Crear nuevas medallas.
              show: Obtener información sobre las medallas.
              update: Actualizar una medalla.
              delete: Eliminar medallas.
              list_user_badges: Listar las medallas de los usuarios.
              assign_badge_to_user: Dar medallas a los usuarios.
              revoke_badge_from_user: Quitar medallas de los usuarios.
            groups:
              manage_groups: Listar, añadir y eliminar miembros del grupo.
              administer_groups: Listar, mostrar, crear, actualizar y eliminar grupos.
            search:
              show: Buscar utilizando la ruta `/search.json?q=term`.
              query: Buscar utilizando la ruta `/search/query?term=term`.
            wordpress:
              publishing: Necesario para las funcionalidades de publicación del plugin WP Discourse (obligatorio).
              commenting: Necesario para las funcionalidades de comentarios del plugin WP Discourse.
              discourse_connect: Necesario para las funcionalidades de DiscourseConnect del plugin WP Discourse.
              utilities: Necesario si se usan las utilidades del plugin WP Discourse.
      web_hooks:
        title: "Webhooks"
        none: "Ahora mismo no hay webhooks."
        instruction: "Los webhooks permiten a Discourse notificar a servicios externos cuando suceden ciertos eventos en tu sitio. Cuando se dispare el webhook, se enviará una petición POST a las URL proporcionadas."
        detailed_instruction: "Se enviará una petición POST a la URL proporcionada cuando suceda el evento elegido."
        new: "Nuevo webhook"
        create: "Crear"
        edit: "Editar"
        save: "Guardar"
        description_label: "Activadores de eventos"
        controls: "Controles"
        go_back: "Volver a la lista"
        payload_url: "URL a la que enviar el webhook"
        payload_url_placeholder: "https://ejemplo.com/postreceive"
        secret_invalid: "El secreto no puede tener espacios en blanco."
        secret_too_short: "El secreto debería tener al menos 12 caracteres."
        secret_placeholder: "Una cadena opcional, utilizada para generar una firma"
        event_type_missing: "Necesitas establecer al menos un tipo de evento."
        content_type: "Tipo de contenido"
        secret: "Secreto"
        event_chooser: "¿Qué eventos te gustaría que dispararan este webhook?"
        wildcard_event: "Enviar todos los eventos."
        individual_event: "Seleccionar eventos individuales."
        verify_certificate: "Comprobar certificado TLS de la URL destino"
        active: "Activos"
        active_notice: "Enviaremos detalles del evento cuando suceda."
        categories_filter_instructions: "Los webhooks solo se dispararán si el evento está relacionado con las categorías especificadas. Déjalo en blanco para disparar los webhooks con todas las categorías."
        categories_filter: "Categorías activadas"
        tags_filter_instructions: "Los webhooks relevantes solo se activarán si el evento está relacionado con las etiquetas específicadas. Déjalo en blanco para activar los webhooks con todas las etiquetas."
        tags_filter: "Etiquetas activadas"
        groups_filter_instructions: "Los webhooks relevantes solo se activarán si el evento está relacionado con los grupos específicados. Déjalo en blanco para activar los webhooks con todas los grupos."
        groups_filter: "Grupos activados"
        delete_confirm: "¿Eliminar este webhook?"
        topic_event:
          name: "Evento de tema"
          details: "Cuando se crea, revisa, cambia o elimina un tema."
        post_event:
          name: "Evento de publicación"
          details: "Cuando se publica, edita, elimina o recupera una respuesta."
        user_event:
          name: "Evento de usuario"
          details: "Cuando un usuario inicia o cierra sesión, confirma su correo electrónico, se registra, es aprobado o actualizado."
        group_event:
          name: "Evento de grupo"
          details: "Cuando se crea, actualiza o destruye un grupo."
        category_event:
          name: "Evento de categoría"
          details: "Cuando se crea, actualiza o destruye una categoría."
        tag_event:
          name: "Evento de etiqueta"
          details: "Cuando se crea, actualiza o destruye una etiqueta."
        reviewable_event:
          name: "Evento de revisión"
          details: "Cuando un elemento nuevo está disponible para ser revisado y cuando su estado se actualiza."
        notification_event:
          name: "Evento de notificación"
          details: "Cuando un usuario recibe una notificación."
        user_promoted_event:
          name: "Evento por ascenso de usuario"
          details: "Cuando un usuario asciende de nivel de confianza."
        user_badge_event:
          name: "Evento de insignia"
          details: "Cuando se concede o se revoca una insignia."
        group_user_event:
          name: "Evento de usuario de grupo"
          details: "Cuando se agrega o elimina un usuario en un grupo."
        like_event:
          name: "Evento de me gusta"
          details: "Cuando un usuario le da me gusta a una publicación."
        delivery_status:
          title: "Estado de entrega"
          inactive: "Inactivo"
          failed: "Falló"
          successful: "Exitoso"
          disabled: "Desactivado"
        events:
          none: "No hay eventos relacionados."
          redeliver: "Reenviar"
          incoming:
            one: "Hay un nuevo evento."
            other: "Hay %{count} eventos nuevos."
          completed_in:
            one: "Completado en %{count} segundo."
            other: "Completado en %{count} segundos."
          request: "Solicitud"
          response: "Respuesta"
          redeliver_confirm: "¿Seguro que quieres reenviar el mismo payload?"
          headers: "Encabezados"
          payload: "Payload"
          body: "Cuerpo"
          ping: "Ping"
          status: "Código de estado"
          event_id: "ID"
          timestamp: "Creado"
          completion: "Tiempo de realización"
          actions: "Acciones"
      plugins:
        title: "Plugins"
        installed: "Plugins instalados"
        name: "Nombre"
        none_installed: "No tienes plugins instalados."
        version: "Versión"
        enabled: "¿Activado?"
        is_enabled: "S"
        not_enabled: "N"
        change_settings: "Ajustes del plugin"
        change_settings_short: "Ajustes"
        howto: "¿Cómo instalo plugins?"
        official: "Plugin oficial"
        broken_route: "No se puede configurar el enlace a «%{name}». Asegúrate de que los bloqueadores de publicidad están desactivados e intenta recargar la página."
      navigation_menu:
        sidebar: "Barra lateral"
        header_dropdown: "Menú desplegable de encabezado"
        legacy: "Heredado"
      backups:
        title: "Copias de seguridad"
        menu:
          backups: "Copias de seguridad"
          logs: "Registros"
        none: "Ninguna copia de seguridad disponible."
        read_only:
          enable:
            title: "Activar el modo de solo lectura"
            label: "Activar solo lectura"
            confirm: "¿Seguro que quieres activar el modo de solo lectura?"
          disable:
            title: "Desactivar el modo de solo lectura"
            label: "Desactivar solo lectura"
        logs:
          none: "No hay información de momento..."
        columns:
          filename: "Nombre del archivo"
          size: "Tamaño"
        upload:
          label: "Subir"
          title: "Subir una copia de seguridad a esta instancia"
          uploading: "Subiendo..."
          uploading_progress: "Subiendo... %{progress}%"
          success: "«%{filename}» se subió exitosamente. El archivo se procesará ahora y tardará hasta un minuto en mostrarse en la lista."
          error: "Se produjo un error al subir el archivo «%{filename}»: %{message}"
        operations:
          is_running: "Hay una operación en proceso actualmente..."
          failed: "La %{operation} falló. Por favor, revisa los registros"
          cancel:
            label: "Cancelar"
            title: "Cancelar la operación actual"
            confirm: "¿Seguro que quieres cancelar la operación actual?"
          backup:
            label: "Copia de seguridad"
            title: "Crear una copia de seguridad"
            confirm: "¿Quieres iniciar una nueva copia de seguridad?"
            without_uploads: "Sí (no incluir archivos subidos)"
          download:
            label: "Descargar"
            title: "Enviar correo electrónico con enlace de descarga"
            alert: "El enlace para descargar esta copia de seguridad se te envió por correo electrónico."
          destroy:
            title: "Quitar la copia de seguridad"
            confirm: "¿Seguro que quieres destruir esta copia de seguridad?"
          restore:
            is_disabled: "Restaurar está desactivado en la configuración del sitio."
            label: "Restaurar"
            title: "Restaurar la copia de seguridad"
            confirm: "¿Seguro que quieres restaurar esta copia de seguridad?"
          rollback:
            label: "Revertir"
            title: "Regresar la base de datos al estado funcional anterior"
            confirm: "¿Seguro que quieres regresar la base de datos al estado funcional previo?"
        location:
          local: "Almacenamiento local"
          s3: "S3"
        backup_storage_error: "Error de acceso al almacenamiento de respaldos: %{error_message}"
      export_csv:
        success: "Exportación iniciada, se te notificará a través de un mensaje cuando el proceso se haya completado."
        failed: "La exportación falló. Por favor, revisa los registros."
        button_text: "Exportar"
        button_title:
          user: "Exportar la lista completa de usuarios en formato CSV."
          staff_action: "Exportar el registro completo de acciones del personal en formato CSV."
          screened_email: "Exportar la lista completa de correos electrónicos bloqueados en formato CSV."
          screened_ip: "Exportar la lista completa de direcciones IP bloqueadas en formato CSV."
          screened_url: "Exportar la lista completa de URL bloqueadas en formato CSV."
      export_json:
        button_text: "Exportar"
      invite:
        button_text: "Enviar invitaciones"
        button_title: "Enviar invitaciones"
      customize:
        title: "Personalizar"
        preview: "vista previa"
        explain_preview: "Ver el sitio con este tema activado"
        save: "Guardar"
        new: "Nuevo"
        new_style: "Nuevo estilo"
        install: "Instalar"
        delete: "Eliminar"
        delete_confirm: '¿Seguro que quieres eliminar «%{theme_name}»?'
        color: "Color"
        opacity: "Opacidad"
        copy: "Duplicar"
        copy_to_clipboard: "Copiar al portapapeles"
        copied_to_clipboard: "Copiado al portapapeles"
        copy_to_clipboard_error: "Error al copiar datos al portapapeles"
        theme_owner: "No editable, propiedad de:"
        email_templates:
          title: "Correo electrónico"
          subject: "Asunto"
          multiple_subjects: "Esta plantilla de correo electrónico tiene múltiples asuntos."
          body: "Cuerpo del correo electrónico"
          revert: "Revertir los cambios"
          revert_confirm: "¿Seguro que quieres revertir los cambios?"
        theme:
          theme: "Tema"
          component: "Componente"
          components: "Componentes"
          filter_placeholder: "escribe para filtrar…"
          theme_name: "Nombre del tema"
          component_name: "Nombre del componente"
          themes_intro: "Selecciona un tema existente o instala uno nuevo para empezar"
          themes_intro_emoji: "emoji de mujer artista"
          beginners_guide_title: "Guía básica para utilizar los temas de Discourse"
          developers_guide_title: "Guía de desarrollo de temas para Discourse"
          browse_themes: "Ver temas de la comunidad"
          customize_desc: "Personalizar:"
          title: "Temas"
          create: "Crear"
          create_type: "Tipo"
          create_name: "Nombre"
          long_title: "Modificar los colores, CSS y contenidos HTML de su sitio"
          edit: "Editar"
          edit_confirm: "Este es un tema remoto, si editas CSS/HTML, los cambios se eliminarán la próxima vez que actualices el tema."
          update_confirm: "Estos cambios locales se eliminarán por la actualización. ¿Seguro que quieres continuar?"
          update_confirm_yes: "Sí, continuar con la actualización"
          common: "Común"
          desktop: "Escritorio"
          mobile: "Móvil"
          settings: "Ajustes"
          translations: "Traducciones"
          extra_scss: "Extra SCSS"
          extra_files: "Archivos extra"
          extra_files_upload: "Exporta el tema para ver estos archivos."
          extra_files_remote: "Exporta el tema o consulta el repositorio de git para ver estos archivos."
          preview: "Vista previa"
          show_advanced: "Mostrar campos avanzados"
          hide_advanced: "Ocultar campos avanzados"
          hide_unused_fields: "Ocultar campos sin uso"
          is_default: "El tema está activado por defecto"
          user_selectable: "El tema puede ser seleccionado por usuarios"
          color_scheme_user_selectable: "Permitir que pueda ser seleccionada por usuarios"
          auto_update: "Actualizar automáticamente junto a Discourse"
          color_scheme: "Paleta de color"
          default_light_scheme: "Claro (predeterminado)"
          color_scheme_select: "Selecciona colores para usar en el tema"
          custom_sections: "Secciones personalizadas:"
          theme_components: "Componentes del tema"
          add_all_themes: "Agregar todos los temas"
          convert: "Convertir"
          convert_component_alert: "¿Seguro que quieres convertir este componente en tema? Se eliminará como componente en %{relatives}."
          convert_component_tooltip: "Convertir este componente en tema"
          convert_component_alert_generic: "¿Seguro que quieres convertir este componente en tema?"
          convert_theme_alert: "¿Seguro que quieres convertir este tema en componente? Se eliminará como principal en %{relatives}."
          convert_theme_alert_generic: "¿Seguro que quieres convertir este tema en componente?"
          convert_theme_tooltip: "Convertir este tema en componente"
          inactive_themes: "Temas inactivos:"
          inactive_components: "Componentes sin usar:"
          broken_theme_tooltip: "Este tema tiene errores en CSS, HTML o YAML"
          disabled_component_tooltip: "Este componente ha sido desactivado"
          default_theme_tooltip: "Este es el tema por defecto del sitio"
          updates_available_tooltip: "Hay actualizaciones disponibles para este tema"
          and_x_more: "y %{count} más."
          collapse: Contraer
          uploads: "Subidos"
          no_uploads: "Puedes subir activos asociados con tu tema como fuentes e imágenes"
          add_upload: "Añadir subida"
          upload_file_tip: "Selecciona el activo que subirás (png, woff2, etc...)"
          variable_name: "Nombre de variable SCSS:"
          variable_name_invalid: "Nombre de variable no válido. Solo se permiten caracteres alfanuméricos. Debe comenzar por una letra. Debe ser único."
          variable_name_error:
            invalid_syntax: "Nombre de variable no válido. Solo se permiten caracteres alfanuméricos. Debe comenzar por una letra."
            no_overwrite: "Nombre de variable no válido. No debe sobrescribir una variable existente."
            must_be_unique: "Nombre de variable no válido. Debe ser único."
          upload: "Subir"
          select_component: "Seleccionar un componente..."
          unsaved_changes_alert: "No has guardado los cambios aún, ¿los quieres descartar y seguir adelante?"
          unsaved_parent_themes: "No has asignado este componente a ningún tema, ¿quieres continuar?"
          discard: "Descartar"
          stay: "Permanecer"
          css_html: "Personalizar CSS/HTML"
          edit_css_html: "Editar CSS/HTML"
          edit_css_html_help: "No has editado ningún CSS o HTML"
          delete_upload_confirm: "¿Eliminar este archivo? (¡El tema CSS puede dejar de funcionar!)"
          component_on_themes: "Incluir componentes en estos temas"
          included_components: "Componentes incluidos"
          add_all: "Añadir todos"
          import_web_tip: "Repositorio que contiene el tema"
          direct_install_tip: "¿Seguro que quieres instalar <strong>%{name}</strong> del repositorio listado abajo?"
          import_web_advanced: "Avanzado..."
          import_file_tip: "archivo .tar.gz, .zip o .dcstyle.json que contiene un tema"
          is_private: "El tema está en un repositorio privado de git"
          finish_install: "Terminar la instalación del tema"
          last_attempt: "La instalación no ha terminado, último intento:"
          remote_branch: "Nombre de la rama (opcional)"
          public_key: "Conceda la siguiente clave pública de acceso al repositorio:"
          install: "Instalar"
          installed: "Instalado"
          install_popular: "Popular"
          install_upload: "Desde tu dispositivo"
          install_git_repo: "Desde un repositorio git"
          install_create: "Crear nuevo"
          duplicate_remote_theme: "El componente de tema «%{name}» ya está instalado, ¿seguro que quieres instalar otra copia?"
          force_install: "No se ha podido instalar el tema porque su repositorio Git no es accesible. ¿Seguro que quieres continuar con la instalación?"
          create_placeholder: "Crear marcador de posición"
          about_theme: "Acerca de"
          license: "Licencia"
          version: "Versión:"
          authors: "Autoría:"
          creator: "Creado por:"
          source_url: "Fuente"
          enable: "Activar"
          disable: "Desactivar"
          disabled: "Este componente ha sido desactivado."
          disabled_by: "Este componente ha sido desactivado por"
          required_version:
            error: "Este tema se desactivó automáticamente porque no es compatible con esta versión de Discourse."
            minimum: "Necesita la versión de Discourse %{version} o superior."
            maximum: "Necesita la versión de Discourse %{version} o inferior."
          update_to_latest: "Actualizar a lo último"
          check_for_updates: "Buscar actualizaciones"
          updating: "Actualizando..."
          up_to_date: "El tema está actualizado. Última comprobación:"
          has_overwritten_history: "La versión actual del tema ya no existe porque el historial de Git ha sido sobrescrito por un force push."
          add: "Añadir"
          theme_settings: "Ajustes del tema"
          overriden_settings_explanation: "Los ajustes anulados están marcados con un punto y tienen un color resaltado. Para restablecer estos ajustes al valor por defecto, pulsa el botón de reinicio que hay junto a ellos."
          no_settings: "Este tema no tiene ajustes."
          theme_translations: "Traducciones del tema"
          empty: "No hay elementos"
          commits_behind:
            one: "¡El tema está %{count} commit detrás!"
            other: "¡El tema está %{count} commits detrás!"
          compare_commits: "(Ver nuevos commits)"
          remote_theme_edits: "Si quieres editar este tema, deberás <a href='%{repoURL}' target='_blank'>proponer un cambio en su repositorio</a>"
          repo_unreachable: "No se ha podido contactar el repositorio Git de este tema. Mensaje de error:"
          imported_from_archive: "Este tema se importó desde un archivo .zip"
          scss:
            text: "CSS"
            title: "Introduce el CSS personalizado, aceptamos todos los estilos válidos de CSS y SCSS"
          header:
            text: "Encabezado"
            title: "Introduce el HTML para mostrar en el encabezado"
          after_header:
            text: "Después del encabezado"
            title: "Introduce el HTML para mostrar en todas las páginas después del encabezado"
          footer:
            text: "Pie de página"
            title: "Introduce el HTML para mostrar en el pie de página"
          embedded_scss:
            text: "CSS incrustado"
            title: "Introduce el CSS personalizado para mostrar en la versión insertada de los comentarios"
          embedded_header:
            text: "Encabezado incrustado"
            title: "Introduce el HTML que se mostrará encima de la versión incrustada de los comentarios"
          color_definitions:
            text: "Definiciones de color"
            title: "Introducir definiciones de colores personalizadas (para usuarios avanzados)"
            placeholder: |2-

              Usa esta hoja de estilos para añadir colores personalizados a la lista de propiedades personalizadas de CSS

              Ejemplo:

              %{example}

              Se recomienda poner prefijos a los nombres de propiedad para evitar conflictos con plugins o el core
          head_tag:
            text: "Cabecera"
            title: "HTML que se insertará después de la etiqueta head"
          body_tag:
            text: "Cuerpo"
            title: "HTML que se insertará antes de la etiqueta body"
          yaml:
            text: "YAML"
            title: "Definir ajustes al tema en formato YAML"
          scss_color_variables_warning: 'El uso de las variables de color SCSS de núcleo en los temas está obsoleto. Utiliza propiedades CSS personalizadas en su lugar. Consulta <a href="https://meta.discourse.org/t/-/77551#color-variables-2" target="_blank">esta guía</a> para más detalles.'
          scss_warning_inline: "El uso de variables de color SCSS del sistema en los temas está obsoleto."
        colors:
          select_base:
            title: "Seleccionar paleta base de color"
            description: "Paleta base:"
          title: "Colores"
          edit: "Editar paletas de color"
          long_title: "Paletas de color"
          about: "Modifica los colores utilizados en tus temas. Crea una nueva paleta de color para empezar."
          new_name: "Nueva paleta de color"
          copy_name_prefix: "Copia de"
          delete_confirm: "¿Eliminar esta paleta de color?"
          undo: "Deshacer"
          undo_title: "Deshacer los cambios realizados a este color desde la última vez que se guardó."
          revert: "Revertir"
          revert_title: "Restablecer este color a la paleta de color por defecto de Discourse."
          primary:
            name: "principal"
            description: "La mayoría del texto, iconos y bordes."
          primary-medium:
            name: "primary-medium"
          primary-low-mid:
            name: "primary-low-mid"
          secondary:
            name: "secundario"
            description: "El color de fondo principal y el color de texto de algunos botones."
          tertiary:
            name: "terciario"
            description: "Enlaces, algunos botones, notificaciones y color de énfasis."
          quaternary:
            name: "cuaternario"
            description: "Enlaces de navegación."
          header_background:
            name: "fondo del encabezado"
            description: "Color de fondo del encabezado del sitio."
          header_primary:
            name: "encabezado principal"
            description: "Texto e iconos en el encabezado del sitio."
          highlight:
            name: "resaltado"
            description: "El color de fondo de los elementos resaltados en la página, como temas o publicaciones."
          highlight-high:
            name: "highlight-high"
          highlight-medium:
            name: "highlight-medium"
          highlight-low:
            name: "highlight-low"
          danger:
            name: "peligro"
            description: "Color del resaltado para acciones como eliminar temas o publicaciones."
          success:
            name: "éxito"
            description: "Para indicar que una acción se realizó con éxito."
          love:
            name: "me encanta"
            description: "El color del botón de me gusta"
          selected:
            name: "seleccionado"
            description: "El color de fondo de elementos como los elementos de lista cuando están seleccionados/activos."
          hover:
            name: "pasar el ratón por encima"
            description: "El color de fondo de elementos como los elementos de lista cuando se pasa el ratón sobre ellos o tienen el foco del teclado."
        robots:
          title: "Sobrescribe el archivo robots.txt de tu sitio:"
          warning: "Esto sobrescribirá permanentemente cualquier configuración del sitio relacionada."
          overridden: El archivo robots.txt predeterminado de tu sitio está sobrescrito.
        email_style:
          title: "Estilo de correo electrónico"
          heading: "Personalizar estilo de correo electrónico"
          html: "Plantilla HTML"
          css: "CSS"
          reset: "Restablecer ajustes predeterminados"
          reset_confirm: "¿Seguro que deseas restablecer los ajustes predeterminados de %{fieldName} y perder todos los cambios?"
          save_error_with_reason: "Tus cambios no se guardaron. %{error}"
          instructions: "Personaliza la plantilla sobre la que se crean todos los correos HTML, y aplica estilos usando CSS."
      email:
        title: "Correos electrónicos"
        settings: "Ajustes"
        templates: "Plantillas"
        preview_digest: "Vista previa resumen"
        advanced_test:
          title: "Prueba avanzada"
          desc: "Observa cómo Discourse procesa los correos electrónicos recibidos. Para poder procesar correctamente el correo electrónico, pega aquí abajo un mensaje de correo electrónico original completo."
          email: "Mensaje original"
          run: "Realizar prueba"
          text: "Cuerpo del mensaje seleccionado"
          elided: "Texto elidido"
        sending_test: "Enviando correo electrónico de prueba..."
        error: "<b>ERROR</b> - %{server_error}"
        test_error: "Se produjo un error al enviar el correo electrónico de prueba. Revisa la configuración de correo, verifica que tu servicio de alojamiento no esté bloqueando los puertos de conexión de correo electrónico y prueba de nuevo."
        sent: "Enviado"
        skipped: "Omitido"
        bounced: "Rebotado"
        received: "Recibidos"
        rejected: "Rechazados"
        sent_at: "Enviado a las"
        time: "Hora"
        user: "Usuario"
        email_type: "Tipo de correo electrónico"
        details_title: "Ver detalles del correo electrónico"
        to_address: "Destino"
        test_email_address: "dirección de correo electrónico de prueba"
        send_test: "Enviar correo electrónico de prueba"
        sent_test: "enviado!"
        delivery_method: "Método de entrega"
        preview_digest_desc: "Previsualiza el contenido de los correos electrónicos de resumen enviados a los usuarios inactivos."
        refresh: "Volver a cargar"
        send_digest_label: "Enviar este resultado a:"
        send_digest: "Enviar"
        sending_email: "Enviando correo electrónico..."
        format: "Formato"
        html: "html"
        text: "texto"
        html_preview: "Vista previa de contenido de correo electrónico"
        last_seen_user: "Último usuario visto:"
        no_result: "No se han encontrado resultados para el resumen."
        reply_key: "Clave de respuesta"
        post_link_with_smtp: "Detalles de publicación y SMTP"
        skipped_reason: "Omitir motivo"
        incoming_emails:
          from_address: "De"
          to_addresses: "Para"
          cc_addresses: "Cc"
          subject: "Asunto"
          error: "Error"
          none: "No se encontraron correos electrónicos entrantes."
          modal:
            title: "Detalles de correo electrónico entrante"
            error: "Error"
            headers: "Encabezados"
            subject: "Asunto"
            body: "Cuerpo"
            rejection_message: "Correo de rechazo"
          filters:
            from_placeholder: "de@ejemplo.com"
            to_placeholder: "a@ejemplo.com"
            cc_placeholder: "cc@ejemplo.com"
            subject_placeholder: "Asunto..."
            error_placeholder: "Error"
        logs:
          none: "No se han encontrado registros."
          filters:
            title: "Filtro"
            user_placeholder: "nombre de usuario"
            address_placeholder: "nombre@ejemplo.com"
            type_placeholder: "resumen, registro..."
            reply_key_placeholder: "clave de respuesta"
            smtp_transaction_response_placeholder: "ID de SMTP"
      moderation_history:
        performed_by: "Realizado por"
        no_results: "No hay historial de moderación disponible."
        actions:
          delete_user: "Usuario eliminado"
          suspend_user: "Usuario suspendido"
          silence_user: "Usuario silenciado"
          delete_post: "Publicación eliminada"
          delete_topic: "Tema eliminado"
          post_approved: "Publicación aprobada"
      logs:
        title: "Registros"
        action: "Acción"
        created_at: "Creado"
        last_match_at: "Última coincidencia"
        match_count: "Coincidencias"
        ip_address: "IP"
        topic_id: "ID del tema"
        post_id: "ID de la publicación"
        category_id: "ID de la categoría"
        delete: "Eliminar"
        edit: "Editar"
        save: "Guardar"
        screened_actions:
          block: "bloquear"
          do_nothing: "no hacer nada"
        staff_actions:
          all: "todas"
          filter: "Filtrar:"
          title: "Acciones del personal"
          clear_filters: "Mostrar todo"
          staff_user: "Usuario"
          target_user: "Usuario objetivo"
          subject: "Asunto"
          when: "Cuándo"
          context: "Contexto"
          details: "Detalles"
          previous_value: "Anterior"
          new_value: "Nuevo"
          show: "Mostrar"
          modal_title: "Detalles"
          no_previous: "No existe un valor anterior."
          deleted: "No hay un valor nuevo. El registro ha sido eliminado."
          actions:
            permanently_delete_post_revisions: "eliminar permanentemente las revisiones de publicaciones"
            delete_user: "eliminar usuario"
            change_trust_level: "cambiar nivel de confianza"
            change_username: "cambiar nombre de usuario"
            change_site_setting: "cambiar configuración del sitio"
            change_theme: "cambiar tema"
            delete_theme: "eliminar tema"
            change_site_text: "cambiar textos del sitio"
            suspend_user: "suspender usuario"
            unsuspend_user: "desbloquear usuario"
            removed_suspend_user: "suspender usuario (eliminado)"
            removed_unsuspend_user: "anular suspensión del usuario (eliminado)"
            grant_badge: "conceder insignia"
            revoke_badge: "retirar insignia"
            check_email: "comprobar correo electrónico"
            delete_topic: "eliminar tema"
            recover_topic: "recuperar tema"
            delete_post: "eliminar publicación"
            impersonate: "suplantar"
            anonymize_user: "anonimizar usuario"
            roll_up: "agrupar bloqueos de IP"
            change_category_settings: "cambiar opciones de categoría"
            delete_category: "eliminar categoría"
            create_category: "crear categoría"
            silence_user: "silenciar al usuario"
            unsilence_user: "dejar de silenciar al usuario"
            removed_silence_user: "silenciar al usuario (eliminado)"
            removed_unsilence_user: "dejar de silenciar al usuario (eliminado)"
            grant_admin: "conceder administración"
            revoke_admin: "revocar administración"
            grant_moderation: "conceder moderación"
            revoke_moderation: "revocar moderación"
            backup_create: "crear copia de seguridad"
            deleted_tag: "etiqueta eliminada"
            update_directory_columns: "actualizar columnas del directorio"
            deleted_unused_tags: "etiquetas sin usar eliminadas"
            renamed_tag: "etiqueta renombrada"
            revoke_email: "revocar correo electrónico"
            lock_trust_level: "Bloquear el nivel de confianza"
            unlock_trust_level: "Desbloquear el nivel de confianza"
            activate_user: "activar un usuario"
            deactivate_user: "desactivar un usuario"
            change_readonly_mode: "cambiar a modo de solo lectura"
            backup_download: "descargar copia de seguridad"
            backup_destroy: "destruir copia de seguridad"
            reviewed_post: "publicaciones revisadas"
            custom_staff: "acción personalizada de plugin"
            post_locked: "publicación bloqueada"
            post_edit: "editar publicación"
            post_unlocked: "publicación desbloqueada"
            check_personal_message: "revisar mensaje personal"
            disabled_second_factor: "desactivar autenticación de dos factores"
            topic_published: "tema publicado"
            post_approved: "publicación aprobada"
            post_rejected: "publicación rechazada"
            create_badge: "crear insignia"
            change_badge: "cambiar insignia"
            delete_badge: "eliminar insignia"
            merge_user: "fusionar usuario"
            entity_export: "entidad exportadora"
            change_name: "cambiar nombre"
            topic_timestamps_changed: "marcas de tiempo del tema cambiadas"
            approve_user: "usuario aprovado"
            web_hook_create: "crear webhook"
            web_hook_update: "actualizar webhook"
            web_hook_destroy: "destruir webhook"
            web_hook_deactivate: "desactivar webhook"
            embeddable_host_create: "crear host insertable"
            embeddable_host_update: "actualizar host insertable"
            embeddable_host_destroy: "eliminar host insertable"
            change_theme_setting: "cambiar la configuración del tema"
            disable_theme_component: "desactivar componente de tema"
            enable_theme_component: "activar componente de tema"
            revoke_title: "revocar título"
            change_title: "cambiar título"
            api_key_create: "crear clave API"
            api_key_update: "actualizar clave API"
            api_key_destroy: "destruir clave API"
            override_upload_secure_status: "sobrescribir estado seguro de la subida"
            page_published: "página publicada"
            page_unpublished: "página despublicada"
            add_email: "añadir correo electrónico"
            update_email: "actualizar correo electrónico"
            destroy_email: "destruir correo electrónico"
            topic_closed: "tema cerrado"
            topic_opened: "tema abierto"
            topic_archived: "tema archivado"
            topic_unarchived: "tema desarchivado"
            post_staff_note_create: "añadir nota del personal"
            post_staff_note_destroy: "destruir aviso del personal"
            delete_group: "eliminar grupo"
            watched_word_create: "añadir palabra vigilada"
            watched_word_destroy: "eliminar palabra vigilada"
            create_public_sidebar_section: "crear una sección pública en la barra lateral"
            update_public_sidebar_section: "actualizar la sección pública de la barra lateral"
            destroy_public_sidebar_section: "destruir la sección pública de la barra lateral"
            reset_bounce_score: "restablecer puntuación de rebote"
        screened_emails:
          title: "Correos bloqueados"
          description: "Cuando alguien trate de crear una cuenta nueva, los siguientes correos electrónicos se revisarán y el registro se bloqueará, o se realizará alguna otra acción."
          email: "Correo electrónico"
          actions:
            allow: "Permitir"
        screened_urls:
          title: "URL bloqueadas"
          description: "Las URL listadas aquí fueron utilizadas en publicaciones de usuarios identificados como spammers."
          url: "URL"
          domain: "Dominio"
        screened_ips:
          title: "Direcciones IP bloqueadas"
          description: 'Direcciones IP que se están vigilando. Usar «Allow» para añadir direcciones a la lista de permitidas.'
          delete_confirm: "¿Seguro que quieres quitar el bloqueo para %{ip_address}?"
          actions:
            block: "Bloquear"
            do_nothing: "Permitir"
            allow_admin: "Permitir administrador"
          form:
            label: "Nueva:"
            ip_address: "Dirección IP"
            add: "Añadir"
            filter: "Buscar"
          roll_up:
            text: "Agrupar"
            title: "Crea un nuevo rango de entradas para bloquear si hay al menos «min_ban_entries_for_roll_up» entradas."
        search_logs:
          title: "Registros de búsqueda"
          term: "Término"
          searches: "Búsquedas"
          click_through_rate: "CTR"
          types:
            all_search_types: "Todos los tipos de búsqueda"
            header: "Encabezado"
            full_page: "Página completa"
            click_through_only: "Todo (a través del clic únicamente)"
          header_search_results: "Resultados de búsqueda de encabezado"
        logster:
          title: "Registros de errores"
      watched_words:
        title: "Palabras vigiladas"
        search: "buscar"
        clear_filter: "Quitar filtros"
        show_words:
          one: "ver %{count} palabra"
          other: "ver %{count} palabras"
        case_sensitive: "(distingue entre mayúsculas y minúsculas)"
        download: Descargar
        clear_all: Limpiar todo
        clear_all_confirm: "¿Quitar todas las palabras vigiladas para la acción %{action}?"
        invalid_regex: 'La palabra vigilada «%{word}» no es una expresión regular válida.'
        regex_warning: '<a href="%{basePath}/admin/site_settings/category/all_results?filter=watched%20words%20regular%20expressions%20">Las palabras vigiladas son expresiones regulares</a> y no incluyen automáticamente los límites de las palabras. Si quieres que la expresión regular coincida con palabras enteras, incluye <code>\b</code> al principio y al final de tu expresión regular.'
        actions:
          block: "Bloquear"
          censor: "Censurar"
          require_approval: "Requiere aprobación"
          flag: "Denunciar"
          replace: "Reemplazar"
          tag: "Etiqueta"
          silence: "Silenciar"
          link: "Enlace"
        action_descriptions:
          block: "Aparecerá un mensaje de error al intentar crear una publicación que contenga estas palabras."
          censor: "Permitir las publicaciones que contengan estas palabras, pero sustituirlas por caracteres que oculten las palabras censuradas."
          require_approval: "Requiere la aprobación del personal para las publicaciones que contengan estas palabras antes de que puedan ser visibles para los demás."
          flag: "Permitir las publicaciones que contengan estas palabras, pero marcarlas como inapropiadas para que las revisen los moderadores."
          replace: "Reemplazar palabras en publicaciones por otras palabras."
          tag: "Etiquetar temas automáticamente si el primer mensaje contiene una palabra específica."
          silence: "Silenciar las cuentas nuevas si su primera publicación contiene alguna de estas palabras. La publicación se ocultará automáticamente hasta que el personal la apruebe."
          link: "Reemplazar palabras en publicaciones por enlaces."
        form:
          label: "Contiene palabra o frase"
          placeholder: "Escribe una palabra o frase (* es un comodín)"
          placeholder_regexp: "expresión regular"
          replace_label: "Sustitución"
          replace_placeholder: "ejemplo"
          tag_label: "Etiqueta"
          link_label: "Enlace"
          link_placeholder: "https://ejemplo.com"
          add: "Añadir"
          success: "Éxito"
          exists: "Ya existe"
          upload: "Añadir desde archivo"
          upload_successful: "Subida completada. Las palabras se han añadido."
          case_sensitivity_label: "Distingue entre mayúsculas y minúsculas"
          case_sensitivity_description: "Solo palabras con caracteres coincidentes"
        test:
          button_label: "Prueba"
          modal_title: "%{action}: Prueba de palabras vigiladas"
          description: "Escribe el texto más abajo para buscar coincidencias con las palabras vigiladas"
          found_matches: "Coincidencias encontradas:"
          no_matches: "No se encontraron coincidencias"
      form_templates:
        nav_title: "Plantillas"
        title: "Plantillas de formularios"
        help: "Crea una estructura de plantillas que pueda utilizarse para crear nuevos temas, publicaciones y mensajes."
        new_template: "Nueva plantilla"
        list_table:
          headings:
            name: "Nombre"
            active_categories: "Categorías activas"
            actions: "Acciones"
          actions:
            view: "Ver plantilla"
            edit: "Editar plantilla"
            delete: "Eliminar plantilla"
        view_template:
          close: "Cerrar"
          edit: "Editar"
          delete: "Eliminar"
          toggle_preview: "Alternar vista previa"
        new_template_form:
          submit: "Guardar"
          cancel: "Cancelar"
          name:
            label: "Nombre de la plantilla"
            placeholder: "Introduce un nombre para esta plantilla..."
          template:
            label: "Plantilla"
            placeholder: "Crea aquí una plantilla YAML..."
          preview: "Vista previa"
        delete_confirm: "¿Seguro que quieres eliminar esta plantilla?"
        quick_insert_fields:
          add_new_field: "Añadir"
          checkbox: "Casilla de verificación"
          input: "Respuesta corta"
          textarea: "Respuesta larga"
          dropdown: "Desplegable"
          upload: "Subir un archivo"
          multiselect: "Múltiples opciones"
        validations_modal:
          button_title: "Validaciones"
          modal_title: "Opciones de validación"
          table_headers:
            key: "Clave"
            type: "Tipo"
            description: "Descripción"
          validations:
            required:
              key: "obligatorio"
              type: "booleano"
              description: "Requiere que se rellene el campo para enviar el formulario."
            minimum:
              key: "mínimo"
              type: "entero"
              description: "Para los campos de texto, especifica el número mínimo de caracteres permitidos."
            maximum:
              key: "máximo"
              type: "entero"
              description: "Para los campos de texto, especifica el número máximo de caracteres permitidos."
            pattern:
              key: "patrón"
              type: "cadena de expresiones regulares"
              description: "Para los campos de texto, una expresión regular que especifique la entrada permitida."
            type:
              key: "tipo"
              type: "cadena"
              description: "Para los campos de entrada, puedes especificar el tipo de entrada que se espera (texto|email|fecha|número|url|tel|color)"
        preview_modal:
          title: "Plantilla de vista previa"
        field_placeholders:
          validations: "introduce aquí las validaciones"
          label: "Introduce aquí la etiqueta"
          placeholder: "Introduce aquí el marcador de posición"
          none_label: "Selecciona un elemento"
          choices:
            first: "Opción 1"
            second: "Opción 2"
            third: "Opción 3"
        edit_category:
          toggle_freeform: "plantilla de formulario desactivada"
          toggle_form_template: "plantilla de formulario activada"
          select_template: "Seleccionar plantillas de formularios"
          select_template_help: "Añadir/editar plantillas de formulario"
      impersonate:
        title: "Suplantar"
        help: "Utiliza esta herramienta para suplantar una cuenta de usuario con fines de depuración. Tendrás que cerrar sesión al terminar."
        not_found: "No se pudo encontrar a ese usuario."
        invalid: "Lo sentimos, no puedes suplantar a ese usuario."
      users:
        title: "Usuarios"
        create: "Añadir usuario administrador"
        last_emailed: "Último correo enviado"
        not_found: "Lo sentimos, ese usuario no existe en nuestro sistema."
        id_not_found: "Lo sentimos, esa ID de usuario no existe en nuestro sistema."
        active: "Activados"
        status: "Estado"
        show_emails: "Mostrar correos electrónicos"
        hide_emails: "Ocultar correos electrónicos"
        nav:
          new: "Nuevos"
          active: "Activos"
          staff: "Personal"
          suspended: "Suspendidos"
          silenced: "Silenciados"
          staged: "Temporal"
        approved: "¿Aprobado/s?"
        titles:
          active: "Usuarios activos"
          new: "Usuarios nuevos"
          pending: "Usuarios pendientes de revisión"
          newuser: "Usuarios con nivel de confianza 0 (Usuarios nuevos)"
          basic: "Usuarios con nivel de confianza 1 (Usuarios básicos)"
          member: "Usuarios con nivel de confianza 2 (Miembro)"
          regular: "Usuarios con nivel de confianza 3 (Habitual)"
          leader: "Usuarios con nivel de confianza 4 (Líder)"
          staff: "Personal"
          admins: "Administradores"
          moderators: "Moderadores"
          silenced: "Usuarios silenciados"
          suspended: "Usuarios suspendidos"
          staged: "Usuarios temporales"
        not_verified: "No verificado"
        check_email:
          title: "Revelar la dirección de correo electrónico de este usuario"
          text: "Mostrar"
        check_sso:
          title: "Mostrar payload de SSO"
          text: "Mostrar"
      user:
        suspend_failed: "Algo salió mal al suspender a este usuario %{error}"
        unsuspend_failed: "Algo salió mal al desbloquear a este usuario %{error}"
        suspend_duration: "Suspender al usuario hasta:"
        suspend_reason_label: "¿Por qué se le suspende? Este texto <b>será visible para todos</b> en la página de perfil del usuario y se mostrará al usuario cuando intente iniciar sesión. Sé conciso."
        suspend_reason_hidden_label: "¿Por qué se le suspende? Este texto se mostrará al usuario cuando trate de iniciar sesión. Sé conciso."
        suspend_reason: "Motivo"
        suspend_reason_title: "Motivo de la suspensión"
        suspend_reasons:
          not_listening_to_staff: "No escucha indicaciones del personal"
          consuming_staff_time: "Hace perder el tiempo desproporcionadamente al personal"
          combative: "Demasiado combatiente"
          in_wrong_place: "No está en el sitio adecuado"
          no_constructive_purpose: "No hay otro propósito constructivo para sus acciones que crear conflictos dentro de la comunidad"
          custom: "Personalizado..."
        suspend_message: "Mensaje por correo electrónico"
        suspend_message_placeholder: "Opcionalmente, brinda más información sobre la suspensión y esta se enviará por correo electrónico al usuario."
        suspended_by: "Suspendido por"
        silence_reason: "Motivo"
        silenced_by: "Silenciado por"
        silence_modal_title: "Silenciar al usuario"
        silence_duration: "¿Cuánto tiempo estará silenciado el usuario?"
        silence_reason_label: "¿Por qué se silencia a este usuario?"
        silence_reason_placeholder: "Motivo para silenciar"
        silence_message: "Mensaje por correo electrónico"
        silence_message_placeholder: "(dejar en blanco para enviar mensaje por defecto)"
        suspended_until: "(hasta %{until})"
        suspend_forever: "Suspender para siempre"
        cant_suspend: "Este usuario no puede ser suspendido."
        cant_silence: "Este usuario no puede ser silenciado."
        delete_posts_failed: "Hubo un problema al eliminar los mensajes."
        post_edits: "Ediciones de la publicación"
        view_edits: "Ver ediciones"
        penalty_post_actions: "¿Qué te gustaría hacer con la publicación asociada?"
        penalty_post_delete: "Eliminar la publicación"
        penalty_post_delete_replies: "Eliminar la publicación + sus respuestas"
        penalty_post_edit: "Editar la publicación"
        penalty_post_none: "No hacer nada"
        penalty_count: "Contador de faltas"
        penalty_history_MF: >-
          ¡En los últimos 6 meses este usuario ha sido <b>suspendido { SUSPENDED, plural, one {# vez} other {# veces} }</b> y <b>silenciado { SILENCED, plural, one {# vez} other {# veces} }</b>.
        clear_penalty_history:
          title: "Eliminado historial de faltas"
          description: "usuarios con faltas no pueden alcanzar NC3"
        delete_all_posts_confirm_MF: |
          Estás a punto de eliminar {POSTS, plural, one {# publicación} other {# publicaciones}} y {TOPICS, plural, one {# tema} other {# temas}}. ¿Estás seguro/a?
        silence: "Silenciar"
        unsilence: "Dejar de silenciar"
        silenced: "¿Silenciado?"
        moderator: "¿Moderador?"
        admin: "¿Administrador?"
        suspended: "¿Suspendido?"
        staged: "¿Temporal?"
        show_admin_profile: "Administrador"
        manage_user: "Administrar usuario"
        show_public_profile: "Ver perfil público"
        action_logs: "Registros de acciones"
        ip_lookup: "Búsqueda de IP"
        log_out: "Cerrar sesión"
        logged_out: "El usuario cerró sesión en todos los dispositivos"
        revoke_admin: "Revocar administración"
        grant_admin: "Conceder administración"
        grant_admin_success: "Nuevo administrador confirmado."
        grant_admin_confirm: "Te hemos enviado un correo electrónico para verificar al nuevo administrador. Abre el correo electrónico y sigue las instrucciones."
        revoke_moderation: "Revocar moderación"
        grant_moderation: "Conceder moderación"
        unsuspend: "Desbloquear"
        suspend: "Suspender"
        show_flags_received: "Mostrar denuncias recibidas"
        flags_received_by: "Denuncias recibidas de %{username}"
        flags_received_none: "Este usuario no ha recibido ninguna denuncia."
        reputation: Reputación
        permissions: Permisos
        activity: Actividad
        like_count: Me gusta dados / recibidos
        last_100_days: "en los últimos 100 días"
        private_topics_count: Temas privados
        posts_read_count: Publicaciones leídas
        post_count: Publicaciones creadas
        second_factor_enabled: activar autenticación de dos factores
        topics_entered: Temas vistos
        flags_given_count: Denuncias enviadas
        flags_received_count: Denuncias recibidas
        warnings_received_count: Advertencias recibidas
        warnings_list_warning: |
          Como moderador, es posible que no puedas ver todos estos temas. Si es necesario, pide a un administrador o al moderador emisor que dé acceso al mensaje a <b>@moderadores</b>.
        flags_given_received_count: "Denuncias enviadas / recibidas"
        approve: "Aprobar"
        approved_by: "aprobado por"
        approve_success: "Usuario aprobado y correo electrónico enviado con instrucciones para la activación."
        approve_bulk_success: "¡Perfecto! Todos los usuarios seleccionados han sido aprobados y notificados."
        time_read: "Tiempo de lectura"
        post_edits_count: "Ediciones de la publicación"
        anonymize: "Anonimizar usuario"
        anonymize_confirm: "¿SEGURO que quieres hacer anónima esta cuenta? Esto cambiará el nombre de usuario y el correo electrónico y restablecerá toda la información del perfil."
        anonymize_yes: "Sí, hacer anónima esta cuenta."
        anonymize_failed: "Hubo un problema al hacer anónima la cuenta."
        delete: "Eliminar usuario"
        delete_posts:
          button: "Eliminar todas las publicaciones"
          progress:
            title: "Progreso de la eliminación de publicaciones"
            description: "Eliminando publicaciones..."
          confirmation:
            title: "Eliminar todas las publicaciones de @%{username}"
            description: |
              <p>¿Estás seguro de que quieres eliminar <b>%{post_count}</b> publicaciones de @%{username}?

              <p><b>¡Esto no se puede deshacer!</b></p>

              <p>Para continuar escribe: <code>%{text}</code></p>
            text: "eliminar publicaciones de @%{username}"
            delete: "Eliminar publicaciones de @%{username}"
            cancel: "Cancelar"
        merge:
          button: "Fusionar"
          prompt:
            title: "Transferir y eliminar @%{username}"
            description: |
              <p>Por favor, escoge un nuevo propietario para <b>el contenido de @%{username}.</b></p>

              <p>Todos los temas, publicaciones, mensajes y otros contenidos creados por <b>@%{username}</b> serán transferidos.</p>
            target_username_placeholder: "Nombre de usuario del nuevo propietario"
            transfer_and_delete: "Transferir y eliminar @%{username}"
            cancel: "Cancelar"
          progress:
            title: "Progreso de la fusión"
          confirmation:
            title: "Transferir y eliminar @%{username}"
            description: |
              <p>Todo el contenido de <b>@%{username}</b> será transferido y atribuido a <b>@%{targetUsername}</b>. Después de la transferencia, la cuenta <b>@%{username}</b> será eliminada.</p>

              <p><b>¡No se puede deshacer!</b></p>

              <p>Para continuar, escribe: <code>%{text}</code></p>
            text: "transferir @%{username} a @%{targetUsername}"
            transfer_and_delete: "Transferir y eliminar @%{username}"
            cancel: "Cancelar"
        merging_user: "Fusionando usuario..."
        merge_failed: "Ha ocurrido un error al fusionar los usuarios."
        delete_forbidden_because_staff: "Los administradores y moderadores no se pueden eliminar."
        delete_posts_forbidden_because_staff: "No se pueden eliminar todos las publicaciones de administradores y moderadores."
        delete_forbidden:
          one: "Los usuarios no se pueden borrar si han sido registrados hace más de %{count} día, o si tienen publicaciones. Borra todas publicaciones antes de tratar de borrar un usuario."
          other: "Los usuarios no se pueden eliminar si tienen publicaciones. Elimina todas las publicaciones antes de tratar de eliminar a un usuario. (No se pueden eliminar las publicaciones que se hayan creado hace más de %{count} días)"
        cant_delete_all_posts:
          one: "No se pueden eliminar todas las publicaciones. Algunas tienen más de %{count} día de antigüedad. (Ver la opción delete_user_max_post_age )"
          other: "No se pueden eliminar todas las publicaciones. Algunas tienen más de %{count} días de antigüedad. (Ver la opción delete_user_max_post_age)"
        cant_delete_all_too_many_posts:
          one: "No se pueden eliminar todas las publicaciones porque el usuario tiene más de %{count}. (delete_all_posts_max)"
          other: "No se pueden eliminar todas las publicaciones porque el usuario tiene más de %{count}. (delete_all_posts_max)"
        delete_confirm_title: "¿SEGURO que quieres eliminar este usuario? ¡Esta acción es permanente!"
        delete_confirm: "Normalmente, es mejor anonimizar usuarios en vez de eliminarlos. Así, evitas eliminar contenido de temas existentes."
        delete_and_block: "Eliminar y <b>bloquear</b> este correo electrónico y esta dirección IP"
        delete_dont_block: "Solo eliminar"
        deleting_user: "Eliminando usuario..."
        deleted: "El usuario se eliminó"
        delete_failed: "Se produjo un error al eliminar este usuario. Asegúrate de que todas sus publicaciones fueron eliminadas antes de intentar de eliminar este usuario."
        send_activation_email: "Enviar correo electrónico de activación"
        activation_email_sent: "Se envió un correo electrónico de activación."
        send_activation_email_failed: "Hubo un problema al enviar otro correo electrónico de activación. %{error}"
        activate: "Activar cuenta"
        activate_failed: "Hubo un problema al activar el usuario."
        deactivate_account: "Desactivar cuenta"
        deactivate_failed: "Hubo un problema al desactivar el usuario."
        unsilence_failed: "Hubo un problema al dejar de silenciar al usuario."
        silence_failed: "Hubo un problema al silenciar al usuario."
        silence_confirm: "¿Seguro que quieres silenciar a este usuario? No podrá crear temas ni mensajes nuevos."
        silence_accept: "Sí, silenciar a este usuario"
        bounce_score: "Puntuación de rebote"
        reset_bounce_score:
          label: "Restablecer"
          title: "Restablecer la puntuación de rebote a 0"
        visit_profile: "Visita <a href='%{url}'>la página de preferencias de este usuario</a> para editar su perfil"
        deactivate_explanation: "Un usuario desactivado debe volver a validar su correo electrónico."
        suspended_explanation: "Un usuario suspendido no puede iniciar sesión."
        silence_explanation: "Un usuario silenciado no puede crear publicaciones ni temas."
        staged_explanation: "Un usuario temporal solo puede publicar por correo electrónico en temas específicos."
        bounce_score_explanation:
          none: "No se han recibido rebotes recientemente de este correo electrónico."
          some: "Se han recibido algunos rebotes recientemente desde este correo electrónico."
          threshold_reached: "Se recibieron demasiados rebotes desde ese correo electrónico."
        trust_level_change_failed: "Hubo un problema al cambiar el nivel de confianza del usuario."
        suspend_modal_title: "Suspender usuario"
        confirm_cancel_penalty: "¿Seguro que quieres descartar la falta?"
        trust_level_2_users: "Usuarios con nivel de confianza 2"
        trust_level_3_requirements: "Requisitos para el nivel de confianza 3"
        trust_level_locked_tip: "el nivel de confianza está bloqueado, el sistema no promoverá o degradará al usuario."
        trust_level_unlocked_tip: "el nivel de confianza está desbloqueado, el sistema puede promover o degradar al usuario"
        lock_trust_level: "Bloquear el nivel de confianza"
        unlock_trust_level: "Desbloquear el nivel de confianza"
        silenced_count: "Silenciado"
        suspended_count: "Suspendido"
        last_six_months: "Últimos 6 meses"
        other_matches:
          one: "Hay <b>%{count} otro usuario</b> con la misma dirección IP. Revisa y selecciona los sospechosos para penalizar junto con %{username}."
          other: "Hay <b>%{count} otros usuarios</b> con la misma dirección IP. Revisa y selecciona los sospechosos para penalizar junto con %{username}."
        other_matches_list:
          username: "Nombre de usuario"
          trust_level: "Nivel de confianza"
          read_time: "Tiempo de lectura"
          topics_entered: "Temas visitados"
          posts: "Publicaciones"
        tl3_requirements:
          title: "Requisitos para el nivel de confianza 3"
          table_title:
            one: "En el último día:"
            other: "En los últimos %{count} días:"
          value_heading: "Valor"
          requirement_heading: "Requisito"
          visits: "Visitas"
          days: "días"
          topics_replied_to: "Temas en los que ha comentado"
          topics_viewed: "Temas vistos"
          topics_viewed_all_time: "Temas vistos (desde siempre)"
          posts_read: "Publicaciones leídas"
          posts_read_all_time: "Publicaciones leídas (desde siempre)"
          flagged_posts: "Publicaciones denunciadas"
          flagged_by_users: "Usuarios que denunciaron"
          likes_given: "Me gusta dados"
          likes_received: "Me gusta recibidos"
          likes_received_days: "Me gusta recibidos: días únicos"
          likes_received_users: "Me gusta recibidos: usuarios únicos."
          suspended: "Suspendido (últimos 6 meses)"
          silenced: "Silenciado (últimos 6 meses)"
          qualifies: "Cumple los requisitos para el nivel de confianza 3."
          does_not_qualify: "No cumple los requisitos para el nivel de confianza 3."
          will_be_promoted: "Será promovido pronto."
          will_be_demoted: "Será degradado pronto."
          on_grace_period: "Actualmente en periodo de gracia de promoción, no será degradado."
          locked_will_not_be_promoted: "Nivel de confianza bloqueado. Nunca será promovido."
          locked_will_not_be_demoted: "Nivel de confianza bloqueado. Nunca será degradado."
        discourse_connect:
          title: "DiscourseConnect Single Sign On"
          external_id: "ID externa"
          external_username: "Nombre de usuario"
          external_name: "Nombre"
          external_email: "Correo electrónico"
          external_avatar_url: "URL de la imagen de perfil"
          last_payload: "Último payload"
          delete_sso_record: "Eliminar registro SSO"
          confirm_delete: "¿Seguro que quieres eliminar este registro de DiscourseConnect?"
      user_fields:
        title: "Campos de usuario"
        help: "Añade campos que cada usuario puede rellenar."
        create: "Crear campo de usuario"
        untitled: "Sin título"
        name: "Nombre del campo"
        type: "Tipo de campo"
        description: "Descripción del campo"
        save: "Guardar"
        edit: "Editar"
        delete: "Eliminar"
        cancel: "Cancelar"
        delete_confirm: "¿Seguro que quieres eliminar este campo de usuario?"
        options: "Opciones"
        required:
          title: "Obligatorio rellenarlo al registrarse"
          enabled: "obligatorio"
          disabled: "no requerido"
        editable:
          title: "Editable después del registro"
          enabled: "editable"
          disabled: "no editable"
        show_on_profile:
          title: "Se muestra públicamente en el perfil"
          enabled: "Mostrado en el perfil"
          disabled: "No mostrado en el perfil"
        show_on_user_card:
          title: "Mostrar en las tarjetas de usuario"
          enabled: "mostrado en las tarjetas de usuario"
          disabled: "no mostrado en las tarjetas de usuario"
        searchable:
          title: "Se puede buscar"
          enabled: "se puede buscar"
          disabled: "no se puede buscar"
        field_types:
          text: "Campo de texto"
          confirm: "Confirmación"
          dropdown: "Desplegable"
          multiselect: "Selección múltiple"
      site_text:
        description: "Puedes personalizar cualquier texto de tu foro. Empieza buscando:"
        search: "Busca el texto que te gustaría editar"
        title: "Texto"
        edit: "editar"
        revert: "Revertir los cambios"
        revert_confirm: "¿Seguro que quieres revertir los cambios?"
        go_back: "Volver a la búsqueda"
        recommended: "Te recomendamos que ajustes los siguientes textos a tu comunidad:"
        show_overriden: "Mostrar solo los sobrescritos"
        show_outdated: "Mostrar solo obsoletos/no válidos"
        locale: "Idioma:"
        more_than_50_results: "Hay más de 50 resultados. Por favor, afina tu búsqueda."
        interpolation_keys: "Claves de interpolación disponibles:"
        outdated:
          title: "Esta traducción está anticuada"
          description: "La traducción por defecto de esta clave ha cambiado desde que se creó esta anulación. Comprueba a continuación que tu traducción coincide con cualquier cambio que se haya hecho en la intención original."
          old_default: "Antiguo valor predeterminado"
          new_default: "Nuevo valor predeterminado"
          dismiss: "Descartar"
      settings:
        show_overriden: "Mostrar solo los sobrescritos"
        history: "Ver historial de cambios"
        reset: "restablecer"
        none: "ninguno"
      site_settings:
        emoji_list:
          invalid_input: "Las listas de emojis solo pueden contener nombres válidos de emojis. Ej.: abrazos"
          add_emoji_button:
            label: "Añadir emoji"
        title: "Ajustes"
        no_results: "No se encontró ningún resultado."
        more_site_setting_results:
          one: "Hay más de %{count} resultado. Afina tu búsqueda o selecciona una categoría."
          other: "Hay más de %{count} resultados. Afina tu búsqueda o selecciona una categoría."
        clear_filter: "Quitar filtros"
        add_url: "añadir URL"
        add_host: "añadir host"
        add_group: "añadir grupo"
        uploaded_image_list:
          label: "Editar lista"
          empty: "No hay imágenes todavía. Por favor, sube una."
          upload:
            label: "Subir"
            title: "Subir imagen(es)"
        selectable_avatars:
          title: "Lista de avatares que los usuarios pueden escoger"
        categories:
          all_results: "Todo"
          required: "Obligatorio"
          branding: "Marca"
          basic: "Ajustes básicos"
          users: "Usuarios"
          posting: "Publicaciones"
          email: "Correo electrónico"
          files: "Archivos"
          trust: "Niveles de confianza"
          security: "Seguridad"
          onebox: "Onebox"
          seo: "SEO"
          spam: "Spam"
          rate_limits: "Límites de velocidad"
          developer: "Desarrollador"
          embedding: "Incrustado"
          legal: "Legal"
          api: "API"
          user_api: "API de usuario"
          uncategorized: "Otros"
          backups: "Copias de seguridad"
          login: "Inicio de sesión"
          plugins: "Plugins"
          user_preferences: "Preferencias de usuario"
          tags: "Etiquetas"
          search: "Buscar"
          groups: "Grupos"
          dashboard: "Panel de control"
          navigation: "Navegación"
        secret_list:
          invalid_input: "Los campos no pueden estar vacíos o contener el carácter de barra vertical."
        default_categories:
          modal_description: "¿Quieres aplicar este cambio retroactivamente? Esto cambiará las preferencias de %{count} usuarios existentes."
          modal_yes: "Sí"
          modal_no: "No, solo aplicar el cambio a partir de ahora"
        simple_list:
          add_item: "Añadir elemento..."
        json_schema:
          edit: Abrir editor
          modal_title: "Editar %{name}"
      badges:
        title: Insignias
        new_badge: Nueva insignia
        new: Nueva
        name: Nombre
        badge: Insignia
        display_name: Nombre que se muestra
        description: Descripción
        long_description: Descripción completa
        badge_type: Tipo de insignia
        badge_grouping: Grupo
        badge_groupings:
          modal_title: Grupos de insignias
        granted_by: Concedido por
        granted_at: Concedido en
        reason_help: (Enlace a una publicación o tema)
        save: Guardar
        delete: Eliminar
        delete_confirm: '¿Estás seguro de que quieres eliminar esta insignia?'
        revoke: Revocar
        reason: Motivo
        expand: Expandir &hellip;
        revoke_confirm: '¿Estás seguro de que quieres revocar esta insignia?'
        edit_badges: Editar insignias
        grant_badge: Conceder insignia
        granted_badges: Insignias concedidas
        grant: Conceder
        no_user_badges: "%{name} no ha recibido ninguna insignia."
        no_badges: No hay insignias que puedan ser concedidas.
        none_selected: "Selecciona una insignia para empezar"
        allow_title: Permitir que se use la insignia como título
        multiple_grant: Se puede conceder varias veces
        listable: Mostrar insignia en la página pública de insignias
        enabled: activado
        disabled: desactivado
        icon: Icono
        image: Imagen
        graphic: Gráfico
        icon_help: "Introduce un nombre de icono de Font Awesome (usa el prefijo «far-» para iconos normales y «fab-» para iconos de marca)"
        image_help: "Subir una imagen sobrescribirá el campo del icono si ambos tienen valores."
        select_an_icon: "Selecciona un icono"
        upload_an_image: "Sube una imagen"
        read_only_setting_help: "Personalizar texto"
        query: Consulta de insignia (SQL)
        target_posts: Publicaciones destino de la consulta
        auto_revoke: Ejecutar diariamente la consulta de revocación
        show_posts: Mostrar la publicación por la cual se concedió la insignia en la página de insignias
        trigger: Activador
        trigger_type:
          none: "Actualizar diariamente"
          post_action: "Cuando un usuario interactúa con una publicación"
          post_revision: "Cuando un usuario edita o crea una publicación"
          trust_level_change: "Cuando un usuario cambia el nivel de confianza"
          user_change: "Cuando se edita o se crea un usuario"
        preview:
          link_text: "Vista previa de las insignias concedidas"
          plan_text: "Vista previa con el plan de ejecución de tu consulta"
          modal_title: "Vista previa de la consulta para la insignia"
          sql_error_header: "Ocurrió un error con la consulta."
          error_help: "Mira los siguientes enlaces para ayudarte con las solicitudes de las insignias"
          bad_count_warning:
            header: "¡ADVERTENCIA!"
            text: "Faltan algunas muestras de concesiones. Esto ocurre cuando la solicitud de la insignia devuelve ID de usuarios o de publicaciones que no existen. Esto podría causar resultados inesperados más tarde. Revisa de nuevo tu solicitud."
          no_grant_count: "No hay insignias para asignar."
          grant_count:
            one: "<b>%{count}</b> insignia para conceder."
            other: "<b>%{count}</b> insignias para conceder."
          sample: "Muestra:"
          grant:
            with: <span class="username">%{username}</span>
            with_post: <span class="username">%{username}</span> por la publicación en %{link}
            with_post_time: <span class="username">%{username}</span> por la publicación en %{link} a las <span class="time">%{time}</span>
            with_time: <span class="username">%{username}</span> a las <span class="time">%{time}</span>
        badge_intro:
          title: "Selecciona una insignia existente o crea una para empezar"
          emoji: "emoji de mujer estudiante"
          what_are_badges_title: "¿Qué son las insignias?"
          badge_query_examples_title: "Ejemplos de consultas de insignias"
        mass_award:
          title: Conceder en masa
          description: Concede la misma insignia a muchos usuarios a la vez.
          no_badge_selected: Selecciona una insignia para empezar.
          perform: "Conceder insignia a los usuarios"
          upload_csv: Sube un archivo CSV con correos electrónicos o nombres de usuario
          aborted: Sube un archivo CSV que contenga correos electrónicos o nombres de usuario
          success: Archivo CSV recibido. %{count} usuarios recibirán sus medallas en unos instantes.
          csv_has_unmatched_users: "Las siguientes filas del CSV no se han podido enlazar con usuarios existentes, por lo que no se les distribuirá ninguna medalla:"
          csv_has_unmatched_users_truncated_list: "El archivo CSV tenía %{count} filas que han coincidido con ningún usuario, por lo que no se han repartido sus medallas. Debido al gran número de filas que no han coincidido, solo se muestran las 100 primeras:"
          replace_owners: Quitar insignia de los anteriores propietarios
          grant_existing_holders: Conceder una vez más la medalla a las cuentas que ya la tengan
      emoji:
        title: "Emoji"
        help: "Añade emojis que cualquiera podrá usar. Suelta varios archivos a la vez sin escribir un nombre para crear emojis usando su nombre de archivo. Los archivos que subas a la vez serán parte del grupo seleccionado. También puedes hacer clic en «Añadir nuevo emoji» para abrir el selector de archivos."
        add: "Añadir emoji nuevo"
        choose_files: "Seleccionar archivos"
        uploading: "Subiendo..."
        name: "Nombre"
        group: "Grupo"
        image: "Imagen"
        alt: "vista previa de emoji personalizado"
        delete_confirm: "¿Seguro que quieres eliminar el emoji :%{name}:?"
      embedding:
        get_started: "Si quieres insertar Discourse en otro sitio web, empieza por añadir su host."
        confirm_delete: "¿Seguro que quieres eliminar este host?"
        sample: |
          <p>Pega el siguiente código HTML en tu sitio para crear e incrustar temas de Discourse. Sustituye <b>EMBED_URL</b> por la URL canónica de la página en la que lo vas a incrustar.

          <p>Si quieres personalizar el estilo, descomenta y sustituye <b>CLASS_NAME</b> por una clase CSS definida en el <i>Embedded CSS</i> de tu tema.</p> <p>

          <p>Sustituye <b>DISCOURSE_USERNAME</b> por el nombre de usuario de Discourse del autor que debe crear el tema. Discourse buscará automáticamente al usuario por el atributo <code>content</code> de las etiquetas <code>&lt;meta&gt;</code> con el atributo <code>name</code> establecido en <code>discourse-username</code> o <code>author</code>. El parámetro <code>discourseUserName</code> ha quedado obsoleto y será eliminado en Discourse 3.2.</p> <p>
        title: "Incrustado"
        host: "Hosts permitidos"
        allowed_paths: "Lista de rutas permitidas"
        edit: "editar"
        category: "Publicar en categoría"
        add_host: "Añadir host"
        settings: "Ajustes de incrustado"
        crawling_settings: "Ajustes de crawlers"
        crawling_description: "Cuando Discourse crea temas para tus publicaciones, si no hay un feed RSS/ATOM presente intentará analizar el contenido de tu HTML. A veces puede ser difícil extraer tu contenido, por lo que damos la posibilidad de especificar las reglas CSS para hacer la extracción más fácil."
        embed_by_username: "Usuario para la creación de temas"
        embed_post_limit: "Número máximo de publicaciones que se pueden insertar"
        embed_title_scrubber: "Expresión regular utilizada para depurar el título de las publicaciones"
        embed_truncate: "Truncar las publicaciones insertadas"
        embed_unlisted: "Los temas importados se ocultarán de la lista hasta que tengan una respuesta."
        allowed_embed_selectors: "Selector CSS para elementos permitidos en los incrustados"
        blocked_embed_selectors: "Selector CSS para elementos que deben ser eliminados de los incrustados"
        allowed_embed_classnames: "Clases CSS permitidas"
        save: "Guardar ajustes de incrustado"
      permalink:
        title: "Enlaces permanentes"
        description: "Redirecciones para URL que no existan ya en el foro."
        url: "URL"
        topic_id: "ID del tema"
        topic_title: "Tema"
        post_id: "ID de la publicación"
        post_title: "Publicación"
        category_id: "ID de la categoría"
        category_title: "Categoría"
        tag_name: "Nombre de la etiqueta"
        external_url: "URL externa o relativa"
        destination: "Destino"
        copy_to_clipboard: "Copiar enlace permanente al portapapeles"
        delete_confirm: '¿Seguro que quieres eliminar este enlace permanente?'
        no_permalinks: "Todavía no tienes ningún enlace permanente. Crea un nuevo permalink arriba para empezar a ver una lista de tus permalinks aquí."
        form:
          label: "Nuevo:"
          add: "Añadir"
          filter: "Buscar (URL o URL externa)"
      reseed:
        action:
          label: "Reemplazar texto..."
          title: "Reemplazar texto de las categorías y temas con traducciones"
        modal:
          title: "Reemplazar texto"
          subtitle: "Reemplazar el texto de las categorías generadas por el sistema con las últimas traducciones"
          categories: "Categorías"
          topics: "Temas"
          replace: "Reemplazar"
  wizard_js:
    wizard:
      jump_in: "¡Empezar!"
      finish: "Salir del configurador"
      back: "Atrás"
      next: "Siguiente"
      configure_more: "Configurar más..."
      step-text: "Intervalo"
      step: "%{current} de %{total}"
      upload: "Subir archivo"
      uploading: "Subiendo..."
      upload_error: "Lo sentimos, se ha producido un error al cargar este archivo. Inténtalo de nuevo."
      staff_count:
        one: "Tu comunidad tiene %{count} miembro del equipo (tú)."
        other: "Tu comunidad tiene %{count} miembros del personal, tú incluido."
      invites:
        add_user: "añadir"
        none_added: "No has invitado a ningún miembro del equipo. ¿Seguro que quieres continuar?"
        roles:
          admin: "Administrador"
          moderator: "Moderador"
          regular: "Usuario habitual"
      previews:
        topic_title: "Encabezado de tema"
        share_button: "Compartir"
        reply_button: "Responder"
        topic_preview: "Vista previa de tema"
        homepage_preview: "Vista previa de la página de inicio"<|MERGE_RESOLUTION|>--- conflicted
+++ resolved
@@ -1077,11 +1077,7 @@
         perm_denied_expl: "Has denegado el permiso para las notificaciones. Configura tu navegador para permitir notificaciones. "
         disable: "Desactivar notificaciones"
         enable: "Activar notificaciones"
-<<<<<<< HEAD
-        each_browser_note: 'Nota: Hay que cambiar esta configuración en cada navegador que utilices. Todas las notificaciones se desactivarán si pausas las notificaciones desde el menú de usuario, independientemente de este ajuste.'
-=======
         each_browser_note: "Nota: Hay que cambiar esta configuración en cada navegador que utilices. Todas las notificaciones se desactivarán si pausas las notificaciones desde el menú de usuario, independientemente de este ajuste."
->>>>>>> 9b339bcd
         consent_prompt: "¿Quieres recibir notificaciones en tiempo real cuando alguien responda a tus mensajes?"
       dismiss: "Descartar"
       dismiss_notifications: "Descartar todo"
@@ -1829,23 +1825,6 @@
       logout_disabled: "No se puede cerrar sesión mientras el sitio se encuentre en modo de solo lectura."
     staff_writes_only_mode:
       enabled: "Este sitio está en modo solo para el personal. Sigue navegando, pero las respuestas, los «me gusta» y otras acciones están limitadas solo a los miembros del personal."
-    too_few_topics_and_posts_notice_MF: |
-      <a href="https://blog.discourse.org/2014/08/building-a-discourse-community/" target="_blank" rel="noopener noreferrer">¡Comencemos la discusión!</a> Hay { currentTopics, plural,
-          one {<strong>#</strong> tema}
-        other {<strong>#</strong> temas}
-      } y { currentPosts, plural,
-          one {<strong>#</strong> publicación}
-        other {<strong>#</strong> publicaciones}
-      }. Los visitantes necesitan más contenido para leer y responder: nosotros recomendamos al menos { requiredTopics, plural,
-          one {<strong>#</strong> tema}
-        other {<strong>#</strong> temas}
-      } y { requiredPosts, plural,
-          one {<strong>#</strong> publicación}
-        other {<strong>#</strong> publicaciones}
-      }. Solo los miembros del equipo pueden ver este mensaje.
-    too_few_topics_notice_MF: "<a href=\"https://blog.discourse.org/2014/08/building-a-discourse-community/\" target=\"_blank\" rel=\"noopener noreferrer\">¡Comencemos la discusión!</a> Hay { currentTopics, plural, \n    one {<strong>#</strong> tema}\n  other {<strong>#</strong> temas}}.\nLos visitantes necesitan más contenido para leer y responder: nosotros recomendamos al menos { requiredTopics, plural, \n    one {<strong>#</strong> tema} \n  other {<strong>#</strong> temas}}. \nSolo los miembros del equipo pueden ver este mensaje.\n"
-    too_few_posts_notice_MF: |
-      <a href="https://blog.discourse.org/2014/08/building-a-discourse-community/" target="_blank" rel="noopener noreferrer">¡Comencemos la discusión!</a> Hay { currentPosts, plural, one {<strong>#</strong> publicación} other {<strong>#</strong> publicaciones}}. Los visitantes necesitan más contenido para leer y responder – nosotros recomendamos al menos { requiredPosts, plural, one {<strong>#</strong> publicación} other {<strong>#</strong> publicaciones}}. Solo los miembros del equipo pueden ver este mensaje.
     logs_error_rate_notice:
       reached_hour_MF: |
         <b>{relativeAge}</b> – <a href='{url}' target='_blank'>{rate, plural, one {# error/hora} other {# errores/hora}}</a> alcanzó el límite de la configuración del sitio de {limit, plural, one {# error/hora} other {# errores/hora}}.
@@ -2363,10 +2342,7 @@
       reaction_2: "<span>%{username}, %{username2}</span> %{description}"
       votes_released: "%{description} - completado"
       new_features: "¡Nuevas características disponibles!"
-<<<<<<< HEAD
-=======
       admin_problems: "Nuevos consejos en tu panel de control del sitio"
->>>>>>> 9b339bcd
       dismiss_confirmation:
         body:
           default:
@@ -2743,10 +2719,7 @@
       read_more_in_category: "¿Quieres leer más? Explora otros temas en %{categoryLink} o <a href='%{latestLink}'>consulta los últimos temas</a>."
       read_more: "¿Quieres leer más? <a href='%{categoryLink}'>Examina todas las categorías</a> o <a href='%{latestLink}'>consulta los últimos temas</a>."
       unread_indicator: "Ningún miembro ha leído todavía la última publicación de este tema."
-<<<<<<< HEAD
-=======
       participant_groups: "Grupos participantes"
->>>>>>> 9b339bcd
       read_more_MF: |
         { HAS_UNREAD_AND_NEW, select,
           true {
@@ -4040,10 +4013,6 @@
     pause_notifications:
       title: "Pausar notificaciones para..."
       label: "Pausar notificaciones"
-<<<<<<< HEAD
-      remaining: "%{remaining} restante"
-=======
->>>>>>> 9b339bcd
       options:
         half_hour: "30 minutos"
         one_hour: "1 hora"
@@ -4178,14 +4147,9 @@
           header_action_title: "Editar las categorías de tu barra lateral"
           configure_defaults: "Configurar valores predeterminados"
         community:
-<<<<<<< HEAD
-          header_link_text: "Comunidad"
-          header_action_title: "Crear un tema"
-=======
           edit_section:
             sidebar: "Personaliza esta sección"
             header_dropdown: "Personalizar"
->>>>>>> 9b339bcd
           links:
             about:
               content: "Acerca de"
@@ -4196,13 +4160,8 @@
             badges:
               content: "Insignias"
               title: "Todas las insignias disponibles para ganar"
-<<<<<<< HEAD
-            everything:
-              content: "Todo"
-=======
             topics:
               content: "Temas"
->>>>>>> 9b339bcd
               title: "Todos los temas"
             faq:
               content: "Preguntas frecuentes"
@@ -4215,10 +4174,7 @@
               title: "Lista de todos los usuarios"
             my_posts:
               content: "Mis publicaciones"
-<<<<<<< HEAD
-=======
               content_drafts: "Mis borradores"
->>>>>>> 9b339bcd
               title: "Mi actividad de tema reciente"
               title_drafts: "Mis borradores no publicados"
               draft_count:
@@ -4423,12 +4379,6 @@
         about: "Edita la membresía de tu grupo y sus nombres aquí"
         group_members: "Miembros del grupo"
         delete: "Eliminar"
-<<<<<<< HEAD
-        delete_confirm: "¿Seguro que quieres eliminar este grupo?"
-        delete_with_messages_confirm:
-          one: "Al eliminar este grupo, %{count} mensaje se quedará huérfano, y los miembros del grupo dejarán de tener acceso a él."
-          other: "Al eliminar este grupo, %{count} mensajes se quedará huérfanos, y los miembros del grupo dejarán de tener acceso a ellos."
-=======
         delete_confirm: "¿Seguro que quieres eliminar %{group}?"
         delete_details:
           one: "%{count} persona perderá el acceso a este grupo"
@@ -4437,7 +4387,6 @@
           one: "%{count} mensaje será inaccesible para los miembros del grupo"
           other: "%{count} mensajes serán inaccesibles para los miembros del grupo"
         delete_warning: "Los grupos eliminados no se pueden recuperar"
->>>>>>> 9b339bcd
         delete_failed: "No se pudo eliminar el grupo. Si este es un grupo automático, no se puede destruir."
         delete_automatic_group: Este grupo se ha creado automáticamente y no se puede eliminar.
         delete_owner_confirm: "¿Quitar los privilegios de propietario a «%{username}»?"
