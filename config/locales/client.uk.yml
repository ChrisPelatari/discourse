# WARNING: Never edit this file.
# It will be overwritten when translations are pulled from Crowdin.
#
# To work with us on translations, join this project:
# https://translate.discourse.org/

uk:
  js:
    number:
      format:
        separator: "."
        delimiter: ","
      human:
        storage_units:
          format: "%n %u"
          units:
            byte:
              one: Байт
              few: Байта
              many: Байт
              other: Байти
            gb: ГБ
            kb: КБ
            mb: МБ
            tb: ТБ
      short:
        thousands: "%{number} тис."
        millions: "%{number} млн."
    dates:
      time: "HH:mm"
      time_with_zone: "HH:mm (z)"
      time_short_day: "ddd, HH:mm"
      timeline_date: "MMM YYYY"
      long_no_year: "D MMM, HH:mm"
      long_no_year_no_time: "D MMM"
      full_no_year_no_time: "Do MMMM"
      long_with_year: "D MMM YYYY, HH:mm"
      long_with_year_no_time: "D MMM, YYYY"
      full_with_year_no_time: "D MMMM YYYY"
      long_date_with_year: "D MMM YY, LT"
      long_date_without_year: "D MMM LT"
      long_date_with_year_without_time: "D MMM 'YY"
      long_date_without_year_with_linebreak: "D MMM <br/>LT"
      long_date_with_year_with_linebreak: "D MMM 'YY <br/>LT"
      wrap_ago: "%{date} тому"
      wrap_on: "%{date}"
      tiny:
        half_a_minute: "< 1 хв."
        less_than_x_seconds:
          one: "< %{count}с."
          few: "< %{count}с."
          many: "< %{count}с."
          other: "< %{count}с."
        x_seconds:
          one: "%{count}с."
          few: "%{count}с."
          many: "%{count}с."
          other: "%{count}с."
        less_than_x_minutes:
          one: "< %{count}хв."
          few: "< %{count}хв."
          many: "< %{count}хв."
          other: "< %{count}хв."
        x_minutes:
          one: "%{count}хв."
          few: "%{count}хв."
          many: "%{count}хв."
          other: "%{count}хв."
        about_x_hours:
          one: "%{count}год."
          few: "%{count}год."
          many: "%{count}год."
          other: "%{count}год."
        x_days:
          one: "%{count}д."
          few: "%{count}д."
          many: "%{count}д."
          other: "%{count}д."
        x_months:
          one: "%{count}міс."
          few: "%{count}міс."
          many: "%{count}міс."
          other: "%{count}міс."
        about_x_years:
          one: "%{count}р."
          few: "%{count}р."
          many: "%{count}р."
          other: "%{count}р."
        over_x_years:
          one: "> %{count}р."
          few: "> %{count}р."
          many: "> %{count}р."
          other: "> %{count}р."
        almost_x_years:
          one: "%{count}р."
          few: "%{count}р."
          many: "%{count}р."
          other: "%{count}р."
        date_month: "D MMM"
        date_year: "MMM 'YY"
      medium:
        less_than_x_minutes:
          one: "менше %{count} хвилини тому"
          few: "менше %{count} хвилин тому"
          many: "менше %{count} хвилин тому"
          other: "менше %{count} хвилин тому"
        x_minutes:
          one: "%{count} хвилина"
          few: "%{count} хвилини"
          many: "%{count} хвилин"
          other: "%{count} хвилин"
        x_hours:
          one: "%{count} година"
          few: "%{count} години"
          many: "%{count} годин"
          other: "%{count} годин"
        about_x_hours:
          one: "близько %{count} години"
          few: "близько %{count} годин"
          many: "близько %{count} годин"
          other: "близько %{count} годин"
        x_days:
          one: "%{count} день"
          few: "%{count} дні"
          many: "%{count} днів"
          other: "%{count} днів"
        x_months:
          one: "%{count} місяць"
          few: "%{count} місяці"
          many: "%{count} місяців"
          other: "%{count} місяців"
        about_x_years:
          one: "близько %{count} року"
          few: "близько %{count} роки"
          many: "близько %{count} років"
          other: "близько %{count} років"
        over_x_years:
          one: "більше %{count} року"
          few: "більше %{count} роки"
          many: "більше %{count} років"
          other: "більше %{count} років"
        almost_x_years:
          one: "майже %{count} рік"
          few: "майже %{count} роки"
          many: "майже %{count} років"
          other: "майже %{count} років"
        date_year: "D MMM 'YY"
      medium_with_ago:
        x_minutes:
          one: "%{count} хв. тому"
          few: "%{count} хв. тому"
          many: "%{count} хв. тому"
          other: "%{count} хв. тому"
        x_hours:
          one: "%{count} годину тому"
          few: "%{count} години тому "
          many: "%{count} годин тому"
          other: "%{count} годин тому"
        x_days:
          one: "%{count} день тому"
          few: "%{count} дні тому"
          many: "%{count} днів тому"
          other: "%{count} днів тому"
        x_months:
          one: "%{count} міс. тому"
          few: "%{count} міс. тому"
          many: "%{count} міс. тому"
          other: "%{count} міс. тому"
        x_years:
          one: "%{count} р тому"
          few: "%{count} р тому"
          many: "%{count} р тому"
          other: "%{count} р тому"
      later:
        x_days:
          one: "%{count} день по тому"
          few: "%{count} дні по тому"
          many: "%{count} днів по тому"
          other: "%{count} днів по тому"
        x_months:
          one: "%{count} місяць по тому"
          few: "%{count} місяці по тому"
          many: "%{count} місяців по тому"
          other: "%{count} місяців по тому"
        x_years:
          one: "%{count} рік по тому"
          few: "%{count} роки по тому"
          many: "%{count} років по тому"
          other: "%{count} років по тому"
      previous_month: "Попередній місяць"
      next_month: "Наступний місяць"
      placeholder: дата
      from_placeholder: "з дати"
      to_placeholder: "дата"
    share:
      topic_html: 'Тема: <span class="topic-title">%{topicTitle}</span>'
      post: "допис #%{postNumber} від @%{username}"
      close: "сховати"
      twitter: "Поділитися у Twitter"
      facebook: "Поділитися у Facebook"
      email: "Надіслати електронною поштою"
      url: "Скопіювати та поширити посилання"
    word_connector:
      comma: ", "
    action_codes:
      public_topic: "Робить цю тему публічною %{when}"
      open_topic: "Перетворив це на тему %{when}"
      private_topic: "Зробив цю тему особистим повідомленням %{when}"
      split_topic: "Розділив цю тему %{when}"
      invited_user: "Запросив %{who} %{when}"
      invited_group: "Запросив %{who} %{when}"
      user_left: "%{who} вилучив себе з цього повідомлення %{when}"
      removed_user: "Вилучив %{who} %{when}"
      removed_group: "Вилучив %{who} %{when}"
      autobumped: "Автоматично піднято %{when}"
      tags_changed: "Теги оновлено %{when}"
      category_changed: "Категорія оновлена %{when}"
      autoclosed:
        enabled: "Закрито %{when}"
        disabled: "Відкрито %{when}"
      closed:
        enabled: "Закрито %{when}"
        disabled: "Відкрито %{when}"
      archived:
        enabled: "Заархівовано %{when}"
        disabled: "Розархівовано %{when}"
      pinned:
        enabled: "Закріплено %{when}"
        disabled: "Відкріплено %{when}"
      pinned_globally:
        enabled: "Закріплено глобально %{when}"
        disabled: "Відкріплено %{when}"
      visible:
        enabled: "Додано у список %{when}"
        disabled: "Вилучено зі списку %{when}"
      banner:
        enabled: "Робить це банером %{when}. Він зʼявлятиметься угорі кожної сторінки, поки користувач його не прибере."
        disabled: "Вилучає цей банер %{when}. Він більше не зʼявлятиметься угорі кожної сторінки."
      forwarded: "Переслано вказаний вище електронний лист"
    topic_admin_menu: "дії теми"
    skip_to_main_content: "Перейти до основного вмісту"
    skip_user_nav: "Перейти до вмісту профілю"
    emails_are_disabled: "Надсилання повідомлень електронною поштою було глобально вимкнено адміністратором. Жодне сповіщення електронною поштою не буде надіслано."
    emails_are_disabled_non_staff: "Надсилання листів електронною поштою було вимкнено для користувачів, які не є членами команди обслуговування."
    software_update_prompt:
      message: "Ми оновили цей сайт, <span>оновіть сторінку</span>, інакше у вас може виникнути неочікувана поведінка."
      dismiss: "Відхилити"
    bootstrap_mode: "Початок роботи"
    themes:
      default_description: "Типово"
      broken_theme_alert: "Ваш сайт не може працювати, оскільки тема / компонент має помилки."
      error_caused_by: "Викликано '%{name}'. <a target='blank' href='%{path}'>Натисніть тут</a>, щоб оновити, переналаштувати або вимкнути."
      only_admins: "(це повідомлення показується тільки адміністраторам сайту)"
    broken_decorator_alert: "Повідомлення можуть показуватись неправильно, оскільки один з декораторів вмісту дописів на вашому сайті викликав помилку."
    s3:
      regions:
        ap_northeast_1: "Азія (Токіо)"
        ap_northeast_2: "Азія (Сеул)"
        ap_east_1: "Азійсько-тихоокеанський регіон (Гонконг)"
        ap_south_1: "Азія (Мумбай)"
        ap_southeast_1: "Азія (Сингапур)"
        ap_southeast_2: "Азія (Сідней)"
        ca_central_1: "Канада (Центральна)"
        cn_north_1: "Китай (Пекін)"
        cn_northwest_1: "Китай (Нінся)"
        eu_central_1: "ЄС (Франкфурт)"
        eu_north_1: "ЄС (Стокгольм)"
        eu_south_1: "ЄС (Мілан)"
        eu_west_1: "ЄС (Ірландія)"
        eu_west_2: "ЄС (Лондон)"
        eu_west_3: "ЄС (Париж)"
        sa_east_1: "Південна Америка (Сан-Паулу)"
        us_east_1: "Схід США (Пн. Вірджинія)"
        us_east_2: "Схід США (Огайо)"
        us_gov_east_1: "AWS GovCloud (схід США)"
        us_gov_west_1: "AWS GovCloud (захід США)"
        us_west_1: "Захід США (Пн. Каліфорнія)"
        us_west_2: "Захід США (Орегон)"
    clear_input: "Очистити"
    edit: "редагувати назву та розділ цієї теми"
    expand: "Розгорнути"
    not_implemented: "Вибачте, цю функцію ще не реалізовано!"
    no_value: "Ні"
    yes_value: "Так"
    ok_value: "OK"
    cancel_value: "Скасувати"
    submit: "Надіслати"
    delete: "Видалити"
    generic_error: "Вибачте, виникла помилка."
    generic_error_with_reason: "Виникла помилка: %{error}"
    multiple_errors: "Сталося кілька помилок: %{errors}"
    sign_up: "Зареєструватись"
    log_in: "Увійти"
    age: "Вік"
    joined: "Приєднався(-лась)"
    admin_title: "Адміністратор"
    show_more: "показати більше"
    show_help: "параметри"
    links: "Посилання"
    links_lowercase:
      one: "посилання"
      few: "посилань"
      many: "посилання"
      other: "посилань"
    faq: "Часті запитання"
    guidelines: "Настанови"
    privacy_policy: "Політика конфіденційності"
    privacy: "Конфіденційність"
    tos: "Умови використання"
    rules: "Правила"
    conduct: "Кодекс поведінки"
    mobile_view: "Мобільний вигляд"
    desktop_view: "Стаціонарний вигляд"
    now: "щойно"
    read_more: "читати далі"
    more: "Більше"
    x_more:
      one: "Ще %{count}"
      few: "Ще %{count}"
      many: "Ще %{count}"
      other: "Ще %{count}"
    never: "ніколи"
    every_30_minutes: "кожні 30 хвилин"
    every_hour: "щогодини"
    daily: "щодня"
    weekly: "щотижня"
    every_month: "щомісяця"
    every_six_months: "кожні півроку"
    max_of_count: "не більше %{count}"
    character_count:
      one: "%{count} символ"
      few: "%{count} символи"
      many: "%{count} символів"
      other: "%{count} символів"
    period_chooser:
      aria_label: "Фільтрувати за періодом"
    related_messages:
      title: "Повʼязані повідомлення"
      see_all: 'Переглянути <a href="%{path}">усі дописи </a> від @%{username}…'
    suggested_topics:
      title: "Схожі теми"
      pm_title: "Схожі повідомлення"
    about:
      simple_title: "Інформація"
      title: "Інформація про %{title}"
      stats: "Статистика"
      our_admins: "Наші адміністратори"
      our_moderators: "Наші модератори"
      moderators: "Модератори"
      stat:
        all_time: "За весь час"
        last_day: "Останні 24 години"
        last_7_days: "Останні 7 днів"
        last_30_days: "Останні 30 днів"
      like_count: "Вподобання"
      topic_count: "Теми"
      post_count: "Дописи"
      user_count: "Реєстрації"
      active_user_count: "Активні користувачі"
      contact: "Контакти"
      contact_info: "У випадку серйозних проблем з цим сайтом, будь ласка, звʼяжіться з нами через %{contact_info}."
    bookmarked:
      title: "Закладки"
      edit_bookmark: "Редагувати закладку"
      clear_bookmarks: "Очистити закладки"
      help:
        bookmark: "Натисніть, щоб додати цю тему до закладок"
        edit_bookmark: "Натисніть, щоб змінити закладку на повідомлення в цій темі"
        edit_bookmark_for_topic: "Натисніть, щоб редагувати закладку для цієї теми"
        unbookmark: "Натисніть, щоб видалити всі закладки в цій темі"
        unbookmark_with_reminder: "Натисніть, щоб видалити всі закладки та нагадування в цій темі"
    bookmarks:
      created: "Ви додали цей допис в закладки. %{name}"
      created_generic: "Ви створили закладку. %{name}"
      create: "Створити закладку"
      edit: "Редагувати закладку"
      not_bookmarked: "Додати цей допис до закладок"
      remove_reminder_keep_bookmark: "Вилучити нагадування, але зберегти закладку"
      created_with_reminder: "Ви додали цей допис у закладку із нагадуванням %{date}. %{name}"
      created_with_reminder_generic: "Ви створили закладку із нагадуванням %{date}. %{name}"
      delete: "Видалити закладку"
      confirm_delete: "Ви впевнені, що хочете видалити цю закладку? Нагадування також буде видалено."
      confirm_clear: "Ви впевнені, що хочете вилучити всі закладки з цієї теми?"
      save: "Зберегти"
      no_timezone: 'Ви ще не встановили часовий пояс. Ви не зможете встановити нагадування. Налаштуйте його <a href="%{basePath}/my/preferences/profile">у своєму профілі</a>.'
      invalid_custom_datetime: "Дата й час, які ви вказали, недійсні, спробуйте ще раз."
      list_permission_denied: "У вас немає прав для перегляду закладок цього користувача."
      no_user_bookmarks: "У вас немає дописів в закладках. Закладки дозволяють швидко переходити до певних дискусій."
      auto_delete_preference:
        label: "Після того, як ви отримали сповіщення"
        never: "Зберегти закладку"
        when_reminder_sent: "Видалити закладку"
        on_owner_reply: "Видалити закладку після моєї відповіді"
        clear_reminder: "Залишити закладку та очистити нагадування"
      search_placeholder: "Пошук закладок за назвою, назвою теми або вмістом допису"
      search: "Пошук"
      reminders:
        today_with_time: "сьогодні о %{time}"
        tomorrow_with_time: "завтра о %{time}"
        at_time: "на %{date_time}"
        existing_reminder: "Для цієї закладки встановлено нагадування, яке буде надіслано %{at_date_time}"
    copy_codeblock:
      copied: "скопійовано!"
      copy: "скопіювати код у буфер обміну"
      fullscreen: "показати код на весь екран"
    drafts:
      label: "Чернетки"
      label_with_count: "Чернетки (%{count})"
      resume: "Продовжити"
      remove: "Вилучити"
      remove_confirmation: "Ви справді хочете видалити цю чернетку?"
      new_topic: "Чернетка нової теми"
      new_private_message: "Чернетка нового приватного повідомлення"
      abandon:
        confirm: "У вас вже є чернетка. Які дії виконати з нею?"
        yes_value: "Відхилити"
        no_value: "Продовжити редагування"
    topic_count_categories:
      one: "Переглянути %{count} нову чи оновлену тему"
      few: "Переглянути %{count} нові чи оновлені теми"
      many: "Переглянути %{count} нових чи оновлених тем"
      other: "Переглянути %{count} нових чи оновлених тем"
    topic_count_latest:
      one: "Переглянути %{count} нову чи оновлену тему"
      few: "Переглянути %{count} нові чи оновлені теми"
      many: "Переглянути %{count} нових чи оновлених тем"
      other: "Переглянути %{count} нових чи оновлених тем"
    topic_count_unseen:
      one: "Переглянути %{count} нову чи оновлену тему"
      few: "Переглянути %{count} нові чи оновлені теми"
      many: "Переглянути %{count} нових чи оновлених тем"
      other: "Переглянути %{count} нових чи оновлених тем"
    topic_count_unread:
      one: "Переглянути %{count} непрочитану тему"
      few: "Переглянути %{count} непрочитані теми"
      many: "Переглянути %{count} непрочитаних тем"
      other: "Переглянути %{count} непрочитаних тем"
    topic_count_new:
      one: "Переглянути %{count} нову тему"
      few: "Переглянути %{count} нові теми"
      many: "Переглянути %{count} нових тем"
      other: "Переглянути %{count} нових тем"
    preview: "попередній перегляд"
    cancel: "скасувати"
    deleting: "Видалення…"
    save: "Зберегти зміни"
    saving: "Збереження…"
    saved: "Збережено!"
    upload: "Надіслати"
    uploading: "Надсилання…"
    processing: "Обробка…"
    uploading_filename: "Надсилання: %{filename}…"
    processing_filename: "Обробка: %{filename}…"
    clipboard: "буфер обміну"
    uploaded: "Надіслано!"
    pasting: "Вставка…"
    enable: "Увімкнути"
    disable: "Вимкнути"
    continue: "Продовжити"
    switch_to_anon: "Увійти в анонімний режим"
    switch_from_anon: "Полишити анонімний режим"
    banner:
      close: "Прибрати цей банер"
      edit: "Редагувати"
    pwa:
      install_banner: "Чи хочете ви <a href> встановити %{title} на цьому пристрої?</a>"
    choose_topic:
      none_found: "Тем не знайдено."
      title:
        search: "Пошук теми"
        placeholder: "введіть тут назву теми, URL-адресу або ідентифікатор"
    choose_message:
      none_found: "Повідомлень не знайдено."
      title:
        search: "Пошук повідомлення"
        placeholder: "введіть тут назву, URL-адресу або ідентифікатор"
    review:
      show_more: "Показати більше"
      show_less: "Показати менше"
      order_by: "Сортувати за"
      date_filter: "Опубліковано між"
      in_reply_to: "у відповідь на"
      explain:
        why: "пояснити, чому цей елемент потрапив у чергу"
        title: "Оцінка"
        formula: "Формула"
        subtotal: "Проміжний підсумок"
        total: "Всього"
        min_score_visibility: "Мінімальний бал для видимості"
        score_to_hide: "Бал для приховування допису"
        take_action_bonus:
          name: "застосована дія"
          title: "Коли учасник команди обслуговування вирішує вжити заходів, тип повідомлення (з прапорцем) отримує бонус."
        user_accuracy_bonus:
          name: "точність користувача"
          title: "Користувачі, чиї звернення були історично узгоджені, отримують бонус."
        trust_level_bonus:
          name: "рівень довіри"
          title: "Елементи, які переглядаються, можуть оцінюватися вище, якщо вони створені користувачами з вищим рівнем довіри."
        type_bonus:
          name: "тип бонуса"
          title: "Деяким типам повідомлень, які переглядаються, учасники команди обслуговування можуть призначити бонуси, щоб зробити їх більш пріоритетними."
      stale_help: "<b>%{username}</b> розглянув це."
      claim_help:
        optional: "Ви можете заявити права на цей елемент, щоб інші не могли його розглядати."
        required: "Ви повинні заявити права на елементи, перш ніж ви зможете розглядати їх."
        claimed_by_you: "Ви заявили права на цей елемент і можете розглядати його."
        claimed_by_other: "Цей елемент може розглядати лише <b>%{username}</b>."
      claim:
        title: "заявити права на цю тему"
      unclaim:
        help: "вилучити цю заявку"
      awaiting_approval: "Очікує схвалення"
      delete: "Вилучити"
      settings:
        saved: "Збережено"
        save_changes: "Зберегти зміни"
        title: "Налаштування"
        priorities:
          title: "Пріоритети елементів, що переглядаються"
      moderation_history: "Історія модерації"
      view_all: "Переглянути всі"
      grouped_by_topic: "Згруповано за темою"
      none: "Немає елементів для розгляду."
      view_pending: "очікує на розгляд"
      topic_has_pending:
        one: "Ця тема має <b>%{count}</b> допис, що очікує схвалення"
        few: "Ця тема має <b>%{count}</b> дописи, що очікують схвалення"
        many: "Ця тема має <b>%{count}</b> дописів, що очікують схвалення"
        other: "Ця тема має <b>%{count}</b> дописів, що очікують схвалення"
      title: "Розглянути"
      topic: "Тема:"
      filtered_topic: "Ви відфільтрували контент до розгляду в одній темі."
      filtered_user: "Користувач"
      filtered_reviewed_by: "Розглянуто"
      show_all_topics: "показати усі теми"
      deleted_post: "(допис вилучено)"
      deleted_user: "(користувача вилучено)"
      user:
        bio: "Біо"
        website: "Вебсайт"
        username: "Імʼя користувача"
        email: "Електронна пошта"
        name: "Імʼя"
        fields: "Поля"
        reject_reason: "Причина"
      user_percentage:
        summary:
          one: "%{agreed}, %{disagreed}, %{ignored} (останнього прапорця)"
          few: "%{agreed}, %{disagreed}, %{ignored} (останніх %{count} звернень)"
          many: "%{agreed}, %{disagreed}, %{ignored} (останніх %{count} звернень)"
          other: "%{agreed}, %{disagreed}, %{ignored} (останніх %{count} звернень)"
        agreed:
          one: "%{count}% згодні"
          few: "%{count}% згодні"
          many: "%{count}% згодних"
          other: "%{count}% згодних"
        disagreed:
          one: "%{count}% не згоден"
          few: "%{count}% не згодні"
          many: "%{count}% не згодних"
          other: "%{count}% не згодних"
        ignored:
          one: "%{count}% ігнорує"
          few: "%{count}% ігнорують"
          many: "%{count}% ігнорують"
          other: "%{count}% ігнорують"
      topics:
        topic: "Тема"
        reviewable_count: "Кількість"
        reported_by: "Повідомлення від"
        deleted: "[Тему вилучено]"
        original: "(оригінальна тема)"
        details: "деталі"
        unique_users:
          one: "%{count} користувач"
          few: "%{count} користувача"
          many: "%{count} користувачів"
          other: "%{count} користувачів"
      replies:
        one: "%{count} відповідь"
        few: "%{count} відповіді"
        many: "%{count} відповідей"
        other: "%{count} відповідей"
      edit: "Редагувати"
      save: "Зберегти"
      cancel: "Скасувати"
      new_topic: "Схвалення цього елемента створить нову тему"
      filters:
        all_categories: "(усі розділи)"
        type:
          title: "Тип"
          all: "(усі типи)"
        minimum_score: "Мінімальний бал:"
        refresh: "Оновити"
        status: "Статус"
        category: "Розділ"
        orders:
          score: "Бал"
          score_asc: "Бал (зворотний порядок)"
          created_at: "Створено"
          created_at_asc: "Створено (зворотний порядок)"
        priority:
          title: "Мінімальний пріоритет"
          any: "(будь-який)"
          low: "Низький"
          medium: "Середній"
          high: "Високий"
      conversation:
        view_full: "переглянути усю розмову"
      scores:
        about: "Цей бал розраховується на основі рівня довіри доповідача, відповідності їхніх попередніх скарг та пріоритету елемента, про який було сповіщено."
        score: "Бал"
        date: "Дата звіту"
        type: "Причина"
        status: "Статус"
        submitted_by: "Повідомлення від"
        reviewed_by: "Розглянуто"
        reviewed_timestamp: "Дата розгляду"
      statuses:
        pending:
          title: "В очікуванні"
        approved:
          title: "Схвалено"
        approved_flag:
          title: "Прапор затверджено"
        approved_user:
          title: "Користувач затверджений"
        approved_post:
          title: "Допис затверджено"
        rejected:
          title: "Відхилено"
        rejected_flag:
          title: "Прапор відхилено"
        rejected_user:
          title: "Користувача відхилено"
        rejected_post:
          title: "Допис відхилено"
        ignored:
          title: "Прапор ігнорується"
        deleted:
          title: "Тему або допис видалено"
        reviewed:
          title: "Усі розглянуті"
        all:
          title: "Усе"
      context_question:
        is_this_post: "Це повідомлення %{reviewable_human_score_types}?"
        delimiter: "або"
        something_else_wrong: "Щось не так з цим дописом?"
      types:
        reviewable_flagged_post:
          title: "Позначений допис"
          flagged_by: "Позначено"
        reviewable_queued_topic:
          title: "Тема в черзі"
        reviewable_queued_post:
          title: "Допис у черзі"
        reviewable_user:
          title: "Користувач"
        reviewable_post:
          title: "Допис"
        reviewable_chat_message:
          title: "Позначене повідомлення чату"
      approval:
        title: "Допис потребує схвалення"
        description: "Ми отримали ваш новий допис, але він потребує схвалення модератором, перш ніж зʼявитися. Будь ласка, будьте терплячі."
        pending_posts:
          one: "<strong>%{count}</strong> ваш допис очікує схвалення."
          few: "<strong>%{count}</strong> ваших дописів очікують схвалення."
          many: "<strong>%{count}</strong> ваших дописів очікують схвалення."
          other: "<strong>%{count}</strong> ваших дописів очікують схвалення."
        ok: "Гаразд"
      example_username: "ім’я користувача"
      reject_reason:
        title: "Чому ви збираєтеся відхилити реєстрацію цього користувача?"
        send_email: "Надіслати лист з відмовою"
    relative_time_picker:
      minutes:
        one: "хвилина"
        few: "хвилини"
        many: "хвилин"
        other: "хвилин"
      hours:
        one: "година"
        few: "години"
        many: "годин"
        other: "годин"
      days:
        one: "день"
        few: "дні"
        many: "днів"
        other: "днів"
      months:
        one: "місяць"
        few: "місяці"
        many: "місяців"
        other: "місяців"
      years:
        one: "рік"
        few: "роки"
        many: "років"
        other: "років"
      relative: "Відносна"
    time_shortcut:
      now: "Зараз"
      in_one_hour: "За одну годину"
      in_two_hours: "Через дві години"
      later_today: "Пізніше сьогодні"
      two_days: "Два дні"
      next_business_day: "Наступний робочий день"
      tomorrow: "Завтра"
      post_local_date: "Дата допису"
      later_this_week: "Пізніше на цьому тижні"
      this_weekend: "В ці вихідні"
      start_of_next_business_week: "Понеділок"
      start_of_next_business_week_alt: "Наступного понеділка"
      next_week: "На наступному тижні"
      two_weeks: "Два тижні"
      next_month: "В наступному місяці"
      two_months: "Два місяці"
      three_months: "Три місяці"
      four_months: "Чотири місяці"
      six_months: "Шість місяців"
      one_year: "Один рік"
      forever: "Назавжди"
      relative: "Через вказаний час"
      none: "Нічого не потрібно"
      never: "Ніколи"
      last_custom: "Використовувати раніше встановлені дату та час"
      custom: "Вибрати дату та час"
      select_timeframe: "Виберіть часовий проміжок"
    user_action:
      user_posted_topic: "<a href='%{userUrl}'>%{user}</a> створив(ла) <a href='%{topicUrl}'>тему</a>"
      you_posted_topic: "<a href='%{userUrl}'>Ви</a> створили <a href='%{topicUrl}'>тему</a>"
      user_replied_to_post: "<a href='%{userUrl}'>%{user}</a> відповів(ла) на <a href='%{postUrl}'>%{post_number}</a>"
      you_replied_to_post: "<a href='%{userUrl}'>Ви</a> відповіли на <a href='%{postUrl}'>%{post_number}</a>"
      user_replied_to_topic: "<a href='%{userUrl}'>%{user}</a> відповів(ла) на <a href='%{topicUrl}'>тему</a>"
      you_replied_to_topic: "<a href='%{userUrl}'>Ви</a> відповіли на <a href='%{topicUrl}'>тему</a>"
      user_mentioned_user: "<a href='%{user1Url}'>%{user}</a> згадав(ла) <a href='%{user2Url}'>%{another_user}</a>"
      user_mentioned_you: "<a href='%{user1Url}'>%{user}</a> згадав(ла) <a href='%{user2Url}'>Вас</a>"
      you_mentioned_user: "<a href='%{user1Url}'>Ви</a> згадали <a href='%{user2Url}'>%{another_user}</a>"
      posted_by_user: "Опублікував(ла) <a href='%{userUrl}'>%{user}</a>"
      posted_by_you: "Опубліковано <a href='%{userUrl}'>Вами</a>"
      sent_by_user: "Надіслано <a href='%{userUrl}'>%{user}</a>"
      sent_by_you: "Надіслано <a href='%{userUrl}'>Вами</a>"
    directory:
      username: "Імʼя користувача"
      filter_name: "фільтрувати за іменем користувача"
      title: "Користувачі"
      likes_given: "Відправлено"
      likes_received: "Отримано"
      topics_entered: "Переглянуто"
      topics_entered_long: "Тем переглянуто"
      time_read: "Час читання"
      topic_count: "Теми"
      topic_count_long: "Тем створено"
      post_count: "Відповідей"
      post_count_long: "Відповіді Опубліковано"
      no_results: "Нічого не знайдено."
      days_visited: "Відвідин"
      days_visited_long: "Днів відвідин"
      posts_read: "Прочитані"
      posts_read_long: "Прочитано Дописів"
      last_updated: "Останнє оновлення:"
      total_rows:
        one: "%{count} користувач"
        few: "%{count} користувачі"
        many: "%{count} користувачів"
        other: "%{count} користувачів"
      edit_columns:
        title: "Редагувати заголовки"
        save: "Зберегти"
        reset_to_default: "Відновити типові"
      group:
        all: "усі групи"
      sort:
        label: "Сортувати за %{criteria}"
    group_histories:
      actions:
        change_group_setting: "Змінити налаштування групи"
        add_user_to_group: "Додати користувача"
        remove_user_from_group: "Вилучити користувача"
        make_user_group_owner: "Зробити власником"
        remove_user_as_group_owner: "Відкликати власника"
    groups:
      member_added: "Додано"
      member_requested: "Запит подано"
      add_members:
        title: "Додати учасників до %{group_name}"
        description: "Введіть список користувачів, яких потрібно запросити до групи, або вставте список, розділений комами:"
        usernames_placeholder: "імена користувачів"
        usernames_or_emails_placeholder: "імʼя користувачів або адреси електронної пошти"
        notify_users: "Сповістити користувачів"
        set_owner: "Призначити користувачів власниками цієї групи"
      requests:
        title: "Запити"
        reason: "Причина"
        accept: "Схвалити"
        accepted: "схвалено"
        deny: "Відмовити"
        denied: "відмовлено"
        undone: "запит скасовано"
        handle: "обробляти запит на вступ"
        undo: "Скасувати"
      manage:
        title: "Керувати"
        name: "Імʼя"
        full_name: "Повне імʼя"
        add_members: "Додати користувачів"
        invite_members: "Запрошення"
        delete_member_confirm: "Вилучити '%{username}' з групи '%{group}'?"
        profile:
          title: Профіль
        interaction:
          title: Взаємодія
          posting: Публікування
          notification: Сповіщення
        email:
          title: "Електронна пошта"
          status: "Синхронізовано %{old_emails} / %{total_emails} листів через IMAP."
          enable_smtp: "Увімкнути SMTP"
          enable_imap: "Увімкнути IMAP"
          test_settings: "Перевірити налаштування"
          save_settings: "Зберегти налаштування"
          last_updated: "Останнє оновлення:"
          last_updated_by: "від"
          settings_required: "Усі налаштування є обов’язковими. Будь ласка, заповніть усі поля перед перевіркою."
          smtp_settings_valid: "Настройки SMTP дійсні."
          smtp_title: "SMTP"
          smtp_instructions: "Коли ви ввімкнете SMTP для групи, всі вихідні повідомлення електронної пошти, надіслані з групи, буде надіслано через вказані тут параметри SMTP, замість стандартного поштового сервера, налаштованого для інших листів."
          imap_title: "IMAP"
          imap_additional_settings: "Додаткові налаштування"
          imap_instructions: 'Коли ви ввімкнете IMAP для групи, електронні листи синхронізуються між вхідною текою групи та вказаним сервером IMAP і поштовою скринькою. Перш ніж увімкнути протокол IMAP, необхідно ввімкнути SMTP з дійсними та перевіреними обліковими даними. Ім’я користувача та пароль електронної пошти, які використовуються для SMTP, будуть використовуватися для IMAP. Для отримання додаткової інформації див. <a target="_blank" href="https://meta.discourse.org/t/imap-support-for-group-inboxes/160588">анонс про функції на Discourse Meta</a>.'
          imap_alpha_warning: "Попередження. Це функція на альфа-тестуванні. Офіційно підтримується лише Gmail. Використовуйте на свій страх і ризик!"
          imap_settings_valid: "Налаштування IMAP правильні."
          smtp_disable_confirm: "Якщо вимкнути SMTP, усі налаштування SMTP та IMAP будуть скинуті, а відповідна функціональність буде вимкнена. Ви впевнені, що хочете продовжити?"
          imap_disable_confirm: "Якщо вимкнути IMAP, усі налаштування IMAP будуть скинуті, а відповідні функції будуть вимкнені. Ви впевнені, що хочете продовжити?"
          imap_mailbox_not_selected: "Ви повинні вибрати поштову скриньку для цієї конфігурації IMAP, інакше жодна поштова скринька не буде синхронізована!"
          prefill:
            title: "Заповніть початкові налаштування для:"
            gmail: "GMail"
          credentials:
            title: "Дані доступу"
            smtp_server: "SMTP-сервер"
            smtp_port: "Порт SMTP"
            smtp_ssl: "Використовувати SSL для SMTP"
            imap_server: "Сервер IMAP"
            imap_port: "Порт IMAP"
            imap_ssl: "Використовувати SSL для IMAP"
            username: "Імʼя користувача"
            password: "Пароль"
          settings:
            title: "Налаштування"
            allow_unknown_sender_topic_replies: "Дозволити у темі відповіді невідомого відправника."
            allow_unknown_sender_topic_replies_hint: "Дозволяє невідомим відправникам відповідати в групові теми. Якщо цю функцію не увімкнено, то відповіді від електронних адрес, які не запрошені до теми, створюватимуть нову тему."
            from_alias: "Псевдо відправника"
            from_alias_hint: "Псевдонім для використання як адреси відправника під час надсилання групових листів SMTP. Зважте, що це може підтримуватися не всіма провайдерами електронної пошти. Зверніться до документації вашого провайдера пошти."
          mailboxes:
            synchronized: "Синхронізована поштова скринька"
            none_found: "Не знайдено поштових скриньок в цьому обліковому записі."
            disabled: "Відключено"
        membership:
          title: Членство
          access: Доступ
        categories:
          title: Розділи
          long_title: "Типові сповіщення розділів"
          description: "Коли користувачі додаються в цю групу, в налаштування сповіщень розділів будуть встановлені ці стандартні налаштування. Після цього вони зможуть змінити їх."
          watched_categories_instructions: "Автоматично відстежувати всі теми в цих розділах. Учасники групи будуть повідомлені про всі нові дописи та теми, а також кількість нових повідомлень зʼявиться поруч з темою."
          tracked_categories_instructions: "Автоматично відстежувати всі теми в цих розділах. Поруч із темою з’явиться кількість нових дописів."
          watching_first_post_categories_instructions: "Користувачі будуть сповіщені про перший допис в кожній новій темі в цих розділах."
          regular_categories_instructions: "Якщо ці розділи відключені, вони будуть ігноровані для членів групи. Користувачі будуть повідомлені, тільки якщо вони згадуються або хтось відповість їм."
          muted_categories_instructions: "Користувачі не будуть повідомлені про нові теми в цих розділах, і вони не будуть показуватись на сторінках розділів або останніх тем."
        tags:
          title: Теґи
          long_title: "Типові теґи сповіщень"
          description: "Коли користувачі додаються до цієї групи, їх налаштування сповіщень теґів буде встановлено ці типові налаштування. Після цього вони зможуть їх змінити."
          watched_tags_instructions: "Автоматично відстежувати всі теми з цими теґами. Учасники групи будуть повідомлені про всі нові дописи та теми, а також кількість нових повідомлень зʼявиться поруч з темою."
          tracked_tags_instructions: "Автоматично відстежувати всі теми з цими теґами. Поруч із темою зʼявиться кількість нових дописів."
          watching_first_post_tags_instructions: "Користувачі будуть сповіщені про перший допис в кожній новій темі з цими теґами."
          regular_tags_instructions: "Якщо ці теґи вимкнено, то будуть ігноровані для членів групи. Користувачі будуть повідомлені, якщо вони згадуються або хтось відповість їм."
          muted_tags_instructions: "Користувачі не будуть повідомлені про нові теми з цими теґами, і вони не з’являться в списку останніх тем."
        logs:
          title: "Журнали"
          when: "Коли"
          action: "Дія"
          acting_user: "Ініціатор"
          target_user: "Цільовий користувач"
          subject: "Тема"
          details: "Деталі"
          from: "Від"
          to: "До"
      permissions:
        title: "Дозволи"
        none: "Немає розділів, повʼязаних з цією групою."
        description: "Учасники цієї групи мають доступ до цих розділів"
      public_admission: "Дозволити користувачам вільно приєднуватися до групи (потрібна публічна видимість групи)"
      public_exit: "Дозволити користувачам вільно покидати групу"
      empty:
        posts: "Немає дописів від членів цієї групи."
        members: "Немає учасників у цій групі."
        requests: "Немає запитів на членство у цій групі."
        mentions: "Немає згадок про цю групу."
        messages: "Немає повідомлень для цієї групи."
        topics: "Немає тем від учасників цієї групи."
        logs: "Немає журналів у цій групі."
      add: "Додати"
      join: "Приєднатися"
      leave: "Покинути"
      request: "Запит"
      message: "Повідомлення"
      confirm_leave: "Ви впевнені, що хочете залишити цю групу?"
      allow_membership_requests: "Дозволити користувачам надсилати запити на членство власникам групи (Потрібна загальнодоступна група)"
      membership_request_template: "Власний шаблон для показу користувачам при надсиланні запиту на членство"
      membership_request:
        submit: "Подати запит"
        title: "Запит на приєднання до @%{group_name}"
        reason: "Поясніть власникам групи, чому ви маєте бути у цій групі"
      membership: "Членство"
      name: "Імʼя"
      group_name: "Назва групи"
      user_count: "Користувачі"
      bio: "Про групу"
      selector_placeholder: "введіть імʼя користувача"
      owner: "власник"
      index:
        title: "Групи"
        all: "Усі групи"
        empty: "Немає видимих груп."
        filter: "Фільтрувати за типом групи"
        owner_groups: "Групи, де я власник(ця)"
        close_groups: "Закриті групи"
        automatic_groups: "Автоматичні групи"
        automatic: "Автоматичні"
        closed: "Закриті"
        public: "Публічні"
        private: "Приватні"
        public_groups: "Публічні групи"
        my_groups: "Мої групи"
        group_type: "Тип групи"
        is_group_user: "Учасник"
        is_group_owner: "Власник"
        search_results: "Результати пошуку зʼявляться нижче."
      title:
        one: "Група"
        few: "Групи"
        many: "Групи"
        other: "Групи"
      activity: "Активність"
      members:
        title: "Учасники"
        filter_placeholder_admin: "ім'я користувача або email"
        filter_placeholder: "ім'я користувача"
        remove_member: "Вилучити учасника"
        remove_member_description: "Вилучити <b>%{username}</b> з цієї групи"
        make_owner: "Зробити власником"
        make_owner_description: "Зробити <b>%{username}</b> власником цієї групи"
        remove_owner: "Вилучити як власника"
        remove_owner_description: "Вилучити <b>%{username}</b> з власників цієї групи"
        make_primary: "Зробити основною"
        make_primary_description: "Зробити основною групою для <b>%{username}</b>"
        remove_primary: "Видалити як основну"
        remove_primary_description: "Видалити як основну групу для <b>%{username}</b>"
        remove_members: "Видалити учасників"
        remove_members_description: "Вилучити вибраних користувачів з цієї групи"
        make_owners: "Зробити власником"
        make_owners_description: "Зробити вибраних користувачів власниками цієї групи"
        remove_owners: "Вилучити власників"
        remove_owners_description: "Вилучити вибраних користувачів як власників цієї групи"
        make_all_primary: "Зробити основною для усіх"
        make_all_primary_description: "Зробити основною групою для всіх вибраних користувачів"
        remove_all_primary: "Видалити як основну"
        remove_all_primary_description: "Видалити цю групу як основну"
        status: "Статус"
        owner: "Власник"
        primary: "Основна"
        forbidden: "Ви не можете переглядати учасників."
        no_filter_matches: "Жоден учасник не відповідає такому запиту."
      topics: "Теми"
      posts: "Дописи"
      aria_post_number: "%{title} - допис #%{postNumber}"
      mentions: "Згадки"
      messages: "Повідомлення"
      notification_level: "Стандартний рівень сповіщень для групових повідомлень"
      alias_levels:
        mentionable: "Хто може @згадувати цю групу?"
        messageable: "Хто може писати повідомлення цій групі?"
        nobody: "Ніхто"
        only_admins: "Лише адміністратори"
        mods_and_admins: "Тільки модератори та адміністратори"
        members_mods_and_admins: "Лише учасники групи, модератори та адміністратори"
        owners_mods_and_admins: "Тільки власники груп, модератори та адміністратори"
        everyone: "Усі"
      notifications:
        watching:
          title: "Слідкувати"
          description: "Ви будете сповіщені про кожен новий допис у кожному повідомленні, і показуватиметься кількість нових відповідей."
        watching_first_post:
          title: "Слідкувати за першим дописом"
          description: "Ви отримуватимете сповіщення про нові повідомлення в цій групі, але не відповіді на повідомлення."
        tracking:
          title: "Стежити"
          description: "Ви будете сповіщені, якщо хтось згадує ваше @імʼя або відповідає вам, і показуватиметься кількість нових відповідей."
        regular:
          title: "Нормальний"
          description: "Ви будете сповіщені, якщо хтось згадує ваше @імʼя чи відповідає вам."
        muted:
          title: "Ігнорувати"
          description: "Ви не отримуватимете сповіщень про повідомлення в цій групі."
      flair_url: "Зображення Avatar Flair"
      flair_upload_description: "Використовуйте квадратні зображення не менше 20 пікселів на 20px."
      flair_bg_color: "Колір тла Avatar Flair"
      flair_bg_color_placeholder: "(Необовʼязково) Значення кольору в Hex-код"
      flair_color: "Колір Avatar Flair"
      flair_color_placeholder: "(Необовʼязково) Значення кольору в Hex-код"
      flair_preview_icon: "Попередній перегляд значка"
      flair_preview_image: "Попередній перегляд зображення"
      flair_type:
        icon: "Виберіть піктограму"
        image: "Завантажити зображення"
      default_notifications:
        modal_title: "Стандартні сповіщення користувача"
        modal_description: "Хотіли б ви застосувати цю зміну історично? Це змінить налаштування для %{count} існуючих користувачів."
        modal_yes: "Так"
        modal_no: "Ні, тільки застосувати зміни в майбутньому"
    user_action_groups:
      "1": "Вподобані"
      "2": "Отримані вподобання"
      "3": "Закладки"
      "4": "Теми"
      "5": "Відповіді"
      "6": "Відповіді"
      "7": "Згадки"
      "9": "Цитати"
      "11": "Редагування"
      "12": "Надіслані"
      "13": "Вхідні"
      "14": "Очікують"
      "15": "Чернетки"
    categories:
      all: "усі розділи"
      all_subcategories: "усі"
      no_subcategory: "немає"
      category: "Розділ"
      category_list: "Показати список розділів"
      reorder:
        title: "Перевпорядкувати розділи"
        title_long: "Перевпорядкувати список розділів"
        save: "Зберегти порядок"
        apply_all: "Застосувати"
        position: "Позиція"
      posts: "Дописи"
      topics: "Теми"
      latest: "Останні"
      subcategories: "Підрозділи"
      muted: "Приглушені розділи"
      topic_sentence:
        one: "%{count} тема"
        few: "%{count} теми"
        many: "%{count} тем"
        other: "%{count} тем"
      topic_stat:
        one: "%{number} / %{unit}"
        few: "%{number} / %{unit}"
        many: "%{number} / %{unit}"
        other: "%{number} / %{unit}"
      topic_stat_unit:
        week: "тиждень"
        month: "місяць"
      topic_stat_all_time:
        one: "Усього %{number}"
        few: "Усього %{number}"
        many: "Усього %{number}"
        other: "Усього %{number}"
      topic_stat_sentence_week:
        one: "%{count} нова тема за минулий тиждень."
        few: "%{count} нові теми за минулий тиждень."
        many: "%{count} нових тем за минулий тиждень."
        other: "%{count} нових тем за минулий тиждень."
      topic_stat_sentence_month:
        one: "%{count} нова тема за минулий місяць."
        few: "%{count} нові теми за минулий місяць."
        many: "%{count} нових тем за минулий місяць."
        other: "%{count} нових тем за минулий місяць."
      n_more: "Розділи (ще %{count})…"
    ip_lookup:
      title: Пошук IP адреси
      hostname: Імʼя хоста
      location: Місцезнаходження
      location_not_found: (невідомо)
      organisation: Організація
      phone: Телефон
      other_accounts: "Інші облікові записи з цією IP адресою"
      delete_other_accounts: "Видалити %{count}"
      username: "Імʼя користувача"
      trust_level: "РД"
      read_time: "час читання"
      topics_entered: "створено тем"
      post_count: "# дописів"
      confirm_delete_other_accounts: "Ви впевнені, що хочете видалити цих користувачів?"
      powered_by: "використовується <a href='https://maxmind.com'>MaxMindDB</a>"
      copied: "скопійовано"
    user_fields:
      none: "(вибрати опцію)"
      required: 'Будь ласка, введіть значення для "%{name}"'
      same_as_password: "Ваш пароль не повинен повторюватися в інших полях."
    user:
      said: "%{username}:"
      profile: "Профіль"
      mute: "Приглушити"
      edit: "Редагувати налаштування"
      download_archive:
        title: "Експортуйте свої дані"
        description: "Завантажте архів активності та налаштувань свого облікового запису."
        button_text: "Запит архіву"
        confirm: "Ви справді хочете завантажити архів активності та налаштувань вашого облікового запису?"
        success: "Ми почали збирати ваш архів, після завершення процесу ви отримаєте повідомлення."
        rate_limit_error: "Архіви можна завантажувати один раз на добу, будь ласка, повторіть спробу завтра."
      new_private_message: "Нове повідомлення"
      private_message: "Повідомлення"
      private_messages: "Повідомлення"
      user_notifications:
        filters:
          filter_by: "Фільтрувати за"
          all: "Усі"
          read: "Прочитані"
          unread: "Непрочитані"
          unseen: "Непереглянуті"
        ignore_duration_title: "Ігнорувати користувача"
        ignore_duration_username: "Імʼя користувача"
        ignore_duration_when: "Тривалість:"
        ignore_duration_save: "Ігнорувати"
        ignore_duration_note: "Зверніть увагу, що всі ігнорування автоматично видаляються після закінчення терміну ігнорування."
        ignore_duration_time_frame_required: "Виберіть часовий проміжок"
        ignore_no_users: "У вас немає ігнорованих користувачів."
        ignore_option: "Ігноровано"
        ignore_option_title: "Ви не отримуватимете сповіщення, повʼязані з цим користувачем, а всі їхні теми та відповіді буде приховано."
        add_ignored_user: "Додати…"
        mute_option: "Приглушено"
        mute_option_title: "Ви не отримуватимете жодних сповіщень, повʼязаних з цим користувачем."
        normal_option: "Нормальний"
        normal_option_title: "Ви отримаєте сповіщення, коли цей користувач відповість вам, цитуватиме або згадуватиме вас."
      notification_schedule:
        title: "Розклад сповіщень"
        label: "Увімкнути власний розклад сповіщень"
        tip: "Поза цими годинами ваші сповіщення буде призупинено."
        midnight: "Опівночі"
        none: "Немає"
        monday: "Понеділок"
        tuesday: "Вівторок"
        wednesday: "Середа"
        thursday: "Четвер"
        friday: "П’ятниця"
        saturday: "Субота"
        sunday: "Неділя"
        to: "до"
      activity_stream: "Активність"
      read: "Прочитані"
      read_help: "Нещодавно прочитані теми"
      preferences: "Налаштування"
      feature_topic_on_profile:
        open_search: "Виберіть нову тему"
        title: "Виберіть тему"
        search_label: "Шукайте тему за назвою"
        save: "Зберегти"
        clear:
          title: "Очистити"
          warning: "Ви впевнені, що хочете очистити свої закріплені теми?"
      use_current_timezone: "Використовувати поточний часовий пояс"
      profile_hidden: "Публічний профіль цього користувача прихований."
      inactive_user: "Цей користувач більше не активний."
      expand_profile: "Розгорнути"
      sr_expand_profile: "Розгорнути детальну інформацію"
      collapse_profile: "Згорнути"
      sr_collapse_profile: "Згорнути детальну інформацію"
      bookmarks: "Закладки"
      bio: "Про мене"
      timezone: "Часовий пояс"
      invited_by: "Запрошений(а)"
      trust_level: "Рівень довіри"
      notifications: "Сповіщення"
      statistics: "Статистика"
      desktop_notifications:
        label: "Сповіщення в реальному часі"
        not_supported: "Сповіщення не підтримуються у цьому оглядачі. Вибачте."
        perm_default: "Ввімкнути сповіщення"
        perm_denied_btn: "Немає доступу"
        perm_denied_expl: "Ви заборонили сповіщення. Дозвольте сповіщення у налаштуваннях свого оглядача."
        disable: "Вимкнути сповіщення"
        enable: "Увімкнути сповіщення"
<<<<<<< HEAD
        each_browser_note: 'Примітка. Вам потрібно змінити це налаштування в кожному браузері, який ви використовуєте. Усі сповіщення буде вимкнено, якщо призупинити сповіщення в меню користувача, незалежно від цього налаштування.'
=======
        each_browser_note: "Примітка. Вам потрібно змінити це налаштування в кожному браузері, який ви використовуєте. Усі сповіщення буде вимкнено, якщо призупинити сповіщення в меню користувача, незалежно від цього налаштування."
>>>>>>> 9b339bcd
        consent_prompt: "Хочете отримувати сповіщення в реальному часі, коли люди відповідають на ваші дописи?"
      dismiss: "Відкинути"
      dismiss_notifications: "Відхилити всі"
      dismiss_notifications_tooltip: "Позначити всі сповіщення як прочитані"
      dismiss_bookmarks_tooltip: "Позначити всі непрочитані нагадування про закладки як прочитані"
      dismiss_messages_tooltip: "Позначати всі сповіщення про непрочитані особисті повідомлення як прочитані"
      no_likes_title: "Ви ще не отримали жодного вподобання"
      no_likes_body: >
        Ви отримаєте сповіщення тут щоразу, коли хтось вподобає один з ваших дописів, щоб ви могли бачити, що інші вважають цінним. Інші користувачі побачать те ж саме, коли ви вподобаєте їхні публікації! <br><br> Сповіщення про вподобання ніколи не надсилаються вам на електронну пошту, але ви можете налаштувати спосіб отримання сповіщень про вподобання на сайті у своїх налаштуваннях сповіщень <a href='%{preferencesUrl}'></a>.
      no_messages_title: "У вас немає повідомлень"
      no_messages_body: >
        Потрібна особиста розмова з кимось, поза звичайним спілкуванням? Надішліть їм повідомлення, вибравши їх аватар і натиснувши кнопку повідомлення %{icon}<br><br> Якщо вам потрібна допомога, ви можете <a href='%{aboutUrl}'>надіслати повідомлення команді обслуговування</a>.
      no_bookmarks_title: "Ви ще нічого не додали до закладок"
      no_bookmarks_body: >
        Почніть додавати дописи в закладки за допомогою кнопки %{icon}, і вони будуть перераховані тут для зручності. Ви також можете запланувати нагадування!
      no_bookmarks_search: "Немає закладок за таким пошуковим запитом."
      no_notifications_title: "У вас ще немає сповіщень"
      no_notifications_body: >
        На цій панелі ви отримуватимете сповіщення про дії, які безпосередньо стосуються вас, включаючи відповіді на ваші теми та дописи, коли хтось <b>@згадає</b> вас або цитує вас, а також відповідає на теми, які ви переглядаєте. Сповіщення також надходитимуть на вашу електронну пошту, якщо ви деякий час не входите в систему. <br><br> Знайдіть %{icon}, щоб вирішити, про які конкретні теми, розділи та теґи ви хочете отримувати сповіщення. Щоб дізнатися більше, перегляньте свої <a href='%{preferencesUrl}'>параметри сповіщень</a>.
      no_other_notifications_title: "У вас ще немає інших сповіщень"
      no_other_notifications_body: >
        На цій панелі ви отримуватимете сповіщення про інші види діяльності, які можуть бути доречними для вас, наприклад, коли хтось посилається на один з ваших дописів або редагує їх.
      no_notifications_page_title: "У вас ще немає сповіщень"
      no_notifications_page_body: >
        Ви отримуватимете сповіщення про діяльність, яка безпосередньо стосується вас, зокрема відповіді на ваші теми та дописи, коли хтось <b>@згадує</b> або цитує вас, а також відповіді на теми, які ви переглядаєте. Сповіщення також надходитимуть на вашу електронну пошту, якщо ви деякий час не входите в систему. <br><br> Знайдіть %{icon}, щоб вирішити, про які конкретні теми, дописи та теґи ви хочете отримувати сповіщення. Щоб дізнатися більше, перегляньте свої <a href='%{preferencesUrl}'>параметри сповіщень</a>.
      dynamic_favicon: "Показувати кількість в піктограмі оглядача"
      skip_new_user_tips:
        description: "Пропустити поради щодо створення користувача та значків"
      reset_seen_user_tips: "Знову показати поради користувача"
      theme_default_on_all_devices: "Зробити цю тему базовою для усіх моїх пристроїв"
      color_scheme_default_on_all_devices: "Встановити типові схеми кольорів на всіх моїх пристроях"
      color_scheme: "Схема кольорів"
      color_schemes:
        default_description: "Типова тема"
        disable_dark_scheme: "Те саме, що і звичайне"
        dark_instructions: "Ви можете переглянути кольорову схему темного режиму, увімкнувши темний режим на вашому пристрої."
        undo: "Скинути"
        regular: "Звичайний"
        dark: "Темний режим"
        default_dark_scheme: "(типово для сайту)"
      dark_mode: "Темний режим"
      dark_mode_enable: "Увімкнути автоматично темний режим"
      text_size_default_on_all_devices: "Зробити цей розмір тексту базовим для всіх моїх пристроїв"
      allow_private_messages: "Дозволити іншим користувачам надсилати мені особисті повідомлення"
      external_links_in_new_tab: "Відкривати всі зовнішні посилання у новій вкладці"
      enable_quoting: "Увімкнути відповіді на цитати для виділеного тексту"
      enable_defer: "Увімкнути відкладання позначення тем непрочитаними"
      experimental_sidebar:
        enable: "Увімкнути бічну панель"
        options: "Параметри"
        navigation_section: "Навігація"
        navigation_section_instruction: "Коли список тем у навігаційному меню містить нові або непрочитані елементи…"
        link_to_filtered_list_checkbox_description: "Посилання на відфільтрований список"
        show_count_new_items_checkbox_description: "Показати кількість нових елементів"
      change: "змінити"
      featured_topic: "Закріплені теми"
      moderator: "%{user} є модератором"
      admin: "%{user} є адміністратором"
      moderator_tooltip: "Цей користувач є модератором"
      admin_tooltip: "Цей користувач є адміністратором"
      silenced_tooltip: "Цей користувач заблокований"
      suspended_notice: "Цей обліковий запис призупинено до %{date}."
      suspended_permanently: "Цей обліковий запис призупинено."
      suspended_reason: "Причина: "
      github_profile: "GitHub"
      email_activity_summary: "Підсумок активності"
      mailing_list_mode:
        label: "Режим списку розсилки"
        enabled: "Увімкнути режим списку розсилки"
        instructions: |
          Цей параметр має перевагу над підсумком діяльності.<br />
          Вимкнені теми та розділи не включено до цих електронних листів.
        individual: "Надсилати мені всі нові дописи електронною поштою"
        individual_no_echo: "Надсилати всі нові дописи електронною поштою, окрім моїх власних"
        many_per_day: "Надсилати всі нові дописи електронною поштою (близько %{dailyEmailEstimate} на день)"
        few_per_day: "Надсилати всі нові дописи електронною поштою (близько 2 на день)"
        warning: "Режим списку розсилки увімкнено. Налаштування сповіщень електронною поштою змінено."
      tag_settings: "Теґи"
      watched_tags: "Спостереження"
      watched_tags_instructions: "Ви автоматично слідкуватимете за всіма темами з цими теґами. Ви отримуватимете сповіщення про всі нові дописи і теми, а поруч з темою показуватиметься кількість нових дописів."
      tracked_tags: "Відстежувані"
      tracked_tags_instructions: "Ви будете автоматично стежити за всіма темами з цими теґами. Поруч з темою показуватиметься кількість нових дописів."
      muted_tags: "Приглушено"
      muted_tags_instructions: "Ви не отримуватимете сповіщення про нові теми з цими теґами, і вони не показуватимуться у найсвіжіших."
      watched_categories: "Спостереження"
      watched_categories_instructions: "Ви автоматично слідкуватимете за всіма темами у цих розділах. Ви отримуватимете сповіщення про всі нові дописи і теми, а поруч з темою показуватиметься кількість нових дописів."
      tracked_categories: "Відстежувані"
      tracked_categories_instructions: "Ви будете автоматично стежити за всіма темами у цих розділах. Поруч з темою показуватиметься кількість нових дописів."
      watched_first_post_categories: "Слідкувати за першим дописом"
      watched_first_post_categories_instructions: "Ви отримуватимете сповіщення про перший допис у кожній новій темі у цих розділах."
      watched_first_post_tags: "Слідкувати за першим дописом"
      watched_first_post_tags_instructions: "Ви отримуватимете сповіщення про перший допис у кожній новій темі з цими теґами."
      watched_precedence_over_muted: "Сповіщати мене про теми в категоріях або тегах, які я переглядаю і які також належать до тих, які я вимкнув"
      muted_categories: "Приглушено"
      muted_categories_instructions: "Ви не будете отримувати жодних сповіщень про нові теми у цих розділах, і вони не зʼявлятимуться на сторінках розділів чи найсвіжіших."
      muted_categories_instructions_dont_hide: "Ви не отримуватимете сповіщень про нові теми в цих розділах."
      regular_categories: "Нормальний"
      regular_categories_instructions: "Ви побачите ці розділи в списках тем «Останні» і «Топ»."
      no_category_access: "Як модератор, ви маєте обмежений доступ до розділів, збереження вимкнене."
      delete_account: "Вилучити мій обліковий запис"
      delete_account_confirm: "Ви впевнені, що бажаєте остаточно вилучити свій обліковий запис? Цю дію не можна скасувати!"
      deleted_yourself: "Ваш обліковий запис було успішно вилучено."
      delete_yourself_not_allowed: "Якщо ви хочете вилучити свій обліковий запис, будь ласка, звʼяжіться з командою обслуговування."
      unread_message_count: "Повідомлення"
      admin_delete: "Вилучити"
      users: "Користувачі"
      muted_users: "Приглушені"
      muted_users_instructions: "Не показувати всі сповіщення та особисті повідомлення від цих користувачів."
      allowed_pm_users: "Дозволено"
      allowed_pm_users_instructions: "Дозволити лише ОП цих користувачів."
      allow_private_messages_from_specific_users: "Дозволити лише конкретним користувачам надсилати мені особисті повідомлення"
      ignored_users: "Ігноровано"
      ignored_users_instructions: "Заборонити всі дописи, сповіщення та ОП від цих користувачів."
      tracked_topics_link: "Показати"
      automatically_unpin_topics: "Автоматично відкріпляти теми, коли я доходжу до кінця."
      apps: "Застосунки"
      revoke_access: "Відкликати доступ"
      undo_revoke_access: "Скасувати анулювання доступу"
      api_approved: "Схвалено:"
      api_last_used_at: "Останнє використання:"
      theme: "Стиль"
      save_to_change_theme: 'Тему буде оновлено після натискання "%{save_text}"'
      home: "Типова головна сторінка"
      staged: "Попередньо"
      staff_counters:
        flags_given:
          one: '<span class="%{className}">%{count}</span> корисний прапор'
          few: '<span class="%{className}">%{count}</span> корисні прапори'
          many: '<span class="%{className}">%{count}</span> корисних прапорів'
          other: '<span class="%{className}">%{count}</span> корисні прапори'
        flagged_posts:
          one: '<span class="%{className}">%{count}</span> позначений допис'
          few: '<span class="%{className}">%{count}</span> позначених дописів'
          many: '<span class="%{className}">%{count}</span> позначених дописів'
          other: '<span class="%{className}">%{count}</span> позначених дописів'
        deleted_posts:
          one: '<span class="%{className}">%{count}</span> видалений допис'
          few: '<span class="%{className}">%{count}</span> видалені дописи'
          many: '<span class="%{className}">%{count}</span> видалених дописів'
          other: '<span class="%{className}">%{count}</span> видалені дописи'
        suspensions:
          one: '<span class="%{className}">%{count}</span> призупинено'
          few: '<span class="%{className}">%{count}</span> призупинено'
          many: '<span class="%{className}">%{count}</span> призупинено'
          other: '<span class="%{className}">%{count}</span> призупинено'
        warnings_received:
          one: '<span class="%{className}">%{count}</span> попереджено'
          few: '<span class="%{className}">%{count}</span> попереджено'
          many: '<span class="%{className}">%{count}</span> попереджено'
          other: '<span class="%{className}">%{count}</span> попереджено'
        rejected_posts:
          one: '<span class="%{className}">%{count}</span> відхилений допис'
          few: '<span class="%{className}">%{count}</span> відхилені дописи'
          many: '<span class="%{className}">%{count}</span> відхилених дописів'
          other: '<span class="%{className}">%{count}</span> відхилених дописів'
      messages:
        all: "усі вхідні"
        inbox: "Вхідні"
        personal: "Особисті"
        latest: "Останні"
        sent: "Надіслані"
        unread: "Непрочитані"
        unread_with_count:
          one: "Непрочитані (%{count})"
          few: "Непрочитані (%{count})"
          many: "Непрочитані (%{count})"
          other: "Непрочитані (%{count})"
        new: "Новий"
        new_with_count:
          one: "Нові (%{count})"
          few: "Нові (%{count})"
          many: "Нові (%{count})"
          other: "Нові (%{count})"
        archive: "Архів"
        groups: "Мої групи"
        move_to_inbox: "Перемістити у Вхідні"
        move_to_archive: "Архівувати"
        failed_to_move: "Не вдалося перемістити обрані повідомлення (можливо, у вас немає зʼєднання з мережею)"
        tags: "Теґи"
        all_tags: "Усі теґи"
        warnings: "Офіційні попередження"
        read_more_in_group: "Бажаєте дізнатися більше? Перегляньте інші повідомлення в %{groupLink}."
        read_more: "Хочете прочитати більше? Перегляньте інші повідомлення в <a href='%{basePath}/u/%{username}/messages'>особистих повідомленнях</a>."
        read_more_group_pm_MF: |
          { HAS_UNREAD_AND_NEW, select,
            true {
              { UNREAD, plural,
                   =0 {}
                  one {Є <a href='{basePath}/u/{username}/messages/group/{groupName}/unread'># непрочитане</a>}
                   few {Є <a href='{basePath}/u/{username}/messages/group/{groupName}/unread'># непрочитані</a>}
                   many {Є <a href='{basePath}/u/{username}/messages/group/{groupName}/unread'># непрочитані</a>}
                other {Є <a href='{basePath}/u/{username}/messages/group/{groupName}/unread'># непрочитані</a>}
              }
              { NEW, plural,
                   =0 {}
                  one { і <a href='{basePath}/u/{username}/messages/group/{groupName}/new'># залишилося нове</a> повідомлення або перегляньте інші повідомлення в {groupLink}}
                   few { і <a href='{basePath}/u/{username}/messages/group/{groupName}/new'># нових</a> повідомлень залишилися, або перегляньте інші повідомлення в {groupLink}}
                   many { і <a href='{basePath}/u/{username}/messages/group/{groupName}/new'># нових</a> повідомлень залишилися, або перегляньте інші повідомлення в {groupLink}}
                other { і <a href='{basePath}/u/{username}/messages/group/{groupName}/new'># нових</a> повідомлень залишилося, або перегляньте інші повідомлення в {groupLink}}
              }
            }
            false {
              { UNREAD, plural,
                   =0 {}
                  one {Залишилося <a href='{basePath}/u/{username}/messages/group/{groupName}/unread'># непрочитане</a> повідомлення або перегляньте інші повідомлення в {groupLink}}
                   few {Залишилося <a href='{basePath}/u/{username}/messages/group/{groupName}/unread'># непрочитаних</a> повідомлень або перегляньте інші повідомлення в {groupLink}}
                   many {Залишилося <a href='{basePath}/u/{username}/messages/group/{groupName}/unread'># непрочитаних</a> повідомлень або перегляньте інші повідомлення в {groupLink}}
                other {Залишилося <a href='{basePath}/u/{username}/messages/group/{groupName}/unread'># непрочитаних</a> повідомлень або перегляньте інші повідомлення в {groupLink}}
              }
              { NEW, plural,
                   =0 {}
                  one {Залишилося <a href='{basePath}/u/{username}/messages/group/{groupName}/new'># нове</a> повідомлення або перегляньте інші повідомлення в {groupLink}}
                   few {Залишилося <a href='{basePath}/u/{username}/messages/group/{groupName}/new'># нових</a> повідомлення або перегляньте інші повідомлення в {groupLink}}
                   many {Залишилося <a href='{basePath}/u/{username}/messages/group/{groupName}/new'># нових</a> повідомлень або перегляньте інші повідомлення в {groupLink}}
                other {Залишилося <a href='{basePath}/u/{username}/messages/group/{groupName}/new'># нових</a> повідомлень або перегляньте інші повідомлення в {groupLink}}
              }
            }
            other {}
          }
        read_more_personal_pm_MF: |
          { HAS_UNREAD_AND_NEW, select,
            true {
              { UNREAD, plural,
                   =0 {}
                  one {Є <a href='{basePath}/u/{username}/messages/unread'># непрочитане</a>}
                   few {Є <a href='{basePath}/u/{username}/messages/unread'># непрочитані</a>}
                   many {Є <a href='{basePath}/u/{username}/messages/unread'># непрочитані</a>}
                other {Є <a href='{basePath}/u/{username}/messages/unread'># непрочитані</a>}
              }
              { NEW, plural,
                   =0 {}
                  one { і <a href='{basePath}/u/{username}/messages/new'># нове</a> повідомлення, або перегляньте інші <a href='{basePath}/u/{username}/messages'>особисті повідомлення</a>}
                   few { і <a href='{basePath}/u/{username}/messages/new'># нові</a> повідомлення, або перегляньте інші <a href='{basePath}/u/{username}/messages'>особисті повідомлення</a>}
                   many { і <a href='{basePath}/u/{username}/messages/new'># нові</a> повідомлення, або перегляньте інші <a href='{basePath}/u/{username}/messages'>особисті повідомлення</a>}
                other { і <a href='{basePath}/u/{username}/messages/new'># нові</a> повідомлення, або перегляньте інші <a href='{basePath}/u/{username}/messages'>особисті повідомлення</a>}
              }
            }
            false {
              { UNREAD, plural,
                   =0 {}
                  one {У вас залишилося <a href='{basePath}/u/{username}/messages/unread'># непрочитане</a> повідомлення, або перегляньте інші <a href='{basePath}/u/{username}/messages'>особисті повідомлення</a>}
                   few {У вас залишилося <a href='{basePath}/u/{username}/messages/unread'># непрочитаних</a> повідомлень, або перегляньте інші <a href='{basePath}/u/{username}/messages'>особисті повідомлення</a>}
                   many {У вас залишилося <a href='{basePath}/u/{username}/messages/unread'># непрочитаних</a> повідомлень, або перегляньте інші <a href='{basePath}/u/{username}/messages'>особисті повідомлення</a>}
                other {У вас залишилося <a href='{basePath}/u/{username}/messages/unread'># непрочитаних</a> повідомлень, або перегляньте інші <a href='{basePath}/u/{username}/messages'>особисті повідомлення</a>}
              }
              { NEW, plural,
                   =0 {}
                  one {У вас залишилося <a href='{basePath}/u/{username}/messages/new'># нове</a> повідомлення, або перегляньте інші <a href='{basePath}/u/{username}/messages'>особисті повідомлення</a>}
                   few {Залишилося <a href='{basePath}/u/{username}/messages/new'># нових</a> повідомлень, або перегляньте інші <a href='{basePath}/u/{username}/messages'>особисті повідомлення</a>}
                   many {Залишилося <a href='{basePath}/u/{username}/messages/new'># нових</a> повідомлень, або перегляньте інші <a href='{basePath}/u/{username}/messages'>особисті повідомлення</a>}
                other {Залишилося <a href='{basePath}/u/{username}/messages/new'># нових</a> повідомлень, або перегляньте інші <a href='{basePath}/u/{username}/messages'>особисті повідомлення</a>}
              }
            }
            other {}
          }
      preferences_nav:
        account: "Обліковий запис"
        security: "Безпека"
        profile: "Профіль"
        emails: "Листи"
        notifications: "Сповіщення"
        tracking: "Стежити"
        categories: "Розділи"
        users: "Користувачі"
        tags: "Теґи"
        interface: "Інтерфейс"
        apps: "Застосунки"
        navigation_menu: "Навігаційне меню"
      change_password:
        success: "(лист надіслано)"
        in_progress: "(надсилання листа)"
        error: "(помилка)"
        emoji: "lock emoji"
        action: "Надіслати лист для відновлення пароля"
        set_password: "Встановити пароль"
        choose_new: "Вибрати новий пароль"
        choose: "Вибрати пароль"
      second_factor_backup:
        title: "Резервні коди двофакторної авторизації"
        regenerate: "Перегенерувати"
        disable: "Вимкнути"
        enable: "Створення резервних кодів"
        enable_long: "Додати резервні коди"
        not_enabled: "Ви ще не створили жодного резервного коду."
        manage:
          one: "У вас залишився <strong>%{count}</strong> резервний код."
          few: "У вас залишилося <strong>%{count}</strong> резервних коди."
          many: "У вас залишилося <strong>%{count}</strong> резервних кодів."
          other: "У вас залишилося <strong>%{count}</strong> резервних кодів."
        copy_to_clipboard: "Скопіювати в буфер"
        copy_to_clipboard_error: "Помилка під час копіювання даних у буфер обміну"
        copied_to_clipboard: "Скопійовано у буфер обміну"
        download_backup_codes: "Завантажити резервні коди"
        remaining_codes:
          one: "У вас залишився <strong>%{count}</strong> резервний код."
          few: "У вас залишилося <strong>%{count}</strong> резервних коди."
          many: "У вас залишилося <strong>%{count}</strong> резервних кодів."
          other: "У вас залишилося <strong>%{count}</strong> резервних кодів."
        use: "Використовуйте резервний код"
        enable_prerequisites: "Ви повинні увімкнути двофакторну автентифікацію перед створенням резервних кодів."
        codes:
          title: "Резервні коди згенеровано"
          description: "Кожен з цих резервних кодів може бути використаний лише раз. Зберігайте їх у безпечному, але доступному місці."
      second_factor:
        title: "Двофакторна автентифікація"
        enable: "Керування двофакторною автентифікацією"
        disable_all: "Вимкнути всі"
        forgot_password: "Забули пароль?"
        confirm_password_description: "Будь ласка, підтвердіть свій пароль для продовження"
        name: "Імʼя"
        label: "Код"
        rate_limit: "Будь ласка, зачекайте, перш ніж спробувати наступний код автентифікації."
        enable_description: |
          Проскануйте цей QR-код у застосунку (<a href="https://www.google.com/search?q=authenticator+apps+for+android" target="_blank">Android</a> – <a href="https://www.google.com/search?q=authenticator+apps+for+ios" target="_blank">iOS</a>) і введіть свій код автентифікації.
        disable_description: "Будь ласка, введіть код автентифікації з вашої програми"
        show_key_description: "Введіть вручну"
        short_description: |
          Захистіть свій обліковий запис одноразовими кодами безпеки.
        extended_description: |
          Двофакторна автентифікація краще захищає ваш обліковий запис, вимагаючи окрім вашого пароля ще й введення одноразового токена. Токени можна генерувати на пристроях з <a href="https://www.google.com/search?q=authenticator+apps+for+android" target='_blank'>Android</a> та <a href="https://www.google.com/search?q=authenticator+apps+for+ios">iOS</a>.
        oauth_enabled_warning: "Будь ласка, зверніть увагу, що вхід через соціальні мережі буде вимкнено, як тільки у вашому обліковому записі буде увімкнена двофакторна автентифікація."
        use: "Використовуйте застосунок для перевірки автентифікації"
        enforced_notice: "Ви мусите увімкнути двофакторну автентифікацію, щоб отримати доступ до цього сайту."
        disable: "Вимкнути"
        disable_confirm: "Ви впевнені, що бажаєте вимкнути двофакторну автентифікацію?"
        delete: "Видалити"
        delete_confirm_header: "Ці автентифікатори на основі токенів та фізичні ключі безпеки будуть видалені:"
        delete_confirm_instruction: "Для підтвердження введіть <strong>%{confirm}</strong> у поле нижче."
        delete_single_confirm_title: "Видалення автентифікатора"
        delete_single_confirm_message: "Ви видаляєте %{name}. Ви не можете скасувати цю дію. Якщо ви передумаєте, вам доведеться знову зареєструвати цей аутентифікатор."
        delete_backup_codes_confirm_title: "Видалення резервних кодів"
        delete_backup_codes_confirm_message: "Ви видаляєте резервні коди. Ви не можете скасувати цю дію. Якщо ви передумаєте, вам доведеться повторно створити резервні коди."
        save: "Зберегти"
        edit: "Редагувати"
        edit_title: "Змінити автентифікатор"
        edit_description: "Назва автентифікатора"
        enable_security_key_description: |
          Якщо у вас є <a href="https://www.google.com/search?q=hardware+security+key" target="_blank">апаратний ключ</a> або сумісний мобільний пристрій, натисніть кнопку Зареєструвати нижче.
        totp:
          title: "Автентифікатори на токенах"
          add: "Додати автентифікатор"
          default_name: "Мій автентифікатор"
          name_and_code_required_error: "Ви повинні вказати назву та код з програми авторизації."
        security_key:
          register: "Зареєструватися"
          title: "Фізичні ключі безпеки"
          add: "Додати фізичний ключ безпеки"
          default_name: "Головний Ключ Безпеки"
          iphone_default_name: "iPhone"
          android_default_name: "Android"
          not_allowed_error: "Час реєстрації ключа безпеки минув, або він був скасований."
          already_added_error: "Ви вже зареєстрували цей ключ безпеки. Вам не потрібно реєструвати його знову."
          edit: "Редагувати Фізичний ключ безпеки"
          save: "Зберегти"
          edit_description: "Назва фізичного ключа безпеки"
          name_required_error: "Ви повинні вказати назву для вашого ключа безпеки."
      change_about:
        title: "Змінити інформацію про мене"
        error: "Сталася помилка під час цієї зміни."
      change_username:
        title: "Змінити імʼя користувача"
        confirm: "Ви цілковито впевнені, що бажаєте змінити своє імʼя користувача?"
        taken: "Даруйте, це імʼя користувача вже зайняте."
        invalid: "Таке імʼя користувача не підійде. Воно має містити лише цифри та літери"
      add_email:
        title: "Додати електронну пошту"
        add: "додати"
      change_email:
        title: "Змінити адресу електронної пошти"
        taken: "Даруйте, ця адреса не доступна."
        error: "При зміні адреси електронної пошти сталася помилка. Можливо, ця адреса вже використовується?"
        success: "Ми надіслали листа на цю скриньку. Будь ласка, виконайте інструкції щодо підтвердження."
        success_via_admin: "Ми надіслали листа на цю скриньку. Будь ласка, виконайте інструкції з листа для підтвердження."
        success_staff: "Ми надіслали листа на вашу поточну скриньку. Будь ласка, виконайте інструкції щодо підтвердження."
        back_to_preferences: "Повернутися до налаштувань"
      change_avatar:
        title: "Змінити своє зображення профілю"
        gravatar: "На основі <a href='//%{gravatarBaseUrl}%{gravatarLoginUrl}' target='_blank'>%{gravatarName}</a>"
        gravatar_title: "Змінити ваш аватар на сайті на %{gravatarName}"
        gravatar_failed: "Ми не змогли знайти %{gravatarName} з цією адресою електронної пошти."
        refresh_gravatar_title: "Оновіть свій %{gravatarName}"
        letter_based: "Ваше зображення додане автоматично"
        uploaded_avatar: "Інше зображення"
        uploaded_avatar_empty: "Додати інше зображення"
        upload_title: "Завантажити своє зображення"
        image_is_not_a_square: "Увага: ми обрізали ваше зображення; ширина і висота були неоднакові."
        logo_small: "Маленький логотип сайту. Використовується типово."
        use_custom: "Або завантажте власний аватар:"
      change_profile_background:
        title: "Заголовок профілю"
        instructions: "Заголовки профілю будуть по центру та типово матимуть ширину 1110 пікселів."
      change_card_background:
        title: "Тло вашої візитівки"
        instructions: "Зображення тла будуть відцентровані, типова ширина — 590 пікселів."
      change_featured_topic:
        title: "Закріплені теми"
        instructions: "Посилання на цю тему буде на вашій картці користувача та в профілі."
      email:
        title: "Електронна пошта"
        primary: "Основна адреса е-пошти"
        secondary: "Альтернативна адреса е-пошти"
        primary_label: "основна"
        unconfirmed_label: "не підтверджено"
        resend_label: "надіслати ще раз листа для активації"
        resending_label: "надсилання…"
        resent_label: "лист надіслано"
        update_email: "Змінити адресу електронної пошти"
        set_primary: "Вказати основну адресу ел. пошти"
        destroy: "Вилучити адресу електронної пошти"
        add_email: "Додати альтернативну електронну пошту"
        auth_override_instructions: "Електронну пошту можна оновити через SSO-провайдера."
        no_secondary: "Немає альтернативних адрес е-пошти"
        instructions: "Ніколи не показується публічно."
        admin_note: "Примітка: якщо адміністратор змінює адресу е-пошти іншого користувача, який не є адміністратором, це означає, що користувач втратив доступ до свого початкового облікового запису електронної пошти, тому електронний лист для скидання пароля буде надіслано на його нову адресу. Електронна адреса користувача не зміниться, доки він не завершить процес скидання пароля."
        ok: "Ми надішлемо Вам листа для підтвердження"
        required: "Будь ласка, введіть адресу електронної пошти"
        invalid: "Будь ласка, введіть вірну адресу електронної пошти"
        authenticated: "Вашу адресу електронної пошти підтверджено через %{provider}"
        invite_auth_email_invalid: "Електронна пошта із запрошення не збігається з адресою, яку підтверджено через %{provider}"
        authenticated_by_invite: "Ваша електронна пошта була підтверджена за допомогою запрошення"
        frequency:
          one: "Ми надішлемо вам листа тільки в тому випадку, якщо ви більше %{count} хвилину перебуваєте оффлайн."
          few: "Ми надішлемо вам листа тільки в тому випадку, якщо ви більше %{count} хвилин перебуваєте оффлайн."
          many: "Ми надішлемо вам листа тільки в тому випадку, якщо ви більше %{count} хвилину перебуваєте оффлайн."
          other: "Ми надішлемо вам листа тільки в тому випадку, якщо ви більше %{count} хвилину перебуваєте оффлайн."
      associated_accounts:
        title: "Пов’язані Облікові Записи"
        connect: "Підключити"
        revoke: "Анулювати"
        cancel: "Скасувати"
        not_connected: "(не пов’язаний)"
        confirm_modal_title: "Підключити обліковий запис %{provider}"
        confirm_description:
          disconnect: "Ваш наявний обліковий запис %{provider} «%{account_description}» буде відключено."
          account_specific: "Ваш обліковий запис %{provider} '%{account_description}' буде використовуватися для автентифікації."
          generic: "Ваш обліковий запис %{provider} буде використано для автентифікації."
      name:
        title: "Імʼя"
        instructions: "ваше повне імʼя (опціонально)"
        instructions_required: "Ваше повне імʼя"
        required: "Будь ласка, введіть імʼя"
        too_short: "Ваше імʼя надто коротке"
        ok: "Ваше імʼя виглядає добре"
      username:
        title: "Імʼя користувача"
        instructions: "Унікальне, без пробілів і коротше"
        short_instructions: "Користувачі можуть згадувати вас за псевдонімом @%{username}"
        available: "Ваше імʼя доступне"
        not_available: "Не доступно. Спробуєте %{suggestion}?"
        not_available_no_suggestion: "Не доступно"
        too_short: "Ваше імʼя закоротке"
        too_long: "Ваше імʼя довге"
        checking: "Перевірка доступності імені користувача…"
        prefilled: "Адреса електронної пошти збігається із зареєстрованим псевдонімом"
        required: "Будь ласка, введіть імʼя користувача"
        edit: "Редагувати імʼя користувача"
      locale:
        title: "Мова інтерфейсу"
        instructions: "Мова сайту. Необхідно перезавантажити сторінку, щоб зміни набрати чинності."
        default: "(типово)"
        any: "будь-який"
      password_confirmation:
        title: "Пароль ще раз"
      invite_code:
        title: "Код запрошення"
        instructions: "Для реєстрації облікового запису потрібен код запрошення"
      auth_tokens:
        title: "Нещодавно використані пристрої"
        details: "Деталі"
        log_out_all: "Вийти з усіх пристроїв"
        not_you: "Не ви?"
        show_all: "Показати всі (%{count})"
        show_few: "Показати менше"
        was_this_you: "Це були ви?"
        was_this_you_description: "Якщо це були не ви, рекомендуємо змінити пароль і вийти з усіх пристроїв."
        browser_and_device: "%{browser} на %{device}"
        secure_account: "Захист мого профілю"
        latest_post: "Ваша остання активність…"
        device_location: '<span class="auth-token-device">%{device}</span> &ndash; <span title="IP: %{ip}">%{location}</span>'
        browser_active: '%{browser} | <span class="active">зараз активний</span>'
        browser_last_seen: "%{browser} | %{date}"
      last_posted: "Останній допис"
      last_seen: "Помічено востаннє"
      created: "Приєднався(лась)"
      log_out: "Вийти"
      location: "Місцезнаходження"
      website: "Вебсайт"
      email_settings: "Електронна пошта"
      hide_profile_and_presence: "Приховати мій загальнодоступний профіль і присутність"
      enable_physical_keyboard: "Включити підтримку фізичної клавіатури на iPad"
      text_size:
        title: "Розмір тексту"
        smallest: "Найменший"
        smaller: "Маленький"
        normal: "Нормальний"
        larger: "Великий"
        largest: "Найбільший"
      title_count_mode:
        title: "У заголовку фонової сторінки показує кількість:"
        notifications: "Нове повідомлення"
        contextual: "Зміст нової сторінки"
      bookmark_after_notification:
        title: "Після нагадування про закладку буде надіслано сповіщення:"
      like_notification_frequency:
        title: "Повідомляти при отриманні вподобайки"
        always: "Завжди"
        first_time_and_daily: "Для першого вподобання, і далі не частіше разу на день"
        first_time: "Тільки для першого вподобання"
        never: "Ніколи"
      email_previous_replies:
        title: "Додати попередні відповіді в кінець електронних листів"
        unless_emailed: "якщо не було надіслано раніше"
        always: "завжди"
        never: "ніколи"
      email_digests:
        title: "У разі моєї відсутності на форумі, надсилайте мені зведення популярних новин"
        every_30_minutes: "кожні 30 хвилин"
        every_hour: "щогодини"
        daily: "щодня"
        weekly: "щотижня"
        every_month: "щомісяця"
        every_six_months: "кожні півроку"
      email_level:
        title: "Надсилайте мені листа, коли мене цитують, відповідають, згадують моє імʼя користувача, або коли зʼявляться нові дії в розділах, теґах чи темах, за якими я стежу"
        always: "завжди"
        only_when_away: "тільки коли офлайн"
        never: "ніколи"
      email_messages_level: "Сповіщайте мене е-поштою, коли мені надсилають особисте повідомлення"
      include_tl0_in_digests: "Включити контент для нових користувачів у зведені розсилки"
      email_in_reply_to: "Додавати в електронні листи уривок допису, на який ви відповіли"
      other_settings: "Інше"
      categories_settings: "Розділи"
      topics_settings: "Теми"
      new_topic_duration:
        label: "Вважати теми новими, якщо"
        not_viewed: "Я їх ще не переглядав"
        last_here: "створені після вашого останнього візиту"
        after_1_day: "створені за минулий день"
        after_2_days: "створені за останні 2 дні"
        after_1_week: "створені за останній тиждень"
        after_2_weeks: "створені за останні 2 тижні"
      auto_track_topics: "Автоматично слідкувати за темами, що я відвідав"
      auto_track_options:
        never: "ніколи"
        immediately: "негайно"
        after_30_seconds: "після 30 секунд"
        after_1_minute: "після 1 хвилини"
        after_2_minutes: "після 2 хвилин"
        after_3_minutes: "після 3 хвилин"
        after_4_minutes: "після 4 хвилин"
        after_5_minutes: "після 5 хвилин"
        after_10_minutes: "після 10 хвилин"
      notification_level_when_replying: "Коли я пишу в темі, встановити цю тему для"
      invited:
        title: "Запрошення"
        pending_tab: "Очікують"
        pending_tab_with_count: "Очікують (%{count})"
        expired_tab: "Термін дії закінчився"
        expired_tab_with_count: "Термін дії минув (%{count})"
        redeemed_tab: "Прийнято"
        redeemed_tab_with_count: "Прийняті (%{count})"
        invited_via: "Запрошення"
        invited_via_link: "посилання %{key} (прийнято %{count} з %{max})"
        groups: "Групи"
        topic: "Тема"
        sent: "Створено/Востаннє надіслано"
        expires_at: "Закінчується"
        edit: "Редагувати"
        remove: "Вилучити"
        copy_link: "Отримати посилання"
        reinvite: "Повторно надіслати листа"
        reinvited: "Запрошення надіслано повторно"
        removed: "Вилучені"
        search: "шукати запрошення…"
        user: "Запрошений користувач"
        none: "Немає запрошень для показу."
        truncated:
          one: "перше запрошення"
          few: "Перші %{count} запрошення"
          many: "Перші %{count} запрошень"
          other: "Перші %{count} запрошень"
        redeemed: "Прийняті запрошення"
        redeemed_at: "Прийнято"
        pending: "Запрошення, що очікують"
        topics_entered: "Тем переглянуто"
        posts_read_count: "Прочитано дописів"
        expired: "Термін дії цього запрошення сплив."
        remove_all: "Видаліть запрошення, термін дії яких минув"
        removed_all: "Всі прострочені запрошення видалені!"
        remove_all_confirm: "Ви впевнені, що хочете видалити всі прострочені запрошення?"
        reinvite_all: "Повторно надіслати всі запрошення"
        reinvite_all_confirm: "Ви дійсно хочете повторно надіслати всі запрошення?"
        reinvited_all: "Всі запрошення надіслані!"
        time_read: "Час читання"
        days_visited: "Днів відвідувань"
        account_age_days: "Вік облікового запису в днях"
        create: "Запрошення"
        generate_link: "Створити посилання для запрошення"
        link_generated: "Ось ваше посилання для запрошення!"
        valid_for: "Посилання для запрошення дійсне лише для цієї електронної адреси: %{email}"
        single_user: "Запросити електронною поштою"
        multiple_user: "Запросити за посиланням"
        invite_link:
          title: "Посилання запрошення"
          success: "Посилання для запрошення створено успішно!"
          error: "Під час створення посилання для запрошення сталася помилка"
        invite:
          new_title: "Створити запрошення"
          edit_title: "Редагувати запрошення"
          instructions: "Поділіться цим посиланням для миттєвого надання доступу до цього сайту:"
          copy_link: "копіювати посилання"
          expires_in_time: "Термін дії мине через %{time}"
          expired_at_time: "Термін дії минув о %{time}"
          show_advanced: "Показати додаткові параметри"
          hide_advanced: "Сховати додаткові параметри"
          restrict: "Обмежити до"
          restrict_email: "Обмежитись електронною поштою"
          restrict_domain: "Обмежити доменом"
          email_or_domain_placeholder: "name@example.com або example.com"
          max_redemptions_allowed: "Максимальна кількість використань"
          add_to_groups: "Додати до груп"
          invite_to_topic: "Перейти до цієї теми"
          expires_at: "Завершується після"
          custom_message: "Необов’язкове особисте повідомлення"
          send_invite_email: "Зберегти та надіслати Email"
          send_invite_email_instructions: "Обмежитись електронною поштою для надсилання запрошення"
          save_invite: "Зберегти запрошення"
          invite_saved: "Запрошення збережено."
        bulk_invite:
          none: "Немає запрошень для показу на цій сторінці."
          text: "Масове запрошення"
          instructions: |
            <p>Запросіть якомога більше користувачів, щоб ваша спільнота швидко розвивалась. Підготуйте <a href="https://en.wikipedia.org/wiki/Comma-separated_values" target="_blank">файл CSV</a> що містить електронні адреси користувачів по одному в рядку, яких ви хочете запросити. Наступні дані, відокремлені комами, можна використати, якщо ви хочете додати людей до груп або спрямувати їх до певної теми під час першого входу.</p>
            <pre>john@smith.com, first_group_name; second_group_name, topic_id</pre>
            <p>На кожну електронну адресу у завантаженому файлі CSV буде надіслано запрошення, і ви зможете ними керувати пізніше.</p>
          progress: "Завантажено %{progress}%…"
          success: "Файл успішно завантажений, ви отримаєте повідомлення, коли процес буде завершений."
          error: "Вибачте, але файл повинен бути у форматі CSV."
      password:
        title: "Пароль"
        too_short: "Ваш пароль закороткий."
        common: "Цей пароль надто простий."
        same_as_username: "Ваш пароль збігається з іменем користувача"
        same_as_email: "Ваш пароль збігається з вашим email"
        ok: "Ваш пароль виглядає добре."
        instructions: "не менше %{count} символів"
        required: "Будь ласка, введіть пароль"
      summary:
        title: "Підсумок"
        stats: "Статистика"
        time_read: "час читання"
        time_read_title: "%{duration} (за весь час)"
        recent_time_read: "недавній час читання"
        recent_time_read_title: "%{duration} (за останні 60 днів)"
        topic_count:
          one: "тему створив"
          few: "теми створив"
          many: "тем створив"
          other: "тем створив"
        post_count:
          one: "допис створено"
          few: "дописи створено"
          many: "дописів створено"
          other: "дописів створено"
        likes_given:
          one: "надане"
          few: "наданих"
          many: "наданих"
          other: "наданих"
        likes_received:
          one: "отримано"
          few: "отримано"
          many: "отримано"
          other: "отримано"
        days_visited:
          one: "день заходив"
          few: "дня заходив"
          many: "днів заходив"
          other: "днів заходив"
        topics_entered:
          one: "подивився тему"
          few: "подивився тем"
          many: "переглянуто тем"
          other: "подивився тем"
        posts_read:
          one: "допис прочитано"
          few: "дописи прочитано"
          many: "дописів прочитано"
          other: "дописів прочитано"
        bookmark_count:
          one: "закладка"
          few: "закладки"
          many: "закладок"
          other: "закладок"
        top_replies: "Кращі повідомлення"
        no_replies: "Ще не написав жодного повідомлення."
        more_replies: "Більше відповідей"
        top_topics: "Кращі теми"
        no_topics: "Поки немає жодної теми."
        more_topics: "Більше тем"
        top_badges: "Найпрестижніші нагороди"
        no_badges: "Нагород немає."
        more_badges: "Більше нагород"
        top_links: "Кращі посилання"
        no_links: "Поки немає посилань."
        most_liked_by: "Шанувальники"
        most_liked_users: "Фаворити"
        most_replied_to_users: "Найактивніші співрозмовники"
        no_likes: "Поки що жодної вподобайки."
        top_categories: "Кращі Розділи"
        topics: "Теми"
        replies: "Відповіді"
      ip_address:
        title: "Остання IP-адреса"
      registration_ip_address:
        title: "IP Адреса реєстрації"
      avatar:
        title: "Аватар"
        header_title: "профіль, повідомлення, закладки та налаштування"
        name_and_description: "%{name} - %{description}"
        edit: "Редагувати зображення профілю"
      title:
        title: "Назва"
        none: "(немає)"
        instructions: "показується після імені користувача"
      flair:
        title: "Флаєр"
        none: "(немає)"
        instructions: "піктограма показується біля зображення профілю"
      status:
        title: "Власний статус"
        not_set: "Не встановлено"
      primary_group:
        title: "Основна група"
        none: "(немає)"
      filters:
        all: "Всі"
      stream:
        posted_by: "Опубліковано"
        sent_by: "Надіслано"
        private_message: "повідомлення"
        the_topic: "тема"
    user_status:
      save: "Зберегти"
      set_custom_status: "Встановити власний статус"
      what_are_you_doing: "Що ви робите?"
      pause_notifications: "Призупинити сповіщення"
      remove_status: "Видалити статус"
    user_tips:
      button: "Зрозуміло!"
      first_notification:
        title: "Ваше перше сповіщення!"
        content: "Сповіщення використовуються для того, щоб тримати вас в курсі того, що відбувається в спільноті."
      topic_timeline:
        title: "Хронологія теми"
        content: "Швидкий перехід до певного допису здійснюється за допомоги шкали часу теми."
      post_menu:
        title: "Меню допису"
        content: "Подивіться, як ще можна взаємодіяти з дописом, натиснувши три крапки!"
      topic_notification_levels:
        title: "Зараз ви стежите за цією темою"
        content: "Шукайте цей дзвіночок, щоб налаштувати параметри сповіщень для певних тем або цілих розділів."
      suggested_topics:
        title: "Продовжуйте читати!"
        content: "Ось кілька тем, які, на нашу думку, ви можете прочитати далі."
      admin_guide:
        title: "Ласкаво просимо на ваш новий сайт!"
        button: "Поїхали!"
    loading: "Завантаження…"
    errors:
      prev_page: "при спробі завантаження"
      reasons:
        network: "Помилка мережі"
        server: "Помилка сервера"
        forbidden: "Відмовлено в доступі"
        unknown: "Помилка"
        not_found: "Сторінку не знайдено"
      desc:
        network: "Будь ласка, перевірте зʼєднання."
        network_fixed: "Схоже, зʼєднання відновлене."
        server: "Код помилки: %{status}"
        forbidden: "Ви не маєте права переглядати це."
        not_found: "Овва, застосунок намагався завантажити URL, який не існує."
        unknown: "Щось пішло не так."
      buttons:
        back: "Повернутися"
        again: "Спробувати ще раз"
        fixed: "Завантажити сторінку"
    modal:
      close: "сховати"
      dismiss_error: "Помилка видалення"
    close: "Закрити"
    assets_changed_confirm: "Для цього сайту існує оновлення програмного забезпечення. Отримати останню версію зараз?"
    logout: "Ви вийшли."
    refresh: "Оновити"
    home: "Головна"
    read_only_mode:
      enabled: "Сайт працює в режимі \"тільки для читання\". Зараз ви можете продовжувати переглядати сайт, але інші дії будуть недоступні. "
      login_disabled: "Вхід вимкнено, поки сайт перебуває в режимі лише для читання."
      logout_disabled: "Вихід вимкнено, поки сайт перебуває в режимі лише для читання."
    staff_writes_only_mode:
      enabled: "Сайт працює в режимі \"тільки для команди обслуговування\". Зараз ви можете продовжувати переглядати сайт, але інші дії доступні лише членам команди обслуговування."
<<<<<<< HEAD
    too_few_topics_and_posts_notice_MF: |
      Давайте <a href="https://blog.discourse.org/2014/08/building-a-discourse-community/" target="_blank" rel="noopener noreferrer">почнемо дискусію!</a> Є { currentTopics, plural,
          one {це <strong>#</strong> тема}
          few {є <strong>#</strong> тем}
          many {є <strong>#</strong> тем}
        other {є <strong>#</strong> тем}
      } і { currentPosts, plural,
          one {<strong>#</strong> допис}
          few {<strong>#</strong> дописи}
          many {<strong>#</strong> дописів}
        other {<strong>#</strong> дописів}
      }. Відвідувачам потрібно більше читати та відповідати – ми рекомендуємо принаймні { requiredTopics, plural,
          one {<strong>#</strong> тема}
          few {<strong>#</strong> теми}
          many {<strong>#</strong> тем}
        other {<strong>#</strong> теми}
      } і { requiredPosts, plural,
          one {<strong>#</strong> пост}
          few {<strong>#</strong> повідомлення}
          many {<strong>#</strong> повідомлень}
        other {<strong>#</strong> повідомлень}
      }. Лише співробітники можуть бачити це повідомлення.
    too_few_topics_notice_MF: |
      Давайте <a href="https://blog.discourse.org/2014/08/building-a-discourse-community/" target="_blank" rel="noopener noreferrer">почнемо обговорення!</a> Є { currentTopics, plural,
          one {це <strong>#</strong> тема}
          few {це <strong>#</strong> тем}
          many {це <strong>#</strong> тем}
        other {це <strong>#</strong> тем}
      }. Відвідувачам потрібно більше читати та відповідати – ми рекомендуємо принаймні { requiredTopics, plural,
          one {<strong>#</strong> тема}
          few {<strong>#</strong> теми}
          many {<strong>#</strong> теми}
        other {<strong>#</strong> теми}
      }. Лише співробітники можуть бачити це повідомлення.
    too_few_posts_notice_MF: |
      Почнемо <a href="https://blog.discourse.org/2014/08/building-a-discourse-community/" target="_blank" rel="noopener noreferrer">старт дискусії!</a> Тут {currentPosts, plural, one {<strong>#</strong> допис} few {<strong>#</strong> дописи} many {<strong>#</strong> дописів} other {<strong>#</strong> дописів}}. Відвідувачам потрібно більше читати та відповідати – ми рекомендуємо {requiredPosts, plural, one {<strong>#</strong> допис} few {<strong>#</strong> дописи} many {<strong>#</strong> дописів} other {<strong>#</strong> дописів}}. Це повідомлення може бачити лише члени команди обслуговування.
=======
>>>>>>> 9b339bcd
    logs_error_rate_notice:
      reached_hour_MF: |
        <b>{relativeAge}</b> – <a href='{url}' target='_blank'>{rate, plural, one {# помилка/година} other {# помилок/година}}</a> досягнуто обмеження налаштувань сайту {limit, plural, one {# помилка/година} other {# помилок/година}}.
      reached_minute_MF: |
        <b>{relativeAge}</b> – <a href='{url}' target='_blank'>{rate, plural, one {# помилка/хвилина} other {# помилок/хвилина}}</a> досягнуто обмеження налаштувань сайту {limit, plural, one {# помилка/хвилина} other {# помилок/хвилина}}.
      exceeded_hour_MF: |
        <b>{relativeAge}</b> – <a href='{url}' target='_blank'>{rate, plural, one {# помилка/година} few {# помилки/година} many {# помилок/година} other {# помилок/година}}</a> досягнуто обмеження налаштувань сайту {limit, plural, one {# помилка/година} few {# помилки/година} many {# помилок/година} other {# помилок/година}}.
      exceeded_minute_MF: |
        <b>{relativeAge}</b> – <a href='{url}' target='_blank'>{rate, plural, one {# помилка/хвилина} few {# помилки/хвилина} many {# помилок/хвилина} other {# помилок/хвилина}}</a> досягнуто обмеження налаштувань сайту {limit, plural, one {# помилка/хвилина} few {# помилки/хвилина} many {# помилок/хвилина} other {# помилок/хвилина}}.
    learn_more: "дізнатися більше…"
    mute: Приглушити
    unmute: Розблокувати
    last_post: Опубліковано
    local_time: "Місцевий час"
    time_read: Прочитані
    time_read_recently: "%{time_read} нещодавно"
    time_read_tooltip: "%{time_read} загальний час читання"
    time_read_recently_tooltip: "%{time_read} загальний час читання (%{recent_time_read} за останні 60 днів)"
    last_reply_lowercase: остання відповідь
    replies_lowercase:
      one: відповідь
      few: відповіді
      many: відповідей
      other: відповідь
    signup_cta:
      sign_up: "Зареєструватись"
      hide_session: "Можливо пізніше"
      hide_forever: "ні дякую"
      hidden_for_session: "Гаразд, ми запитаємо вас завтра. Ви завжди можете використати меню 'Увійти', щоб створити обліковий запис теж."
      intro: "Вітаємо! Схоже, вам подобається обговорення, але ви ще не зареєстрували обліковий запис."
      value_prop: "Втомились від прокручування тих самих дописів? Якщо ви створите обліковий запис, ви завжди будете повертатися до тих дописів, на яких зупинилися. За допомогою облікового запису ви також зможете отримувати повідомлення про нові відповіді, зберігати закладки і використовувати вподобання, щоб подякувати іншим. Ми можемо працювати разом, щоб зробити цю спільноту цікавою. :heart:"
    offline_indicator:
      no_internet: "Немає з’єднання з Інтернетом."
      refresh_page: "Оновити сторінку"
    summary:
      in_progress: "Підбиття підсумків теми за допомогою ШІ..."
      summarized_on: "Підсумовано з AI на %{date}"
      model_used: "ШІ використано: %{model}"
      outdated: "Резюме застаріло"
      outdated_posts:
        one: "(%{count} допис відсутній)"
        few: "(%{count} повідомлення відсутні)"
        many: "(%{count} повідомлень відсутні)"
        other: "(%{count} повідомлень відсутні)"
      enabled_description: "Ви переглядаєте найкращі відповіді на цю тему: найцікавіші публікації, визначені спільнотою."
      description:
        one: "Тут <b>%{count}</b> відповідь."
        few: "Тут <b>%{count}</b> відповіді."
        many: "Тут <b>%{count}</b> відповідей."
        other: "Тут <b>%{count}</b> відповідей."
      buttons:
        hide: "Приховати підсумок"
        generate: "Підведіть підсумки за допомогою ШІ"
        regenerate: "Регенерувати підсумок"
      description_time_MF: |
        Тут є {replyCount, plural, one {<b>#</b> відповідь} few {<b>#</b> відповіді} many {<b>#</b> відповідей} other {<b>#</b> відповідей}} з розрахунковим часом читання <b>{readingTime, plural, one {# хвилина} few {# хвилини} many {# хвилин} other {# хвилин}}</b>.
      enable: "Показати найкращі відповіді"
      disable: "Показати всі дописи"
      short_label: "Найпопулярніші відповіді"
      short_title: "Показати в цій темі найпопулярніші відповіді: найцікавіші публікації, визначені спільнотою"
    deleted_filter:
      enabled_description: "Ця тема містить видалені дописи, які були сховані."
      disabled_description: "Показуються видалені дописи в темі."
      enable: "Сховати видалені дописи"
      disable: "Показати видалені дописи"
    private_message_info:
      title: "Повідомлення"
      invite: "Запросити інших…"
      edit: "Додати або видалити…"
      remove: "Видалити…"
      add: "Додати…"
      leave_message: "Ви дійсно хочете залишити це повідомлення?"
      remove_allowed_user: "Ви впевнені, що хочете видалити %{name} з цього повідомлення?"
      remove_allowed_group: "Ви впевнені, що хочете видалити %{name} з цього повідомлення?"
      leave: "Залишити"
      remove_group: "Вилучити групу"
      remove_user: "Вилучити користувача"
    email: "Електронна пошта"
    username: "Імʼя користувача"
    last_seen: "Помічено востаннє"
    created: "Створено"
    created_lowercase: "створено"
    trust_level: "Рівень довіри"
    search_hint: "імʼя користувача, email або IP-адреса"
    create_account:
      header_title: "Ласкаво просимо!"
      subheader_title: "Створімо ваш обліковий запис"
      disclaimer: "Реєструючись, ви погоджуєтеся з <a href='%{privacy_link}' target='blank'>політикою конфіденційності</a> та <a href='%{tos_link}' target='blank'>умовами надання послуг</a>."
      title: "Створити обліковий запис"
      failed: "Щось пішло не так; скоріше за все, цю електронну пошту вже зареєстровано, спробуйте посилання для відновлення пароля"
      associate: "Вже є обліковий запис? <a href='%{associate_link}'>Увійдіть</a>, щоб пов’язати свій обліковий запис та %{provider}."
    forgot_password:
      title: "Скидання пароля"
      action: "Я забув(ла) свій пароль"
      invite: "Введіть своє імʼя користувача або адресу електронної скриньки, і ми надішлемо Вам лист для скидання пароля."
      invite_no_username: "Введіть свою адресу електронної пошти, і ми надішлемо вам лист для скидання пароля."
      reset: "Скинути пароль"
      complete_username: "Якщо обліковий запис збігається з <b>%{username}</b>, незабаром ви отримаєте email з інструкціями, як змінити ваш пароль."
      complete_email: "Якщо обліковий запис збігається з <b>%{email}</b>, ви повинні отримати лист з інструкціями про те, як швидко скинути ваш пароль."
      complete_username_found: "Ми знайшли обліковий запис, який відповідає імені користувача <b>%{username}</b>. Вам слід отримати електронний лист з інструкціями, як скинути пароль."
      complete_email_found: "Ми знайшли обліковий запис, який відповідає <b>%{email}</b>. Вам слід отримати електронний лист з інструкціями, як скинути пароль."
      complete_username_not_found: "Не знайдено облікового запису з іменем <b>%{username}</b>"
      complete_email_not_found: "Не знайдено облікового запису з адресою електронної пошти <b>%{email}</b>"
      help: "Електронна пошта не доходить? Для початку перевірте теку «Спам» у вашій поштовій скриньці. <p>Не впевнені в тому, яку адресу використовували? Введіть її та ми підкажемо, чи є вона в нашій базі.</p> <p>Якщо ви більше не маєте доступу до повʼязаної з вашим обліковим записом адресою електронної пошти, будь ласка, звʼяжіться з <a href = '%{basePath}/about '>командою обслуговування.</a></p>"
      button_ok: "Гаразд"
      button_help: "Довідка"
    email_login:
      link_label: "Надішліть мені посилання для входу "
      button_label: "E-mail"
      login_link: "Пропустіть пароль; надішліть мені посилання для входу"
      emoji: "lock emoji"
      complete_username: "Якщо обліковий запис збігається з ім’ям користувача <b>%{username}</b>, ви повинні отримати електронного листа з посиланням для входу в систему найближчим часом."
      complete_email: "Якщо дані облікового запису збігаються з <b>%{email}</b>, ви повинні отримати електронного листа з посиланням для входу в систему найближчим часом."
      complete_username_found: "Ми знайшли обліковий запис, який відповідає імені користувача <b>%{username}</b>, найближчим часом ви отримаєте електронного листа з посиланням для входу."
      complete_email_found: "Ми знайшли обліковий запис, який відповідає <b>%{email}</b>, найближчим часом ви отримаєте електронного листа з посиланням для входу."
      complete_username_not_found: "Жоден обліковий запис не збігається з іменем користувача <b>%{username}</b>"
      complete_email_not_found: "Немає збігів з обліковими записами по <b>%{email}</b>"
      confirm_title: Продовжити у %{site_name}
      logging_in_as: Ввійти як %{email}
      confirm_button: Завершити Вхід
    login:
      header_title: "З поверненням"
      subheader_title: "Увійти до облікового запису"
      title: "Увійти"
      username: "Користувач"
      password: "Пароль"
      show_password: "Показати"
      hide_password: "Приховати"
      show_password_title: "Показати пароль"
      hide_password_title: "Приховати пароль"
      second_factor_title: "Двофакторна автентифікація"
      second_factor_description: "Введіть код автентифікації з вашого додатка:"
      second_factor_backup: "Увійти за допомогою запасного коду"
      second_factor_backup_title: "Резервні коди двофакторної автентифікації"
      second_factor_backup_description: "Введіть один із резервних кодів:"
      second_factor: "Увійдіть за допомогою програми Authenticator"
      security_key_description: "Підготувавши фізичний ключ безпеки або сумісний мобільний пристрій, натисніть кнопку Автентифікувати за допомогою ключа безпеки нижче."
      security_key_alternative: "Спробуйте інший спосіб"
      security_key_authenticate: "Автентифікація за допомогою ключа безпеки"
      security_key_not_allowed_error: "Час перевірки автентичності ключа безпеки минув або дію було скасовано."
      security_key_no_matching_credential_error: "У зазначеному ключі безпеки не знайдено відповідних облікових даних."
      security_key_support_missing_error: "Ваше поточний пристрій або оглядач не підтримує використання ключів безпеки. Будь ласка, використовуйте інший метод."
      email_placeholder: "Email / Ім’я користувача"
      caps_lock_warning: "Caps Lock увімкнено"
      error: "Невідома помилка"
      cookies_error: "Здається, у вашому оглядачі вимкнено файли cookie. Можливо, ви не зможете ввійти, не ввімкнувши їх."
      rate_limit: "Зробіть перерву перед черговою спробою входу."
      blank_username: "Введіть ваш e-mail або псевдонім."
      blank_username_or_password: "Введіть ваш e-mail (або псевдонім) та пароль."
      reset_password: "Скинути пароль"
      logging_in: "Вхід…"
      previous_sign_up: "Вже маєте обліковий запис?"
      or: "Або"
      authenticating: "Автентифікація…"
      awaiting_activation: "Ваш обліковий запис очікує на активацію, скористайтеся посиланням «Забули пароль», щоб надіслати інший електронний лист для активації."
      awaiting_approval: "Ваш обліковий запис ще не підтверджений членом команди обслуговування. Коли його буде активовано, Ви отримаєте листа електронною поштою."
      requires_invite: "На жаль, доступ до цього форуму можливий лише за запрошеннями."
      not_activated: "Ви ще не можете увійти. Раніше ми надіслали вам електронного листа для активації на <b>%{sentTo}</b>. Дотримуйтесь інструкцій у цьому електронному листі, щоб активувати свій обліковий запис."
      not_allowed_from_ip_address: "Ви не можете увійти з цієї IP-адреси."
      admin_not_allowed_from_ip_address: "З цієї IP адреси вхід адміністраторів заборонений."
      resend_activation_email: "Натисніть тут, щоб знову надіслати електронний лист для активації."
      omniauth_disallow_totp: "У вашому обліковому записі ввімкнено двофакторну автентифікацію. Будь ласка, увійдіть під своїм паролем."
      resend_title: "Повторно надіслати електронний лист для активації"
      change_email: "Змінити адресу електронної пошти"
      provide_new_email: "Вкажіть нову адресу, і ми повторно надішлемо вам електронний лист з підтвердженням."
      submit_new_email: "Оновити адресу електронної пошти"
      sent_activation_email_again: "Ми надіслали вам іншого листа для активації на <b>%{currentEmail}</b>. Це може зайняти кілька хвилин, перш ніж він прибуде; обовʼязково перевірте теку зі спамом."
      sent_activation_email_again_generic: "Ми надіслали ще одного лист для активації. Це може зайняти кілька хвилин, перш ніж він прибуде; обов'язково перевірте теку зі спамом."
      to_continue: "Будь ласка, Увійдіть"
      preferences: "Вам потрібно увійти, щоб змінити налаштування користувача."
      not_approved: "Ваш обліковий запис ще не схвалено. Ви отримаєте сповіщення електронною поштою, коли все буде готове для входу."
      google_oauth2:
        name: "Google"
        title: "Увійти через Google"
        sr_title: "Увійти через Google"
      twitter:
        name: "Twitter"
        title: "Увійти через Twitter"
        sr_title: "Увійти через Twitter"
      instagram:
        name: "Instagram"
        title: "Увійти через Instagram"
        sr_title: "Увійти через Instagram"
      facebook:
        name: "Facebook"
        title: "Увійти через Facebook"
        sr_title: "Увійти через Facebook"
      github:
        name: "GitHub"
        title: "Увійти через GitHub"
        sr_title: "Увійти через GitHub"
      discord:
        name: "Discord"
        title: "Увійти через Discord"
        sr_title: "Увійти через Discord"
      second_factor_toggle:
        totp: "Натомість використовуйте застосунок автентифікації"
        backup_code: "Замість цього використовуйте резервний код"
        security_key: "Натомість використовуйте ключ безпеки"
    invites:
      accept_title: "Запрошення"
      emoji: "envelope emoji"
      welcome_to: "Ласкаво просимо до %{site_name}!"
      invited_by: "Вас запросив:"
      social_login_available: "Ви також зможете ввійти за допомогою будь-якої соціальної мережі, використовуючи цю електронну адресу."
      your_email: "Ваша електронна адреса облікового запису <b>%{email}</b>."
      accept_invite: "Прийняти запрошення"
      success: "Ваш обліковий запис створено, і ви увійшли."
      name_label: "Імʼя"
      password_label: "Пароль"
      existing_user_can_redeem: "Скористайтеся своїм запрошенням до теми чи групи."
    password_reset:
      continue: "Продовжити на %{site_name}"
    emoji_set:
      apple_international: "Apple/International"
      google: "Google"
      twitter: "Twitter"
      win10: "Win10"
      google_classic: "Google Classic"
      facebook_messenger: "Facebook Messenger"
    category_page_style:
      categories_only: "Тільки розділи"
      categories_with_featured_topics: "Розділи та їх найкращі теми"
      categories_and_latest_topics: "Розділи та список останніх тем форуму"
      categories_and_latest_topics_created_date: "Розділи та останні теми (сортувати за датою створення теми)"
      categories_and_top_topics: "Розділи та головні теми"
      categories_boxes: "Блоки з підрозділів"
      categories_boxes_with_topics: "Блоки з Обраними Темами"
      subcategories_with_featured_topics: "Підрозділи з обраними темами"
    shortcut_modifier_key:
      shift: "Shift"
      ctrl: "Ctrl"
      alt: "Alt"
      enter: "Enter"
    conditional_loading_section:
      loading: Завантаження…
    category_row:
      topic_count:
        one: "в цьому розділі %{count} тема"
        few: "в цьому розділі %{count} теми"
        many: "в цьому розділі %{count} тем"
        other: "в цьому розділі %{count} тем"
      plus_subcategories_title:
        one: "%{name} та один підрозділ"
        few: "%{name} і %{count} підрозділи"
        many: "%{name} і %{count} підрозділів"
        other: "%{name} і %{count} підрозділів"
      plus_subcategories:
        one: "+ %{count} підрозділ"
        few: "+ %{count} підрозділи"
        many: "+ %{count} підрозділів"
        other: "+ %{count} підрозділів"
    select_kit:
      delete_item: "Видалити %{name}"
      filter_by: "Фільтрувати за: %{name}"
      select_to_filter: "Виберіть значення для фільтрування"
      default_header_text: Вибрати…
      no_content: Збігів, не знайдено
      results_count:
        one: "%{count} результат"
        few: "%{count} результати"
        many: "%{count} результатів"
        other: "%{count} результатів"
      filter_placeholder: Пошук…
      filter_placeholder_with_any: Знайти або створити…
      create: "Створити: '%{content}'"
      max_content_reached:
        one: "Можна вибрати тільки %{count} елемент."
        few: "Можна вибрати тільки %{count} елементи."
        many: "Можна вибрати тільки %{count} елементів."
        other: "Можна вибрати тільки %{count} елементів."
      min_content_not_reached:
        one: "Введіть хоча б %{count} елемент."
        few: "Введіть хоча б %{count} елементи."
        many: "Введіть хоча б %{count} елементів."
        other: "Введіть хоча б %{count} елементів."
      components:
        tag_drop:
          filter_for_more: Шукати ще…
        categories_admin_dropdown:
          title: "Керування розділами"
    date_time_picker:
      from: Від
      to: До
    emoji_picker:
      filter_placeholder: Шукати emoji
      smileys_&_emotion: Смайли та емотикони
      people_&_body: Люди та частини тіл
      animals_&_nature: Тварини та Природа
      food_&_drink: Їжа та Напої
      travel_&_places: Подорожі та Місця
      activities: Діяльність
      objects: Обʼєкти
      symbols: Символи
      flags: Скарги
      recent: Нещодавно використані
      default_tone: Без відтінку шкіри
      light_tone: Світлий тон шкіри
      medium_light_tone: Помірно світлий тон шкіри
      medium_tone: Середній тон шкіри
      medium_dark_tone: Помірно темний тон шкіри
      dark_tone: Темний тон шкіри
      default: Власні емодзі
    shared_drafts:
      title: "Спільні чернетки"
      notice: "Цю тему бачать лише ті, хто може публікувати спільні чернетки."
      destination_category: "Розділ Призначення"
      publish: "Опублікувати спільну чернетку"
      confirm_publish: "Ви впевнені, що хочете опублікувати цю чернетку?"
      publishing: "Публікація теми…"
    composer:
      emoji: "Емодзі :)"
      more_emoji: "ще…"
      options: "Параметри"
      whisper: "шепотіння"
      unlist: "приховане зі стрічок"
      add_warning: "Це офіційне попередження."
      toggle_whisper: "Шепіт"
      toggle_unlisted: "Сховати зі списків тем"
      posting_not_on_topic: "На яку тему ви хочете відповісти?"
      saved_local_draft_tip: "збережено локально"
      similar_topics: "Ваша тема схожа на…"
      drafts_offline: "чернетки офлайн"
      edit_conflict: "конфлікт редагування"
      esc: "esc"
      esc_label: "Клацніть або натисніть Esc, щоб відхилити"
      ok_proceed: "Добре, продовжуйте"
      group_mentioned_limit:
        one: "<b>Увага!</b> Ви згадали <a href='%{group_link}'>%{group}</a>, в якій більше учасників, ніж встановлений адміністратором ліміт згадок на %{count} користувачів. Ніхто не отримає сповіщення."
        few: "<b>Увага!</b> Ви згадали <a href='%{group_link}'>%{group}</a>, в якій більше учасників, ніж встановлений адміністратором ліміт згадок на %{count} користувачів. Ніхто не отримає сповіщення."
        many: "<b>Увага!</b> Ви згадали <a href='%{group_link}'>%{group}</a>, в якій більше учасників, ніж встановлений адміністратором ліміт згадок на %{count} користувачів. Ніхто не отримає сповіщення."
        other: "<b>Увага!</b> Ви згадали <a href='%{group_link}'>%{group}</a>, в якій більше учасників, ніж встановлений адміністратором ліміт згадок на %{count} користувачів. Ніхто не отримає сповіщення."
      group_mentioned:
        one: "Згадуючи групу %{group}, ви тим самим надішлете повідомлення <a href='%{group_link}'>%{count} користувачеві</a> – ви впевнені?"
        few: "Згадуючи групу %{group}, ви тим самим надішлете повідомлення <a href='%{group_link}'>%{count} користувачам</a> – ви впевнені?"
        many: "Згадуючи групу %{group}, ви тим самим надішлете повідомлення <a href='%{group_link}'>%{count} користувачам</a> – ви впевнені?"
        other: "Згадуючи групу %{group}, ви тим самим надішлете повідомлення <a href='%{group_link}'>%{count} користувачам</a> – ви впевнені?"
      cannot_see_mention:
        category: "Ви згадали @%{username}, але користувач не одержить сповіщення, тому що він немає доступу до цього розділу. Вам потрібно додати його до групи, що має доступ до цього розділу."
        private: "Ви згадали @%{username}, але користувач не одержить сповіщення, оскільки не можуть побачити це особисте повідомлення. Вам потрібно буде запросити їх до цього спілкування."
        muted_topic: "Ви згадали @%{username}, але користувач не одержить сповіщення, оскільки вимкнули сповіщення в цій темі."
        not_allowed: "Ви згадали @%{username}, але користувач не одержить сповіщення, оскільки його (її) не запрошено до цієї теми."
      cannot_see_group_mention:
        not_mentionable: "Ви не можете згадувати групу @%{group}."
        some_not_allowed:
          one: "Ви згадали @%{group}, але лише %{count} учасник отримає сповіщення, оскільки інші учасники не можуть побачити це особисте повідомлення. Вам потрібно буде запросити їх у це особисте повідомлення."
          few: "Ви згадали @%{group}, але лише %{count} учасники отримають сповіщення, оскільки інші учасники не можуть побачити це особисте повідомлення. Вам потрібно буде запросити їх у це особисте повідомлення."
          many: "Ви згадали @%{group}, але лише %{count} учасників отримають сповіщення, оскільки інші учасники не можуть побачити це особисте повідомлення. Вам потрібно буде запросити їх у це особисте повідомлення."
          other: "Ви згадали @%{group}, але лише %{count} учасників отримають сповіщення, оскільки інші учасники не можуть побачити це особисте повідомлення. Вам потрібно буде запросити їх у це особисте повідомлення."
        not_allowed: "Ви згадали @%{group} , але жоден з її учасників не буде сповіщений, тому що вони не можуть бачити це особисте повідомлення. Вам потрібно буде запросити їх до цього особистого повідомлення."
      here_mention:
        one: "Використовуючи <b>@%{here}</b>, ви повідомите %{count} користувача – ви впевнені?"
        few: "Використовуючи <b>@%{here}</b>, ви повідомите %{count} користувачів – ви впевнені?"
        many: "Використовуючи <b>@%{here}</b>, ви повідомите %{count} користувачів – ви впевнені?"
        other: "Використовуючи <b>@%{here}</b>, ви повідомите %{count} користувачів – ви впевнені?"
      duplicate_link: "Схоже, ваше посилання на <b>%{domain}</b> уже було опубліковано в темі <b>@%{username}</b> у <a href='%{post_url}'>відповіді на %{ago}</a> – Ви впевнені, що хочете опублікувати його знову?"
      duplicate_link_same_user: "Схоже, ви вже опублікували посилання на <b>%{domain}</b> у цій темі у <a href='%{post_url}'>відповіді на %{ago}</a> – ви впевнені, що хочете опублікувати це знову?"
      reference_topic_title: "RE: %{title}"
      error:
        title_missing: "Необхідно вказати назву"
        title_too_short:
          one: "Заголовок повинен мати принаймні %{count} символ"
          few: "Заголовок повинен мати принаймні %{count} символи"
          many: "Заголовок має бути не менше %{count} символів"
          other: "Заголовок має бути не менше %{count} символів"
        title_too_long:
          one: "Заголовок не може бути більше %{count} символ"
          few: "Заголовок не може бути більше %{count} символи"
          many: "Заголовок не може бути більше %{count} символів"
          other: "Заголовок не може бути більше %{count} символів"
        post_missing: "Допис не може бути порожнім"
        post_length:
          one: "Допис має бути не менше ніж %{count} символ"
          few: "Допис має бути не менше ніж %{count} символи"
          many: "Допис має бути не менше ніж %{count} символів"
          other: "Допис має бути не менше ніж %{count} символів"
        try_like: "Ви пробували натиснути на %{heart} кнопку?"
        category_missing: "Ви повинні обрати розділ"
        tags_missing:
          one: "Ви повинні вибрати принаймні %{count} теґ"
          few: "Ви повинні вибрати принаймні %{count} теґи"
          many: "Ви повинні вибрати принаймні %{count} теґів"
          other: "Виберіть, будь ласка, не менше %{count} теґів"
        topic_template_not_modified: "Будь ласка, додайте деталі та особливості до вашої теми, відредагувавши шаблон теми."
      save_edit: "Зберегти зміни"
      overwrite_edit: "Перезаписати зміни"
      reply: "Відповісти"
      cancel: "Скасувати"
      create_topic: "Створити тему"
      create_pm: "Повідомлення"
      create_whisper: "Шепіт"
      create_shared_draft: "Створити спільну чернетку"
      edit_shared_draft: "Редагувати спільну чернетку"
      title: "Або натисніть %{modifier}Enter"
      users_placeholder: "Додайте користувачів або групи"
      title_placeholder: "Про що це обговорення, в одному короткому реченні?"
      title_or_link_placeholder: "Введіть назву, або вставте тут посилання"
      edit_reason_placeholder: "чому ви редагуєте допис?"
      topic_featured_link_placeholder: "Введіть посилання, що показується з заголовком."
      remove_featured_link: "Видалити посилання з теми."
      reply_placeholder: "Пишіть тут. Для форматування використовуйте Markdown, BBCode або HTML. Перетягніть або вставте зображення."
      reply_placeholder_no_images: "Пишіть тут. Використовуйте Markdown, BBCode або HTML для форматування."
      reply_placeholder_choose_category: "Виберіть розділ, перш ніж тут писати."
      view_new_post: "Перегляньте свій новий допис."
      saving: "Збереження"
      saved: "Збережено!"
      saved_draft: "Опублікувати чернетку. Торкніться, щоб продовжити."
      uploading: "Надсилання…"
      show_preview: "показати попередній перегляд"
      hide_preview: "приховати попередній перегляд"
      quote_post_title: "Процитувати весь допис повністю"
      bold_label: "Ж"
      bold_title: "Жирний текст"
      bold_text: "жирний текст"
      italic_label: "К"
      italic_title: "Курсив"
      italic_text: "виділення тексту курсивом"
      link_title: "Гіперпосилання"
      link_description: "введіть опис посилання"
      link_dialog_title: "Вставити гіперпосилання"
      link_optional_text: "необовʼязкова назва"
      link_url_placeholder: "Вставте URL або введіть для пошуку теми"
      blockquote_title: "Цитата"
      blockquote_text: "Цитата"
      code_title: "Попередньо форматований текст"
      code_text: "відступ попередньо відформатованого тексту на 4 інтервали"
      paste_code_text: "Надрукуйте або вставте сюди код"
      upload_title: "Надіслати"
      upload_description: "введіть опис завантаження"
      olist_title: "Нумерований список"
      ulist_title: "Маркований список"
      list_item: "Елемент списку"
      toggle_direction: "Змінити Напрямок письма"
      help: "Довідка з використання Markdown"
      collapse: "згорнути панель редактора"
      open: "відкрити панель редактора"
      abandon: "закрити панель редактора та видалити чернетку"
      enter_fullscreen: "панель редактора на весь екран"
      exit_fullscreen: "вийти з повноекранного режиму редактора"
      exit_fullscreen_prompt: "Натисніть <kbd>ESC</kbd>, щоб вийти з повноекранного режиму"
      show_toolbar: "показати панель інструментів редактора"
      hide_toolbar: "приховати панель інструментів редактора"
      modal_ok: "Гаразд"
      modal_cancel: "Скасувати"
      cant_send_pm: "На жаль, ви не можете надсилати повідомлення користувачу %{username}."
      yourself_confirm:
        title: "Забули вказати одержувачів?"
        body: "У списку одержувачів зараз тільки ви самі!"
      slow_mode:
        error: "Ця тема знаходиться у повільному режимі. Ви писали нещодавно; наступний допис можна додати через %{timeLeft}."
      user_not_seen_in_a_while:
        single: "Людину, якій ви надсилаєте повідомлення, <b>%{usernames}</b>, не зʼявлялась тут вже давно – %{time_ago}. Вона може не отримати ваше повідомлення. Можливо вам доведеться шукати альтернативні методи звʼязку з %{usernames}."
        multiple: "Наступні особи, яким ви надсилаєте повідомлення: <b>%{usernames}</b>, не зʼявлялись тут вже давно – %{time_ago}. Вони можуть не отримати ваше повідомлення. Можливо вам доведеться шукати альтернативні методи звʼязку з ними."
      admin_options_title: "Додаткові налаштування команди обслуговування для цієї теми"
      composer_actions:
        reply: Відповісти
        draft: Чернетка
        edit: Редагувати
        reply_to_post:
          label: Відповідь на допис від %{postUsername}
          desc: Відповісти на конкретний допис
        reply_as_new_topic:
          label: Відповісти в новій повʼязаній темі
          desc: Створити нову тему, пов’язану з цією темою
          confirm: У вас збережена нова чернетка теми, яка буде перезаписана, якщо ви створите пов’язану тему.
        reply_as_new_group_message:
          label: Відповідь, як нове повідомлення в групі
          desc: Створіть нове повідомлення, з тими самими одержувачами
        reply_to_topic:
          label: Відповісти на тему
          desc: Відповідь на тему, а не який-небудь конкретний допис
        toggle_whisper:
          label: Увімкнути шепіт
          desc: Шепіт бачать лише члени команди обслуговування
        create_topic:
          label: "Нова тема"
        shared_draft:
          label: "Спільна чернетка"
          desc: "Створіть тему, яку бачитимуть лише обрані користувачі"
        toggle_topic_bump:
          label: "Не піднімати тему"
          desc: "Відповісти без зміни дати останньої відповіді"
      reload: "Перезавантажити"
      ignore: "Ігнорувати"
      image_alt_text:
        aria_label: Альтернативний текст для зображення
      delete_image_button: Видалити зображення
      toggle_image_grid: Перемкнути сітку зображень
    notifications:
      tooltip:
        regular:
          one: "%{count} непрочитане сповіщення"
          few: "%{count} непрочитаних сповіщення"
          many: "%{count} непрочитаних сповіщень"
          other: "%{count} непрочитаних сповіщень"
        message:
          one: "%{count} непрочитане повідомлення"
          few: "%{count} непрочитані повідомлення"
          many: "%{count} непрочитаних повідомлень"
          other: "%{count} непрочитаних повідомлень"
        high_priority:
          one: "%{count} непрочитане сповіщення з високим пріоритетом"
          few: "%{count} непрочитані сповіщення з високим пріоритетом"
          many: "%{count} непрочитаних сповіщень з високим пріоритетом"
          other: "%{count} непрочитані сповіщення з високим пріоритетом"
        new_message_notification:
          one: "%{count} сповіщення про нове повідомлення"
          few: "%{count} сповіщення про нові повідомлення"
          many: "%{count} сповіщень про нові повідомлення"
          other: "%{count} сповіщень про нові повідомлення"
        new_reviewable:
          one: "%{count} новий для перегляду"
          few: "%{count} нових для перегляду"
          many: "%{count} нові для перегляду"
          other: "%{count} нові для перегляду"
      title: "сповіщення при згадці @name, відповідях на ваші дописи та теми, повідомлення та т.і."
      none: "Наразі неможливо завантажити сповіщення."
      empty: "Сповіщень не знайдено."
      post_approved: "Ваш допис був схвалений"
      reviewable_items: "елементи, що потребують перевірки"
      watching_first_post_label: "Нова тема"
      user_moved_post: "%{username} переміщено"
      mentioned: "<span>%{username}</span> %{description}"
      group_mentioned: "<span>%{username}</span> %{description}"
      quoted: "<span>%{username}</span> %{description}"
      bookmark_reminder: "<span>%{username}</span> %{description}"
      replied: "<span>%{username}</span> %{description}"
      posted: "<span>%{username}</span> %{description}"
      watching_category_or_tag: "<span>%{username}</span> %{description}"
      edited: "<span>%{username}</span> %{description}"
      liked: "<span>%{username}</span> %{description}"
      liked_2: "<span class='double-user'>%{username}, %{username2}</span> %{description}"
      liked_many:
        one: "<span class='multi-user'>%{username}, %{username2} та %{count} інший</span>, %{description}"
        few: "<span class='multi-user'>%{username}, %{username2} та %{count} інших</span>, %{description}"
        many: "<span class='multi-user'>%{username}, %{username2} та %{count} інших</span>, %{description}"
        other: "<span class='multi-user'>%{username}, %{username2} та %{count} інших</span>, %{description}"
      liked_by_2_users: "%{username}, %{username2}"
      liked_by_multiple_users:
        one: "%{username}, %{username2} та %{count} інший"
        few: "%{username}, %{username2} та %{count} інші"
        many: "%{username}, %{username2} та %{count} інших"
        other: "%{username}, %{username2} та %{count} інших"
      liked_consolidated_description:
        one: "вподобав(ла) %{count} ваш допис"
        few: "вподобав(ла) %{count} ваших дописи"
        many: "вподобав(ла) %{count} ваших дописів"
        other: "вподобав(ла) %{count} ваших дописів"
      liked_consolidated: "<span>%{username}</span> %{description}"
      private_message: "<span>%{username}</span> %{description}"
      invited_to_private_message: "<p><span>%{username}</span> %{description}"
      invited_to_topic: "<span>%{username}</span> %{description}"
      invitee_accepted: "<span>%{username}</span> прийняв(ла) ваше запрошення"
      invitee_accepted_your_invitation: "прийняв(ла) ваше запрошення"
      moved_post: "<span>%{username}</span> перемістив %{description}"
      linked: "<span>%{username}</span> %{description}"
      granted_badge: "Отримано '%{description}'"
      topic_reminder: "<span>%{username}</span> %{description}"
      watching_first_post: "<span>Нова тема</span> %{description}"
      membership_request_accepted: "Запит на вступ прийнятий '%{group_name}'"
      membership_request_consolidated:
        one: "%{count} відкритий запит на членство до '%{group_name}'"
        few: "%{count} відкритих запити на членство до '%{group_name}'"
        many: "%{count} відкритих запитів на членство до '%{group_name}'"
        other: "%{count} відкритих запитів на членство до '%{group_name}'"
      reaction: "<span>%{username}</span> %{description}"
      reaction_2: "<span>%{username}, %{username2}</span> %{description}"
      votes_released: "%{description} - завершено"
      new_features: "Доступні нові функції!"
<<<<<<< HEAD
=======
      admin_problems: "Нова порада на інформаційній панелі вашого сайту"
>>>>>>> 9b339bcd
      dismiss_confirmation:
        body:
          default:
            one: "Ви впевнені? У вас є %{count} важливе повідомлення."
            few: "Ви впевнені? У вас є %{count} важливих повідомлення."
            many: "Ви впевнені? У вас є %{count} важливих повідомлень."
            other: "Ви впевнені? У вас є %{count} важливих повідомлень."
          bookmarks:
            one: "Ви впевнені? У вас є %{count} непрочитане нагадування про закладки."
            few: "Ви впевнені? У вас є %{count} непрочитаних нагадування про закладки."
            many: "Ви впевнені? У вас є %{count} непрочитаних нагадувань про закладки."
            other: "Ви впевнені? У вас є %{count} непрочитаних нагадувань про закладки."
          messages:
            one: "Ви впевнені? У вас є %{count} непрочитане особисте повідомлення."
            few: "Ви впевнені? У вас є %{count} непрочитані особисті повідомлення."
            many: "Ви впевнені? У вас є %{count} непрочитаних особистих повідомлень."
            other: "Ви впевнені? У вас є %{count} непрочитаних особистих повідомлень."
        dismiss: "Відхилити"
        cancel: "Скасувати"
      group_message_summary:
        one: "%{count} повідомлення в вашій групі: %{group_name} "
        few: "%{count} повідомлення в вашій групі: %{group_name}"
        many: "%{count} повідомлень в вашій групі: %{group_name} "
        other: "%{count} повідомлень в вашій групі: %{group_name} "
      popup:
        mentioned: '%{username} згадав вас у "%{topic}" - %{site_title}'
        group_mentioned: '%{username} згадав вас у "%{topic}" - %{site_title}'
        quoted: '%{username} процитував вас у "%{topic}" - %{site_title}'
        replied: '%{username} відповів вам у "%{topic}" - %{site_title}'
        posted: '%{username} написав у "%{topic}" - %{site_title}'
        private_message: '%{username} надіслав вам приватне повідомлення в "%{topic}" - %{site_title}'
        linked: '%{username} посилається на ваш допис у темі: "%{topic}" - %{site_title}'
        watching_first_post: '%{username} створив нову тему "%{topic}" - %{site_title}'
        confirm_title: "Сповіщення увімкнені - %{site_title}"
        confirm_body: "Успіх! Сповіщення активовані."
        custom: "Сповіщення від %{username} до %{site_title}"
      titles:
        mentioned: "згаданий"
        replied: "нову відповідь"
        quoted: "цитований"
        edited: "відредагований"
        liked: "нова вподобайка"
        private_message: "нове приватне повідомлення"
        invited_to_private_message: "запрошений в приватне повідомлення"
        invitee_accepted: "запрошення прийнято"
        posted: "новий допис"
        watching_category_or_tag: "новий допис"
        moved_post: "допис переміщено"
        linked: "пов’язаний"
        bookmark_reminder: "Нагадування про закладку"
        bookmark_reminder_with_name: "Нагадування про закладки - %{name}"
        granted_badge: "нагорода отримана"
        invited_to_topic: "запрошено до теми"
        group_mentioned: "згадана група"
        group_message_summary: "нові групові повідомлення"
        watching_first_post: "нова тема"
        topic_reminder: "нагадування про тему"
        liked_consolidated: "нові вподобання"
        post_approved: "допис затверджено"
        membership_request_consolidated: "нові запити на членство"
        reaction: "нова реакція"
        votes_released: "Голосування опубліковано"
        new_features: "з’явилися нові функції Discourse!"
    upload_selector:
      uploading: "Надсилання"
      processing: "Обробка надсилання"
      select_file: "Обрати файл"
      default_image_alt_text: зображення
    search:
      sort_by: "Сортувати за"
      relevance: "За змістом"
      latest_post: "Останній допис"
      latest_topic: "Остання тема"
      most_viewed: "Найбільш переглянуті"
      most_liked: "Найбільше подобається"
      select_all: "Обрати все"
      clear_all: "Скинути все"
      too_short: "Занадто коротке слово для пошуку."
      open_advanced: "Відкрити розширений пошук"
      clear_search: "Очистити пошук"
      sort_or_bulk_actions: "Сортування або групове виділення результатів"
      result_count:
        one: "<span>%{count} результат для </span><span class='term'>%{term}</span>"
        few: "<span>%{count} %{plus} результати для </span><span class='term'>%{term}</span>"
        many: "<span>%{count} %{plus} результатів для </span><span class='term'>%{term}</span>"
        other: "<span>%{count} %{plus} результатів для </span><span class='term'>%{term}</span>"
      title: "Пошук"
      full_page_title: "Пошук"
      results: "результати"
      no_results: "Нічого не знайдено."
      no_more_results: "Більше нічого не знайдено."
      post_format: "#%{post_number} від %{username}"
      results_page: "Результати пошуку для '%{term}'"
      more_results: "Знайдено безліч результатів. Будь ласка, уточніть, критерії пошуку."
      cant_find: "Не можете знайти те, що шукаєте?"
      start_new_topic: "Створити нову тему?"
      or_search_google: "Або спробуйте пошукати в Google:"
      search_google: "Натомість спробуйте пошукати в Google:"
      search_google_button: "Google"
      search_button: "Пошук"
      search_term_label: "введіть слово для пошуку"
      categories: "Розділи"
      tags: "Теґи"
      in: "в"
      in_this_topic: "в цій темі"
      in_this_topic_tooltip: "перейти до пошуку у всіх темах"
      in_messages: "у повідомленнях"
      in_messages_tooltip: "перейти до пошуку у звичайних темах"
      in_topics_posts: "в усіх темах і дописах"
      enter_hint: "або натисніть Enter"
      in_posts_by: "в дописах від %{username}"
      browser_tip: "%{modifier} + f"
      browser_tip_description: "знову використовувати пошук вбудований в оглядачі"
      recent: "Останні пошукові запити"
      clear_recent: "Очистити останні пошукові запити"
      type:
        default: "Теми/дописи"
        users: "Користувачі"
        categories: "Розділи"
        categories_and_tags: "Розділи/теґи"
      context:
        user: "Шукати дописи від @%{username}"
        category: "Шукати в розділі #%{category}"
        tag: "Шукати теґ #%{tag}"
        topic: "Пошук в цій темі"
        private_messages: "Шукати приватні повідомлення"
      tips:
        category_tag: "фільтри за розділом або теґом"
        author: "фільтрувати за автором"
        in: "фільтри за метаданими (напр. in:title, in:personal, in:pin)"
        status: "фільтри за статусом теми"
        full_search: "запускає пошук по всій сторінці"
        full_search_key: "%{modifier} + Enter"
        me: "показувати лише ваші повідомлення"
      advanced:
        title: Розширений пошук
        posted_by:
          label: Опубліковано
          aria_label: Фільтрувати за автором
        in_category:
          label: Розділи
        in_group:
          label: У групі
        with_badge:
          label: З нагородами
        with_tags:
          label: З теґами
          aria_label: Фільтруйте за теґами
        filters:
          label: Повертати лише теми/дописи…
          title: Збігам в заголовку
          likes: Мені сподобалося
          posted: В яких я писав
          created: Я створив
          watching: За якими я спостерігаю
          tracking: За якими я стежу
          private: У моїх повідомленнях
          bookmarks: Мої закладки
          first: є першим дописом
          pinned: Закріплені
          seen: Я читаю
          unseen: Я не читав
          wiki: є вікі
          images: включити зображення
          all_tags: Усі перераховані вище теґи
        statuses:
          label: Де теми
          open: відкриті
          closed: закриті
          public: є публічними
          archived: заархівовані
          noreplies: без відповідей
          single_user: містять одного користувача
        post:
          count:
            label: Дописи
          min:
            placeholder: мінімум
            aria_label: фільтр за мінімальною кількістю дописів
          max:
            placeholder: максимум
            aria_label: фільтр за максимальною кількістю дописів
          time:
            label: Дата
            aria_label: Фільтрувати за датою публікації
            before: до
            after: після
        views:
          label: Перегляди
        min_views:
          placeholder: мінімум
          aria_label: фільтрувати за мінімумом переглядів
        max_views:
          placeholder: максимум
          aria_label: фільтрувати за максимальною кількістю переглядів
        additional_options:
          label: "Фільтруйте за кількістю дописів і переглядами тем"
    hamburger_menu: "меню"
    new_item: "новий"
    go_back: "повернутися назад"
    not_logged_in_user: "сторінка користувача з підсумком поточної діяльності та налаштуваннями"
    current_user: "перейти до вашої сторінки користувача"
    view_all: "переглянути всі %{tab}"
    user_menu:
      generic_no_items: "Немає елементів у цьому списку."
      sr_menu_tabs: "Вкладки меню користувача"
      view_all_notifications: "переглянути всі сповіщення"
      view_all_bookmarks: "переглянути всі закладки"
      view_all_messages: "переглянути всі особисті повідомлення"
      tabs:
        all_notifications: "Всі сповіщення"
        replies: "Відповіді"
        replies_with_unread:
          one: "Відповіді - %{count} непрочитана"
          few: "Відповіді - %{count} непрочитані"
          many: "Відповіді - %{count} непрочитаних"
          other: "Відповіді - %{count} непрочитаних"
        mentions: "Згадки"
        mentions_with_unread:
          one: "Згадки - %{count} непрочитана згадка"
          few: "Згадки - %{count} непрочитані згадки"
          many: "Згадки - %{count} непрочитаних згадок"
          other: "Згадки - %{count} непрочитаних згадок"
        likes: "Вподобані"
        likes_with_unread:
          one: "Вподобайки - %{count} непрочитане"
          few: "Вподобайки - %{count} непрочитані"
          many: "Вподобайки - %{count} непрочитаних"
          other: "Вподобайки - %{count} непрочитаних"
        watching: "Теми які ви відстежуєте"
        watching_with_unread:
          one: "Теми які відстежуються - %{count} непрочитана"
          few: "Теми які відстежуються - %{count} непрочитані теми"
          many: "Теми які відстежуються - %{count} непрочитаних тем"
          other: "Теми які відстежуються - %{count} непрочитаних тем"
        messages: "Особисті повідомлення"
        messages_with_unread:
          one: "Особисті повідомлення – %{count} непрочитане повідомлення"
          few: "Особисті повідомлення – %{count} непрочитані повідомлення"
          many: "Особисті повідомлення – %{count} непрочитаних повідомлень"
          other: "Особисті повідомлення – %{count} непрочитаних повідомлень"
        bookmarks: "Закладки"
        bookmarks_with_unread:
          one: "Закладки — %{count} непрочитана закладка"
          few: "Закладки — %{count} непрочитані закладки"
          many: "Закладки — %{count} непрочитаних закладок"
          other: "Закладки — %{count} непрочитаних закладок"
        review_queue: "Премодерація"
        review_queue_with_unread:
          one: "Черга премодерації - %{count} елемент потребує перевірки"
          few: "Черга премодерації - %{count} елементи потребують перевірки"
          many: "Черга премодерації - %{count} елементів потребують перевірки"
          other: "Черга премодерації - %{count} елементи потребують перевірки"
        other_notifications: "Інші сповіщення"
        other_notifications_with_unread:
          one: "Інші сповіщення – %{count} непрочитане повідомлення"
          few: "Інші сповіщення – %{count} непрочитані повідомлення"
          many: "Інші сповіщення – %{count} непрочитаних повідомлень"
          other: "Інші сповіщення – %{count} непрочитаних повідомлень"
        profile: "Профіль"
      reviewable:
        view_all: "переглянути всі дописи, що знаходяться на премодерації"
        queue: "Черга"
        deleted_user: "(видалений користувач)"
        deleted_post: "(видалений допис)"
        post_number_with_topic_title: "допис #%{post_number} - %{title}"
        new_post_in_topic: "новий допис в темі %{title}"
        user_requires_approval: "Обліковий запис %{username} потребує ухвалення"
        default_item: "премодерований елемент #%{reviewable_id}"
    topics:
      new_messages_marker: "останнє відвідування"
      bulk:
        select_all: "Обрати все"
        clear_all: "Очистити все"
        unlist_topics: "Виключити з усіх списків тем"
        relist_topics: "Повторний Список тем"
        reset_bump_dates: "Скинути дату підняття"
        defer: "Відкласти"
        delete: "Видалити теми"
        dismiss: "Відхилити"
        dismiss_read: "Відхилити всі непрочитані"
        dismiss_read_with_selected:
          one: "Позначити прочитаним %{count}"
          few: "Позначити прочитаними %{count}"
          many: "Позначити прочитаними %{count}"
          other: "Позначити прочитаними %{count}"
        dismiss_button: "Відхилити…"
        dismiss_button_with_selected:
          one: "Відхилити (%{count})…"
          few: "Відхилити (%{count})…"
          many: "Відхилити (%{count})…"
          other: "Відхилити (%{count})…"
        dismiss_tooltip: "Відхилити нові дописи, або перестати стежити за цими темами"
        also_dismiss_topics: "Перестати стежити за цими темами, щоб вони ніколи більше не показувались як непрочитані"
        dismiss_new: "Відхилити Нові"
        dismiss_new_modal:
          title: "Відхилити нові"
          topics: "Відхилити нові теми"
          posts: "Відхилити нові повідомлення"
          untrack: "Припинити відстежувати ці теми, щоб вони більше не з’являлися в моєму списку нового"
        dismiss_new_with_selected:
          one: "Відхилити (%{count}) новий…"
          few: "Відхилити (%{count}) нових…"
          many: "Відхилити (%{count}) нових…"
          other: "Відхилити (%{count}) нових…"
        toggle: "перемикання масового вибору тем"
        actions: "Масові дії"
        change_category: "Обрати розділ…"
        close_topics: "Закрити теми"
        archive_topics: "Архівувати теми"
        move_messages_to_inbox: "Перемістити у Вхідні"
        notification_level: "Сповіщення…"
        change_notification_level: "Змінити рівень сповіщень"
        choose_new_category: "Виберіть новий розділ для цих тем:"
        selected:
          one: "Ви вибрали <b>%{count}</b> тему."
          few: "Ви вибрали <b>%{count}</b> теми."
          many: "Ви вибрали <b>%{count}</b> тем."
          other: "Ви вибрали <b>%{count}</b> тем."
        change_tags: "Замінити теґи"
        append_tags: "Додати теґи"
        choose_new_tags: "Виберіть нові теґи для цих тем:"
        choose_append_tags: "Виберіть нові теґи, щоб додати що цих тем:"
        changed_tags: "Теґи цих тем було змінено."
        remove_tags: "Видалити всі теґи"
        confirm_remove_tags:
          one: "Усі теґи будуть видалені з цієї теми. Ви впевнені"
          few: "Усі теґи будуть видалені з <b>%{count}</b> тем. Ви впевнені?"
          many: "Усі теґи будуть видалені з <b>%{count}</b> тем. Ви впевнені?"
          other: "Усі теґи буде видалено з <b>%{count}</b> тем. Ви впевнені?"
        progress:
          one: "Обробка: <strong>%{count}</strong> тема"
          few: "Обробка: <strong>%{count}</strong> теми"
          many: "Обробка: <strong>%{count}</strong> тем"
          other: "Обробка: <strong>%{count}</strong> тем"
      none:
        unread: "У вас немає непрочитаних тем."
        unseen: "У Вас немає не переглянутих тем."
        new: "У Вас немає нових тем."
        read: "Ви ще не прочитали жодної теми."
        posted: "Ви ще не дописували в жодну тему."
        latest: "Немає оновлених чи нових тем!"
        bookmarks: "У вас немає обраних тем."
        category: "В розділі %{category} немає тем."
        top: "Топових тем немає."
        filter: "Немає тем."
        educate:
          new: '<p>Ваші нові теми з’являтимуться тут. Типово теми вважаються новими і показуватимуть індикатор <span class="badge new-topic badge-notification" style="vertical-align:middle;line-height:inherit;"></span>, якщо її створено за останні 2 дні.</p><p>Відвідайте свої <a href="%{userPrefsUrl}">налаштування</a>, щоб змінити це.</p>'
          unread: "<p>Ваші непрочитані теми показуватимуться тут.</p><p>Типово теми вважаються непрочитаними та показують кількість непрочитаних <span class=\"badge unread-posts badge-notification\">1</span>, якщо ви:</p><ul><li>створили тему</li><li>відповіли на тему</li><li>читали тему більше ніж 5 хвилини,</li></ul><p>або якщо ви явно додасте тему у перелік на Відстеження або Перегляд за допомогою \U0001F514 в кожній темі.</p><p>Відвідайте свої <a href=\"%{userPrefsUrl}\">налаштування</a>, щоб змінити це.</p>"
          new_new: "<p>Тут з’являться ваші нові теми, а також непрочитані теми. За замовчуванням теми вважаються новими та відображатимуть індикатор <span class=\"badge new-topic badge-notification\" style=\"vertical-align:middle;line-height:inherit;\"></span> , якщо вони були створені протягом останніх 2 днів. Непрочитані теми відображатимуть кількість непрочитаних <span class=\"badge unread-posts badge-notification\">1</span> , якщо ви: створили тему, відповіли на тему, читали тему більше 5 хвилин, або якщо ви явно встановили тему як Відстежувана або Спостережувана через \U0001F514 у кожній темі.</p><p>Відвідайте свої <a href=\"%{userPrefsUrl}\">налаштування</a> , щоб змінити це.</p>"
      bottom:
        latest: "Більше немає останніх тем."
        posted: "Створених тем більше немає."
        read: "Більше немає прочитаних тем."
        new: "Більше немає нових тем."
        unread: "Більше немає непрочитаних тем."
        unseen: "Більше немає непрочитаних тем."
        category: "Більше немає тем в розділі %{category}."
        tag: "Немає більше %{tag} тем."
        top: "Топових тем більше немає."
        bookmarks: "Більше немає обраних тем."
        filter: "Більше немає тем."
    topic:
      filter_to:
        one: "%{count} допис в темі"
        few: "%{count} дописи в темі"
        many: "%{count} дописів в темі"
        other: "%{count} дописів в темі"
      create: "Нова тема"
      create_disabled_category: "Ви не можете створювати теми в цій категорії"
      create_long: "Створити нову тему"
      open_draft: "Відкрити чернетку"
      private_message: "Нове приватне повідомлення"
      archive_message:
        help: "Перемістити повідомлення в архів"
        title: "Архів"
      move_to_inbox:
        title: "Перемістити у Вхідні"
        help: "Перемістити повідомлення у вхідні"
      defer:
        help: "Позначити як непрочитане"
        title: "Відкласти"
      list: "Теми"
      new: "нова тема"
      unread: "непрочитані"
      new_topics:
        one: "%{count} нова тема"
        few: "%{count} нових теми"
        many: "%{count} нових тем"
        other: "%{count} нових тем"
      unread_topics:
        one: "%{count} непрочитана тема"
        few: "%{count} непрочитані теми"
        many: "%{count} непрочитаних тем"
        other: "%{count} непрочитаних тем"
      title: "Тема"
      invalid_access:
        title: "Тема є приватною."
        description: "Вибачте, у Вас немає доступу до цієї теми!"
        login_required: "Потрібно увійти для перегляду цієї теми."
      server_error:
        title: "Тему не вдалося завантажити"
        description: "На жаль, не вдалося завантажити цю тему, можливо, через проблему з’єднання. Будь ласка, спробуйте ще раз. Якщо проблема не зникне, повідомте нас."
      not_found:
        title: "Тему не знайдено"
        description: "Даруйте, ми не змогли знайти цю тему. Можливо, вона була видалена модератором?"
      unread_posts:
        one: "у вас %{count} непрочитаний допис в цій темі"
        few: "у вас %{count} непрочитаних дописи в цій темі"
        many: "у вас %{count} непрочитаних дописів в цій темі"
        other: "у вас %{count} непрочитаних дописів в цій темі"
      likes:
        one: "в темі %{count} вподобання"
        few: "в темі %{count} вподобання"
        many: "в темі %{count} вподобань"
        other: "в темі %{count} вподобань"
      back_to_list: "Повернутися до списку тем"
      options: "Параметри теми"
      show_links: "показати посилання в цій темі"
      collapse_details: "згорнути детальну інформацію теми"
      expand_details: "розгорнути детальну інформацію"
      read_more_in_category: "Хочете прочитати більше? Перегляньте інші теми на %{categoryLink} або <a href='%{latestLink}'>перегляньте останні теми</a>."
      read_more: "Хочете прочитати більше? <a href='%{categoryLink}'>Перегляньте всі категорії</a> або <a href='%{latestLink}'>перегляньте останні теми</a>."
      unread_indicator: "Поки що ніхто з учасників не прочитав останній допис цієї теми."
<<<<<<< HEAD
=======
      participant_groups: "Групи учасників"
>>>>>>> 9b339bcd
      read_more_MF: |
        { HAS_UNREAD_AND_NEW, select,
          true {
            { UNREAD, plural,
                 =0 {}
                one {Є <a href="{basePath}/unread"># непрочитана</a>}
                 few {Є <a href="{basePath}/unread"># непрочитані</a>}
                 many {Є <a href="{basePath}/unread"># непрочитані</a>}
              other {Є <a href="{basePath}/unread"># непрочитані</a>}
            }
            { NEW, plural,
                 =0 {}
                one { і <a href="{basePath}/new"># залишилася нова</a> тема,}
                 few { і <a href="{basePath}/new"># нові</a> теми залишилися,}
                 many { і <a href="{basePath}/new"># нові</a> теми залишилися,}
              other { і <a href="{basePath}/new"># нові</a> теми залишилися,}
            }
          }
          false {
            { UNREAD, plural,
                 =0 {}
                one {Залишилася <a href="{basePath}/unread"># непрочитана</a> тема,}
                 few {Залишилося <a href="{basePath}/unread"># непрочитані</a> теми,}
                 many {Залишилося <a href="{basePath}/unread"># непрочитані</a> теми,}
              other {Залишилося <a href="{basePath}/unread"># непрочитані</a> теми,}
            }
            { NEW, plural,
                 =0 {}
                one {Залишилася <a href="{basePath}/new"># нова</a> тема,}
                 few {Залишилося <a href="{basePath}/new"># нових</a> теми,}
                 many {Залишилося <a href="{basePath}/new"># нові</a> теми,}
              other {Залишилося <a href="{basePath}/new"># нові</a> теми,}
            }
          }
          other {}
        }
        { HAS_CATEGORY, select,
          true { або перегляньте інші теми в {categoryLink}}
          false { або <a href="{basePath}/latest">переглянути останні теми</a>}
          other {}
        }
      bumped_at_title: |
        Перший допис: %{createdAtDate}
        Опубліковано: %{bumpedAtDate}
      browse_all_categories_latest: "<a href='%{basePath}/categories'>Перегляньте всі категорії</a> або <a href='%{basePath}/latest'>перегляньте останні теми</a>."
      browse_all_categories_latest_or_top: "<a href='%{basePath}/categories'>Перегляньте всі категорії</a>, <a href='%{basePath}/latest'>перегляньте останні теми</a> або перегляньте топ:"
      browse_all_tags_or_latest: "<a href='%{basePath}/tags'>Переглянути всі теги</a> або <a href='%{basePath}/latest'>переглянути останні теми</a>."
      suggest_create_topic: Готові <a href>почати нову розмову?</a>
      jump_reply: "Перейти до початкового розташування публікації"
      jump_reply_aria: "Перейти до повідомлення @%{username} в його оригінальному розташуванні"
      deleted: "Тему було видалено"
      slow_mode_update:
        title: "Повільний режим"
        select: "Користувачі можуть дописувати в цій темі лише один раз на:"
        description: "Щоб сприяти продуманому обговоренню в активних або суперечливих дискусіях, користувачі повинні почекати, перш ніж знову публікувати дописи в цю тему."
        enable: "Увімкнути"
        update: "Оновити"
        enabled_until: "Увімкнено до:"
        remove: "Вимкнути"
        hours: "Годин:"
        minutes: "Хвилин:"
        seconds: "Секунд:"
        durations:
          10_minutes: "10 хвилин"
          15_minutes: "15 хвилин"
          30_minutes: "30 хвилин"
          45_minutes: "45 хвилин"
          1_hour: "1 година"
          2_hours: "2 години"
          4_hours: "4 години"
          8_hours: "8 годин"
          12_hours: "12 годин"
          24_hours: "24 години"
          custom: "Встановити тривалість"
      slow_mode_notice:
        duration: "Будь ласка, зачекайте %{duration} між дописами в цій темі"
      topic_status_update:
        title: "Таймер Теми"
        save: "Встановити Таймер"
        num_of_hours: "Кількість годин:"
        num_of_days: "Кількість днів:"
        remove: "Видалити Таймер"
        publish_to: "Публікувати в:"
        when: "Коли:"
        time_frame_required: "Будь ласка, виберіть проміжок часу"
        min_duration: "Тривалість повинна бути більше ніж 0"
        max_duration: "Тривалість повинна бути менше ніж 20 років"
        duration: "Тривалість"
      publish_to_category:
        title: "Розклад публікації"
      temp_open:
        title: "Відкрити тимчасово"
      auto_reopen:
        title: "Автоматично відкривати тему"
      temp_close:
        title: "Закрити тимчасово"
      auto_close:
        title: "Автоматичне закриття теми"
        label: "Автоматично закривати тему через:"
        error: "Будь ласка, введіть коректне значення."
        based_on_last_post: "Не закривати, поки останній допис в темі не стане занадто старим."
      auto_close_after_last_post:
        title: "Автоматичне закриття теми після останнього дописа"
      auto_delete:
        title: "Автоматичне видалення теми"
      auto_bump:
        title: "Само-підняття теми"
      reminder:
        title: "Нагадати мені"
      auto_delete_replies:
        title: "Автоматично вилучати відповіді"
      status_update_notice:
        auto_open: "Ця тема автоматично відкриється через %{timeLeft}."
        auto_close: "Ця тема автоматично закриється %{timeLeft}."
        auto_publish_to_category: "Ця тема буде опублікована в розділі <a href=%{categoryUrl}>#%{categoryName}</a> через %{timeLeft}."
        auto_close_after_last_post: "Ця тема буде закрита через %{duration} після останньої відповіді."
        auto_delete: "Ця тема буде автоматично видалена через %{timeLeft}."
        auto_bump: "Ця тема буде автоматично піднята %{timeLeft}."
        auto_reminder: "Вам прийде нагадування про цю тему через %{timeLeft}."
        auto_delete_replies: "Відповіді на цю тему автоматично видаляються після %{duration}."
      auto_close_title: "Налаштування автоматичного закриття"
      auto_close_immediate:
        one: "Останній допис в цій темі зроблений %{count} годину тому, а тому дана тема буде закрита негайно."
        few: "Останній допис в цій темі зроблений %{count} години назад, а тому дана тема буде закрита негайно."
        many: "Останній допис в цій темі зроблений %{count} годин тому, а тому дана тема буде закрита негайно."
        other: "Останній допис в цій темі зроблений %{count} годин тому, а тому дана тема буде закрита негайно."
      auto_close_momentarily:
        one: "Останній допис в цій темі зроблений %{count} годину тому, а тому дана тема буде закрита негайно."
        few: "Останній допис в цій темі зроблений %{count} години назад, а тому дана тема буде закрита негайно."
        many: "Останній допис в цій темі зроблений %{count} годин тому, а тому дана тема буде закрита негайно."
        other: "Останній допис в цій темі зроблений %{count} годин тому, а тому дана тема буде закрита негайно."
      timeline:
        back: "Назад"
        back_description: "Повернутися до вашого останнього непрочитаного допису"
        replies_short: "%{current} / %{total}"
      progress:
        title: просування по темі
        jump_prompt: "перейти до…"
        jump_prompt_of:
          one: "з %{count} допису"
          few: "з %{count} дописів"
          many: "з %{count} дописів"
          other: "з %{count} дописів"
        jump_prompt_long: "Перейти до…"
        jump_prompt_to_date: "дата"
        jump_prompt_or: "або"
      notifications:
        title: змінити частоту повідомлень про цю тему
        reasons:
          mailing_list_mode: "Ви включили режим поштової розсилки, тому Ви будете отримувати повідомлення про відповіді в цій темі через e-mail."
          "3_10": "Ви будете отримувати сповіщення, тому що слідкуєте за теґом у цій темі."
          "3_10_stale": "Ви будете отримувати сповіщення, тому що слідкуєте за теґом у цій темі."
          "3_6": "Ви будете отримувати сповіщення, бо ви слідкуєте за цим розділом."
          "3_6_stale": "Ви будете отримувати сповіщення, бо ви слідкуєте за цим розділом."
          "3_5": "Ви будете отримувати сповіщення, бо Ви автоматично почали слідкувати за цією темою."
          "3_2": "Ви будете отримувати сповіщення, бо Ви слідкуєте за цією темою."
          "3_1": "Ви будете отримувати сповіщення, бо Ви створили цю тему."
          "3": "Ви будете отримувати сповіщення, бо Ви слідкуєте за цією темою."
          "2_8": "Ви побачите кількість нових відповідей, тому що стежте за цим розділом."
          "2_8_stale": "Ви побачите кількість нових відповідей, тому що ви стежили за цим розділом в минулому."
          "2_4": "Ви побачите кількість нових відповідей, тому що ви розміщували відповідь в цій темі."
          "2_2": "Ви побачите кількість нових відповідей, тому що стежте за цією темою."
          "2": 'Ви побачите кількість нових відповідей, оскільки ви <a href="%{basePath}/u/%{username}/preferences/notifications">прочитали цю тему</a>.'
          "1_2": "Ви будете сповіщені, якщо хтось згадує ваше @ім'я чи відповідає вам."
          "1": "Ви будете сповіщені, якщо хтось згадує ваше @ім'я чи відповідає вам."
          "0_7": "Ви ігноруєте всі сповіщення у цьому розділі."
          "0_2": "Ви ігноруєте всі сповіщення з цієї теми."
          "0": "Ви ігноруєте всі сповіщення з цієї теми."
        watching_pm:
          title: "Слідкувати"
          description: "Надсилати по кожній відповіді на це повідомлення та показувати лічильник нових непрочитаних відповідей."
        watching:
          title: "Слідкувати"
          description: "Ви отримуватимете сповіщення про кожну нову відповідь у цій темі та показуватиметься кількість нових відповідей."
        tracking_pm:
          title: "Стежити"
          description: "Кількість непрочитаних повідомлень з’явиться поруч з цим повідомленням. Вам прийде повідомлення, тільки якщо хтось згадає ваш @псевдонім або відповість на ваше повідомлення."
        tracking:
          title: "Стежити"
          description: "Кількість непрочитаних повідомлень з’явиться поруч з назвою цієї теми. Вам прийде повідомлення, тільки якщо хтось згадає ваш @псевдонім або відповість на ваше повідомлення."
        regular:
          title: "Нормальний"
          description: "Ви будете сповіщені, якщо хтось згадує ваше @ім'я чи відповідає вам."
        regular_pm:
          title: "Нормальний"
          description: "Ви будете сповіщені, якщо хтось згадує ваше @ім'я чи відповідає вам."
        muted_pm:
          title: "Ігнорувати"
          description: "Ніколи не отримувати повідомлень, пов’язаних з цією розмовою."
        muted:
          title: "Ігнорувати"
          description: "Не повідомляти про зміни в цій темі та приховати її з останніх."
      actions:
        title: "Дії"
        recover: "Відкликати видалення теми"
        delete: "Видалити тему"
        open: "Відкрити тему"
        close: "Закрити тему"
        multi_select: "Вибрати допис…"
        slow_mode: "Встановити повільний режим…"
        timed_update: "Дія за таймером…"
        pin: "Закріпити тему…"
        unpin: "Відмінити закріплення теми…"
        unarchive: "Розархівувати тему"
        archive: "Заархівувати тему"
        invisible: "Вилучити тему"
        visible: "Показати тему"
        reset_read: "Скинути дані про прочитаність"
        make_public: "Зробити тему публічною…"
        make_private: "Особисте повідомлення"
        reset_bump_date: "Скинути дату підняття"
      feature:
        pin: "Закріпити тему"
        unpin: "Відкріпити тему"
        pin_globally: "Закріпити тему глобально"
        make_banner: "Створити оголошення"
        remove_banner: "Видалити оголошення"
      reply:
        title: "Відповісти"
        help: "почати складати відповідь на цю тему"
      share:
        title: "Поділитися темою"
        extended_title: "Поділитися посиланням"
        help: "Поширити посилання на цю тему"
        instructions: "Поширити посилання на цю тему:"
        copied: "Посилання на тему скопійовано."
        restricted_groups:
          one: "Видиме лише для членів групи: %{groupNames}"
          few: "Видиме лише для членів груп: %{groupNames}"
          many: "Видиме лише для членів груп: %{groupNames}"
          other: "Видиме лише для членів груп: %{groupNames}"
        invite_users: "Запрошення"
      print:
        title: "Друк"
        help: "Відкрити версію для друку"
      flag_topic:
        title: "Скарга"
        help: "приватно позначити цю тему для привернення уваги або надіслати сповіщення про неї"
        success_message: "Ви поскаржилися на тему."
      make_public:
        title: "Перетворити в Публічну тему"
        choose_category: "Будь ласка, виберіть розділ для публічної теми:"
      feature_topic:
        title: "Закріпити цю тему"
        pin: "Закріпити цю тему вгорі розділу %{categoryLink} до"
        unpin: "Скасувати закріплення цієї теми вгорі розділу %{categoryLink}."
        unpin_until: "Скасувати закріплення цієї теми вгорі розділу %{categoryLink} (станеться автоматично <strong>%{until}</strong>)."
        pin_note: "Користувачі можуть відкріпити тему, кожен сам для себе."
        pin_validation: "Щоб закріпити цю тему, потрібна дата."
        not_pinned: "У розділі %{categoryLink} немає закріплених тем."
        already_pinned:
          one: "Глобально закріплених тем в розділі %{categoryLink}: <strong class='badge badge-notification unread'>%{count}</strong>"
          few: "Глобально закріплених тем в розділі %{categoryLink}: <strong class='badge badge-notification unread'>%{count}</strong>"
          many: "Глобально закріплених тем в розділі %{categoryLink}: <strong class='badge badge-notification unread'>%{count}</strong>"
          other: "Глобально закріплених тем в розділі %{categoryLink}: <strong class='badge badge-notification unread'>%{count}</strong>"
        pin_globally: "Закріпити цю тему вгорі всіх розділів та списків тем до"
        confirm_pin_globally:
          one: "У вас вже є %{count} глобально закріплена тема. Багато таких тем може виявитися неприємною незручністю для новачків та анонімних читачів. Ви впевнені, що хочете глобально закріпити ще одну тему?"
          few: "У вас вже є %{count} глобально закріплених тем. Багато таких тем може виявитися неприємною незручністю для новачків та анонімних читачів. Ви впевнені, що хочете глобально закріпити ще одну тему?"
          many: "У вас вже є %{count} глобально закріплених тем. Багато таких тем може виявитися неприємною незручністю для новачків та анонімних читачів. Ви впевнені, що хочете глобально закріпити ще одну тему?"
          other: "У вас вже є %{count} глобально закріплених тем. Багато таких тем може виявитися неприємною незручністю для новачків та анонімних читачів. Ви впевнені, що хочете глобально закріпити ще одну тему?"
        unpin_globally: "Скасувати прикріплення цієї теми вгорі всіх розділів та списків тем."
        unpin_globally_until: "Скасувати прикріплення цієї теми вгорі всіх розділів та списків тем (станеться автоматично <strong>%{until}</strong>)."
        global_pin_note: "Користувачі можуть відкріпити тему, кожен сам для себе."
        not_pinned_globally: "Немає глобально закріплених тем."
        already_pinned_globally:
          one: "Глобально закріплених тем: <strong class='badge badge-notification unread'>%{count}</strong>"
          few: "Глобально закріплених тем: <strong class='badge badge-notification unread'>%{count}</strong>"
          many: "Глобально закріплених тем: <strong class='badge badge-notification unread'>%{count}</strong>"
          other: "Глобально закріплених тем: <strong class='badge badge-notification unread'>%{count}</strong>"
        make_banner: "Перетворити цю тему в оголошення, яке буде відображатися вгорі всіх сторінок."
        remove_banner: "Прибрати тему-оголошення, яке відображається у верхній частині всіх сторінок."
        banner_note: "Користувачі можуть закривати оголошення, кожен сам для себе, після чого воно більше не буде для них покиваться. Тільки одна тема може бути зроблена активним оголошенням в будь-який момент часу."
        no_banner_exists: "Немає поточних тем-оголошень."
        banner_exists: "На даний момент <strong class='badge badge-notification unread'>вже є</strong> тема-оголошення."
      inviting: "Запрошуємо…"
      automatically_add_to_groups: "Це запрошення надасть доступ до таких груп:"
      invite_private:
        title: "Запросити в бесіду"
        email_or_username: "Електронна скринька або ім'я запрошуваного користувача"
        email_or_username_placeholder: "електронна скринька або ім'я користувача"
        action: "Запросити"
        success: "Ми запросили цього користувача взяти участь в бесіді."
        success_group: "Ми запросили цю групу взяти участь в бесіді."
        error: "Даруйте, під час запрошення цього користувача сталася помилка."
        not_allowed: "Вибачте, цього користувача не можна запросити."
        group_name: "назва групи"
      controls: "Управління темою"
      invite_reply:
        title: "Запрошення"
        username_placeholder: "ім'я користувача"
        action: "Надіслати запрошення"
        help: "запросити інших в цю тему за допомогою email або повідомлень"
        to_forum: "Ми надішлемо короткий лист, який дозволить вашому другові негайно приєднатися, просто натиснувши посилання."
        discourse_connect_enabled: "Введіть ім'я користувача, якого ви хотіли б запросити до цієї теми."
        to_topic_blank: "Введіть псевдонім або email користувача, якого ви хочете запросити в цю тему."
        to_topic_email: "Ви вказали адресу електронної пошти. Ми відправимо запрошення, яке дозволить вашому другу негайно відповісти в цій темі."
        to_topic_username: "Ви вказали псевдонім користувача. Ми відправимо йому повідомлення з посиланням, щоб запросити його в цю тему."
        to_username: "Введіть псевдонім користувача, якого ви хочете запросити в цю тему. Ми відправимо йому повідомлення про те що ви запрошуєте його приєднатися до цієї теми."
        email_placeholder: "електронна скринька"
        success_email: "Запрошення відправлено за адресою <b>%{invitee}</b>. Ми повідомимо Вас, коли цим запрошенням скористаються. Перевірте вкладку Запрошення на вашій сторінці користувача, щоб дізнатися про стан всіх ваших запрошень."
        success_username: "Ми запросили цього користувача взяти участь в темі."
        error: "На жаль, ми не змогли запросити цю людину. Можливо, він уже був запрошений? (Запрошення обмежені рейтингом)"
        success_existing_email: "Користувач з електронною поштою <b>%{emailOrUsername}</b> вже існує. Ми запросили цього користувача взяти участь в цій темі."
      login_reply: "Увійдіть, щоб відповісти"
      filters:
        n_posts:
          one: "%{count} допис"
          few: "%{count} дописи"
          many: "%{count} дописів"
          other: "%{count} дописів"
        cancel: "Прибрати фільтр"
      move_to:
        title: "Перемістити у"
        action: "перемістити в"
        error: "При переміщенні допису сталася помилка."
      split_topic:
        title: "Перенесення до нової теми"
        action: "перенести до нової теми"
        topic_name: "Назва нової теми"
        radio_label: "Нова тема"
        error: "Під час перенесення дописів до нової теми трапилася помилка."
        instructions:
          one: "Зараз ви створите нову тему та в неї переміститься вибраний вами <b>%{count}</b> допис."
          few: "Зараз ви створите нову тему та в неї перемістяться вибрані вами <b>%{count}</b> дописи."
          many: "Зараз ви створите нову тему та в неї перемістяться вибрані вами <b>%{count}</b> дописів."
          other: "Зараз ви створите нову тему та в неї перемістяться вибрані вами <b>%{count}</b> дописів."
      merge_topic:
        title: "Перенесення до наявної теми"
        action: "перенести до наявної теми"
        error: "Під час перенесення дописів до цієї теми трапилася помилка."
        radio_label: "Існуюча тема"
        instructions:
          one: "Будь ласка, виберіть тему, в яку ви хотіли б перемістити <b>%{count}</b> допис."
          few: "Будь ласка, виберіть тему, в яку ви хотіли б перемістити ці <b>%{count}</b> дописи."
          many: "Будь ласка, виберіть тему, в яку ви хотіли б перемістити цих <b>%{count}</b> дописів."
          other: "Будь ласка, виберіть тему, в яку ви хотіли б перемістити цих <b>%{count}</b> дописів."
        chronological_order: "зберегти хронологічний порядок після злиття"
      move_to_new_message:
        title: "Перейти до нового повідомленням"
        action: "перейти до нового повідомлення"
        message_title: "Нова тема повідомлення"
        radio_label: "Нове повідомлення"
        participants: "Учасники"
        instructions:
          one: "Ви збираєтеся створити нове повідомлення та додати до нього обраний допис."
          few: "Ви збираєтеся створити нове повідомлення та додати до нього <b>%{count}</b> обраних дописи."
          many: "Ви збираєтеся створити нове повідомлення та додати до нього <b>%{count}</b> обраних дописи."
          other: "Ви збираєтеся створити нове повідомлення та додати до нього <b>%{count}</b> обраних дописи."
      move_to_existing_message:
        title: "Перейти до існуючого повідомлення"
        action: "перейти до існуючого повідомлення"
        radio_label: "Існуюче повідомлення"
        participants: "Учасники"
        instructions:
          one: "Будь ласка, виберіть повідомлення, в яке ви хочете перемістити цей допис."
          few: "Будь ласка, виберіть повідомлення, яке ви хочете перемістити <b>%{count}</b> дописи."
          many: "Будь ласка, виберіть повідомлення, яке ви хочете перемістити <b>%{count}</b> дописів."
          other: "Будь ласка, виберіть повідомлення, яке ви хочете перемістити <b>%{count}</b> дописів."
      merge_posts:
        title: "Об’єднати виділені дописи"
        action: "об’єднати виділені дописи"
        error: "Сталася помилка під час обʼєднання виділених дописів."
      publish_page:
        title: "Публікація сторінки"
        publish: "Опублікувати"
        description: "Коли тема публікується як сторінка, її URL-адреса може бути поширена і вона відображатиметься у користувацьких стилях."
        slug: "Мітка"
        public: "Публічні"
        public_description: "Користувачі можуть бачити сторінку, навіть якщо пов'язана тема є приватною."
        publish_url: "Ваша сторінка опублікована за адресою:"
        topic_published: "Ваша тема опублікована за адресою:"
        preview_url: "Ваша сторінка буде опублікована за адресою:"
        invalid_slug: "На жаль, ви не можете опублікувати цю сторінку."
        unpublish: "Скасувати публікацію"
        unpublished: "Ваша сторінка не опублікована і більше не доступна."
        publishing_settings: "Налаштування публікації"
      change_owner:
        title: "Змінити Власника"
        action: "змінити власність"
        error: "Виникла помилка при зміні власника дописів."
        placeholder: "ім'я користувача нового власника"
        instructions:
          one: "Будь ласка, виберіть нового власника для допису <b>@%{old_user}</b>"
          few: "Будь ласка, виберіть нового власника для %{count} дописів <b>@%{old_user}</b>"
          many: "Будь ласка, виберіть нового власника для %{count} дописів <b>@%{old_user}</b>"
          other: "Будь ласка, виберіть нового власника для %{count} дописів <b>@%{old_user}</b>"
        instructions_without_old_user:
          one: "Будь ласка, виберіть нового власника допису"
          few: "Будь ласка, виберіть нового власника для %{count} дописів"
          many: "Будь ласка, виберіть нового власника для %{count} дописів"
          other: "Будь ласка, виберіть нового власника для %{count} дописів"
      change_timestamp:
        title: "Змінити дату…"
        action: "змінити часову мітку"
        invalid_timestamp: "Тимчасова мітка не може бути в майбутньому"
        error: "При зміні відбитка часу теми виникла помилка"
        instructions: "Будь ласка, виберіть новий час для теми. Дописи в темі будуть оновлені, щоб мати ту саму різницю в часі."
      multi_select:
        select: "вибрати"
        selected: "вибрано (%{count})"
        select_post:
          label: "вибрати"
          title: "Додати допис до вибірки"
        selected_post:
          label: "обраний"
          title: "Натисніть, щоб видалити допис з вибірки"
        select_replies:
          label: "select +replies"
          title: "Додати допис та всі відповіді до виділеного"
        select_below:
          label: "вибрати + все нижче"
          title: "Додати допис та все після нього до виділеного"
        delete: видалити вибрані
        cancel: скасувати вибір
        select_all: обрати усе
        deselect_all: скасувати вибір всього
        description:
          one: Ви виділили <b>%{count}</b> допис.
          few: "Ви виділили <b>%{count}</b> дописи."
          many: "Ви виділили <b>%{count}</b> дописів."
          other: "Ви виділили <b>%{count}</b> дописів."
      deleted_by_author_simple: "(тема, видалена автором)"
    post:
      confirm_delete: "Ви справді бажаєте вилучити цей допис?"
      quote_reply: "Цитата"
      quote_reply_shortcut: "Або натисніть q"
      quote_edit: "Редагувати"
      quote_edit_shortcut: "Або натисніть e"
      quote_share: "Поширити"
      edit_reason: "Причина: "
      post_number: "допис %{number}"
      ignored: "Ігнорований вміст"
      wiki_last_edited_on: "останнє редагування wiki %{dateTime}"
      last_edited_on: "останнє редагування допису %{dateTime}"
      edit_history: "історія редагування публікацій"
      reply_as_new_topic: "Відповісти в новій пов’язаної темі"
      reply_as_new_private_message: "Відповісти новим повідомленням тим же адресатам"
      continue_discussion: "В продовження дискусії %{postLink}:"
      follow_quote: "перейти до цитованого допису"
      show_full: "Показати Увесь Допис"
      show_hidden: "Перегляд ігнорованого вмісту."
      deleted_by_author_simple: "(допис вилучений автором)"
      collapse: "згорнути"
      sr_collapse_replies: "Згорнути відповіді на допис"
      sr_date: "Дата допису"
      sr_expand_replies:
        one: "Цей допис має %{count} відповідь"
        few: "Цей допис має %{count} відповіді"
        many: "Цей допис має %{count} відповідей"
        other: "Цей допис має %{count} відповідей"
      expand_collapse: "розгорнути/згорнути"
      sr_below_embedded_posts_description: "Відповіді на допис #%{post_number}"
      sr_embedded_reply_description: "відповідь @%{username} на допис #%{post_number}"
      locked: "редагування цього допису було заблоковане командою обслуговування"
      gap:
        one: "переглянути %{count} приховану відповідь"
        few: "переглянути %{count} прихованих відповіді"
        many: "переглянути %{count} прихованих відповідей"
        other: "переглянути %{count} прихованих відповідей"
      sr_reply_to: "Відповідь на допис #%{post_number} від @%{username}"
      notice:
        new_user: "Це перший раз, коли %{user} опублікував допис — вітаємо їх у нашій спільноті!"
        returning_user: "Минуло багато часу з того часу, як ми бачили %{user} – його останній допис був %{time}."
      unread: "Допис не прочитаний"
      has_replies:
        one: "%{count} відповідь"
        few: "%{count} відповіді"
        many: "%{count} відповідей"
        other: "%{count} відповідей"
      has_replies_count: "%{count}"
      unknown_user: "(невідомий/видалений користувач)"
      has_likes_title:
        one: "Цей допис сподобався %{count} людині"
        few: "Цей допис сподобався %{count} людям"
        many: "Цей допис сподобався %{count} людям"
        other: "Цей допис сподобався %{count} людям"
      has_likes_title_only_you: "Вам сподобався цей допис"
      has_likes_title_you:
        one: "Вам та ще %{count} людині сподобався цей допис"
        few: "Вам та ще %{count} людям сподобався цей допис"
        many: "Вам та ще %{count} людям сподобався цей допис"
        other: "Вам та ще %{count} людям сподобався цей допис"
      sr_post_like_count_button:
        one: "%{count} користувачу сподобався цей допис. Натисніть, щоб переглянути"
        few: "%{count} користувачам сподобався цей допис. Натисніть, щоб переглянути"
        many: "%{count} користувачам сподобався цей допис. Натисніть, щоб переглянути"
        other: "%{count} користувачам сподобався цей допис. Натисніть, щоб переглянути"
      sr_post_read_count_button:
        one: "%{count} користувач прочитав цей допис. Натисніть, щоб переглянути"
        few: "%{count} користувача прочитали цей допис. Натисніть, щоб переглянути"
        many: "%{count} користувачів прочитали цей допис. Натисніть, щоб переглянути"
        other: "%{count} користувачів прочитали цей допис. Натисніть, щоб переглянути"
      filtered_replies_hint:
        one: "Переглянути цей допис і його відповідь"
        few: "Переглянути цей допис і його %{count} відповіді"
        many: "Переглянути цей допис і його %{count} відповідей"
        other: "Переглянути цей допис і його %{count} відповідей"
      filtered_replies_viewing:
        one: "Перегляд %{count} відповіді"
        few: "Перегляд %{count} відповідей"
        many: "Перегляд %{count} відповідей"
        other: "Перегляд %{count} відповідей"
      in_reply_to: "Завантажити батьківський допис"
      view_all_posts: "Переглянути всі дописи"
      errors:
        create: "Вибачте, під час створення допису сталася помилка. Будь ласка, спробуйте ще раз."
        edit: "Вибачте, під час редагування вашого допису сталася помилка. Будь ласка, спробуйте ще раз."
        upload: "На жаль, під час завантаження файлу сталася помилка. Будь ласка спробуйте ще раз."
        file_too_large: "Вибачте, файл завеликий (максимальний розмір %{max_size_kb}Кб). Чому б не завантажити свій великий файл у хмарну службу обміну, а потім вставити посилання?"
        file_size_zero: "Вибачте, схоже, щось пішло не так. Файл, який ви намагаєтеся завантажити, має 0 байтів. Будь ласка, спробуйте ще раз."
        file_too_large_humanized: "Вибачте, цей файл завеликий (максимальний розмір %{max_size}). Чому б не завантажити свій великий файл у хмарну службу обміну, а потім вставити посилання?"
        too_many_uploads: "Вибачте, ви можете завантажувати лише один файл за раз."
        too_many_dragged_and_dropped_files:
          one: "Вибачте, ви можете завантажити тільки %{count} файл."
          few: "Вибачте, ви можете завантажити тільки %{count} файли."
          many: "Вибачте, ви можете завантажити тільки %{count} файлів."
          other: "Вибачте, ви можете завантажити тільки %{count} файлів."
        upload_not_authorized: "На жаль, ви не можете завантажити файл даного типу (список дозволених типів файлів: %{authorized_extensions})."
        no_uploads_authorized: "Вибачте, немає дозволу на завантаження файлів."
        image_upload_not_allowed_for_new_user: "На жаль, нові користувачі не можуть завантажувати зображення."
        attachment_upload_not_allowed_for_new_user: "На жаль, нові користувачі не можуть завантажувати вкладені файли."
        attachment_download_requires_login: "Вибачте, вам потрібно увійти, щоб завантажити вкладення."
      cancel_composer:
        confirm: "Що ви хотіли б зробити зі своїм дописом?"
        discard: "Відкинути"
        save_draft: "Зберегти чернетку на потім"
        keep_editing: "Продовжити редагування"
      via_email: "цей допис надійшов електронною поштою"
      via_auto_generated_email: "цей допис прийшов з автоматично згенерованого e-mail"
      whisper: "це внутрішній допис, тобто його видно тільки модераторам"
      whisper_groups: "це повідомлення є приватним шепітом, видимим тільки для %{groupNames}"
      wiki:
        about: "це вікі-допис"
      few_likes_left: "Дякуємо, що поділилися своїм захопленням! На сьогодні у вас залишилося лише кілька вподобань."
      controls:
        reply: "почати складати відповідь на цей допис"
        like: "вподобати цей допис"
        has_liked: "вам сподобався цей допис"
        read_indicator: "користувачі, які читають цей допис"
        undo_like: "прибрати вподобання"
        edit: "редагувати цей допис"
        edit_action: "Редагувати"
        edit_anonymous: "Увійдіть, щоб відредагувати цей допис."
        flag: "приватно позначити цей допис для привернення уваги або надіслати сповіщення про нього"
        delete: "видалити цей допис"
        undelete: "скасувати видалення цього допису"
        share: "поширити посилання на цей допис"
        more: "Більше"
        delete_replies:
          confirm: "Ви також хочете видалити відповіді до цього допису?"
          direct_replies:
            one: "Так, та %{count} пряму відповідь"
            few: "Так, та %{count} прямих відповіді"
            many: "Так, та %{count} прямих відповідей"
            other: "Так, та %{count} прямих відповідей"
          all_replies:
            one: "Так, та %{count} відповідь"
            few: "Так, та всі %{count} відповіді"
            many: "Так, та всі %{count} відповідей"
            other: "Так, та всі %{count} відповідей"
          just_the_post: "Ні, тільки цей допис"
        admin: "дії адміністратора з дописом"
        permanently_delete: "Видалити назавжди"
        permanently_delete_confirmation: "Ви впевнені, що хочете назавжди видалити цей допис? Ви не зможете його відновити."
        wiki: "Створити Wiki"
        unwiki: "Видалити Wiki"
        convert_to_moderator: "Додати колір команди обслуговування"
        revert_to_regular: "Прибрати колір команди обслуговування"
        rebake: "Перебудувати HTML"
        publish_page: "Публікація сторінки"
        unhide: "Знову зробити видимим"
        change_owner: "Змінити власника…"
        grant_badge: "Нагородити…"
        lock_post: "Заблокувати допис"
        lock_post_description: "заборонити автору редагувати цей допис"
        unlock_post: "Розблокувати допис"
        unlock_post_description: "Дозволити автору редагувати цей допис"
        delete_topic_disallowed_modal: "У вас немає дозволу на видалення цієї теми. Якщо ви дійсно хочете, щоб вона була видалена, використовуйте функцію повідомлення модератору разом з аргументацією."
        delete_topic_disallowed: "у вас немає дозволу на видалення цієї теми"
        delete_topic_confirm_modal:
          one: "Зараз ця тема має понад %{count} перегляд і може бути популярною для пошуку. Ви впевнені, що хочете повністю видалити цю тему, а не редагувати її, щоб покращити?"
          few: "Зараз ця тема має понад %{count} перегляди і може бути популярною для пошуку. Ви впевнені, що хочете повністю видалити цю тему, а не відредагувати її, щоб покращити?"
          many: "Зараз ця тема має понад %{count} переглядів і може бути популярною для пошуку. Ви впевнені, що хочете повністю видалити цю тему, а не відредагувати її, щоб покращити?"
          other: "Зараз ця тема має понад %{count} переглядів і може бути популярною для пошуку. Ви впевнені, що хочете повністю видалити цю тему, а не відредагувати її, щоб покращити?"
        delete_topic_confirm_modal_yes: "Так, видалити цю тему"
        delete_topic_confirm_modal_no: "Ні, зберегти цю тему"
        delete_topic_error: "Сталася помилка під час видалення теми"
        delete_topic: "видалити тему"
        add_post_notice: "Повідомлення модератору…"
        change_post_notice: "Змінити повідомлення модератору…"
        delete_post_notice: "Видалити повідомлення модератору"
        remove_timer: "видалити таймер"
        edit_timer: "редагувати таймер"
      actions:
        people:
          like:
            one: "вподобав"
            few: "вподобали"
            many: "вподобали"
            other: "вподобали"
          read:
            one: "прочитав це"
            few: "прочитали це"
            many: "прочитали це"
            other: "прочитали це"
          like_capped:
            one: "і ще %{count} іншу і вподобав"
            few: "і ще %{count} інші і вподобав"
            many: "і ще %{count} інших і вподобав"
            other: "і ще %{count} інших і вподобав"
          read_capped:
            one: "та %{count} інший читають це"
            few: "та %{count} інших читали це"
            many: "та %{count} інших читали це"
            other: "та %{count} інших прочитали це"
          sr_post_likers_list_description: "користувачі, яким сподобався цей допис"
          sr_post_readers_list_description: "користувачі, що прочитали цей допис"
        by_you:
          off_topic: "Ви поскаржилися на це як на недотичне до теми"
          spam: "Ви поскаржилися на це як на спам"
          inappropriate: "Ви поскаржилися на це як на неприпустиме"
          notify_moderators: "Ви позначили це для модерації"
          notify_user: "Ви надіслали повідомлення цьому користувачеві"
      delete:
        confirm:
          one: "Ви впевнені, що хочете видалити це повідомлення?"
          few: "Ви впевнені, що хочете видалити %{count} дописи?"
          many: "Ви впевнені, що хочете видалити %{count} дописів?"
          other: "Ви впевнені, що хочете видалити %{count} дописів?"
      merge:
        confirm:
          one: "Ви впевнені, що хочете об’єднати ці дописи?"
          few: "Ви впевнені, що хочете об’єднати ці %{count} дописи?"
          many: "Ви впевнені, що хочете об’єднати ці %{count} дописів?"
          other: "Ви впевнені, що хочете об’єднати ці %{count} дописів?"
      revisions:
        controls:
          first: "Перша версія"
          previous: "Попередня версія"
          next: "Наступна версія"
          last: "Остання версія"
          hide: "Приховати версію"
          show: "Показати версію"
          destroy: "Видалити редакції"
          destroy_confirm: "Ви дійсно хочете видалити всі зміни цього повідомлення? Ця дія є незворотною."
          revert: "Повернутися до версії %{revision}"
          edit_wiki: "редагувати Wiki"
          edit_post: "Редагувати допис"
          comparing_previous_to_current_out_of_total: "<strong>%{previous}</strong> %{icon} <strong>%{current}</strong> / %{total}"
        displays:
          inline:
            title: "Показати результат із додаваннями та видаленнями в рядку"
            button: "HTML"
          side_by_side:
            title: "Показати відмінності поруч"
            button: "HTML"
          side_by_side_markdown:
            title: "Показати відмінності поруч"
            button: "Необроблений"
      raw_email:
        displays:
          raw:
            title: "Показати вихідний лист"
            button: "Джерело"
          text_part:
            title: "Показати текстову версію листа"
            button: "Текст"
          html_part:
            title: "Показати HTML версію листа"
            button: "HTML"
      bookmarks:
        create: "Створити закладку"
        create_for_topic: "Створіть закладку для теми"
        edit: "Редагувати закладку"
        edit_for_topic: "Редагувати закладку для теми"
        updated: "Оновлено"
        name: "Назва"
        name_placeholder: "Для чого ця закладка?"
        name_input_label: "Назва закладки"
        set_reminder: "Нагадати мені"
        options: "Параметри"
        actions:
          delete_bookmark:
            name: "Видалити закладку"
            description: "Видаляє закладку з вашого профілю та припиняє всі нагадування для закладки"
          edit_bookmark:
            name: "Редагувати закладку"
            description: "Відредагуйте назву закладки або змініть дату й час нагадування"
          clear_bookmark_reminder:
            name: "Очистити нагадування"
            description: "Очистити дату та час нагадування"
          pin_bookmark:
            name: "Закріпити закладку"
            description: "Закріпити закладку. Вона зʼявиться у верхній частині списку закладок."
          unpin_bookmark:
            name: "Відкріпити закладку"
            description: "Відкріпити закладку. Закладка більше не буде зʼявлятися у верхній частині списку закладок."
      filtered_replies:
        viewing_posts_by: "Перегляд %{post_count} дописів від"
        viewing_subset: "Деякі відповіді згорнуті"
        viewing_summary: "Перегляд найкращих відповідей на цю тему"
        post_number: "%{username}, допис #%{post_number}"
        show_all: "Показати всі"
      share:
        title: "Поділіться дописом #%{post_number}"
        instructions: "Поширити посилання на цей допис:"
    category:
      none: "(без розділу)"
      all: "Всі розділи"
      choose: "розділ &hellip;"
      edit: "Редагувати"
      edit_title: "Редагувати цей розділ"
      edit_dialog_title: "Редагувати:%{categoryName}"
      view: "Переглянути теми, що належать до розділу"
      back: "Повернутися до розділу"
      general: "Основне"
      settings: "Налаштування"
      topic_template: "Шаблон"
      tags: "Теґи"
      tags_allowed_tags: "Обмежити ці теґи цим розділом:"
      tags_allowed_tag_groups: "Обмежити ці групи теґів цим розділом:"
      tags_placeholder: "(Необов'язково) список дозволених теґів"
      tags_tab_description: "Теґи та групи теґів, зазначені вище, будуть доступні лише в цьому розділі та інших розділах, які також їх визначають. Вони не будуть доступні для використання в інших розділах."
      tag_groups_placeholder: "(Необов'язково) список дозволених груп теґів"
      manage_tag_groups_link: "Керування групами теґів"
      allow_global_tags_label: "Також дозволити інші теґи"
      required_tag_group:
        description: "Вимагати, щоб нові теми мали теґи з групи теґів:"
        delete: "Вилучити"
        add: "Додайте необхідну групу теґів"
        placeholder: "вибрати групу теґів…"
      topic_featured_link_allowed: "Дозволити популярні посилання в цьому розділі"
      delete: "Видалити розділ"
      create: "Новий розділ"
      create_long: "Створити розділ"
      save: "Зберегти розділ"
      slug: "Посилання на розділ"
      slug_placeholder: "(Опція) дефіси в url"
      creation_error: Під час створення розділу сталася помилка.
      save_error: Під час збереження розділу сталася помилка.
      name: "Назва розділу"
      description: "Опис"
      logo: "Логотип розділу"
      logo_dark: "Зображення логотипу темного режиму"
      background_image: "Фонове зображення розділу"
      badge_colors: "Кольори значка"
      background_color: "Колір тла"
      foreground_color: "Колір тексту"
      name_placeholder: "Не більше одного-двох слів"
      color_placeholder: "Будь-який веб-колір"
      delete_confirm: "Ви впевнені, що хочете видалити цей розділ?"
      delete_error: "Під час видалення розділу сталася помилка."
      list: "List Categories"
      no_description: "Будь ласка, додайте опис для цього розділу."
      change_in_category_topic: "Редагувати опис"
      already_used: "Цей колір вже використовується іншим розділом"
      security: "Безпека"
      security_add_group: "Додати групу"
      permissions:
        group: "Група"
        see: "Переглянути"
        reply: "Відповідь"
        create: "Створити"
        no_groups_selected: "Жодній групі не було надано доступ. Цей розділ буде доступний тільки команді обслуговування."
        everyone_has_access: 'Цей розділ є загальнодоступним, кожен може бачити, відповідати і створювати дописи. Щоб обмежити дозволи, видаліть один або кілька дозволів, наданих групі «всі».'
        toggle_reply: "Перемкнути дозвіл на відповідь"
        toggle_full: "Увімкнути або вимкнути дозвіл на створення"
        inherited: 'Цей дозвіл успадковується від "усіх"'
      special_warning: "Увага: даний розділ був встановлений та налаштування безпеки не можуть бути змінені. Якщо не хочете використовувати цей розділ, видаліть його замість зміни."
      uncategorized_security_warning: "Цей розділ особливий. Він призначений для зберігання тем, які не мають розділу; у нього не може бути налаштувань безпеки."
      uncategorized_general_warning: 'Цей розділ особливий. Він використовується як стандартний розділ для нових тем, для яких не вибрано розділ. Якщо ви хочете запобігти такій поведінці та примусити вибирати розділ, <a href="%{settingLink}">вимкніть це налаштування тут</a>. Якщо ви хочете змінити ім’я чи опис, перейдіть до <a href="%{customizeLink}">Налаштувати / Текстовий вміст</a>.'
      pending_permission_change_alert: "Ви не додали %{group} до цього розділу; натисніть цю кнопку, щоб додати їх."
      images: "Зображення"
      email_in: "Custom incoming email address:"
      email_in_tooltip: "Ви можете розділити кілька адрес за допомогою символу |."
      email_in_allow_strangers: "Приймати листи від анонімних користувачів без облікових записів"
      email_in_disabled: "Надсилання нових тем електронною поштою вимкнено. Щоб увімкнути надсилання нових тем електронною поштою, увімкніть параметр <a href='%{setting_url}'>'email in'</a> ."
      mailinglist_mirror: "Розділ показує список розсилки"
      show_subcategory_list: "Показувати список підрозділів над списком тем в цьому розділі."
      read_only_banner: "Текст банера, коли користувач не може створити тему в цьому розділі:"
      num_featured_topics: "Кількість тем на сторінці розділів"
      subcategory_num_featured_topics: "Кількість обраних тем на сторінці батьківського розділу:"
      all_topics_wiki: "Створення нових тем Wikis за замовчуванням"
      allow_unlimited_owner_edits_on_first_post: "Дозволяти власнику першого допису необмежену можливість редагувань"
      subcategory_list_style: "Стиль списку підрозділів:"
      sort_order: "Порядок сортування тем:"
      default_view: "Вид списку тем за умовчанням:"
      default_top_period: "Верхній період за замовчуванням:"
      default_list_filter: "Стандартний фільтр списку:"
      allow_badges_label: "Дозволити нагороди у цьому розділі"
      edit_permissions: "Редагувати дозволи"
      reviewable_by_group: "Крім команди обслуговування, зміст цього розділу також можуть переглядати:"
      review_group_name: "назва групи"
      require_topic_approval: "Вимагати схвалення модератором усіх нових тем"
      require_reply_approval: "Вимагати схвалення модератором усіх нових відповідей"
      this_year: "цього року"
      position: "Позиція на сторінці розділів:"
      default_position: "Default Position"
      position_disabled: "Розділи показуватимуться в порядку активності. Щоб керувати порядком розділів у списках, увімкніть параметр <a href='%{url}'>«фіксовані позиції розділів»</a>."
      minimum_required_tags: "Мінімальна кількість теґів, необхідних для теми:"
      default_slow_mode: 'Увімкнути "Повільний режим" для нових тем в цьому розділі.'
      parent: "Батьківський розділ"
      num_auto_bump_daily: "Кількість відкритих тем для автоматичного підняття щодня:"
      auto_bump_cooldown_days: "Мінімальна кількість днів до повторного підняття тієї самої теми:"
      navigate_to_first_post_after_read: "Перейдіть до першого допису після прочитання тем"
      notifications:
        title: "змінити рівень сповіщень для цього розділу"
        watching:
          title: "Слідкувати"
          description: "Ви автоматично переглядатимете всі теми в цьому розділі. Ви будете сповіщені про кожен новий допис в кожній темі, а також буде показано кількість нових відповідей."
        watching_first_post:
          title: "Слідкувати за першим дописом"
          description: "Ви будете повідомлені про нові теми в цьому розділі, але не про відповіді в них."
        tracking:
          title: "Стежити"
          description: "Ви автоматично відстежуватимете всі теми в цьому розділі. Ви отримаєте сповіщення, якщо хтось згадає ваше @name або відповість вам, а також буде показано кількість нових відповідей."
        regular:
          title: "Нормальний"
          description: "Ви будете сповіщені, якщо хтось згадує ваше @ім'я чи відповідає вам."
        muted:
          title: "Ігноровані"
          description: "Не повідомляти про нові теми в цьому розділі та приховати їх з останніх."
      search_priority:
        label: "Пріоритет Пошуку"
        options:
          normal: "Нормальний"
          ignore: "Ігнорувати"
          very_low: "Дуже низький"
          low: "Низький"
          high: "Високий"
          very_high: "Дуже високий"
      sort_options:
        default: "типово"
        likes: "Вподобання"
        op_likes: "Вподобання першого допису"
        views: "Перегляди"
        posts: "Дописи"
        activity: "Активність"
        posters: "Кількість учасників"
        category: "Розділ"
        created: "Створено"
      sort_ascending: "По зростанню"
      sort_descending: "За зменшенням"
      subcategory_list_styles:
        rows: "Рядки"
        rows_with_featured_topics: "Рядки з обговорюваних тем"
        boxes: "Блоки"
        boxes_with_featured_topics: "Блоки з обговорюваних тем"
      settings_sections:
        general: "Основне"
        moderation: "Модерація"
        appearance: "Зовнішній вигляд"
        email: "Електронна пошта"
      list_filters:
        all: "всі теми"
        none: "немає підрозділів"
      colors_disabled: "Ви не можете вибрати кольори, оскільки у вас немає стилю розділу."
    flagging:
      title: "Дякуємо за допомогу у підтримці нашої спільноти!"
      action: "Поскаржитись на допис"
      take_action: "Вжити заходів…"
      take_action_options:
        default:
          title: "Вжити заходів"
          details: "Зімітувати досягнення порогу кількості скарг, не чекаючи їх від спільноти"
        suspend:
          title: "Призупинити користувача"
          details: "Досягти порогу скарг і призупинити користувача"
        silence:
          title: "Заблокувати користувача"
          details: "Досягти порогу скарг і призупинити користувача"
      notify_action: "Повідомлення"
      official_warning: "Офіційне попередження"
      delete_spammer: "Видалити спамера"
      flag_for_review: "Черга рецензування"
      delete_confirm_MF: |
        Ви збираєтеся видалити {POSTS, plural, one {<b>#</b> допис} few {<b>#</b> дописи} many {<b>#</b> дописів} other {<b>#</b> дописів}} та {TOPICS, plural, one {<b>#</b> тему} few {<b>#</b> теми} many {<b>#</b> тем} other {<b>#</b> теми}} цього користувача, а також видалити його обліковий запис, додати його IP адресу <b>{ip_address}</b> та його поштову адресу <b>{email}</b> в чорний список. Ви дійсно впевнені, що цей дописувач спамер?
      yes_delete_spammer: "Так, видалити спамера"
      ip_address_missing: "(не доступно)"
      hidden_email_address: "(приховано)"
      submit_tooltip: "Надіслати приватну скаргу"
      take_action_tooltip: "Зімітувати досягнення порогу кількості скарг, не чекаючи їх від спільноти"
      cant: "Вибачте, зараз ви не можете поскаржитися на цей допис."
      notify_staff: "Повідомити команду обслуговування приватно"
      formatted_name:
        off_topic: "Це не по темі"
        inappropriate: "Це не прийнятно"
        spam: "Це спам"
      custom_placeholder_notify_user: "Будьте конкретні, конструктивні та доброзичливі."
      notify_user_textarea_label: "Повідомлення для користувача"
      custom_placeholder_notify_moderators: "Поясніть суть проблеми: на що потрібно звернути увагу. Надайте відповідні посилання, якщо це можливо."
      notify_moderators_textarea_label: "Повідомлення для модераторів"
      custom_message:
        at_least:
          one: "Введіть хоча б %{count} символ"
          few: "Введіть хоча б %{count} символи"
          many: "Введіть хоча б %{count} символів"
          other: "Введіть хоча б %{count} символів"
        more:
          one: "ще %{count} символ для продовження…"
          few: "ще %{count} символи для продовження…"
          many: "ще %{count} символів для продовження…"
          other: "ще %{count} символів для продовження…"
        left:
          one: "Залишилося не більше %{count} символ"
          few: "Залишилося не більше %{count} символи"
          many: "Залишилося не більше %{count} символів"
          other: "Залишилося не більше %{count} символів"
    flagging_topic:
      title: "Дякуємо за допомогу у підтримці нашої спільноти!"
      action: "Поскаржитись на тему"
      notify_action: "Повідомлення"
    topic_map:
      title: "Підсумок теми"
      participants_title: "Постійні автори"
      links_title: "Популярні посилання"
      links_shown: "показати більше посилань…"
      clicks:
        one: "%{count} клік"
        few: "%{count} кліка"
        many: "%{count} кліків"
        other: "%{count} кліків"
    post_links:
      about: "розгорнути додаткові посилання для цього допису"
      title:
        one: "ще %{count}"
        few: "ще %{count}"
        many: "ще %{count}"
        other: "ще %{count}"
    topic_statuses:
      warning:
        help: "Це офіційне попередження."
      bookmarked:
        help: "Вы додали тему в закладки "
      locked:
        help: "цю тему закрито; нові відповіді більше не приймаються"
      archived:
        help: "цю тему заархівовано; вона заморожена і її не можна змінити"
      locked_and_archived:
        help: "Тема закрита та заархівувати; в ній більше не можна відповідати вона більше не може бути змінена"
      unpinned:
        title: "Не закріплені"
        help: "Ця тема для вас відкріплений; вона буде відображатися в звичайному порядку"
      pinned_globally:
        title: "закріплена глобально"
        help: "Ця тема закріплена глобально; вона буде відображатися вгорі як на головній, так та в своєму розділі"
      pinned:
        title: "Закріплені"
        help: "Ця тема для вас закріплена; вона буде показана вгорі свого розділу"
      unlisted:
        help: "Тема виключена з усіх списків тем та доступна тільки за прямим посиланням"
      personal_message:
        title: "Ця тема є особистим повідомленням"
        help: "Ця тема є особистим повідомленням"
    posts: "Дописи"
    pending_posts:
      label: "Очікують"
      label_with_count: "Очікують (%{count})"
    posts_likes_MF: |
      В цій темі {count, plural, one {# допис} few {# дописи} many {# дописів}other {# дописів}} {ratio, select,
        low {з високим рейтингом вподобань}
        med {з дуже високим рейтингом вподобань}
        high {з надзвичайно високим рейтингом вподобань}
        other {}}
    original_post: "Перший допис"
    views: "Перегляди"
    sr_views: "Сортувати за переглядами"
    views_lowercase:
      one: "перегляд"
      few: "переглядів"
      many: "переглядів"
      other: "переглядів"
    replies: "Відповіді"
    sr_replies: "Сортувати за відповідями"
    views_long:
      one: "тема переглянута%{count} раз"
      few: "тема переглянута %{number} рази"
      many: "тема переглянута %{number} раз"
      other: "тема переглянута %{number} раз"
    activity: "Активність"
    sr_activity: "Сортувати за активністю"
    likes: "Вподобання"
    sr_likes: "Сортувати за вподобаннями"
    sr_op_likes: "Сортувати за вподобаннями першого допису"
    likes_lowercase:
      one: "симпатія"
      few: "симпатій"
      many: "симпатій"
      other: "симпатій"
    users: "Користувачі"
    users_lowercase:
      one: "користувач"
      few: "користувача"
      many: "користувача"
      other: "користувача"
    category_title: "Розділ"
    history_capped_revisions: "Історія та останні 100 змін"
    history: "Історія"
    raw_email:
      title: "Вхідне повідомлення"
      not_available: "Не доступно!"
    categories_list: "Список розділів"
    filters:
      with_topics: "%{filter} теми"
      with_category: "%{filter}%{category} теми"
      filter:
        title: "Filter"
        button:
          label: "Filter"
      latest:
        title: "Останні"
        title_with_count:
          one: "Останні (%{count})"
          few: "Останні (%{count})"
          many: "Останні (%{count})"
          other: "Останні (%{count})"
        help: "теми з найсвіжішими дописами"
      read:
        title: "Прочитані"
        help: "теми, які Ви прочитали, у порядку, в якому Ви їх читали востаннє"
      categories:
        title: "Розділи"
        title_in: "Розділ - %{categoryName}"
        help: "всі теми, згруповані за розділами"
      unread:
        title: "Непрочитані"
        title_with_count:
          one: "Непрочитані (%{count})"
          few: "Непрочитані (%{count})"
          many: "Непрочитані (%{count})"
          other: "Непрочитані (%{count})"
        help: "теми, які ви зараз переглядаєте або відстежуєте за допомогою непрочитаних дописів"
        lower_title_with_count:
          one: "%{count} непрочитана"
          few: "%{count} непрочитаних"
          many: "%{count} непрочитаних"
          other: "%{count} непрочитаних"
      unseen:
        title: "Непереглянуті"
        lower_title: "непереглянуті"
        help: "нові теми і теми, які ви відстежуєте або які містять непрочитані дописи"
      new:
        lower_title_with_count:
          one: "%{count} нова"
          few: "%{count} нових"
          many: "%{count} нових"
          other: "%{count} нових"
        lower_title: "new"
        title: "Новий"
        title_with_count:
          one: "Нові (%{count})"
          few: "Нові (%{count})"
          many: "Нові (%{count})"
          other: "Нові (%{count})"
        help: "теми, створені за останні кілька днів"
      posted:
        title: "Мої дописи"
        help: "теми, в які ви дописували"
      bookmarks:
        title: "Закладки"
        help: "теми, які ви додали в закладки"
      category:
        title: "%{categoryName}"
        title_with_count:
          one: "%{categoryName} (%{count})"
          few: "%{categoryName} (%{count})"
          many: "%{categoryName} (%{count})"
          other: "%{categoryName} (%{count})"
        help: "Останні теми в розділі %{categoryName}"
      top:
        title: "Топ"
        help: "Найактивніші теми за останній рік, місяць, квартал, тиждень або день"
        all:
          title: "Весь час"
        yearly:
          title: "Щорічно"
        quarterly:
          title: "Щоквартала"
        monthly:
          title: "Щомісяця"
        weekly:
          title: "Щотижня"
        daily:
          title: "Щодня"
        all_time: "Весь час"
        this_year: "Рік"
        this_quarter: "Квартал"
        this_month: "Місяць"
        this_week: "Тиждень"
        today: "Today"
    browser_update: 'На жаль, <a href="https://www.discourse.org/faq/#browser">ваш браузер не підтримується</a>. Будь ласка, <a href="https://browsehappy.com">перейдіть на підтримуваний браузер</a> , щоб повноцінно переглянути вміст, увійти та відповісти.'
    permission_types:
      full: "Створювати / Відповідати / Бачити"
      create_post: "Відповісти / Див"
      readonly: "Бачити"
    preloader_text: "Завантаження"
    lightbox:
      download: "завантажити"
      open: "оригінальне зображення"
      previous: "Попередній (клавіша зі стрілкою вліво)"
      next: "Наступний (клавіша зі стрілкою вправо)"
      counter: "%curr% з %total%"
      close: "Закрити (Esc)"
      content_load_error: '<a href="%url%">Вміст</a> не вдалося завантажити.'
      image_load_error: '<a href="%url%">Зображення</a> не вдалося завантажити.'
    experimental_lightbox:
      buttons:
        close: "Закрити (Esc)"
    cannot_render_video: Це відео неможливо відтворити, оскільки ваш браузер не підтримує цей кодек.
    keyboard_shortcuts_help:
      shortcut_key_delimiter_comma: ", "
      shortcut_key_delimiter_plus: "+"
      shortcut_delimiter_or: "%{shortcut1} або %{shortcut2}"
      shortcut_delimiter_slash: "%{shortcut1}/%{shortcut2}"
      shortcut_delimiter_space: "%{shortcut1} %{shortcut2}"
      title: "Поєднання клавіш"
      short_title: "Гарячі клавіші"
      jump_to:
        title: "Перейти до"
        home: "%{shortcut} Головна"
        latest: "%{shortcut} Останні"
        new: "%{shortcut} Нові"
        unread: "%{shortcut} Непрочитані"
        categories: "%{shortcut} Розділи"
        top: "%{shortcut} Обговорювані"
        bookmarks: "%{shortcut} Закладки"
        profile: "%{shortcut} Профіль"
        messages: "%{shortcut} Особисті повідомлення"
        drafts: "%{shortcut} Чернетки"
        next: "%{shortcut} Наступна тема"
        previous: "%{shortcut} Попередня тема"
      navigation:
        title: "Навігація"
        jump: "%{shortcut} Перейти до допису #"
        back: "%{shortcut} Назад"
        up_down: "%{shortcut} Рухати курсор виділення теми &uarr; &darr;"
        open: "%{shortcut} Відкрити обрану тему"
        next_prev: "%{shortcut} Наступна/попередня секція"
        go_to_unread_post: "%{shortcut} Перейти до першого непрочитаного допису"
      application:
        title: "Застосунок"
        create: "%{shortcut} Створити нову тему"
        notifications: "%{shortcut} Відкрити сповіщення"
        hamburger_menu: "%{shortcut} Відкрити меню гамбургер"
        user_profile_menu: "%{shortcut} Відкрити меню профілю"
        show_incoming_updated_topics: "%{shortcut} Показати оновлені теми"
        search: "%{shortcut} Пошук"
        help: "%{shortcut} Показати поєднання клавіш"
        dismiss_new: "%{shortcut} Відхилити нові"
        dismiss_topics: "%{shortcut} Відкласти теми"
        log_out: "%{shortcut} Вийти"
      composing:
        title: "Редагування"
        return: "%{shortcut} Повернутися в редактор"
        fullscreen: "%{shortcut} Повноекранний редактор"
        insert_current_time: "%{shortcut} Вставити поточний час"
      bookmarks:
        title: "Закладка"
        enter: "%{shortcut} Зберегти і закрити"
        later_today: "%{shortcut} Пізніше сьогодні"
        later_this_week: "%{shortcut} Пізніше цього тижня"
        tomorrow: "%{shortcut} Завтра"
        next_week: "%{shortcut} Наступного тижня"
        next_month: "%{shortcut} Наступного місяця"
        next_business_week: "%{shortcut} Початок наступного тижня"
        next_business_day: "%{shortcut} Наступний бізнес день"
        custom: "%{shortcut} Обрана дата та час"
        none: "%{shortcut} Без нагадування"
        delete: "%{shortcut} Видалити закладку"
      actions:
        title: "Дії"
        bookmark_topic: "%{shortcut} Додати/видалити з заклодок"
        pin_unpin_topic: "%{shortcut} Закріпити/Відкріпити теми"
        share_topic: "%{shortcut} Поділитися темою"
        share_post: "%{shortcut} Поширити допис"
        reply_as_new_topic: "%{shortcut} Відповісти в новій пов’язаній темі"
        reply_topic: "%{shortcut} Відповісти в темі"
        reply_post: "%{shortcut} Відповісти на допис"
        quote_post: "%{shortcut} Цитувати допис"
        like: "%{shortcut} Вподобати допис"
        flag: "%{shortcut} Поскаржитися на допис"
        bookmark: "%{shortcut} Додати допис в закладки"
        edit: "%{shortcut} Редагувати допис"
        delete: "%{shortcut} Видалити допис"
        mark_muted: "%{shortcut} Ігнорувати сповіщення з теми"
        mark_regular: "%{shortcut} Звичайна (типова) тема"
        mark_tracking: "%{shortcut} Стежити за темою"
        mark_watching: "%{shortcut} Спостерігати за темою"
        print: "%{shortcut} Друкувати тему"
        defer: "%{shortcut} Відкласти тему"
        topic_admin_actions: "%{shortcut} Відкрити дії адміністратора теми"
      search_menu:
        title: "Меню «Пошук»"
        prev_next: "%{shortcut} Переміщення по результатам пошуку"
        insert_url: "%{shortcut} Вставити посилання на позначене повідомлення у відкритий редактор"
        full_page_search: "%{shortcut} Запускає пошук по всій сторінці"
    badges:
      earned_n_times:
        one: "Заробив цю нагороду %{count} раз"
        few: "Заробили цю нагороду %{count} раз"
        many: "Заробили цю нагороду %{count} раз"
        other: "Заробили цю нагороду %{count} раз"
      granted_on: "Видана %{date}"
      others_count:
        one: "Надано іншим %{count} раз"
        few: "Надано іншим %{count} рази"
        many: "Надано іншим %{count} разів"
        other: "Надано іншим %{count} разів"
      title: Значки
      allow_title: "Ви можете использовать эту нагороду в качестве титула."
      multiple_grant: "Ви можете получить её несколько раз"
      badge_count:
        one: "%{count} нагорода"
        few: "%{count} нагорода"
        many: "%{count} нагорода"
        other: "%{count} нагорода"
      more_badges:
        one: "ще + %{count}"
        few: "+ ще %{count}"
        many: "+ ще %{count}"
        other: "+ ще %{count}"
      granted:
        one: "видано %{count}"
        few: "видано %{count}"
        many: "видано %{count}"
        other: "видано %{count}"
      awarded: нагороджений
      select_badge_for_title: Оберіть значок, що буде вашим званням
      none: "(немає)"
      successfully_granted: "Нагорода %{badge} успішно присвоєна %{username}"
      badge_grouping:
        getting_started:
          name: Початок роботи
        community:
          name: Спільнота
        trust_level:
          name: Рівень довіри
        other:
          name: Інше
        posting:
          name: Опублікування
      favorite_max_reached: "Ви не можете додати ще значки."
      favorite_max_not_reached: "Позначити цей значок як обраний"
      favorite_count: "%{count}/%{max} значків позначено як обрані"
    download_calendar:
      title: "Завантажити календар"
      save_ics: "Завантажити .ics файл"
      save_google: "Додати до календаря Google"
      remember: "Не запитувати мене знову"
      remember_explanation: "(ви можете змінити цей параметр у налаштуваннях користувача)"
      download: "Завантажити"
      default_calendar: "Календар за замовчуванням"
      default_calendar_instruction: "Визначте, який календар слід використовувати при збереженні дат"
      add_to_calendar: "Додати до календаря"
      google: "Календар Google"
      ics: "ICS"
    tagging:
      all_tags: "Всі теґи"
      other_tags: "Інші теґи"
      selector_all_tags: "усі теґи"
      selector_no_tags: "без теґів"
      changed: "теґи змінено:"
      tags: "Теґи"
      choose_for_topic: "додаткові теґи"
      choose_for_topic_required:
        one: "Ви повинні вибрати принаймні %{count} теґ"
        few: "Ви повинні вибрати принаймні %{count} теґи"
        many: "Ви повинні вибрати принаймні %{count} теґів"
        other: "Ви повинні вибрати принаймні %{count} теґів"
      choose_for_topic_required_group:
        one: "виберіть %{count} теґ з '%{name}'…"
        few: "виберіть %{count} теґи з '%{name}'.…"
        many: "виберіть %{count} теґів з '%{name}'.…"
        other: "виберіть %{count} теґів з '%{name}'.…"
      info: "Інформація"
      default_info: "Цей теґ не обмежений розділами та не має синонімів."
      staff_info: "Щоб додати обмеження, додайте цей теґ у <a href=%{basePath}/tag_groups>групу теґів</a>."
      category_restricted: "Цей теґ обмежено розділами, до яких ви не маєте доступу."
      synonyms: "Синоніми"
      synonyms_description: "Коли будуть використані наступні теґи, вони будуть замінені на <b>%{base_tag_name}</b> ."
      save: "Збережіть назву та опис теґа"
      tag_groups_info:
        one: 'Цей теґ належить до групи &quot;%{tag_groups}&quot;.'
        few: "Цей теґ належить до цих груп: %{tag_groups}."
        many: "Цей теґ належить до цих груп: %{tag_groups}."
        other: "Цей теґ належить до цих груп: %{tag_groups}."
      category_restrictions:
        one: "Його можна використовувати лише в цьому розділі:"
        few: "Його можна використовувати лише в таких розділах:"
        many: "Його можна використовувати лише в таких розділах:"
        other: "Його можна використовувати лише в таких розділах:"
      edit_synonyms: "Редагувати синоніми"
      add_synonyms_label: "Додайте синоніми:"
      add_synonyms: "Додати"
      add_synonyms_explanation:
        one: "Будь-яке місце, яке зараз використовує цей теґ, буде змінено на використання <b>%{tag_name}</b>. Ви впевнені, що хочете внести цю зміну?"
        few: "Будь-яке місце, яке зараз використовує ці теґи, буде змінено на використання <b>%{tag_name}</b>. Ви впевнені, що хочете внести цю зміну?"
        many: "Будь-яке місце, яке зараз використовує ці теґи, буде змінено на використання <b>%{tag_name}</b>. Ви впевнені, що хочете внести цю зміну?"
        other: "Будь-яке місце, яке зараз використовує ці теґи, буде змінено на використання <b>%{tag_name}</b>. Ви впевнені, що хочете внести цю зміну?"
      add_synonyms_failed: "Наступні теґи не можна додати як синоніми: <b>%{tag_names}</b>. Переконайтесь, що вони не мають синонімів та не є синонімами іншого теґу."
      remove_synonym: "Видалити синонім"
      delete_synonym_confirm: 'Ви впевнені, що хочете видалити синонім &quot;%{tag_name}&quot;?'
      delete_tag: "Вилучити теґ"
      delete_confirm:
        one: "Ви впевнені, що хочете вилучити цей теґ і прибрати його з %{count} теми, де він використовується?"
        few: "Ви впевнені, що хочете вилучити цей теґ і прибрати його з %{count} тем, де він використовується?"
        many: "Ви впевнені, що хочете вилучити цей теґ і прибрати його з %{count} тем, де він використовується?"
        other: "Ви впевнені, що хочете вилучити цей теґ і прибрати його з %{count} тем, де він використовується?"
      delete_confirm_no_topics: "Ви впевнені, що хочете вилучити цей теґ?"
      delete_confirm_synonyms:
        one: "Його синонім також буде видалено."
        few: "Синоніми %{count} також будуть видалені."
        many: "Синоніми %{count} також будуть видалені."
        other: "Синоніми %{count} також будуть видалені."
      edit_tag: "Редагувати назву та опис теґу"
      description: "Опис"
      sort_by: "Сортувати за:"
      sort_by_count: "Кількість"
      sort_by_name: "ім'я"
      manage_groups: "Керувати групами теґів"
      manage_groups_description: "Визначити групи для організації теґів"
      upload: "Завантажити теґи"
      upload_description: "Завантажити csv-файл, щоб масово створити теґи"
      upload_instructions: "По одному у рядку, можна з групою теґів у форматі 'tag_name,tag_group'."
      upload_successful: "Теґи завантажено"
      delete_unused_confirmation:
        one: "%{count} теґ буде вилучено: %{tags}"
        few: "%{count} теґи буде вилучено: %{tags}"
        many: "%{count} теґів буде вилучено: %{tags}"
        other: "%{count} теґів буде вилучено: %{tags}"
      delete_unused_confirmation_more_tags:
        one: "%{tags} і ще %{count} "
        few: "%{tags} і ще %{count} "
        many: "%{tags} і ще %{count} "
        other: "%{tags} і ще %{count}"
      delete_no_unused_tags: "Немає невикористаних теґів."
      tag_list_joiner: ", "
      delete_unused: "Видалити невикористані теґи"
      delete_unused_description: "Вилучити усі теґи, які не прикріплені до жодної теми чи особистих повідомлень"
      filters:
        without_category: "%{filter} %{tag} тем"
        with_category: "%{filter} %{tag} тем у %{category}"
        untagged_without_category: "%{filter} непозначених тем"
        untagged_with_category: "%{filter} непозначених тем у %{category}"
      notifications:
        watching:
          title: "Слідкувати"
          description: "Ви автоматично слідкуватимете за всіма темами з цим теґом. Ви отримуватимете сповіщення про всі нові дописи та теми, а поруч з темою також показуватиметься кількість непрочитаних і нових дописів."
        watching_first_post:
          title: "Слідкувати за першим дописом"
          description: "Ви отримуватимете сповіщення про нові теми з цим теґом, але не відповіді до тем."
        tracking:
          title: "Стежити"
          description: "Ви будете автоматично стежити за всіма темами з цим теґом. Поруч з темою показуватиметься кількість непрочитаних і нових дописів."
        regular:
          title: "Нормальний"
          description: "Ви отримаєте сповіщення, якщо хтось згадає вас за @name або відповість на ваш допис."
        muted:
          title: "Ігнорувати"
          description: "Ви не будете отримувати жодних сповіщень про нові теми з цим теґом, і вони не зʼявлятимуться у вкладці Непрочитані."
      groups:
        back_btn: "Повернутися до всіх тегів"
        title: "Групи теґів"
        about_heading: "Виберіть групу теґів або створіть нову"
        about_heading_empty: "Створіть нову групу теґів, щоб розпочати"
        about_description: "Групи теґів допомагають керувати дозволами для багатьох теґів в одному місці."
        new: "Нова група"
        new_title: "Створити нову групу"
        edit_title: "Редагувати групу теґів"
        tags_label: "Теґи у цій групі"
        parent_tag_label: "Батьківський теґ"
        parent_tag_description: "Теґи з цієї групи можуть бути використані тільки якщо є батьківський теґ."
        one_per_topic_label: "Обмеження по одному теґу на тему з цієї групи"
        new_name: "Нова група теґів"
        name_placeholder: "Назва"
        save: "Зберегти"
        delete: "Видалити"
        confirm_delete: "Ви впевнені, що хочете вилучити цю групу теґів?"
        everyone_can_use: "Теґи можуть використовуватися всіма"
        usable_only_by_groups: "Теґи видимі для всіх, але використовувати їх можуть лише такі групи"
        visible_only_to_groups: "Теґи видимі лише для наступних груп"
        cannot_save: "Неможливо зберегти групу теґів. Переконайтеся, що присутній принаймні один теґ, назва групи теґів не порожня, а групу вибрано для встановлення дозволів теґам."
        tags_placeholder: "Знайти або створити теґи"
        parent_tag_placeholder: "Опціонально"
        select_groups_placeholder: "Виберіть групи…"
        disabled: "Теґи вимкнено. "
      topics:
        none:
          unread: "У Вас немає непрочитаних тем."
          unseen: "У Вас немає непрочитаних тем."
          new: "У Вас немає нових тем."
          read: "Ви ще не прочитали жодної теми."
          posted: "Ви ще не дописували в жодну тему."
          latest: "Немає останніх тем."
          bookmarks: "У вас поки немає тем в закладках."
          top: "Топових тем немає."
    invite:
      custom_message: "Зробити запрошення трохи більш особистим, написавши <a href> повідомлення користувачеві</a>."
      custom_message_placeholder: "Напишіть сюди ваше особисте повідомлення"
      approval_not_required: "Користувач буде автоматично підтверджений, як тільки він прийме це запрошення."
      custom_message_template_forum: "Вітання. Подумав, що тобі буде цікаво зареєструватися на цьому форумі!"
      custom_message_template_topic: "Вітання! Подумав, що тебе може зацікавити ця тема!"
    forced_anonymous: "Через надмірне навантаження, це тимчасово показується всім, як якщо б користувач вийшов з системи."
    forced_anonymous_login_required: "Сайт під надзвичайним навантаженням, і наразі його неможливо завантажити, спробуйте ще раз за кілька хвилин."
    footer_nav:
      back: "Назад"
      forward: "Вперед"
      share: "Поширити"
      dismiss: "Відкинути"
    safe_mode:
      enabled: "Включено безпечний режим, щоб вийти з безпечного режиму, закрийте поточне вікно браузера"
    image_removed: "(зображення видалено)"
    pause_notifications:
      title: "Призупинити сповіщення для..."
      label: "Призупинити сповіщення"
<<<<<<< HEAD
      remaining: "%{remaining} залишилось"
=======
>>>>>>> 9b339bcd
      options:
        half_hour: "30 хвилин"
        one_hour: "1 година"
        two_hours: "2 години"
        tomorrow: "До завтра"
      set_schedule: "Налаштування розкладу сповіщень"
    trust_levels:
      names:
        newuser: "новий користувач"
        basic: "базовий користувач"
        member: "учасник"
        regular: "активний"
        leader: "провідник"
      detailed_name: "%{level}: %{name}"
    pick_files_button:
      unsupported_file_picked: "Ви вибрали непідтримуваний файл. Підтримуються такі типи файлів – %{types}."
    user_activity:
      no_activity_title: "Ще немає активності"
      no_activity_body: "Ласкаво просимо до нашої спільноти! Ви тут зовсім новачок і ще не брали участі в обговореннях. Як перший крок, відвідайте <a href='%{topUrl}'>Топ</a> або <a href='%{categoriesUrl}'>Розділи</a> і просто почніть читати! Ставте %{heartIcon} у дописах, які вам подобаються або про які ви хочете дізнатися більше. Коли ви берете участь, ваша діяльність буде вказана тут."
      no_replies_title: "Ви ще не відповіли на жодну тему"
      no_replies_title_others: "%{username} ще не відповів у жодній темі"
      no_replies_body: "Коли ви <a href='%{searchUrl}'>знайдете</a> цікаву бесіду, до якої хочете долучитися, натисніть кнопку <kbd>Відповісти</kbd> безпосередньо під будь-яким дописом, щоб почати відповідати на цей конкретний допис. Або, якщо ви віддаєте перевагу відповідати на загальну тему, а не на будь-який окремий допис чи особі, знайдіть кнопку <kbd>Відповісти</kbd> у самому низу теми або під часовою шкалою теми."
      no_drafts_title: "Ви не маєте чернеток"
      no_drafts_body: "Ще не зовсім готові публікації допису? Ми автоматично збережемо нову чернетку та додамо її тут, коли ви почнете писати тему, відповідь чи особисте повідомлення. Натисніть кнопку скасування, щоб скасувати, або збережіть чернетку, щоб продовжити пізніше."
      no_likes_title: "Ви ще не вподобали жодної теми"
      no_likes_title_others: "%{username} ще не вподобав жодної теми"
      no_likes_body: "Чудовий спосіб долучитись та почати робити внесок – це почати читати обговорення, та позначати %{heartIcon} дописи, які вам подобаються!"
      no_topics_title: "Ви ще не розпочали жодної теми"
      no_topics_body: "Завжди краще <a href='%{searchUrl}'>відшукати</a> наявну тему для обговорення, перш ніж починати нову, але якщо ви впевнені, що теми, яку ви хочете започаткувати, не існує, продовжуйте і започаткуйте нову власну тему. Знайдіть кнопку <kbd>+ Нова тема</kbd> у верхньому правому куті списку тем, розділу або теґу, щоб розпочати створення нової теми."
      no_topics_title_others: "Користувач %{username} ще не розпочав жодної теми"
      no_read_topics_title: "Ви ще не читали жодної теми"
      no_read_topics_body: "Коли ви почнете читати обговорення, ви побачите тут список тем. Щоб почати читати, шукайте теми, які вас зацікавлять в <a href='%{topUrl}'>Топ</a> або у <a href='%{categoriesUrl}'>Розділах</a> або шукайте за ключовим словом %{searchIcon}"
    no_group_messages_title: "Групових повідомлень не знайдено"
    topic_entrance:
      sr_jump_top_button: "Перейти до першого допису"
      sr_jump_bottom_button: "Перейти до останнього допису"
    fullscreen_table:
      expand_btn: "Розгорнути таблицю"
    second_factor_auth:
      redirect_after_success: "Аутентифікація другого фактора успішна. Перенаправлення на попередню сторінку…"
    sidebar:
      show_sidebar: "Показати бічну панель"
      hide_sidebar: "Приховати бічну панель"
      unread_count:
        one: "%{count} непрочитана"
        few: "%{count} непрочитаних"
        many: "%{count} непрочитаних"
        other: "%{count} непрочитана"
      new_count:
        one: "%{count} нова"
        few: "%{count} нових"
        many: "%{count} нова"
        other: "%{count} нова"
      toggle_section: "Переключити розділ"
      more: "Більше"
      all_categories: "Всі розділи"
      all_tags: "Всі теґи"
      categories_form_modal:
        title: "Редагувати навігацію по категоріях"
        filter_placeholder: "Фільтр категорій"
        no_categories: "Немає категорій, що відповідають даним умовам."
      edit_navigation_modal_form:
        filter_dropdown:
          all: "Все"
      sections:
        custom:
          add: "Додати власний розділ"
          edit: "Редагувати користувацький розділ"
          save: "Зберегти"
          delete: "Видалити"
          delete_confirm: "Ви впевнені, що хочете видалити цей розділ?"
          reset_confirm: "Ви впевнені, що бажаєте повернути цей розділ до стандартних?"
          public: "Зробіть цей розділ загальнодоступним і видимим для всіх"
          more_menu: "Більше меню"
          links:
            add: "Додати ще одне посилання"
            delete: "Видалити посилання"
            reset: "Відновити типові"
            icon:
              label: "Іконка"
              validation:
                blank: "Іконка не може бути порожньою"
                maximum: "Значок має бути коротшим за %{count} символів"
            name:
              label: "Імʼя"
              validation:
                blank: "Ім’я не може бути порожнім"
                maximum: "Назва має бути коротшою за %{count} символів"
            value:
              label: "Посилання"
              validation:
                blank: "Посилання не може бути порожнім"
                maximum: "Посилання має бути коротшим за %{count} символів"
                invalid: "Невірний формат"
          title:
            label: "Назва розділу"
            validation:
              blank: "Назва не може бути порожньою"
              maximum: "Назва має бути коротшою за %{count} символів"
        about:
          header_link_text: "Про"
        messages:
          header_link_text: "Повідомлення"
          header_action_title: "Створити особисте повідомлення"
          links:
            inbox: "Вхідні"
            sent: "Надіслано"
            new: "Новий"
            new_with_count: "Нові (%{count})"
            unread: "Непрочитані"
            unread_with_count: "Непрочитані (%{count})"
            archive: "Архів"
        tags:
          none: "Ви не додали жодного теґу."
          click_to_get_started: "Натисніть тут, щоб почати."
          header_link_text: "Теґи"
          header_action_title: "Редагувати теги бічної панелі"
          configure_defaults: "Налаштувати типові значення"
        categories:
          none: "Ви не додали жодного розділу."
          click_to_get_started: "Натисніть тут, щоб почати."
          header_link_text: "Розділи"
          header_action_title: "Редагувати розділи бічної панелі"
          configure_defaults: "Налаштувати типові значення"
        community:
<<<<<<< HEAD
          header_link_text: "Спільнота"
          header_action_title: "Створити тему"
=======
          edit_section:
            header_dropdown: "Customize"
>>>>>>> 9b339bcd
          links:
            about:
              content: "Про"
              title: "Детальніше про цей сайт"
            admin:
              content: "Адмін"
              title: "Налаштування сайту та звіти"
            badges:
              content: "Нагороди"
              title: "Всі значки доступні для отримання"
<<<<<<< HEAD
            everything:
              content: "Усе"
=======
            topics:
              content: "Теми"
>>>>>>> 9b339bcd
              title: "Всі теми"
            faq:
              content: "Часті запитання"
              title: "Правила використання цього сайту"
            groups:
              content: "Групи"
              title: "Список доступних груп користувачів"
            users:
              content: "Користувачі"
              title: "Список усіх користувачів"
            my_posts:
              content: "Мої дописи"
<<<<<<< HEAD
=======
              content_drafts: "Мої чернетки"
>>>>>>> 9b339bcd
              title: "Моя нещодавня активність в темі"
              title_drafts: "Мої неопубліковані чернетки"
              draft_count:
                one: "%{count} чернетка"
                few: "%{count} чернетки"
                many: "%{count} чернеток"
                other: "%{count} чернеток"
            review:
              content: "Переглянути"
              title: "Позначені публікації та інші елементи в черзі"
              pending_count: "%{count} очікує на розгляд"
        global_section: "Глобальний розділ, видимий для всіх"
    welcome_topic_banner:
      title: "Створіть тему привітання"
      description: "Ваша привітальна тема – це перше, що прочитають нові учасники. Думайте про це як про свою «початкову презентацію» або «програмну заяву». Повідомте всім, для кого ця спільнота, що вони можуть очікувати тут знайти та що ви хочете, щоб вони зробили в першу чергу."
      button_title: "Почати редагування"
    until: "До:"
    char_counter:
      exceeded: "Перевищено максимальну кількість символів."
    form_template_chooser:
      select_template: "Виберіть шаблони форм"
    form_templates:
      errors:
        typeMismatch:
          default: "Будь ласка, введіть коректне значення."
          email: "Будь ласка, введіть вірну адресу електронної пошти."
  admin_js:
    type_to_filter: "введіть, щоб фільтрувати…"
    admin:
      title: "Адміністратор Discourse"
      moderator: "Модератор"
      tags:
        remove_muted_tags_from_latest:
          always: "завжди"
          only_muted: "при використанні окремо або з іншими приглушеними теґами"
          never: "ніколи"
      reports:
        title: "Список доступних звітів"
      dashboard:
        title: "Майстерня"
        last_updated: "Приладова панель оновлена:"
        discourse_last_updated: "Discourse оновлений:"
        version: "Версія"
        up_to_date: "У вас остання версія!"
        critical_available: "Доступне критичне оновлення."
        updates_available: "Доступні оновлення."
        please_upgrade: "Будь ласка, оновіть!"
        no_check_performed: "Не виконано перевірку на наявність оновлень. Перевірте, чи працює sidekiq."
        stale_data: "Останнім часом не здійснювалось перевірок на наявність оновлень. Перевірте, чи працює sidekiq."
        version_check_pending: "Здається, Ви нещодавно здійснили оновлення. Чудово!"
        installed_version: "Встановлена"
        latest_version: "Остання"
        problems_found: "Кілька порад по вашим поточним налаштуванням сайту"
        new_features:
          title: "\U0001F381 Нові можливості"
          dismiss: "Відхилити"
          learn_more: "Дізнатися більше"
        last_checked: "Остання перевірка"
        refresh_problems: "Оновити"
        no_problems: "Не виявлено жодних проблем."
        moderators: "Модератори:"
        admins: "Адміни:"
        silenced: "Відключені:"
        suspended: "Призупинені:"
        private_messages_short: "Пвдмл"
        private_messages_title: "Повідомлення"
        mobile_title: "Мобільний"
        space_used: "%{usedSize} використано"
        space_used_and_free: "%{usedSize} (%{freeSize} вільно)"
        uploads: "Завантажити"
        backups: "Backups"
        backup_count:
          one: "%{count} резервна копія @ %{location}"
          few: "%{count} резервні копії @ %{location}"
          many: "%{count} резервні копії @ %{location}"
          other: "%{count} резервні копії @ %{location}"
        lastest_backup: "Останні:%{date}"
        traffic_short: "Трафік"
        traffic: "Трафік (веб-запити)"
        page_views: "Переглядів сторінок"
        page_views_short: "Переглядів"
        show_traffic_report: "Розширений звіт по трафіку"
        community_health: Стан спільноти
        moderators_activity: Діяльність модераторів
        whats_new_in_discourse: Що нового в Discourse?
        activity_metrics: Метрики активності
        all_reports: "Всі звіти"
        general_tab: "Основне"
        moderation_tab: "Модерація"
        security_tab: "Безпека"
        reports_tab: "Звіти"
        report_filter_any: "будь-який"
        disabled: Відключено
        timeout_error: Вибачте, запит займає надто багато часу. Будь ласка, виберіть коротший інтервал
        exception_error: Вибачте, сталася помилка при виконанні запиту
        too_many_requests: Ви виконуєте цю дію занадто часто. Будь ласка, зачекайте, перш ніж намагатися знову.
        not_found_error: Вибачте, цього звіту не існує
        filter_reports: Фільтр звітів
        reports:
          trend_title: "%{percent} зміни. В даний час %{current}, було %{prev} в попередні періоди."
          today: "Сьогодні"
          yesterday: "Вчора"
          last_7_days: "Останні 7"
          last_30_days: "Останні 30"
          all_time: "Весь час"
          7_days_ago: "7 днів тому"
          30_days_ago: "30 днів тому"
          all: "Все"
          view_table: "Таблиця"
          view_graph: "Графік"
          refresh_report: "Оновити звіт"
          daily: За день
          monthly: Щомісяця
          weekly: Щотижня
          dates: "Дати (UTC)"
          groups: "Усі групи"
          disabled: "Цей звіт відключено"
          totals_for_sample: "Підсумки по вибірці"
          average_for_sample: "Середнє для вибірки"
          total: "Всього за весь час"
          no_data: "Немає даних для відображення."
          trending_search:
            more: '<a href="%{basePath}/admin/logs/search_logs">Пошукові логи</a>'
            disabled: 'Звіт про пошукові запити відключено. Включити <a href="%{basePath}/admin/site_settings/category/all_results?filter=log%20search%20queries">журнал пошукових запитів</a> для збору даних.'
          average_chart_label: Середнє
          filters:
            file_extension:
              label: Розширення файлу
            group:
              label: Група
            category:
              label: Розділ
            include_subcategories:
              label: "Включаючи підрозділи"
      groups:
        new:
          title: "Нова група"
          create: "Створити"
          name:
            too_short: "Занадто коротке ім’я групи"
            too_long: "Занадто довге ім’я групи"
            checking: "Перевірка доступності імені групи…"
            available: "Назва групи є"
            not_available: "Назва групи недоступно"
            blank: "Ім’я групи не може бути порожнім"
        manage:
          interaction:
            email: Електронна пошта
            incoming_email: "Спеціальна вхідна адреса e-mail"
            incoming_email_placeholder: "введіть e-mail адресу"
            visibility: Видимість
            visibility_levels:
              title: "Хто може бачити цю групу?"
              public: "Усі"
              logged_on_users: "Зареєстровані користувачі"
              members: "Власники груп, учасники та модератори"
              staff: "Власники груп та модератори"
              owners: "Власники групи"
              description: "Адміністратори можуть бачити всі групи."
            members_visibility_levels:
              title: "Хто може бачити учасників цієї групи?"
              description: "Адміністратори можуть бачити учасників усіх груп. Флаєр бачать усі користувачі."
            publish_read_state: "У повідомленнях групи публікують стан читання групи"
          membership:
            automatic: Автоматичні
            trust_levels_title: "Рівень довіри, автоматично присвоюється учасникам при їх додаванні:"
            effects: Ефекти
            trust_levels_none: "Відсутня"
            automatic_membership_email_domains: "Користувачі, зареєстровані c адресою електронної пошти, яка точно збігається з доменом в цьому списку, будуть автоматично додані до цієї групи: "
            automatic_membership_user_count:
              one: "%{count} користувач має новий домен електронної пошти і буде доданий до групи."
              few: "%{count} користувачі мають нові домени електронної пошти і будуть додані до групи."
              many: "%{count} користувачів мають нові домени електронної пошти і будуть додані до групи."
              other: "%{count} користувачів мають нові домени електронної пошти і будуть додані до групи."
            automatic_membership_associated_groups: "Користувачі, які є користувачами служби, вказаної тут, автоматично додаватимуться до цієї групи під час входу за допомогою служби."
            primary_group: "Автоматично встановлюється в якості основної групи"
          alert:
            primary_group: "Оскільки це основна група, назва «%{group_name}» буде використовуватися в класах CSS, які може переглядати будь-хто."
            flair_group: "У цеї групи є мітка для учасників, тому назву «%{group_name}» буде видно всім."
        name_placeholder: "Group name, no spaces, same as username rule"
        primary: "Primary Group"
        no_primary: "(no primary group)"
        title: "Групи"
        edit: "Редагувати групи"
        refresh: "Оновити"
        about: "Edit your group membership and names here"
        group_members: "Учасники групи"
        delete: "Видалити"
<<<<<<< HEAD
        delete_confirm: "Ви впевнені, що хочете видалити цю групу?"
        delete_with_messages_confirm:
          one: "Видалення цієї групи призведе до втрати %{count} повідомлення, учасники групи більше не матимуть до нього доступу."
          few: "Видалення цієї групи призведе до втрати %{count} повідомлень, учасники групи більше не матимуть до них доступу."
          many: "Видалення цієї групи призведе до втрати %{count} повідомлень, учасники групи більше не матимуть до них доступу."
          other: "Видалення цієї групи призведе до втрати %{count} повідомлень, учасники групи більше не матимуть до них доступу."
=======
        delete_confirm: "Ви дійсно бажаєте видалити %{group}?"
        delete_details:
          one: "%{count} людина втратить доступ до цієї групи"
          few: "%{count} особи втратить доступ до цієї групи"
          many: "%{count} осіб втратять доступ до цієї групи"
          other: "%{count} осіб втратять доступ до цієї групи"
        delete_with_messages_confirm:
          one: "%{count} повідомлення стане недоступним для учасників групи"
          few: "%{count} повідомлення стане недоступним для учасників групи"
          many: "%{count} повідомлень стануть недоступними для учасників групи"
          other: "%{count} повідомлень стануть недоступними для учасників групи"
        delete_warning: "Видалені групи не можуть бути відновлені"
>>>>>>> 9b339bcd
        delete_failed: "Не вдалося видалити групу. Якщо це - автоматична група, її неможливо знищити."
        delete_automatic_group: Це автоматична група, яку не можна видалити.
        delete_owner_confirm: "Відкликати права власника у користувача '%{username}'?"
        add: "Додати"
        custom: "Налаштовуються"
        automatic: "Автоматичні"
        default_title: "Тема за замовчуванням"
        default_title_description: "буде застосовуватися до всіх користувачів у групі"
        group_owners: Власники
        add_owners: Додати власників
        none_selected: "Щоб почати, виберіть групу!"
        no_custom_groups: "Створити нову кастомну групу"
      api:
        generate_master: "Згенерувати Головний ключ API"
        none: "Наразі немає жодного активного ключа API."
        user: "Користувач"
        title: "API"
        key: "Ключ"
        created: Створено
        updated: Оновлено
        last_used: Використано
        never_used: (ніколи)
        generate: "Згенерувати"
        undo_revoke: "Скасувати відкликання"
        revoke: "Анулювати"
        all_users: "All Users"
        active_keys: "Активні ключі API"
        manage_keys: Керування ключами
        show_details: Деталі
        description: Опис
        no_description: (без опису)
        all_api_keys: Усі ключі API
        user_mode: Користувацький рівень
        scope_mode: Області використання
        impersonate_all_users: Видавати себе за іншого користувача
        single_user: "Один користувач"
        user_placeholder: Введіть ім’я користувача
        description_placeholder: Для чого цей ключ буде використовуватися?
        save: Зберегти
        new_key: Новий ключ API
        revoked: Відкликано
        delete: Видалити назавжди
        not_shown_again: Ця клавіша більше не відображатиметься. Переконайтесь, що ви створили копію, перш ніж продовжувати.
        continue: Продовжити
        scopes:
          description: |
            Під час використання областей ви можете обмежити ключ API певним набором кінцевих точок.
            Ви також можете визначити, які параметри будуть дозволені. Використовуйте коми для розділення кількох значень.
          title: Області використання
          granular: Детальне налаштування
          read_only: Тільки для читання
          global: Глобально
          global_description: Ключ API не має обмежень, всі дозволи доступні.
          resource: Ресурс
          action: Дія
          allowed_parameters: Дозволені параметри
          optional_allowed_parameters: Дозволені параметри (необов’язково)
          any_parameter: (будь-який параметр)
          allowed_urls: Дозволені URL-адреси
          descriptions:
            global:
              read: Обмежити область використання ключа API лише дозволом "для читання".
            topics:
              read: Читати тему або певні дописи в ній. Також підтримується RSS.
              write: Створіть нову тему чи допис в наявній.
              update: Оновлення теми. Змініть заголовок, категорію, теги, статус, архетип, featured_link тощо.
              delete: Видалити тему.
              read_lists: Читайте списки тем, як топ, нові, останні тощо. RSS також підтримується.
              status: "Оновлення статусу теми. Статуси: закрита, архівна, видима, закріплена. Увімкнено: true, false. Укажіть category_id тут і в параметрах запиту, щоб дозволити зміну статусу лише для тем у цій категорії."
            posts:
              edit: Редагуйте будь-який допис або якийсь конкретний.
              delete: Видалити допис.
              list: Список останніх публікацій і приватних повідомлень. Також підтримується RSS.
            tags:
              list: Список тегів.
            categories:
              list: Отримати список розділів.
              show: Отримайте розділ за його ID.
            uploads:
              create: Завантажте новий файл, або розпочніть одиничне чи багатокомпонентне завантаження у зовнішнє сховище.
            users:
              bookmarks: Список закладок користувача. Це повертає нагадування під час використання ICS формату.
              sync_sso: Синхронізувати користувача за допомогою DiscourseConnect.
              show: Отримати інформацію про користувача.
              check_emails: Список emails користувача.
              update: Оновити інформацію в профілі користувача.
              log_out: Вийти з усіх сессій для користувача.
              anonymize: Анонімізувати облікові записи.
              suspend: Призупинити облікові записи користувачів.
              delete: Видалення облікових записів користувачів.
              list: Отримання списку користувачів.
            user_status:
              read: Читати статус користувача.
              update: Оновити статус користувача.
            email:
              receive_emails: Об'єднайте цю область з поштовим отримувачем для обробки вхідних листів електронної пошти.
            invites:
              create: Надсилайте запрошення електронною поштою або генеруйте посилання для запрошення.
            badges:
              create: Створити нову нагороду.
              show: Отримати інформацію про нагороду.
              update: Оновити нагороду.
              delete: Видалити нагороду.
              list_user_badges: Список нагород користувача.
              assign_badge_to_user: Призначити користувачеві нагороду.
              revoke_badge_from_user: Відкликати нагороду у користувача.
            groups:
              manage_groups: Список, додавання та видалення учасників групи.
              administer_groups: Список, показ, створення, оновлення та видалення груп.
            search:
              show: Пошук за кінцевою точкою `/search.json?q=term`.
              query: Пошук з використанням кінцевої точки `/search/query?term=term`.
            wordpress:
              publishing: Необхідно для функцій публікації втулка WP Discourse (обов’язково).
              commenting: Необхіднj для функцій коментування плагіна WP Discourse.
              discourse_connect: Необхіднj для функцій DiscourseConnect плагіна WP Discourse.
              utilities: Необхідно, якщо ви використовуєте утиліти плагіна WP Discourse.
      web_hooks:
        title: "Вебгуки"
        none: "Зараз вебгуків немає."
        instruction: "Webhookʼи дозволяють Discourse сповіщати зовнішні сервіси, коли на вашому сайті стаються певні події. Коли викликається webhook, то на надані URL-посилання надсилається POST-запит."
        detailed_instruction: "При настанні обраної події, на відповідний URL буде відправлений POST-запит."
        new: "Новий вебгук"
        create: "Створити"
        edit: "Редагувати"
        save: "Зберегти"
        description_label: "Тригери подій"
        controls: "Управління"
        go_back: "Повернутися до списку"
        payload_url: "Посилання для відправки"
        payload_url_placeholder: "https://example.com/postreceive"
        secret_invalid: "Ключ не повинен містити порожніх символів."
        secret_too_short: "Ключ повинен бути не менше 12 символів."
        secret_placeholder: "Додатковий рядок, використовується для створення підпису"
        event_type_missing: "Вам необхідно налаштувати принаймні один тип подій."
        content_type: "Тип вмісту"
        secret: "Секрет"
        event_chooser: "Які події мають викликати цей вебгук?"
        wildcard_event: "Надсилати мені все."
        individual_event: "Вибрати окремі події."
        verify_certificate: "Перевіряти TLS сертифікат посилання для відправки даних"
        active: "Активний"
        active_notice: "Ми будемо відправляти подробиці події, коли воно буде відбуватися."
        categories_filter_instructions: "Відповідні webhookʼи викликатимуться, лише коли подія повʼязана з вказаними розділами. Залишіть пустим, щоб задіяти webhookʼи для всіх розділів."
        categories_filter: "Тільки для Цих Розділів"
        tags_filter_instructions: "Відповідні webhookʼи викликатимуться, лише коли подія повʼязана з вказаними теґами. Залишіть пустим, щоб використовувати webhookʼи для всіх теґів."
        tags_filter: "Активовані теґи"
        groups_filter_instructions: "Відповідні вебгуки викликатимуться, лише коли подія пов'язана з вказаними групами. Залишіть пустим, щоб викликати вебгуки для всіх груп."
        groups_filter: "Тільки для Груп"
        delete_confirm: "Вилучити цей вебгук?"
        topic_event:
          name: "подія теми"
          details: "Відбувається, коли тема створюється, переглядається, змінюється або видаляється."
        post_event:
          name: "подія повідомлення"
          details: "Відбувається, коли повідомлення створюється, редагується, видаляється або відновлюється."
        user_event:
          name: "подія користувача"
          details: "Коли користувач входить в систему, реєструється, підтверджує свою електронну пошту, схвалено або оновлено."
        group_event:
          name: "групове Захід"
          details: "При створенні, оновленні або видаленні групи."
        category_event:
          name: "Розділ Подій"
          details: "Коли розділ створюється, оновлюється або видаляється."
        tag_event:
          name: "Теґ події"
          details: "Коли теґ створюється, оновлюється або знищується"
        reviewable_event:
          name: "переглянуті Події"
          details: "Коли новий елемент готовий до розгляду та коли його статус оновлюється."
        notification_event:
          name: "подія Повідомлення"
          details: "Коли користувач отримує повідомлення в своїй стрічці."
        user_promoted_event:
          name: "Подія підвищення рівня довіри користувача"
          details: "Коли користувач переходить з одного рівня довіри до іншого."
        user_badge_event:
          name: "Значок Події"
          details: "Коли значок надається або відкликано."
        group_user_event:
          name: "Подія користувача групи"
          details: "Коли користувач додається або видаляється з групи."
        like_event:
          name: "Подія Подобається"
          details: "Коли користувач вподобав допис."
        delivery_status:
          title: "Стан доставки"
          inactive: "Неактивно"
          failed: "Помилка"
          successful: "Успішно"
          disabled: "Відключено"
        events:
          none: "Немає пов’язаних подій."
          redeliver: "Повернення"
          incoming:
            one: "Є нова подія."
            few: "%{count} нових події."
            many: "%{count} нових події."
            other: "%{count} нових події."
          completed_in:
            one: "Завершиться через %{count} секунду."
            few: "Завершиться через %{count} секунд."
            many: "Завершиться через %{count} секунд."
            other: "Завершиться через %{count} секунд."
          request: "Запит"
          response: "відповідь"
          redeliver_confirm: "Ви впевнені, що хочете повторно надіслати ті ж самі дані?"
          headers: "Заголовки"
          payload: "Корисне навантаження"
          body: "Тіло"
          ping: "Пінг"
          status: "Код Стану"
          event_id: "ID"
          timestamp: "Створено"
          completion: "Час Завершення"
          actions: "Дії"
      plugins:
        title: "Плагіни"
        installed: "Встановлені плагіни"
        name: "Ім'я"
        none_installed: "Немає жодного встановленого плагіна."
        version: "Версія"
        enabled: "Включено?"
        is_enabled: "Т"
        not_enabled: "Н"
        change_settings: "Налаштування плагіна"
        change_settings_short: "Налаштування"
        howto: "Як встановити плагін?"
        official: "Офіційний плагін"
        broken_route: "Не вдалося налаштувати посилання на «%{name}». Переконайтеся, що блокувальники реклами вимкнено, і спробуйте перезавантажити сторінку."
      navigation_menu:
        sidebar: "Бічна панель"
        header_dropdown: "Випадаючий заголовок"
        legacy: "Спадщина"
      backups:
        title: "Backups"
        menu:
          backups: "Backups"
          logs: "Logs"
        none: "No backup available."
        read_only:
          enable:
            title: "Включити режим Тільки для читання"
            label: "Включити Тільки для читання"
            confirm: "Ви впевнені, що хочете включити режим Тільки для читання?"
          disable:
            title: "Відключити режим Тільки для читання"
            label: "Відключити Тільки для читання"
        logs:
          none: "Журналів ще немає…"
        columns:
          filename: "Filename"
          size: "Size"
        upload:
          label: "Вивантажити"
          title: "Завантажити копію на сервер"
          uploading: "Надсилання…"
          uploading_progress: "Завантаження… %{progress}%"
          success: "'%{filename}' успішно завантажений. Файл тепер обробляється та займе хвилин, щоб його рядки відбилися в списку."
          error: "There has been an error while uploading '%{filename}': %{message}"
        operations:
          is_running: "Наразі виконується операція…"
          failed: "The %{operation} failed. Please check the logs."
          cancel:
            label: "Скасувати"
            title: "Cancel the current operation"
            confirm: "Are you sure you want to cancel the current operation?"
          backup:
            label: "Backup"
            title: "Create a backup"
            confirm: "Запустити резервне копіювання?"
            without_uploads: "Так (не включати завантаження)"
          download:
            label: "Завантажити"
            title: "Надіслати лист з посиланням для скачування"
            alert: "Вам було відправлено посилання для скачування бекапа."
          destroy:
            title: "Видалити резервну копію"
            confirm: "Ви переконані, що хочете видалити резервну копію?"
          restore:
            is_disabled: "Відновлення вимкнено в налаштуваннях сайту."
            label: "Відновити"
            title: "Відновити резервну копію"
            confirm: "Ви впевнені, що хочете відновити цей бекап?"
          rollback:
            label: "Відкотити"
            title: "Відкотити базу даних до попереднього робочого стану"
            confirm: "Ви впевнені, що хочете відкотити базу даних до попереднього робочого стану?"
        location:
          local: "Локальне сховище"
          s3: "S3"
        backup_storage_error: "Не вдалося отримати доступ до сховища резервних копій: %{error_message}"
      export_csv:
        success: "Процедура експорту розпочато, ми відправимо вам повідомлення, коли процес буде завершений."
        failed: "Експорт не вдався. Будь ласка, перевірте логи."
        button_text: "Експорт"
        button_title:
          user: "Експортувати список користувачів в CSV файл."
          staff_action: "Експортувати повний журнал дій команди обслуговування у CSV-файл."
          screened_email: "Експортувати список email-адрес в CSV форматі."
          screened_ip: "Експортувати список IP в CSV форматі."
          screened_url: "Експортувати список URL-адрес в CSV форматі."
      export_json:
        button_text: "Експорт"
      invite:
        button_text: "Надіслати запрошення"
        button_title: "Надіслати запрошення"
      customize:
        title: "Customize"
        preview: "preview"
        explain_preview: "Попередній перегляд сайту з активованим стилем"
        save: "Зберегти"
        new: "Нове"
        new_style: "Новий стиль"
        install: "Install"
        delete: "Видалити"
        delete_confirm: 'Ви впевнені, що хочете видалити "%{theme_name}"?'
        color: "Колір"
        opacity: "Непрозорість"
        copy: "Дублювати"
        copy_to_clipboard: "Скопіювати в буфер"
        copied_to_clipboard: "Скопійовано у буфер обміну"
        copy_to_clipboard_error: "Помилка під час копіювання даних у буфер обміну"
        theme_owner: "Неможливо редагувати, власник: "
        email_templates:
          title: "Електронна пошта"
          subject: "Тема"
          multiple_subjects: "Цей шаблон електронної пошти має безліч тем."
          body: "Тіло"
          revert: "Повернути зміни"
          revert_confirm: "Чи впевнені ви, що хочете повернути ваші зміни?"
        theme:
          theme: "Тема"
          component: "Компонент"
          components: "Компоненти"
          filter_placeholder: "текст для пошуку…"
          theme_name: "Назва теми"
          component_name: "Назва компонента"
          themes_intro: "Виберіть існуючу тему, або встановіть нову, щоб почати роботу"
          themes_intro_emoji: "woman artist emoji"
          beginners_guide_title: "Керівництво для початківців по використанню Discourse Тем"
          developers_guide_title: "Керівництво розробника по темам Discourse"
          browse_themes: "Перегляд Тем спільноти "
          customize_desc: "Налаштувати:"
          title: "Стилі"
          create: "Створити"
          create_type: "Тип"
          create_name: "Ім'я"
          long_title: "Стилізація сайту: кольори, CSS та HTML"
          edit: "Редагувати"
          edit_confirm: "Це імпортований стиль. Зміни CSS/HTML загубляться після чергового оновлення стилю."
          update_confirm: "Ці локальні зміни будуть видалені оновленням. Ви впевнені, що хочете продовжити?"
          update_confirm_yes: "Так, продовжити оновлення"
          common: "Загальна"
          desktop: "Десктоп"
          mobile: "Мобільний"
          settings: "Налаштування"
          translations: "Переклади"
          extra_scss: "Додаткові SCSS"
          extra_files: "Додаткові файли"
          extra_files_upload: "Експортувати тему для перегляду цих файлів."
          extra_files_remote: "Експортуйте тему або перевірте сховище git, щоб переглянути ці файли."
          preview: "Попередній перегляд"
          show_advanced: "Показати додаткові поля"
          hide_advanced: "Приховати додаткові поля"
          hide_unused_fields: "Приховати невикористовувані поля"
          is_default: "Активувати за замовчуванням"
          user_selectable: "Користувачі можуть вибирати стиль"
          color_scheme_user_selectable: "Схема кольорів може бути вибрана користувачами"
          auto_update: "Автоматичне оновлення при оновленні Discourse"
          color_scheme: "Колірна палітра"
          default_light_scheme: "Світла (за замовчуванням)"
          color_scheme_select: "Виберіть кольори для стилю"
          custom_sections: "Налаштування секцій:"
          theme_components: "Компоненти стилю"
          add_all_themes: "Додати всі теми"
          convert: "Конвертувати"
          convert_component_alert: "Ви впевнені, що хочете перетворити цей компонент у тему? Він буде вилучений як компонент з%{relatives}."
          convert_component_tooltip: "Перетворити цей компонент в тему"
          convert_component_alert_generic: "Ви впевнені, що хочете перетворити цей компонент на тему?"
          convert_theme_alert: "Ви впевнені, що хочете перетворити цю тему в компонент? Він буде вилучений як батько з%{relatives}."
          convert_theme_alert_generic: "Ви впевнені, що хочете перетворити цю тему на компонент?"
          convert_theme_tooltip: "Перетворити цю тему в компонент"
          inactive_themes: "Неактивні теми:"
          inactive_components: "Невикористані компоненти:"
          broken_theme_tooltip: "Ця тема має помилки в CSS, HTML або YAML"
          disabled_component_tooltip: "Цей компонент відключений"
          default_theme_tooltip: "Ця тема є темою за замовчуванням на сайті"
          updates_available_tooltip: "Доступні оновлення для цієї теми"
          and_x_more: "і більше %{count}."
          collapse: Згорнути
          uploads: "Завантаження"
          no_uploads: "Ви можете завантажувати різні ресурси для вашого стилю, такі як шрифти та зображення"
          add_upload: "Вкласти"
          upload_file_tip: "Виберіть файл для завантаження (png, woff2 та т.д.)"
          variable_name: "Ім’я змінної SCSS:"
          variable_name_invalid: "Неправильне ім’я змінної. Допускається тільки буквено-цифрове значення. Повинен починатися з літери. Повинен бути унікальним."
          variable_name_error:
            invalid_syntax: "Неприпустиме ім’я змінної. Дозволені лише літери. Має починатися з літери."
            no_overwrite: "Неприпустиме ім’я змінної. Не повинен перезаписувати існуючу змінну."
            must_be_unique: "Неправильне ім’я змінної. Значення має бути унікальним."
          upload: "Завантажити"
          select_component: "Виберіть компонент…"
          unsaved_changes_alert: "Ви ще не зберегли свої зміни, хочете скасувати їх та рухатися далі?"
          unsaved_parent_themes: "Ви не призначили компонент темам, чи хочете ви продовжити?"
          discard: "відмовити"
          stay: "залишитися"
          css_html: "Налаштування CSS/HTML"
          edit_css_html: "Редагувати CSS/HTML"
          edit_css_html_help: "Ви не внесли ніяких змін в CSS або HTML"
          delete_upload_confirm: "Видалити цей файл? CSS стилю може перестати функціонувати!"
          component_on_themes: "Включіть компонент у ці теми"
          included_components: "Входять компоненти"
          add_all: "Додати все"
          import_web_tip: "Репозиторій стилю"
          direct_install_tip: "Ви дійсно хочете встановити <strong>%{name}</strong> зі сховища, наведеного нижче?"
          import_web_advanced: "Додатково…"
          import_file_tip: ".tar.gz, .zip, або .dcstyle .json файл, який містить тему"
          is_private: "Тема знаходиться в приватному репозиторії git"
          finish_install: "Завершити встановлення теми"
          last_attempt: "Процес встановлення не завершено, остання спроба:"
          remote_branch: "Назва гілки (не обов’язково)"
          public_key: "Надайте доступ до сховища з наступним відкритим ключем:"
          install: "Install"
          installed: "Встановлена"
          install_popular: "Популярні"
          install_upload: "З вашого пристрою"
          install_git_repo: "Зі сховища git"
          install_create: "Створити новий"
          duplicate_remote_theme: "Компонент теми «%{name}» уже встановлений. Ви впевнені, що хочете встановити іншу копію?"
          force_install: "Тему неможливо встановити, тому що не доступний репозиторій Git. Ви впевнені, що хочете продовжити установку?"
          create_placeholder: "Створити заповнювач"
          about_theme: "Про"
          license: "Ліцензія"
          version: "Версія:"
          authors: "Автор:"
          creator: "Ким створено:"
          source_url: "Джерело"
          enable: "Включити"
          disable: "Відключити"
          disabled: "Цей компонент відключений"
          disabled_by: "Цей компонент був відключений"
          required_version:
            error: "Ця тема була автоматично відключена, тому що вона не сумісна з цією версією Discourse."
            minimum: "Потрібна версія Discourse %{version} або вище."
            maximum: "Потрібна версія Discourse %{version} або нижче."
          update_to_latest: "Оновити до останьої"
          check_for_updates: "Перевірити оновлення"
          updating: "Оновлення…"
          up_to_date: "Стиль поточної версії, остання перевірка:"
          has_overwritten_history: "Поточна версія теми вже не існує, оскільки історія Git була перезаписана примусово."
          add: "Додати"
          theme_settings: "Налаштування теми"
          overriden_settings_explanation: "Перевизначені параметри позначені крапкою та виділені кольором. Щоб скинути ці налаштування до стандартних значень, натисніть кнопку скидання поруч із ними."
          no_settings: "Ця тема не має налаштувань."
          theme_translations: "Переклад Теми"
          empty: "Немає елементів"
          commits_behind:
            one: "Тема знаходиться на %{count} комміт позаду!"
            few: "Тема знаходиться на %{count} комітів позаду!"
            many: "Тема знаходиться на %{count} комітів позаду!"
            other: "Тема знаходиться на %{count} комітів позаду!"
          compare_commits: "(Дивіться нові комміти)"
          remote_theme_edits: "Якщо ви хочете відредагувати цю тему, ви повинні <a href='%{repoURL}' target='_blank'>надіслати зміни до її сховища</a>"
          repo_unreachable: "Не вдалося зв’язатися з Git-репозиторієм цієї теми. Повідомлення про помилку:"
          imported_from_archive: "Ця тема була імпортована з .zip файлу"
          scss:
            text: "CSS"
            title: "Введіть CSS; допускаються всі стилі CSS і SCSS"
          header:
            text: "Header"
            title: "Введіть HTML для розміщення над шапкою сайту"
          after_header:
            text: "Під шапкою"
            title: "Введіть HTML для розміщення на всіх сторінках під шапкою"
          footer:
            text: "Підвал"
            title: "Введіть HTML для відображення в підвалі сайту (внизу)"
          embedded_scss:
            text: "Вбудований CSS"
            title: "Введіть CSS для вбудовування коментарів"
          embedded_header:
            text: "Вбудований заголовок"
            title: "Введіть HTML для відображення над вбудованою версією коментарів"
          color_definitions:
            text: "Визначення кольорів"
            title: "Введіть власні визначення кольорів (лише для досвідчених користувачів)"
            placeholder: |2-

              Використовуйте цю таблицю стилів, щоб додати власні кольори до списку власних властивостей CSS.

              Приклад:

              %{example}

              Рекомендується вводити префікси до назв властивостей, щоб уникнути конфліктів з плагінами та / або ядром.
          head_tag:
            text: "Head"
            title: "HTML-код, який буде вставлений перед теґом head"
          body_tag:
            text: "Тіло"
            title: "HTML-код, який буде вставлений перед теґом body"
          yaml:
            text: "YAML"
            title: "Визначити налаштування теми в форматі YAML"
          scss_color_variables_warning: 'Використання основних змінних кольорів SCSS в темах є застарілим. Замість цього використовуйте індивідуальні правила CSS. Див. <a href="https://meta.discourse.org/t/-/77551#color-variables-2" target="_blank">цей посібник</a> для отримання додаткової інформації.'
          scss_warning_inline: "Використання змінних основних кольорів SCSS у темах є застарілою."
        colors:
          select_base:
            title: "Виберіть базову колірну палітру"
            description: "Базова палітра:"
          title: "Кольори"
          edit: "Редагувати Кольорову Палітру"
          long_title: "кольорові палітри"
          about: "Змініть кольору, використовувані в темах. Створіть нову колірну палітру для початку."
          new_name: "Нова Колірна Палітра"
          copy_name_prefix: "Копіювати з"
          delete_confirm: "видалити цю колірну палітру?"
          undo: "Скасувати"
          undo_title: "Скасувати ваші зміни цього кольору з часу останнього збереження."
          revert: "Повернути"
          revert_title: "Скиньте цей колір на колірну палітру Discourse за замовчуванням."
          primary:
            name: "основний"
            description: "Більшість текстів, іконок та кордонів."
          primary-medium:
            name: "первинний, середня насиченість"
          primary-low-mid:
            name: "первинний, середньо-низька насиченість"
          secondary:
            name: "вторинний"
            description: "Основний колір фону та колір тексту для деяких кнопок."
          tertiary:
            name: "третинний"
            description: "Посилання, деякі кнопки, повідомлення та акцентних колір."
          quaternary:
            name: "четвертинний"
            description: "Навігаційні посилання."
          header_background:
            name: "фон заголовка"
            description: "Фоновий колір заголовка сайту."
          header_primary:
            name: "основний колір заголовка"
            description: "Текст та іконки в заголовку сайту."
          highlight:
            name: "висвітлення"
            description: "Фоновий колір виділених елементів на сторінці, таких як дописи та теми."
          highlight-high:
            name: "виділення, висока насиченість"
          highlight-medium:
            name: "виділення, середня насиченість"
          highlight-low:
            name: "виділення, низька насиченість"
          danger:
            name: "небезпека"
            description: "Колір виділення для таких дій, як видалення дописів та тем."
          success:
            name: "успіх"
            description: "Використовується, щоб показати, що дія виконана успішно."
          love:
            name: "любов"
            description: "Колір кнопки \"Подобається\"."
          selected:
            name: "обраний"
            description: "Колір фону елементів, таких як елементи списку, коли вони вибрані/активні."
          hover:
            name: "навести курсор"
            description: "Колір фону елементів, наприклад елементів списку, коли на них наведено курсор миші або вони мають фокус клавіатури."
        robots:
          title: "Перевизначите файл robots.txt вашого сайту:"
          warning: "Це назавжди перевизначити будь-які пов’язані налаштування сайту."
          overridden: Файл robots.txt за замовчуванням вашого сайту перезаписан.
        email_style:
          title: "E-mail Стиль"
          heading: "Налаштувати стиль E-mail пошти"
          html: "HTML Шаблон"
          css: "CSS"
          reset: "Скинути за замовчуванням"
          reset_confirm: "Ви впевнені, що хочете скинути налаштування за замовчуванням %{fieldName} та втратити всі свої зміни?"
          save_error_with_reason: "Ваші зміни не були збережені. %{error}"
          instructions: "Налаштування шаблону, в якому відображаються всі html-повідомлення e-mail пошти, та стиль за допомогою CSS."
      email:
        title: "Листи"
        settings: "Налаштування"
        templates: "Шаблони"
        preview_digest: "Стислий виклад новин"
        advanced_test:
          title: "Розширений Тест"
          desc: "Подивіться, як Discourse обробляє отримані листи. Щоб правильно обробити лист, вставте нижче оригінальне повідомлення."
          email: "Початкове повідомлення"
          run: "Виконати Тест"
          text: "Обраний Текст Тіла"
          elided: "Виділений Текст"
        sending_test: "Надсилання тестового листа…"
        error: "<b>ПОМИЛКА</b> -%{server_error}"
        test_error: "При відправці тестового листа сталася помилка. Перевірте поштові налаштування, переконайтеся, що ваш поштовий провайдер не блокує поштові з’єднання, та спробуйте знову."
        sent: "Надіслано"
        skipped: "Пропущено"
        bounced: "Повернено"
        received: "Отримано"
        rejected: "Відхилено"
        sent_at: "Надіслано"
        time: "Час"
        user: "Користувач"
        email_type: "Тип листа"
        details_title: "Показати деталі електронної пошти"
        to_address: "Скринька отримувача"
        test_email_address: "електронна скринька для перевірки"
        send_test: "Надіслати Тестовий Email"
        sent_test: "надіслано!"
        delivery_method: "Спосіб доставки"
        preview_digest_desc: "Попередні зведення новин на відправку неактивним користувач."
        refresh: "Оновити"
        send_digest_label: "Відправити цей результат на:"
        send_digest: "Надіслати"
        sending_email: "Надсилання листа…"
        format: "Формат"
        html: "html"
        text: "текст"
        html_preview: "Попередній перегляд вмісту електронної пошти"
        last_seen_user: "Востаннє помічено користувача:"
        no_result: "Нічого не знайдено для зведення новин."
        reply_key: "Ключ відповіді"
        post_link_with_smtp: "Пошта & SMTP Подробиці"
        skipped_reason: "Причина пропуску"
        incoming_emails:
          from_address: "Від"
          to_addresses: "До"
          cc_addresses: "Кому копія (CC)"
          subject: "Тема"
          error: "Помилка"
          none: "Листи не знайдені."
          modal:
            title: "Подробиці вхідного листа"
            error: "Помилка"
            headers: "Заголовки"
            subject: "Тема"
            body: "Тіло"
            rejection_message: "Лист відхилення"
          filters:
            from_placeholder: "from@example.com"
            to_placeholder: "to@example.com"
            cc_placeholder: "cc@example.com"
            subject_placeholder: "Тема…"
            error_placeholder: "Помилка"
        logs:
          none: "No logs found."
          filters:
            title: "Filter"
            user_placeholder: "username"
            address_placeholder: "name@example.com"
            type_placeholder: "дайджест, підписка…"
            reply_key_placeholder: "Ключ відповіді"
            smtp_transaction_response_placeholder: "SMTP ID"
      moderation_history:
        performed_by: "Виконано користувачем "
        no_results: "Історія модерації недоступна."
        actions:
          delete_user: "Видалити Користувача"
          suspend_user: "Користувача призупинено"
          silence_user: "Користувач відключений"
          delete_post: "Допис вилучено"
          delete_topic: "Тема видалена"
          post_approved: "Допис затверджено"
      logs:
        title: "Журнали"
        action: "Дія"
        created_at: "Створено"
        last_match_at: "Останній збіг"
        match_count: "Співпадіння"
        ip_address: "IP"
        topic_id: "ID теми"
        post_id: "ID допису"
        category_id: "ID розділу"
        delete: "Видалити"
        edit: "Редагувати"
        save: "Зберегти"
        screened_actions:
          block: "заблокувати"
          do_nothing: "нічого не робити"
        staff_actions:
          all: "всі"
          filter: "Фільтр:"
          title: "Дії команди обслуговування"
          clear_filters: "Показати все"
          staff_user: "Користувач"
          target_user: "Цільовий користувач"
          subject: "Тема"
          when: "Коли"
          context: "Контекст"
          details: "Подробиці"
          previous_value: "Попередні"
          new_value: "Нові"
          show: "Показати"
          modal_title: "Подробиці"
          no_previous: "Немає попереднього значення."
          deleted: "Немає нового значення. Запис видалено."
          actions:
            permanently_delete_post_revisions: "назавжди видалити редакції публікації"
            delete_user: "видалення користувача"
            change_trust_level: "зміна рівня довіри"
            change_username: "зміна імені користувача"
            change_site_setting: "зміна налаштувань сайту"
            change_theme: "змінити тему"
            delete_theme: "видалити тему"
            change_site_text: "змінити текст сайту"
            suspend_user: "призупинення користувача"
            unsuspend_user: "скасування призупинення"
            removed_suspend_user: "призупинити користувача (видалено)"
            removed_unsuspend_user: "призупинений користувач (вилучено)"
            grant_badge: "надати значок"
            revoke_badge: "скасувати значок"
            check_email: "Перевірити електронну пошту"
            delete_topic: "видалити тему"
            recover_topic: "скасувати видалення теми"
            delete_post: "видалити допис"
            impersonate: "вхід від імені користувача"
            anonymize_user: "анонімний користувач"
            roll_up: "згруповані заблоковані IP адреси в підмережу"
            change_category_settings: "змінити налаштування розділів"
            delete_category: "видалити розділ"
            create_category: "створити розділ"
            silence_user: "заблокувати користувача"
            unsilence_user: "розблокувати користувача"
            removed_silence_user: "заблокувати користувача (видалено)"
            removed_unsilence_user: "призупинений користувач (вилучено)"
            grant_admin: "зробити адміністратором"
            revoke_admin: "відкликати повноваження адміністратора"
            grant_moderation: "зробити модератором"
            revoke_moderation: "відкликати повноваження модератора"
            backup_create: "створити резервну копію"
            deleted_tag: "вилучити теґ"
            update_directory_columns: "оновити стовпці каталогу"
            deleted_unused_tags: "вилучити теґи, що не використовуються"
            renamed_tag: "перейменований теґ"
            revoke_email: "відкликати e-mail"
            lock_trust_level: "заблокувати рівень довіри"
            unlock_trust_level: "розблокувати рівень довіри"
            activate_user: "активувати користувача"
            deactivate_user: "деактивувати користувача"
            change_readonly_mode: "зміна режиму \"тільки для читання\""
            backup_download: "скачати резервну копію"
            backup_destroy: "видалити резервну копію"
            reviewed_post: "переглянутий допис"
            custom_staff: "дії в плагінах"
            post_locked: "заблокований допис"
            post_edit: "редагувати допис"
            post_unlocked: "допис розблоковано"
            check_personal_message: "перевірити приватне повідомлення"
            disabled_second_factor: "вимкнути двофакторну автентифікацію"
            topic_published: "тема опублікована"
            post_approved: "допис затверджено"
            post_rejected: "допис відхилено"
            create_badge: "створити нагороду"
            change_badge: "змінити нагороду"
            delete_badge: "видалити нагороду"
            merge_user: "об’єднати користувача"
            entity_export: "експортувати об’єкт"
            change_name: "змінити ім’я"
            topic_timestamps_changed: "часовий відбиток теми змінено"
            approve_user: "підтверджений користувач"
            web_hook_create: "створити webhook"
            web_hook_update: "оновити webhook"
            web_hook_destroy: "знищити webhook"
            web_hook_deactivate: "деактивувати webhook"
            embeddable_host_create: "створення вбудованого хоста"
            embeddable_host_update: "оновлення вбудованого хоста"
            embeddable_host_destroy: "знищити вбудований хост"
            change_theme_setting: "змінити налаштування теми"
            disable_theme_component: "відключити компонент теми"
            enable_theme_component: "включити компонент теми"
            revoke_title: "відкликати назву"
            change_title: "змінити назву"
            api_key_create: "api ключ створено"
            api_key_update: "api ключ оновлено"
            api_key_destroy: "api ключ знищено"
            override_upload_secure_status: "змінити налаштування безпеки для завантаження"
            page_published: "сторінка опублікована"
            page_unpublished: "сторінка не опублікована"
            add_email: "додати електронну пошту"
            update_email: "оновити електронну пошту"
            destroy_email: "знищити електронну пошту"
            topic_closed: "тема закрита"
            topic_opened: "тема відкрита"
            topic_archived: "тема заархівована"
            topic_unarchived: "тему розархівовано"
            post_staff_note_create: "додати примітку для команди обслуговування"
            post_staff_note_destroy: "вилучити примітку для команди обслуговування"
            delete_group: "видалити групу"
            watched_word_create: "додати контрольоване слово"
            watched_word_destroy: "видалити контрольоване слово"
            create_public_sidebar_section: "створити загальнодоступний розділ бічної панелі"
            update_public_sidebar_section: "оновити публічний розділ бічної панелі"
            destroy_public_sidebar_section: "знищити публічний розділ бічної панелі"
            reset_bounce_score: "скинути рахунок відмов"
        screened_emails:
          title: "Screened Emails"
          description: "Коли хтось намагатиметься створити новий обліковий запис, наступні електронні скриньки буде перевірено, і реєстрацію заблоковано, або вжито якихось інших дій."
          email: "Електронна скринька"
          actions:
            allow: "Дозволити"
        screened_urls:
          title: "Посилання"
          description: "Перелічені тут вебадреси використовувалися в дописах користувачів, яких було ідентифіковано як спамерів."
          url: "Веб-адреса"
          domain: "Домен"
        screened_ips:
          title: "IP адреси"
          description: 'IP-адреси, за якими ведеться спостереження. Використовуйте «Дозволити», щоб дозволити список IP-адрес.'
          delete_confirm: "Ви впевнені, що хочете видалити правило для %{ip_address}?"
          actions:
            block: "Заблокувати"
            do_nothing: "Дозволити"
            allow_admin: "Дозволити адмінів"
          form:
            label: "Нове:"
            ip_address: "IP-адреса"
            add: "Додати"
            filter: "Пошук"
          roll_up:
            text: "Група"
            title: "Створення нового запису бана цілої підмережі якщо вже є хоча б 'min_ban_entries_for_roll_up' записів окремих IP адрес."
        search_logs:
          title: "Логи пошуку"
          term: "Правило"
          searches: "Пошуки"
          click_through_rate: "CTR"
          types:
            all_search_types: "Всі типи пошуку"
            header: "Шапка"
            full_page: "Повна сторінка"
            click_through_only: "Всі (тільки список)"
          header_search_results: "Результати пошуку по заголовкам"
        logster:
          title: "Журнал помилок"
      watched_words:
        title: "Відслідковувані слова"
        search: "Пошук"
        clear_filter: "Очистити"
        show_words:
          one: "показати %{count} слово"
          few: "показати %{count} слів"
          many: "показати %{count} слів"
          other: "показати %{count} слів"
        case_sensitive: "(з урахуванням регістру)"
        download: Завантажити
        clear_all: Скинути все
        clear_all_confirm: "Ви впевнені, що хочете видалити всі контрольні слова на %{action}?"
        invalid_regex: 'Контрольоване слово "%{word}" є недійсним регулярним виразом.'
        regex_warning: '<a href="%{basePath}/admin/site_settings/category/all_results?filter=watched%20words%20regular%20expressions%20">Контролюємі слова є регулярні вирази</a> і вони автоматично не включають межі слів. Якщо ви хочете, щоб регулярний вираз відповідав цілим словам, додайте <code>\b</code> на початку і в кінці вашого регулярного виразу.'
        actions:
          block: "Заблокувати"
          censor: "Цензура"
          require_approval: "Що вимагають схвалення"
          flag: "Поскаржитися"
          replace: "Замінити"
          tag: "Теґ"
          silence: "Відключити"
          link: "Посилання"
        action_descriptions:
          block: "При спробі створити допис, що містить ці слова, буде відображено повідомлення про помилку."
          censor: "Дозволити дописи, що містять ці слова, але замінити їх символами, що приховують нецензурні слова."
          require_approval: "Вимагати схвалення персоналу для публікацій, які містять ці слова, перш ніж вони стануть видимими для інших."
          flag: "Дозволяти дописи, що містять ці слова, але позначати їх як неприйнятні для перегляду модераторами."
          replace: "Замінити слова в дописах іншими словами."
          tag: "Автоматично позначати теми, якщо перше повідомлення містить певне слово."
          silence: "Ігнорувати нові акаунти, якщо їхній перший допис містить будь-яке з цих слів. Допис буде автоматично приховано, доки співробітники не схвалять його."
          link: "Замінити слова в дописах посиланнями."
        form:
          label: "Має слово або словосполучення"
          placeholder: "Введіть слово або фразу (* - символ підстановки)"
          placeholder_regexp: "Регулярний вираз"
          replace_label: "Замінити текст"
          replace_placeholder: "приклад"
          tag_label: "Теґ"
          link_label: "Посилання"
          link_placeholder: "https://example.com"
          add: "Додати"
          success: "Успіх"
          exists: "Вже існує"
          upload: "Додати з файлу"
          upload_successful: "Завантаження пройшло успішно. Слова додані."
          case_sensitivity_label: "З урахуванням регістру"
          case_sensitivity_description: "Тільки слова з відповідним регістром"
        test:
          button_label: "Тест"
          modal_title: "%{action}: Тест контрольованих слів"
          description: "Введіть текст нижче, щоб перевірити збіги зі стоп словами"
          found_matches: "Знайдені збіги:"
          no_matches: "Збігів, не знайдено"
      form_templates:
        nav_title: "Шаблони"
        title: "Шаблони форм"
        help: "Створіть структуру шаблону, яку можна використовувати для створення нових тем, дописів і повідомлень."
        new_template: "Новий шаблон"
        list_table:
          headings:
            name: "Імʼя"
            active_categories: "Активні категорії"
            actions: "Дії"
          actions:
            view: "Переглянути шаблон"
            edit: "Редагувати шаблон"
            delete: "Видалити шаблон"
        view_template:
          close: "Закрити"
          edit: "Редагувати"
          delete: "Видалити"
          toggle_preview: "Переключити попередній перегляд"
        new_template_form:
          submit: "Зберегти"
          cancel: "Скасувати"
          name:
            label: "Назва шаблону"
            placeholder: "Введіть назву для цього шаблону..."
          template:
            label: "Шаблон"
            placeholder: "Створіть YAML шаблон тут..."
          preview: "Попередній перегляд"
        delete_confirm: "Ви справді бажаєте вилучити цей шаблон?"
        quick_insert_fields:
          add_new_field: "Додати"
          checkbox: "Прапорець"
          input: "Коротка відповідь"
          textarea: "Довга відповідь"
          dropdown: "Випадаючий список"
          upload: "Завантажити файл"
          multiselect: "Множинний вибір"
        validations_modal:
          button_title: "Погодження"
          modal_title: "Параметри перевірки"
          table_headers:
            key: "Ключ"
            type: "Тип"
            description: "Опис"
          validations:
            required:
              key: "Обов’язкове"
              type: "boolean"
              description: "Потрібно заповнити поле, щоб надіслати форму."
            minimum:
              key: "мінімум"
              type: "ціле число"
              description: "Для текстових полів вкажіть мінімально допустиму кількість символів."
            maximum:
              key: "максимум"
              type: "ціле число"
              description: "Для текстових полів вкажіть максимально дозволену кількість символів."
            pattern:
              key: "шаблон"
              type: "регулярний вираз"
              description: "Для текстових полів — регулярний вираз, що визначає дозволене введення."
            type:
              key: "тип"
              type: "рядок"
              description: "Для полів введення ви можете вказати тип введення, який слід очікувати (text|email|date|number|url|tel|color)"
        preview_modal:
          title: "Попередній перегляд шаблону"
        field_placeholders:
          validations: "введіть перевірки тут"
          label: "Введіть мітку тут"
          placeholder: "Введіть заповнювач тут"
          none_label: "Виберіть елемент"
          choices:
            first: "Варіант 1"
            second: "Варіант 2"
            third: "Варіант 3"
        edit_category:
          toggle_freeform: "шаблон форми вимкнено"
          toggle_form_template: "шаблон форми ввімкнено"
          select_template: "Виберіть шаблони форм"
          select_template_help: "Додати/редагувати шаблони форм"
      impersonate:
        title: "Втілитися"
        help: "Використовуйте цей інструмент, щоб увійти від імені користувача. Може бути корисно для налагодження. Після цього необхідно вийти та зайти під своїм обліковим записом знову."
        not_found: "Цього користувача не вдалося знайти."
        invalid: "Даруйте, Ви не можете втілитися в цього користувача."
      users:
        title: "Користувачі"
        create: "Додати адміністратора"
        last_emailed: "Останній ел. лист"
        not_found: "Даруйте, такого імені користувача немає в нашій системі."
        id_not_found: "Даруйте, користувача за таким номером немає в нашій системі."
        active: "Активоване"
        status: "Статус"
        show_emails: "Показати електронну пошту"
        hide_emails: "приховати E-mails"
        nav:
          new: "Нові"
          active: "Активні"
          staff: "Команда обслуговування"
          suspended: "Призупинені"
          silenced: "Відключені"
          staged: "Попередньо"
        approved: "Схвалено?"
        titles:
          active: "Активні користувачі"
          new: "Нові користувачі"
          pending: "Користувачі, що очікують на перевірку"
          newuser: "Користувачі з Рівнем довіри 0 (Новий користувач)"
          basic: "Користувачі з Рівнем довіри 1 (Базовий користувач)"
          member: "Користувачі з рівнем довіри 2 (активні)"
          regular: "Користувачі з рівнем довіри 3 (лідери спільноти)"
          leader: "Користувачі з рівнем довіри 4 (старійшини)"
          staff: "Команда обслуговування"
          admins: "Адміністратори"
          moderators: "Модератори"
          silenced: "Відключені користувачі"
          suspended: "Призупинені користувачі"
          staged: "Попередні користувачі"
        not_verified: "Не підтверджений"
        check_email:
          title: "Відкрити e-mail цього користувача"
          text: "Показати"
        check_sso:
          title: "Показати корисне навантаження на SSO"
          text: "Показати"
      user:
        suspend_failed: "Щось трапилося під час призупинення цього користувача: %{error}"
        unsuspend_failed: "Щось трапилося під час скасування призупинення цього користувача: %{error}"
        suspend_duration: "Призупинити користувача до:"
        suspend_reason_label: "Чому Ви призупиняєте цього користувача? Цей текст <b>буде видимим для всіх</b> на сторінці профілю цього користувача, і його буде показано користувачу при спробі увійти в систему. Будьте лаконічні."
        suspend_reason_hidden_label: "Чому ви призупиняєте користувача? Цей текст буде показаний користувачеві, коли він спробує увійти в систему. Будьте лаконічним."
        suspend_reason: "Причина"
        suspend_reason_title: "Причина призупинення"
        suspend_reasons:
          not_listening_to_staff: "Не прислухався до порад команди обслуговування"
          consuming_staff_time: "Потребує непропорційно велику кількість часу команди обслуговування"
          combative: "Занадто агресивний"
          in_wrong_place: "Не в тому місці"
          no_constructive_purpose: "Немає конструктиву його дій, окрім створення розколу у спільноті"
          custom: "Власний…"
        suspend_message: "Повідомлення пошти"
        suspend_message_placeholder: "При бажанні, надайте додаткову інформацію про припинення, та вона буде відправлена ​​користувачеві по електронній пошті."
        suspended_by: "Призупинено"
        silence_reason: "Причина"
        silenced_by: "Відключено користувачем"
        silence_modal_title: "Відключений користувач"
        silence_duration: "Як довго користувач буде відключений?"
        silence_reason_label: "Чому ви збираєтеся відключити користувача?"
        silence_reason_placeholder: "Причина відключення"
        silence_message: "Повідомлення пошти"
        silence_message_placeholder: "(Залиште незаповненим, щоб відправити дефолтне повідомлення)"
        suspended_until: "(Поки не буде %{until})"
        suspend_forever: "Призупинити назавжди"
        cant_suspend: "Цього користувача не можна заморозити."
        cant_silence: "Цього користувача неможливо вимкнути."
        delete_posts_failed: "При видаленні дописів виникла проблема."
        post_edits: "Редагувати допис"
        view_edits: "Перегляд змін"
        penalty_post_actions: "Що б ви хотіли зробити з повʼязаним дописом?"
        penalty_post_delete: "Видалити допис"
        penalty_post_delete_replies: "Видалити допис + будь-які відповіді"
        penalty_post_edit: "Редагувати допис"
        penalty_post_none: "Нічого не робити"
        penalty_count: "Кількість порушень"
        penalty_history_MF: >-
          За останні 6 місяців цей користувач був <b>призупинений { SUSPENDED, plural, one {# раз} few {# рази} many {# разів} other {# разів} }</b> і <b>заблокований { SILENCED, plural, one {# раз} few {# рази} many {# разів} other {# разів} }</b>.
        clear_penalty_history:
          title: "Очистити Історію Штрафів"
          description: "користувачі зі штрафами не можуть досягти TL3"
        delete_all_posts_confirm_MF: |
          Ви збираєтеся видалити {POSTS, plural, one {# допис} few {# дописи}  many{# допісів} other {# дописів}} та {TOPICS, plural, one {# тему} few {# теми} many {# тем} other {# тем}}. Ви впевнені?
        silence: "Відключити"
        unsilence: "Підключити"
        silenced: "Відключений?"
        moderator: "Модератор?"
        admin: "Адмін?"
        suspended: "Призупинено?"
        staged: "Попередньо?"
        show_admin_profile: "Адмін"
        manage_user: "Керування користувачем"
        show_public_profile: "Показати публічний профіль"
        action_logs: "Журнал дій"
        ip_lookup: "Пошук IP"
        log_out: "Вийти"
        logged_out: "Користувач вийшов зі системи на усіх пристроях"
        revoke_admin: "Відкликати адміністраторство"
        grant_admin: "Зробити адміністратором"
        grant_admin_success: "Новий адміністратор підтверджений."
        grant_admin_confirm: "Ми відправили вам лист з інструкціями для активації нового адміністратора."
        revoke_moderation: "Відкликати модераторство"
        grant_moderation: "Зробити модератором"
        unsuspend: "Скасувати призупинення"
        suspend: "Призупинити"
        show_flags_received: "Показати отримані прапори"
        flags_received_by: "Прапори, отримані%{username}"
        flags_received_none: "Цей користувач не отримав ніяких прапорів."
        reputation: Репутація
        permissions: Дозволи
        activity: Активність
        like_count: Симпатій висловив / отримав
        last_100_days: "протягом останніх 100 днів"
        private_topics_count: Приватних тем
        posts_read_count: Дописів прочитано
        post_count: Дописів створено
        second_factor_enabled: Двофакторна автентифікація
        topics_entered: Тем переглянуто
        flags_given_count: Скарг подано
        flags_received_count: Скарг отримано
        warnings_received_count: Отримано попереджень
        warnings_list_warning: |
          Як модератор, можливо, ви не зможете переглянути всі ці теми. Якщо необхідно, попросіть адміністратора або відповідного модератора надати <b>@moderators</b> доступ до повідомлення.
        flags_given_received_count: "Скарг подано / отримано"
        approve: "Схвалити"
        approved_by: "схвалено"
        approve_success: "Користувача схвалено і йому надіслано лист з інструкціями для активації."
        approve_bulk_success: "Успіх! Всіх обраних користувачів було схвалено та сповіщено про це."
        time_read: "Час читання"
        post_edits_count: "Редагувати допис"
        anonymize: "Анонімний користувач"
        anonymize_confirm: "Ви точно ВПЕВНЕНІ, що хочете анонімізувати цей обліковий запис? Це призведе до зміни псевдоніма та адреси електронної пошти та очистить всю інформацію профілю."
        anonymize_yes: "Так, приховати цей обліковий запис"
        anonymize_failed: "Не вдалося анонімізувати обліковий запис."
        delete: "Видалити користувача"
        delete_posts:
          button: "Видалити всі дописи"
          progress:
            title: "Хід видалення дописів"
            description: "Видалення дописів…"
          confirmation:
            title: "Видалити всі дописи від @%{username}"
            description: |
              <p>Ви впевнені, що хочете видалити <b>%{post_count}</b> допис користувача @%{username}?

              <p><b>Цю дію не можна скасувати!</b></p>

              <p>Щоб продовжити, введіть: <code>%{text}</code></p>
            text: "видалити дописи від @%{username}"
            delete: "Видалити дописи від @%{username}"
            cancel: "Скасувати"
        merge:
          button: "Об' єднати"
          prompt:
            title: "Передача та видалення @%{username}"
            description: |
              <p>Будь ласка, оберіть нового власника для вмісту<b>@%{username}</b>.</p>

              <p>Всі теми, дописи, повідомлення та інший контент, створений <b>@%{username}</b>, будуть передані.</p>
            target_username_placeholder: "Ім'я користувача нового власника"
            transfer_and_delete: "Передача і видалення @%{username}"
            cancel: "Скасувати"
          progress:
            title: "Прогрес злиття"
          confirmation:
            title: "Передача і видалення @%{username}"
            description: |
              <p>Весь вміст <b>@%{username}</b> буде передано і приписано до <b>@%{targetUsername}</b>. Після перенесення вмісту обліковий запис <b>@%{username}</b> буде видалено.</p>

              <p><b>Це не можна скасувати!</b></p>

              <p>Для продовження наберіть: <code>%{text}</code></p>
            text: "перенесення @%{username} в @%{targetUsername}"
            transfer_and_delete: "Передача та видалення @%{username}"
            cancel: "Скасувати"
        merging_user: "Об’єднання користувачів…"
        merge_failed: "Помилка під час об'єднання користувачів."
        delete_forbidden_because_staff: "Адміністраторів та модераторів видалити не можливо."
        delete_posts_forbidden_because_staff: "Не можна видалити всі повідомлення адміністраторів та модераторів."
        delete_forbidden:
          one: "Користувачі не можуть бути видалені, якщо вони мають дописи. Видаліть усі дописи, перш ніж намагатися видалити користувача. (Дописи старші %{count} день не можна видалити.)"
          few: "Користувачі не можуть бути видалені, якщо вони мають дописи. Видаліть усі дописи, перш ніж намагатися видалити користувача. (Дописи старші %{count} дні не можна видалити.)"
          many: "Користувачі не можуть бути видалені, якщо вони мають дописи. Видаліть усі дописи, перш ніж намагатися видалити користувача. (Дописи старші %{count} днів не можна видалити.)"
          other: "Користувачі не можуть бути видалені, якщо вони мають дописи. Видаліть усі дописи, перш ніж намагатися видалити користувача. (Дописи старші %{count} днів не можна видалити.)"
        cant_delete_all_posts:
          one: "Не вдалося видалити всі дописи. Деякі дописи старше %{count} дня. (Налаштування delete_user_max_post_age.)"
          few: "Не вдалося видалити всі дописи. Деякі дописи старше %{count} днів. (Налаштування delete_user_max_post_age.)"
          many: "Не вдалося видалити всі дописи. Деякі дописи старше %{count} днів. (Налаштування delete_user_max_post_age.)"
          other: "Не вдалося видалити всі дописи. Деякі дописи старше %{count} днів. (Налаштування delete_user_max_post_age.)"
        cant_delete_all_too_many_posts:
          one: "Неможливо видалити всі дописи, оскільки у користувача більше ніж %{count} допис. (delete_all_posts_max)"
          few: "Неможливо видалити всі дописи, оскільки у користувача більше ніж %{count} дописи. (delete_all_posts_max)"
          many: "Неможливо видалити всі дописи, оскільки у користувача більше ніж %{count} дописів. (delete_all_posts_max)"
          other: "Неможливо видалити всі дописи, оскільки у користувача більше ніж %{count} дописів. (delete_all_posts_max)"
        delete_confirm_title: "Ви ВПЕВНЕНІ, що хочете видалити цього користувача? Це назавжди!"
        delete_confirm: "Загалом краще анонімізувати користувачів, а не видаляти їх, щоб уникнути видалення вмісту з існуючих обговорень."
        delete_and_block: "Видалити та <b>заблокувати</b> цей e-mail та IP адресу"
        delete_dont_block: "Лише видалення"
        deleting_user: "Видалити користувача…"
        deleted: "Користувача було видалено."
        delete_failed: "Під час видалення цього користувача сталася помилка. Перш ніж намагатися видалити користувача, переконайтеся, що всі дописи видалено."
        send_activation_email: "Надіслати листа для активації"
        activation_email_sent: "Лист для активації надіслано."
        send_activation_email_failed: "Під час надсилання активаційного листа трапилася помилка. %{error}"
        activate: "Активувати обліковий запис"
        activate_failed: "Під час активації користувача сталася помилка."
        deactivate_account: "Деактивувати обліковий запис"
        deactivate_failed: "Під час деактивації користувача сталася помилка."
        unsilence_failed: "При підключенні цього користувача сталася помилка."
        silence_failed: "При відключенні цього користувача сталася помилка."
        silence_confirm: "Ви впевнені, що хочете заблокувати цього користувача? Він не зможе створювати нові теми чи дописи."
        silence_accept: "Так, відключити цього користувача"
        bounce_score: "Показник відмов"
        reset_bounce_score:
          label: "Скинути"
          title: "Скинути бал до 0"
        visit_profile: "Відвідайте <a href='%{url}'>сторінку налаштувань цього користувача</a>, щоб відредагувати його профіль"
        deactivate_explanation: "Деактивований користувач має повторно підтвердити свою електронну скриньку."
        suspended_explanation: "Призупинений користувач не може увійти."
        silence_explanation: "Заблокований користувач не може писати дописи, або створювати теми."
        staged_explanation: "Попередні користувачі можуть публікувати дописи лише через електронну пошту у деяких темах."
        bounce_score_explanation:
          none: "Останнім часом із цієї адреси е-пошти не було отримано жодних відмов."
          some: "Нещодавно з цієї адреси е-пошти було отримано кілька відмов."
          threshold_reached: "Отримано забагато відмов з цієї адреси е-пошти."
        trust_level_change_failed: "Під час зміни Рівня довіри користувача трапилася помилка."
        suspend_modal_title: "Призупинити користувача"
        confirm_cancel_penalty: "Ви дійсно бажаєте скасувати покарання?"
        trust_level_2_users: "Користувачі з Рівнем довіри 2"
        trust_level_3_requirements: "Вимоги для Рівня довіри 3"
        trust_level_locked_tip: "рівень довіри заморожений, система не зможе за потреби розжалувати або просунути користувача"
        trust_level_unlocked_tip: "рівень довіри розблоковано, система може підвищувати або знижувати користувача"
        lock_trust_level: "Заморозити рівень довіри"
        unlock_trust_level: "Розморозити рівень довіри"
        silenced_count: "Відключений"
        suspended_count: "Призупинені"
        last_six_months: "Останні 6 місяців"
        other_matches:
          one: "Існує <b>%{count} інший користувач</b> з такою ж IP-адресою. Перегляньте та виберіть підозрілі для покарання разом із %{username}."
          few: "Існує <b>%{count} інших користувачі</b> з такою ж IP-адресою. Перегляньте та виберіть підозрілі для покарання разом із %{username}."
          many: "Існує <b>%{count} інших користувачів</b> з такою ж IP-адресою. Перегляньте та виберіть підозрілі для покарання разом із %{username}."
          other: "Існує <b>%{count} інших користувачів</b> з такою ж IP-адресою. Перегляньте та виберіть підозрілі для покарання разом із %{username}."
        other_matches_list:
          username: "Імʼя користувача"
          trust_level: "Рівень довіри"
          read_time: "Час читання"
          topics_entered: "Введені теми"
          posts: "Дописи"
        tl3_requirements:
          title: "Вимоги для Рівня довіри 3"
          table_title:
            one: "За останній день:"
            few: "За останні %{count} днів:"
            many: "За останні %{count} днів:"
            other: "За останні %{count} днів:"
          value_heading: "Значення"
          requirement_heading: "Вимога"
          visits: "Відвідини"
          days: "днів"
          topics_replied_to: "Теми, на які відповів(ла)"
          topics_viewed: "Переглянуто Тем"
          topics_viewed_all_time: "Переглянуто Тем (за весь час)"
          posts_read: "Прочитано Дописів"
          posts_read_all_time: "Прочитано дописів (весь час)"
          flagged_posts: "Дописи зі скаргами"
          flagged_by_users: "Користувачі, які подавали скарги"
          likes_given: "Вподобані"
          likes_received: "Отримані вподобання"
          likes_received_days: "Отримано симпатій: окремі дні"
          likes_received_users: "Отримано симпатій: унікальні користувачі"
          suspended: "Призупинено (за останні 6 місяців)"
          silenced: "Заморожене (останні 6 місяців)"
          qualifies: "Заслуговує рівень довіри 3."
          does_not_qualify: "Не заслуговує рівень довіри 3."
          will_be_promoted: "Користувач буде скоро просунутий до цього рівня."
          will_be_demoted: "Користувач скоро буде розжалуваний."
          on_grace_period: "В даний момент в періоді довіри та не може бути розжалуваний."
          locked_will_not_be_promoted: "Рівень довіри заморожений, тому користувач ніколи не буде просунутий до цього рівня."
          locked_will_not_be_demoted: "Рівень довіри заморожений, тому користувач ніколи не буде розжалуваний."
        discourse_connect:
          title: "DiscourseСonnect єдиний вхід"
          external_id: "Зовнішній ID"
          external_username: "Ім’я користувача"
          external_name: "Назва"
          external_email: "E-mail"
          external_avatar_url: "URL зображення профілю"
          last_payload: "Останнє корисне навантаження"
          delete_sso_record: "Видалити запис SSO"
          confirm_delete: "Ви впевнені, що хочете видалити цей запис DiscourseConnect?"
      user_fields:
        title: "Поля користувача"
        help: "Додати поля, які користувачі зможуть заповнювати."
        create: "Створити поле користувача"
        untitled: "Без заголовку"
        name: "Назва поля"
        type: "Тип поля"
        description: "Поле опису"
        save: "Зберегти"
        edit: "Редагувати"
        delete: "Видалити"
        cancel: "Скасувати"
        delete_confirm: "Ви впевнені, що хочете видалити це поле?"
        options: "Налаштування"
        required:
          title: "Обов’язкове під час реєстрації"
          enabled: "Обов’язкове"
          disabled: "Необов’язкове"
        editable:
          title: "Редаговане після реєстрації"
          enabled: "Редаговане"
          disabled: "Нередаговане"
        show_on_profile:
          title: "Показувати в публічному профілі"
          enabled: "Показувати в профілі"
          disabled: "Не показувати в профілі"
        show_on_user_card:
          title: "Показувати в картці користувача"
          enabled: "показується в картці користувача"
          disabled: "Не показувати в картці користувача"
        searchable:
          title: "Включати при пошуку по сайту"
          enabled: "для пошуку"
          disabled: "не для пошуку"
        field_types:
          text: "Текстове поле"
          confirm: "Підтвердження"
          dropdown: "Випадаючий список"
          multiselect: "Множинний вибір"
      site_text:
        description: "Ви можете відредагувати будь-який текст на вашому форумі. Почніть з пошуку нижче:"
        search: "Знайти текст, котрий ви хочете відредагувати"
        title: "Текст"
        edit: "редагувати"
        revert: "Повернути зміни"
        revert_confirm: "Чи впевнені ви, що хочете повернути ваші зміни?"
        go_back: "Повернутись до пошуку"
        recommended: "Ми рекомендуємо змінити наступний текст під ваші потреби:"
        show_overriden: "Показувати тільки перевизначені"
        locale: "Мова:"
        more_than_50_results: "Знайдено понад 50 результатів. Будь ласка виправте параметри пошуку."
        outdated:
          title: "Цей переклад застарів"
          description: "Переклад за замовчуванням для цього ключа змінився після створення цього перевизначення. Будь ласка, перевірте нижче, чи ваш переклад відповідає будь-яким змінам, які були внесені до оригіналу."
          old_default: "Старе значення"
          new_default: "Нове за замовчуванням"
          dismiss: "Відхилити"
      settings:
        show_overriden: "Показувати тільки перевизначені"
        history: "Переглянути історію змін"
        reset: "скинути"
        none: "немає"
      site_settings:
        emoji_list:
          invalid_input: "Список емодзі повинен містити лише дійсні імена емодзі, наприклад: hugs"
          add_emoji_button:
            label: "Додати емодзі"
        title: "Налаштування"
        no_results: "Не знайдено результатів."
        more_site_setting_results:
          one: "Є більше %{count} результату. Уточніть пошук або виберіть категорію."
          few: "Є більше %{count} результатів. Уточніть пошук або виберіть категорію."
          many: "Є більше %{count} результатів. Уточніть пошук або виберіть категорію."
          other: "Є більше ніж %{count} результатів. Уточніть пошук або виберіть категорію."
        clear_filter: "Очистити"
        add_url: "додати URL"
        add_host: "додати хост"
        add_group: "додати групу"
        uploaded_image_list:
          label: "Змінити список"
          empty: "Фотографій поки немає. Будь ласка, завантажте одне."
          upload:
            label: "Завантажити"
            title: "Завантажити зображення"
        selectable_avatars:
          title: "Список аватарів, які користувачі можуть вибрати"
        categories:
          all_results: "Всі"
          required: "Обов'язкові"
          branding: "Брендинг"
          basic: "Основні установки"
          users: "Користувачі"
          posting: "Опублікування"
          email: "Електронна пошта"
          files: "Файли"
          trust: "Рівні довіри"
          security: "Безпека"
          onebox: "Розумна вставка"
          seo: "SEO"
          spam: "Спам"
          rate_limits: "Обмеження швидкості"
          developer: "Для розробників"
          embedding: "Взаємодія"
          legal: "Legal"
          api: "API"
          user_api: "API користувача"
          uncategorized: "Інше"
          backups: "Резервні копії"
          login: "Вхід"
          plugins: "Плагіни"
          user_preferences: "Налаштування"
          tags: "Теґи"
          search: "Пошук"
          groups: "Групи"
          dashboard: "Майстерня"
          navigation: "Навігація"
        secret_list:
          invalid_input: "поля введення не можуть бути порожніми, або містити символ вертикальної риски."
        default_categories:
          modal_description: "Хотіли б ви застосувати цю зміну історично? Це змінить налаштування для %{count} існуючих користувачів."
          modal_yes: "Так"
          modal_no: "Ні, тільки застосувати зміни в майбутньому"
        simple_list:
          add_item: "Додати елемент…"
        json_schema:
          edit: Відкрити редактор
          modal_title: "Редагувати %{name}"
      badges:
        title: Нагороди
        new_badge: Нова нагорода
        new: Нове
        name: Ім'я
        badge: Нагорода
        display_name: Ім'я, що відображається
        description: Опис
        long_description: Розширений опис
        badge_type: Тип нагороди
        badge_grouping: Група
        badge_groupings:
          modal_title: Типи Нагороди
        granted_by: Ким видана
        granted_at: Коли видана
        reason_help: (Посилання на допис, або тему)
        save: Зберегти
        delete: Видалити
        delete_confirm: Ви впевнені, що хочете видалити цю відзнаку?
        revoke: Відкликати
        reason: Причина
        expand: Розгорнути &hellip;
        revoke_confirm: Ви впевнені, що хочете відкликати цю нагороду?
        edit_badges: Редагувати нагороди
        grant_badge: Надати нагороду
        granted_badges: Надані нагороди
        grant: Надати
        no_user_badges: "%{name} не отримував жодного ."
        no_badges: Тут немає нагород, які можуть бути надані.
        none_selected: "Виберіть нагороди в списку ліворуч"
        allow_title: Дозволити використання значків як звань
        multiple_grant: Можуть бути надані декілька разів
        listable: Відображати нагороди на публічній сторінці Нагороди
        enabled: включено
        disabled: вимкнуто
        icon: Іконка
        image: Зображення
        graphic: Іконка бейджа
        icon_help: "Введіть назву значка Font Awesome (використовуйте префікс 'far-' для звичайних значків та 'fab-' для значків брендів)"
        image_help: "Завантаження зображення для заміни значка, якщо встановлено обидва."
        select_an_icon: "Виберіть піктограму"
        upload_an_image: "Завантажити зображення"
        read_only_setting_help: "Налаштувати текст"
        query: Вибірка нагороди (SQL)
        target_posts: Пошук певних дописів
        auto_revoke: Запускати запит на відкликання щодня
        show_posts: Показувати повідомлення, на основі якого була видана нагорода, на сторінці Нагороди
        trigger: Запуск
        trigger_type:
          none: "Щоденні оновлення"
          post_action: "Коли користувач щось робить у допису"
          post_revision: "Коли користувач редагує або створює допис"
          trust_level_change: "Коли користувач змінює рівень довіри"
          user_change: "Коли користувач змінений або створений"
        preview:
          link_text: "Попередній перегляд виданих Нагород"
          plan_text: "Попередній перегляд з аналізом швидкодії"
          modal_title: "Попередній перегляд запиту нагороди"
          sql_error_header: "У запиті сталася помилка."
          error_help: "Див. наступне посилання з інформацією за запитами для нагороди."
          bad_count_warning:
            header: "УВАГА!"
            text: "Відсутні зразки видачі нагород. Це трапляється, коли запит на видачу нагороди повертає ідентифікатори користувачів або ідентифікатори допису, яких не існує. Пізніше це може призвести до неочікуваних результатів – будь ласка, ще раз перевірте свій запит."
          no_grant_count: "Немає нагород для видачі."
          grant_count:
            one: "<b>%{count}</b> нагорода буде видана."
            few: "<b>%{count}</b> нагороди буде видано."
            many: "<b>%{count}</b> нагород буде видано."
            other: "<b>%{count}</b> нагород буде видано."
          sample: "Зразок:"
          grant:
            with: <span class="username">%{username}</span>
            with_post: <span class="username">%{username}</span> за допис в %{link}
            with_post_time: <span class="username">%{username}</span> за допис в %{link} в <span class="time">%{time}</span>
            with_time: <span class="username">%{username}</span> в <span class="time">%{time}</span>
        badge_intro:
          title: "Виберіть існуючу нагороду або створіть нову, щоб почати роботу"
          emoji: "жінка студент емодзі"
          what_are_badges_title: "Що таке нагороди?"
          badge_query_examples_title: "Приклади запиту нагород"
        mass_award:
          title: Масована відзнака
          description: Присудіть одну й ту ж відзнаку багатьом користувачам одночасно.
          no_badge_selected: Виберіть знак для початку.
          perform: "Відзнаки користувачам"
          upload_csv: Завантажити CSV з ел. поштою користувача чи іменами
          aborted: Будь ласка, завантажте CSV, що містить електронні листи користувачів або імена користувачів
          success: Ваш CSV -файл отримано, і %{count} користувачів незабаром отримають свою нагороду.
          csv_has_unmatched_users: "Наступні записи є у файлі CSV, але вони не можуть бути співставлені з існуючими користувачами, і тому вони не отримають значок:"
          csv_has_unmatched_users_truncated_list: "У файлі CSV було %{count} записів, які не могли бути співставлені з наявними користувачами, і тому вони не отримуватимуть значок. Через велику кількість записів показуються тільки перші 100:"
          replace_owners: Видаліть відзнаку в попередніх власників
          grant_existing_holders: Надати додаткові нагороди існуючим власникам нагород
      emoji:
        title: "Іконки"
        help: "Додайте нові емодзі, які будуть доступні для всіх. Перетягніть і додайте декілька файлів відразу без введення назви для створення емодзі використовуючи їхні назви файлів. Обрана група буде використовуватися для всіх файлів, які додаються одночасно. Ви також можете натиснути \"Додати нові емодзі\", щоб відкрити вікно вибору файлів."
        add: "Додати нову іконку"
        choose_files: "Виберіть файли"
        uploading: "Завантаження…"
        name: "Ім'я"
        group: "Група"
        image: "Зображення"
        alt: "попередній перегляд смайлів"
        delete_confirm: "Ви впевнені, що хочете видалити іконку :%{name}:?"
      embedding:
        get_started: "Для вбудовування на Інший сайт необхідно додати відповідний хост."
        confirm_delete: "Ви впевнені, що хочете видалити цей хост?"
        sample: |
          <p>Щоб створити та вбудувати теми Discourse, вставте наступний HTML-код на свій сайт. Замініть <b>EMBED_URL</b> на канонічну URL-адресу сторінки, на яку ви її вставляєте.</p>

          <p>Якщо ви хочете налаштувати стиль, видаліть коментар і замініть <b>CLASS_NAME</b> на клас CSS, визначений у <i>Embedded CSS</i> вашої теми.</p>

          <p>Замініть <b>DISCOURSE_USERNAME</b> на ім'я користувача Discourse автора, який має створити тему. Дискурс автоматично шукатиме користувача за атрибутом <code>content</code> тегів <code>&lt;meta&gt;</code> з атрибутом <code>name</code> , встановленим у значення <code>discourse-username</code> або <code>author</code>. Параметр <code>discourseUserName</code> є застарілим і його буде вилучено у Discourse 3.2.</p>
        title: "Взаємодія"
        host: "Дозволені Хости"
        allowed_paths: "Список дозволених шляхів"
        edit: "редагувати"
        category: "Написати у Розділ"
        add_host: "Додати Хост"
        settings: "Налаштування вбудовування"
        crawling_settings: "налаштування визначення"
        crawling_description: "Коли Discourse створює теми для ваших дописів, якщо канал RSS/ATOM відсутній, він спробує розібрати ваш вміст із вашого HTML. Іноді буває складно видобути ваш вміст, тому ми надаємо можливість указати правила CSS, щоб полегшити видобування вмісту."
        embed_by_username: "Ім'я користувача для створення теми"
        embed_post_limit: "Максимальна кількість дописів для вставки"
        embed_title_scrubber: "Регулярний вираз, який використовується для очищення заголовків дописів"
        embed_truncate: "Обрізати вбудований допис."
        embed_unlisted: "Імпортовані теми не будуть у списку, доки не з'явиться відповідь."
        allowed_embed_selectors: "Селектори CSS які дозволені для використання."
        blocked_embed_selectors: "Селектори CSS які заборонені для використання."
        allowed_embed_classnames: "Дозволені імена класів CSS"
        save: "Зберегти налаштування вбудовування"
      permalink:
        title: "Постійні посилання"
        description: "Перенаправлення на URL-адреси, не відомі форуму."
        url: "Посилання"
        topic_id: "ID теми"
        topic_title: "Тема"
        post_id: "ID допису"
        post_title: "Допис"
        category_id: "ID розділу"
        category_title: "Розділ"
        tag_name: "Назва теґу"
        external_url: "Зовнішня або відносна URL-адреса"
        destination: "Призначення"
        copy_to_clipboard: "Копіювати постійне посилання у буфер обміну"
        delete_confirm: Ви впевнені, що хочете видалити це постійне посилання?
        no_permalinks: "У вас ще немає постійних посилань. Створіть нове постійне посилання вище, щоб побачити тут список ваших постійних посилань."
        form:
          label: "Новий:"
          add: "Додати"
          filter: "Пошук (URL або зовнішній URL)"
      reseed:
        action:
          label: "Замінити Текст…"
          title: "Замінити текст розділів та тем перекладами"
        modal:
          title: "замінити Текст"
          subtitle: "Замінити текст системних розділів та тем останніми перекладами"
          categories: "Categories"
          topics: "Теми"
          replace: "Замінити"
  wizard_js:
    wizard:
      jump_in: "Готово!"
      finish: "Вийти з налаштування"
      back: "Назад"
      next: "Далі"
      configure_more: "Налаштувати більше..."
      step-text: "Крок"
      step: "%{current} з %{total}"
      upload: "Завантажити файл"
      uploading: "Надсилання…"
      upload_error: "Даруйте, під час завантаження цього файлу трапилася помилка. Будь ласка, спробуйте ще раз."
      staff_count:
        one: "У вашій спільноті %{count} співробітник (це ви)."
        few: "У вашій спільноті %{count} співробітника, включаючи вас."
        many: "У вашій спільноті %{count} співробітників, включаючи вас."
        other: "У вашій спільноті %{count} членів команди обслуговування, включаючи вас."
      invites:
        add_user: "додати"
        none_added: "Ви не запросили жодного учасника до команди обслуговування. Ви впевнені, що хочете продовжити?"
        roles:
          admin: "Адмін"
          moderator: "Модератор"
          regular: "Звичайний користувач"
      previews:
        topic_title: "Заголовок теми"
        share_button: "Поширити"
        reply_button: "Відповісти"
        topic_preview: "Попередній перегляд теми"
        homepage_preview: "Попередній перегляд головної сторінки"<|MERGE_RESOLUTION|>--- conflicted
+++ resolved
@@ -1189,11 +1189,7 @@
         perm_denied_expl: "Ви заборонили сповіщення. Дозвольте сповіщення у налаштуваннях свого оглядача."
         disable: "Вимкнути сповіщення"
         enable: "Увімкнути сповіщення"
-<<<<<<< HEAD
-        each_browser_note: 'Примітка. Вам потрібно змінити це налаштування в кожному браузері, який ви використовуєте. Усі сповіщення буде вимкнено, якщо призупинити сповіщення в меню користувача, незалежно від цього налаштування.'
-=======
         each_browser_note: "Примітка. Вам потрібно змінити це налаштування в кожному браузері, який ви використовуєте. Усі сповіщення буде вимкнено, якщо призупинити сповіщення в меню користувача, незалежно від цього налаштування."
->>>>>>> 9b339bcd
         consent_prompt: "Хочете отримувати сповіщення в реальному часі, коли люди відповідають на ваші дописи?"
       dismiss: "Відкинути"
       dismiss_notifications: "Відхилити всі"
@@ -1996,45 +1992,6 @@
       logout_disabled: "Вихід вимкнено, поки сайт перебуває в режимі лише для читання."
     staff_writes_only_mode:
       enabled: "Сайт працює в режимі \"тільки для команди обслуговування\". Зараз ви можете продовжувати переглядати сайт, але інші дії доступні лише членам команди обслуговування."
-<<<<<<< HEAD
-    too_few_topics_and_posts_notice_MF: |
-      Давайте <a href="https://blog.discourse.org/2014/08/building-a-discourse-community/" target="_blank" rel="noopener noreferrer">почнемо дискусію!</a> Є { currentTopics, plural,
-          one {це <strong>#</strong> тема}
-          few {є <strong>#</strong> тем}
-          many {є <strong>#</strong> тем}
-        other {є <strong>#</strong> тем}
-      } і { currentPosts, plural,
-          one {<strong>#</strong> допис}
-          few {<strong>#</strong> дописи}
-          many {<strong>#</strong> дописів}
-        other {<strong>#</strong> дописів}
-      }. Відвідувачам потрібно більше читати та відповідати – ми рекомендуємо принаймні { requiredTopics, plural,
-          one {<strong>#</strong> тема}
-          few {<strong>#</strong> теми}
-          many {<strong>#</strong> тем}
-        other {<strong>#</strong> теми}
-      } і { requiredPosts, plural,
-          one {<strong>#</strong> пост}
-          few {<strong>#</strong> повідомлення}
-          many {<strong>#</strong> повідомлень}
-        other {<strong>#</strong> повідомлень}
-      }. Лише співробітники можуть бачити це повідомлення.
-    too_few_topics_notice_MF: |
-      Давайте <a href="https://blog.discourse.org/2014/08/building-a-discourse-community/" target="_blank" rel="noopener noreferrer">почнемо обговорення!</a> Є { currentTopics, plural,
-          one {це <strong>#</strong> тема}
-          few {це <strong>#</strong> тем}
-          many {це <strong>#</strong> тем}
-        other {це <strong>#</strong> тем}
-      }. Відвідувачам потрібно більше читати та відповідати – ми рекомендуємо принаймні { requiredTopics, plural,
-          one {<strong>#</strong> тема}
-          few {<strong>#</strong> теми}
-          many {<strong>#</strong> теми}
-        other {<strong>#</strong> теми}
-      }. Лише співробітники можуть бачити це повідомлення.
-    too_few_posts_notice_MF: |
-      Почнемо <a href="https://blog.discourse.org/2014/08/building-a-discourse-community/" target="_blank" rel="noopener noreferrer">старт дискусії!</a> Тут {currentPosts, plural, one {<strong>#</strong> допис} few {<strong>#</strong> дописи} many {<strong>#</strong> дописів} other {<strong>#</strong> дописів}}. Відвідувачам потрібно більше читати та відповідати – ми рекомендуємо {requiredPosts, plural, one {<strong>#</strong> допис} few {<strong>#</strong> дописи} many {<strong>#</strong> дописів} other {<strong>#</strong> дописів}}. Це повідомлення може бачити лише члени команди обслуговування.
-=======
->>>>>>> 9b339bcd
     logs_error_rate_notice:
       reached_hour_MF: |
         <b>{relativeAge}</b> – <a href='{url}' target='_blank'>{rate, plural, one {# помилка/година} other {# помилок/година}}</a> досягнуто обмеження налаштувань сайту {limit, plural, one {# помилка/година} other {# помилок/година}}.
@@ -2604,10 +2561,7 @@
       reaction_2: "<span>%{username}, %{username2}</span> %{description}"
       votes_released: "%{description} - завершено"
       new_features: "Доступні нові функції!"
-<<<<<<< HEAD
-=======
       admin_problems: "Нова порада на інформаційній панелі вашого сайту"
->>>>>>> 9b339bcd
       dismiss_confirmation:
         body:
           default:
@@ -3032,10 +2986,7 @@
       read_more_in_category: "Хочете прочитати більше? Перегляньте інші теми на %{categoryLink} або <a href='%{latestLink}'>перегляньте останні теми</a>."
       read_more: "Хочете прочитати більше? <a href='%{categoryLink}'>Перегляньте всі категорії</a> або <a href='%{latestLink}'>перегляньте останні теми</a>."
       unread_indicator: "Поки що ніхто з учасників не прочитав останній допис цієї теми."
-<<<<<<< HEAD
-=======
       participant_groups: "Групи учасників"
->>>>>>> 9b339bcd
       read_more_MF: |
         { HAS_UNREAD_AND_NEW, select,
           true {
@@ -4452,10 +4403,6 @@
     pause_notifications:
       title: "Призупинити сповіщення для..."
       label: "Призупинити сповіщення"
-<<<<<<< HEAD
-      remaining: "%{remaining} залишилось"
-=======
->>>>>>> 9b339bcd
       options:
         half_hour: "30 хвилин"
         one_hour: "1 година"
@@ -4581,13 +4528,8 @@
           header_action_title: "Редагувати розділи бічної панелі"
           configure_defaults: "Налаштувати типові значення"
         community:
-<<<<<<< HEAD
-          header_link_text: "Спільнота"
-          header_action_title: "Створити тему"
-=======
           edit_section:
             header_dropdown: "Customize"
->>>>>>> 9b339bcd
           links:
             about:
               content: "Про"
@@ -4598,13 +4540,8 @@
             badges:
               content: "Нагороди"
               title: "Всі значки доступні для отримання"
-<<<<<<< HEAD
-            everything:
-              content: "Усе"
-=======
             topics:
               content: "Теми"
->>>>>>> 9b339bcd
               title: "Всі теми"
             faq:
               content: "Часті запитання"
@@ -4617,10 +4554,7 @@
               title: "Список усіх користувачів"
             my_posts:
               content: "Мої дописи"
-<<<<<<< HEAD
-=======
               content_drafts: "Мої чернетки"
->>>>>>> 9b339bcd
               title: "Моя нещодавня активність в темі"
               title_drafts: "Мої неопубліковані чернетки"
               draft_count:
@@ -4809,14 +4743,6 @@
         about: "Edit your group membership and names here"
         group_members: "Учасники групи"
         delete: "Видалити"
-<<<<<<< HEAD
-        delete_confirm: "Ви впевнені, що хочете видалити цю групу?"
-        delete_with_messages_confirm:
-          one: "Видалення цієї групи призведе до втрати %{count} повідомлення, учасники групи більше не матимуть до нього доступу."
-          few: "Видалення цієї групи призведе до втрати %{count} повідомлень, учасники групи більше не матимуть до них доступу."
-          many: "Видалення цієї групи призведе до втрати %{count} повідомлень, учасники групи більше не матимуть до них доступу."
-          other: "Видалення цієї групи призведе до втрати %{count} повідомлень, учасники групи більше не матимуть до них доступу."
-=======
         delete_confirm: "Ви дійсно бажаєте видалити %{group}?"
         delete_details:
           one: "%{count} людина втратить доступ до цієї групи"
@@ -4829,7 +4755,6 @@
           many: "%{count} повідомлень стануть недоступними для учасників групи"
           other: "%{count} повідомлень стануть недоступними для учасників групи"
         delete_warning: "Видалені групи не можуть бути відновлені"
->>>>>>> 9b339bcd
         delete_failed: "Не вдалося видалити групу. Якщо це - автоматична група, її неможливо знищити."
         delete_automatic_group: Це автоматична група, яку не можна видалити.
         delete_owner_confirm: "Відкликати права власника у користувача '%{username}'?"
