# WARNING: Never edit this file.
# It will be overwritten when translations are pulled from Crowdin.
#
# To work with us on translations, join this project:
# https://translate.discourse.org/

vi:
  js:
    number:
      format:
        separator: "."
        delimiter: ","
      human:
        storage_units:
          format: "%n %u"
          units:
            byte:
              other: Bytes
            gb: GB
            kb: KB
            mb: MB
            tb: TB
      short:
        thousands: "%{number}k"
        millions: "%{number}triệu"
    dates:
      time: "HH:mm"
      time_with_zone: "HH:mm (z)"
      time_short_day: "ddd, HH:mm"
      timeline_date: "MMM YYYY"
      long_no_year: "D MMM, HH:mm"
      long_no_year_no_time: "D MMM"
      full_no_year_no_time: "Do MMMM"
      long_with_year: "D MMM YYYY HH:mm"
      long_with_year_no_time: "D MMM YYYY"
      full_with_year_no_time: "D MMMM YYYY"
      long_date_with_year: "D MMM 'YY LT"
      long_date_without_year: "D MMM LT"
      long_date_with_year_without_time: "D MMM 'YY"
      long_date_without_year_with_linebreak: "D MMM <br/>LT"
      long_date_with_year_with_linebreak: "D MMM 'YY <br/>LT"
      wrap_ago: "%{date} trước"
      wrap_on: "lúc %{date}"
      tiny:
        half_a_minute: "< 1 phút"
        less_than_x_seconds:
          other: "< %{count} giây"
        x_seconds:
          other: "%{count} giây"
        less_than_x_minutes:
          other: "< %{count} phút"
        x_minutes:
          other: "%{count} phút"
        about_x_hours:
          other: "%{count} giờ"
        x_days:
          other: "%{count} ngày"
        x_months:
          other: "%{count} tháng"
        about_x_years:
          other: "%{count}năm"
        over_x_years:
          other: "> %{count}năm"
        almost_x_years:
          other: "%{count}năm"
        date_month: "D MMM"
        date_year: "MMM 'YY"
      medium:
        less_than_x_minutes:
          other: "dưới %{count} phút"
        x_minutes:
          other: "%{count} phút"
        x_hours:
          other: "%{count} giờ"
        about_x_hours:
          other: "khoảng %{count} giờ"
        x_days:
          other: "%{count} ngày"
        x_months:
          other: "%{count} tháng"
        about_x_years:
          other: "khoảng %{count} năm"
        over_x_years:
          other: "hơn %{count} năm"
        almost_x_years:
          other: "gần %{count} năm"
        date_year: "D MMM 'YY"
      medium_with_ago:
        x_minutes:
          other: " %{count} phút trước"
        x_hours:
          other: "%{count} giờ trước"
        x_days:
          other: "%{count} ngày trước"
        x_months:
          other: "%{count} tháng trước"
        x_years:
          other: "%{count}năm trước"
      later:
        x_days:
          other: "còn %{count} ngày"
        x_months:
          other: "còn %{count} tháng"
        x_years:
          other: "còn %{count} năm"
      previous_month: "Tháng trước"
      next_month: "Tháng sau"
      placeholder: ngày
      from_placeholder: "từ ngày"
      to_placeholder: "đến nay"
    share:
      topic_html: 'Chủ đề:<span class="topic-title">%{topicTitle}</span>'
      post: "bài đăng #%{postNumber} bởi @%{username}"
      close: "đóng"
      twitter: "Chia sẻ trên Twitter"
      facebook: "Chia sẻ trên Facebook"
      email: "Gửi qua email"
      url: "Sao chép và chia sẻ URL"
    word_connector:
      comma: ", "
    action_codes:
      public_topic: "Hiển thị chủ đề công khai lúc %{when}"
      open_topic: "Đã chuyển đổi chủ đề này thành một chủ đề %{when}"
      private_topic: "Tạo một tin nhắn từ chủ đề này %{when}"
      split_topic: "Tách chủ đề này lúc %{when}"
      invited_user: "Đã mời %{who} lúc %{when}"
      invited_group: "Đã mời %{who} lúc %{when}"
      user_left: "%{who}đã tự xóa mình khỏi tin nhắn này lúc %{when}"
      removed_user: "Đã xoá %{who} lúc %{when}"
      removed_group: "Đã xoá %{who} lúc %{when}"
      autobumped: "Tự động đẩy lúc%{when}"
      autoclosed:
        enabled: "Đã đóng lúc %{when}"
        disabled: "Được mở lúc %{when}"
      closed:
        enabled: "Đã đóng lúc %{when}"
        disabled: "Được mở lúc %{when}"
      archived:
        enabled: "Được lưu trữ lúc %{when}"
        disabled: "Hủy lưu trữ lúc %{when}"
      pinned:
        enabled: "Được ghim lúc %{when}"
        disabled: "Được bỏ ghim lúc %{when}"
      pinned_globally:
        enabled: "Được ghim lên toàn trang lúc %{when}"
        disabled: "Được bỏ ghim lúc %{when}"
      visible:
        enabled: "Được liệt kê lúc %{when}"
        disabled: "Được bỏ liệt kê lúc %{when}"
      banner:
        enabled: "Chọn đây làm banner lúc %{when}. Nó sẽ xuất hiện ở đầu mỗi trang cho đến khi bị ẩn đi bởi người dùng."
        disabled: "Xoá banner này lúc %{when}. Nó sẽ không còn xuất hiện ở đầu mỗi trang."
    topic_admin_menu: "hành động cho chủ đề"
    skip_to_main_content: "Chuyển đến nội dung chính"
    emails_are_disabled: "Ban quản trị đã tắt mọi thư gửi đi. Sẽ không có bất kỳ thư thông báo nào được gửi."
    emails_are_disabled_non_staff: "Email gửi đi đã bị vô hiệu hóa đối với người dùng không phải là nhân viên."
    software_update_prompt:
      message: "Chúng tôi đã cập nhật trang web này, <span>vui lòng làm mới</span>, nếu không bạn có thể gặp phải hành vi không mong muốn."
      dismiss: "Hủy bỏ"
    themes:
      default_description: "Mặc định"
      broken_theme_alert: "Trang web của bạn có thể không hoạt động vì một chủ đề / thành phần có lỗi."
      error_caused_by: "Gây ra bởi '%{name}'. <a target='blank' href='%{path}'>Nhấp vào đây</a> để cập nhật, cấu hình lại hoặc tắt."
      only_admins: "(thông báo này chỉ được hiển thị cho quản trị viên trang web)"
    broken_decorator_alert: "Bài đăng có thể không hiển thị chính xác vì một trong những người trang trí nội dung bài đăng trên trang web của bạn đã mắc lỗi."
    s3:
      regions:
        ap_northeast_1: "Châu Á (Tokyo)"
        ap_northeast_2: "Châu Á (Seoul)"
        ap_east_1: "Châu Á (Hồng Kông)"
        ap_south_1: "Châu Á (Mumbai)"
        ap_southeast_1: "Châu Á (Singapore)"
        ap_southeast_2: "Châu Á (Sydney)"
        ca_central_1: "Canada (Miền Trung)"
        cn_north_1: "Trung Quốc (Bắc Kinh)"
        cn_northwest_1: "Trung Quốc (Ninh Hạ)"
        eu_central_1: "Châu Âu (Frankfurt)"
        eu_north_1: "Châu Âu (Stockholm)"
        eu_south_1: "EU (Milan)"
        eu_west_1: "Châu Âu (Ireland)"
        eu_west_2: "Châu Âu (London)"
        eu_west_3: "Châu Âu (Paris)"
        sa_east_1: "Nam Mỹ (São Paulo)"
        us_east_1: "Miền Đông Hoa Kỳ (N. Virginia)"
        us_east_2: "Miền Đông Hoa Kỳ (Ohio)"
        us_gov_east_1: "AWS GovCloud (Đông Hoa Kỳ)"
        us_gov_west_1: "AWS GovCloud (Tây Hoa Kỳ)"
        us_west_1: "Miền Tây Hoa Kỳ (N. California)"
        us_west_2: "Miền Tây Hoa Kỳ (Oregon)"
    clear_input: "Xóa đầu vào"
    edit: "sửa tiêu đề và chuyên mục của chủ đề"
    expand: "Mở rộng"
    not_implemented: "Tính năng này chưa được hoàn thiện, xin lỗi!"
    no_value: "Không"
    yes_value: "Có"
    ok_value: "OK"
    cancel_value: "Huỷ"
    submit: "Gửi đi"
    delete: "Xóa"
    generic_error: "Rất tiếc, đã có lỗi xảy ra."
    generic_error_with_reason: "Đã xảy ra lỗi: %{error}"
    sign_up: "Đăng ký"
    log_in: "Đăng nhập"
    age: "Tuổi"
    joined: "Đã tham gia"
    admin_title: "Quản trị"
    show_more: "hiện thêm"
    show_help: "lựa chọn"
    links: "Liên kết"
    links_lowercase:
      other: "liên kết"
    faq: "Câu hỏi thường gặp"
    guidelines: "Hướng dẫn"
    privacy_policy: "Chính sách bảo mật"
    privacy: "Sự riêng tư"
    tos: "Điều khoản dịch vụ"
    rules: "Các quy tắc"
    conduct: "Quy tắc ứng xử"
    mobile_view: "Xem chế độ điện thoại"
    desktop_view: "Xem chế độ máy tính"
    now: "ngay lúc này"
    read_more: "đọc thêm"
    more: "Nhiều hơn"
    x_more:
      other: "%{count} Thêm"
    never: "không bao giờ"
    every_30_minutes: "mỗi 30 phút"
    every_hour: "mỗi giờ"
    daily: "hàng ngày"
    weekly: "hàng tuần"
    every_month: "hàng tháng"
    every_six_months: "mỗi sáu tháng"
    max_of_count: "tối đa trong %{count}"
    character_count:
      other: "%{count} ký tự"
    period_chooser:
      aria_label: "Lọc theo khoảng thời gian"
    related_messages:
      title: "Tin nhắn liên quan"
      pill: "Tin nhắn liên quan"
      see_all: 'Xem <a href="%{path}">toàn bộ thông điệp</a> từ %{username}…'
    suggested_topics:
      pm_title: "Tin nhắn gợi ý"
    about:
      simple_title: "Giới thiệu"
      title: "Giới thiệu về %{title}"
      stats: "Thống kê trang"
      our_admins: "Các quản trị viên"
      our_moderators: "Các điều hành viên"
      moderators: "Điều hành viên"
      stat:
        all_time: "Từ trước tới nay"
        last_day: "24 tiếng"
        last_7_days: "7 ngày"
        last_30_days: "30 ngày"
      like_count: "Lượt thích"
      topic_count: "Các chủ đề"
      post_count: "Các bài viết"
      contact: "Liên lạc"
      contact_info: "Trong trường hợp có bất kỳ sự cố nào ảnh hưởng tới trang này, xin vui lòng liên hệ với chúng tôi theo địa chỉ %{contact_info}."
    bookmarked:
      title: "Dấu trang"
      edit_bookmark: "Chỉnh sửa Dấu trang"
      clear_bookmarks: "Xoá dấu trang"
      help:
        edit_bookmark_for_topic: "Nhấp để chỉnh sửa dấu trang cho chủ đề này"
        unbookmark: "Chọn để xoá toàn bộ dấu trang trong chủ đề này"
        unbookmark_with_reminder: "Nhấp để xóa tất cả dấu trang và lời nhắc trong chủ đề này"
    bookmarks:
      created: "Bạn đã đánh dấu bài đăng này. %{name}"
      created_generic: "Bạn đã đánh dấu trang này. %{name}"
      create: "Tạo dấu trang"
      edit: "Chỉnh sửa dấu trang"
      not_bookmarked: "đánh dấu bài viết này"
      remove_reminder_keep_bookmark: "Xóa lời nhắc và giữ lại dấu trang"
      created_with_reminder: "Bạn đã đánh dấu bài đăng này với lời nhắc %{date}. %{name}"
      created_with_reminder_generic: "Bạn đã đánh dấu trang này với lời nhắc %{date}. %{name}"
      delete: "Xóa chỉ mục"
      confirm_delete: "Bạn có chắc chắn muốn xóa dấu trang này không? Lời nhắc cũng sẽ bị xóa."
      confirm_clear: "Bạn có chắc muốn xóa toàn bộ đánh dấu trong chủ đề này?"
      save: "Lưu"
      no_timezone: 'Bạn chưa đặt múi giờ. Bạn sẽ không thể đặt lời nhắc. Thiết lập một <a href="%{basePath}/my/preferences/profile">trong hồ sơ của bạn</a> .'
      invalid_custom_datetime: "Ngày và giờ bạn cung cấp không hợp lệ, vui lòng thử lại."
      list_permission_denied: "Bạn không có quyền xem chỉ mục của người dùng này"
      no_user_bookmarks: "Bạn không có bài viết nào được đánh dấu; dấu trang cho phép bạn nhanh chóng tham khảo các bài viết cụ thể."
      auto_delete_preference:
        label: "Sau khi bạn được thông báo"
        never: "Giữ dấu trang"
        when_reminder_sent: "Xóa dấu trang"
        on_owner_reply: "Xóa dấu trang, khi tôi trả lời"
        clear_reminder: "Giữ dấu trang và xóa lời nhắc"
      search_placeholder: "Tìm kiếm dấu trang theo tên, tiêu đề chủ đề hoặc nội dung bài đăng"
      search: "Tìm kiếm"
      reminders:
        today_with_time: "hôm nay lúc %{time}"
        tomorrow_with_time: "ngày mai lúc %{time}"
        at_time: "lúc %{date_time}"
        existing_reminder: "Bạn đã đặt lời nhắc cho dấu trang này sẽ được gửi vào lúc %{at_date_time}"
    copy_codeblock:
      copied: "đã sao chép!"
      copy: "sao chép mã vào khay nhớ tạm"
      fullscreen: "hiển thị mã trên toàn màn hình"
    drafts:
      label: "Nháp"
      label_with_count: "Bản nháp (%{count})"
      resume: "Làm lại"
      remove: "Xoá"
      remove_confirmation: "Bạn có chắc chắn muốn xóa bản nháp này không?"
      new_topic: "Chủ đề nháp mới"
      new_private_message: "Bản nháp tin nhắn cá nhân mới"
      abandon:
        yes_value: "Hủy bỏ"
        no_value: "Tiếp tục chỉnh sửa"
    topic_count_all:
      other: "Xem %{count} chủ đề mới"
    topic_count_categories:
      other: "Xem %{count} chủ đề mới hoặc được cập nhật"
    topic_count_latest:
      other: "Xem %{count} chủ đề mới hoặc được cập nhật"
    topic_count_unseen:
      other: "Xem %{count} chủ đề mới hoặc được cập nhật"
    topic_count_unread:
      other: "Xem %{count} chủ đề chưa đọc"
    topic_count_new:
      other: "Xem %{count} chủ đề mới"
    preview: "xem trước"
    cancel: "hủy"
    deleting: "Đang xóa…"
    save: "Lưu thay đổi"
    saving: "Đang lưu…"
    saved: "Đã lưu!"
    upload: "Tải lên"
    uploading: "Đang tải lên…"
    processing: "Đang xử lý…"
    uploading_filename: "Đang tải lên: %{filename}%…"
    processing_filename: "Đang xử lý: %{filename}…"
    clipboard: "clipboard"
    uploaded: "Đã tải lên!"
    pasting: "Đang dán…"
    enable: "Kích hoạt"
    disable: "Vô hiệu hóa"
    continue: "Tiếp tục"
    switch_to_anon: "Vào chế độ Ẩn danh"
    switch_from_anon: "Thoát chế độ Ẩn danh"
    banner:
      close: "Ẩn banner này"
      edit: "Sửa"
    pwa:
      install_banner: "Bạn có muốn <a href>cài đặt %{title} trên thiết bị này?</a> "
    choose_topic:
      none_found: "Không tìm thấy chủ đề nào"
      title:
        search: "Tìm kiếm một chủ đề"
        placeholder: "nhập tiêu đề chủ đề, url hoặc id ở đây"
    choose_message:
      none_found: "Không tìm thấy tin nhắn nào."
      title:
        search: "Tìm kiếm một tin nhắn"
        placeholder: "nhập tiêu đề tin nhắn, url hoặc id ở đây"
    review:
      order_by: "Lọc bởi"
      date_filter: "Được đăng giữa"
      in_reply_to: "trong trả lời tới"
      explain:
        why: "giải thích lý do tại sao mặt hàng này kết thúc trong hàng đợi"
        title: "Chấm điểm"
        formula: "Công thức"
        subtotal: "Tổng phụ"
        total: "Tổng số"
        min_score_visibility: "Điểm tối thiểu cho khả năng hiển thị"
        score_to_hide: "Điểm để ẩn bài"
        take_action_bonus:
          name: "hanh động"
          title: "Khi một nhân viên chọn hành động, cờ sẽ được thưởng."
        user_accuracy_bonus:
          name: "độ chính xác của người dùng"
          title: "Người dùng có cờ đã được đồng ý trong lịch sử được tặng tiền thưởng."
        trust_level_bonus:
          name: "mức độ tin cậy"
          title: "Các mục có thể xem lại được tạo bởi người dùng có mức độ tin cậy cao hơn có điểm cao hơn."
        type_bonus:
          name: "loại tiền thưởng"
          title: "Một số loại có thể xem lại có thể được nhân viên chỉ định một phần thưởng để làm cho chúng có mức độ ưu tiên cao hơn."
      revise_and_reject_post:
        reason: "Lý do"
        feedback: "Phản hồi"
        other_reason: "Khác…"
        optional: "tùy chọn"
      stale_help: "Có thể bản xem lại này đã được giải quyết bởi <b>%{username}</b>."
      claim_help:
        optional: "Bạn có thể phàn nàn mục này để tránh những người khác đánh giá nó."
        required: "Bạn phải yêu cầu các mục trước khi bạn có thể xem xét chúng."
        claimed_by_you: "Bạn đã yêu cầu mặt hàng này và có thể xem xét nó."
        claimed_by_other: "Mục này chỉ có thể được xem xét bởi <b>%{username}</b> ."
      claim:
        title: "yêu cầu chủ đề này"
      unclaim:
        help: "xóa yêu cầu này"
      awaiting_approval: "Đang đợi Phê duyệt"
      delete: "Xóa"
      settings:
        saved: "Lưu trữ"
        save_changes: "Lưu thay đổi"
        title: "Cài đặt"
        priorities:
          title: "Ưu tiên xem lại"
      moderation_history: "Lịch sử kiểm duyệt"
      view_all: "Xem tất cả"
      grouped_by_topic: "Được nhóm theo chủ đề"
      none: "Không có mục nào cần đánh giá."
      view_pending: "xem hàng đợi"
      topic_has_pending:
        other: "Chủ đề này có <b>%{count}</b> bài viết đang cần phê duyệt"
      title: "Review"
      topic: "Chủ đề:"
      filtered_topic: "Bạn đã lọc đến nội dung có thể xem lại trong một chủ đề."
      filtered_user: "Người dùng"
      filtered_reviewed_by: "Xét bởi"
      show_all_topics: "hiển thị toàn bộ chủ đề"
      deleted_post: "(bài viết đã bị xóa)"
      deleted_user: "(người dùng đã bị xóa)"
      user:
        bio: "Tiểu sử"
        website: "Trang web"
        username: "Tên đăng nhập"
        email: "Email"
        name: "Tên"
        fields: "Trường tùy biến"
        reject_reason: "Lý do"
      user_percentage:
        summary:
          other: "%{agreed}, %{disagreed}, %{ignored} (trong số %{count} cờ)"
        agreed:
          other: "%{count}đồng ý"
        disagreed:
          other: "%{count} không đồng ý"
        ignored:
          other: "%{count} bỏ qua"
      topics:
        topic: "Chủ đề"
        reviewable_count: "Đếm"
        reported_by: "Báo cáo bởi"
        deleted: "[Chủ đề bị xóa]"
        original: "(chủ đề gốc)"
        details: "chi tiết"
        unique_users:
          other: "%{count} người dùng"
      replies:
        other: "%{count} trả lời"
      edit: "Sửa"
      save: "Lưu"
      cancel: "Hủy"
      new_topic: "Phê duyệt mục này sẽ tạo một chủ đề mới"
      filters:
        all_categories: "(tất cả danh mục)"
        type:
          title: "Loại"
          all: "(tất cả các loại)"
        minimum_score: "Điểm tối thiểu:"
        refresh: "Tải lại"
        status: "Trạng thái"
        category: "Danh mục"
        orders:
          score: "Điểm số"
          score_asc: "Điểm (ngược lại)"
          created_at: "Được tạo tại"
          created_at_asc: "Tạo tại (đảo ngược)"
        priority:
          title: "Ưu tiên tối thiểu"
          any: "(bất kỳ)"
          low: "Thấp"
          medium: "Trung bình"
          high: "Cao"
      conversation:
        view_full: "xem toàn bộ hội thoại"
      scores:
        about: "Điểm số này được tính toán dựa trên mức độ tin cậy của người báo cáo, độ chính xác của những gắn cờ trước đó, và mức độ ưu tiên của mục được báo cáo."
        score: "Điểm số"
        type: "Lý do"
        status: "Trạng thái"
        submitted_by: "Báo cáo bởi"
      statuses:
        pending:
          title: "Đang treo"
        approved:
          title: "Đã phê duyệt"
        rejected:
          title: "Từ chối"
        reviewed:
          title: "Tất cả đã đánh giá"
        all:
          title: "Mọi thứ"
      context_question:
        delimiter: "hoặc"
      types:
        reviewable_flagged_post:
          title: "Bài viết bị gắn cờ"
          flagged_by: "Gắn cờ bởi"
          noun: "bài đăng"
        reviewable_queued_topic:
          title: "Chủ đề được lên lịch"
          noun: "chủ đề"
        reviewable_queued_post:
          title: "Bài viết được xếp lịch"
          noun: "bài đăng"
        reviewable_user:
          title: "Người dùng"
          noun: "người dùng"
        reviewable_post:
          title: "Bài viết"
          noun: "bài đăng"
      approval:
        title: "Bài viết cần phê duyệt"
        description: "Chúng tôi đã nhận được bài viết mới của bạn, nhưng nó cần phải được phê duyệt bởi admin trước khi được hiện. Xin hãy kiên nhẫn."
        pending_posts:
          other: "Bạn có <strong>%{count}</strong> bài viết đang chờ."
        ok: "OK"
      example_username: "tên người dùng"
      reject_reason:
        title: "Tại sao bạn lại từ chối người dùng này?"
        send_email: "Gửi email từ chối"
    relative_time_picker:
      minutes:
        other: "phút"
      hours:
        other: "giờ"
      days:
        other: "ngày"
      months:
        other: "tháng"
      years:
        other: "năm"
      relative: "Tương đối"
    time_shortcut:
      now: "Bây giờ"
      in_one_hour: "Trong một giờ"
      in_two_hours: "Trong hai giờ"
      later_today: "Sau ngày hôm nay"
      two_days: "Hai ngày"
      next_business_day: "Ngày làm việc tiếp theo"
      tomorrow: "Ngày mai"
      post_local_date: "Ngày trong bài"
      later_this_week: "Cuối tuần này"
      this_weekend: "Cuối tuần này"
      start_of_next_business_week: "Thứ hai"
      start_of_next_business_week_alt: "Thứ hai tới"
      next_week: "Tuần tới"
      two_weeks: "Hai tuần"
      next_month: "Tháng t"
      two_months: "Hai tháng"
      three_months: "Ba tháng"
      four_months: "Bốn tháng"
      six_months: "Sáu tháng"
      one_year: "Một năm"
      forever: "Mãi mãi"
      relative: "Thời gian tương đối"
      none: "Không cần thiết"
      never: "Không bao giờ"
      last_custom: "Ngày giờ tùy chỉnh cuối cùng"
      custom: "Ngày giờ tùy chỉnh"
      select_timeframe: "Chọn khung thời gian"
    user_action:
      user_posted_topic: "<a href='%{userUrl}'>%{user}</a> đã đăng <a href='%{topicUrl}'>chủ đề</a>"
      you_posted_topic: "<a href='%{userUrl}'>Bạn</a> đã đăng <a href='%{topicUrl}'>chủ đề</a>"
      user_replied_to_post: "<a href='%{userUrl}'>%{user}</a> đã trả lời tới <a href='%{postUrl}'>%{post_number}</a>"
      you_replied_to_post: "<a href='%{userUrl}'>Bạn</a> đã trả lời <a href='%{postUrl}'>%{post_number}</a>"
      user_replied_to_topic: "<a href='%{userUrl}'>%{user}</a> đã trả lời <a href='%{topicUrl}'>chủ đề</a>"
      you_replied_to_topic: "<a href='%{userUrl}'>Bạn</a> đã trả lời <a href='%{topicUrl}'>chủ đề</a>"
      user_mentioned_user: "<a href='%{user1Url}'>%{user}</a> đã nhắc đến <a href='%{user2Url}'>%{another_user}</a>"
      user_mentioned_you: "<a href='%{user1Url}'>%{user}</a> đã nhắc tới <a href='%{user2Url}'>bạn</a>"
      you_mentioned_user: "<a href='%{user1Url}'>Bạn</a> đã nhắc đến <a href='%{user2Url}'>%{another_user}</a>"
      posted_by_user: "Được đăng bởi <a href='%{userUrl}'>%{user}</a>"
      posted_by_you: "Được đăng bởi <a href='%{userUrl}'>bạn</a>"
      sent_by_user: "Đã gửi bởi <a href='%{userUrl}'>%{user}</a>"
      sent_by_you: "Đã gửi bởi <a href='%{userUrl}'>bạn</a>"
    directory:
      username: "Tên tài khoản"
      filter_name: "lọc theo tên đăng nhập"
      title: "Người dùng"
      likes_given: "Đưa ra"
      likes_received: "Đã nhận"
      topics_entered: "Đã xem"
      topics_entered_long: "Chủ đề đã xem"
      time_read: "Thời gian đọc"
      topic_count: "Chủ đề"
      topic_count_long: "Chủ đề đã được tạo"
      post_count: "Trả lời"
      post_count_long: "Trả lời đã đăng"
      no_results: "Không tìm thấy kết quả."
      days_visited: "Ghé thăm"
      days_visited_long: "Ngày đã ghé thăm"
      posts_read: "Đã đọc"
      posts_read_long: "Bài đăng đã đọc"
      last_updated: "Cập nhật lần cuối:"
      total_rows:
        other: "%{count} người dùng"
      edit_columns:
        title: "Chỉnh sửa cột thư mục"
        save: "Lưu"
        reset_to_default: "Đặt lại về mặc định"
      group:
        all: "các nhóm"
    group_histories:
      actions:
        change_group_setting: "Đổi cài đặt nhóm"
        add_user_to_group: "Thêm người dùng"
        remove_user_from_group: "Xoá người dùng"
        make_user_group_owner: "Đặt làm người sở hữu"
        remove_user_as_group_owner: "Huỷ quyền sở hữu"
    groups:
      member_added: "Đã thêm"
      member_requested: "Yêu cầu tại"
      add_members:
        title: "Thêm người dùng vào %{group_name}"
        description: "Nhập danh sách người dùng bạn muốn mời vào nhóm hoặc dán vào danh sách được phân tách bằng dấu phẩy:"
        usernames_placeholder: "tên người dùng"
        usernames_or_emails_placeholder: "tên người dùng hoặc email"
        notify_users: "Thông báo cho người dùng"
        set_owner: "Đặt người dùng làm chủ sở hữu của nhóm này"
      requests:
        title: "Những yêu cầu"
        reason: "Lý do"
        accept: "Chấp nhận"
        accepted: "đã chấp nhận"
        deny: "Từ chối"
        denied: "Đã từ chối"
        undone: "yêu cầu bị hủy"
        handle: "xử lý yêu cầu thành viên"
        undo: "Hoàn tác"
      manage:
        title: "Quản lý"
        name: "Tên"
        full_name: "Tên đầy đủ"
        add_members: "Thêm người dùng"
        invite_members: "Mời"
        delete_member_confirm: "Xóa %{username}ra khỏi nhóm %{group}?"
        profile:
          title: Hồ sơ
        interaction:
          title: Tương tác
          posting: Gửi bài
          notification: Thông báo
        email:
          title: "Email"
          status: "Đồng bộ %{old_emails} / %{total_emails} email qua IMAP."
          enable_smtp: "Bật SMTP"
          enable_imap: "Bật IMAP"
          test_settings: "Cài đặt kiểm tra"
          save_settings: "Lưu các cài đặt"
          last_updated: "Cập nhật lần cuối:"
          last_updated_by: "bởi"
          settings_required: "Tất cả các cài đặt là bắt buộc, vui lòng điền vào tất cả các trường trước khi xác nhận."
          smtp_settings_valid: "Cài đặt SMTP hợp lệ."
          smtp_title: "SMTP"
          smtp_instructions: "Khi bạn bật SMTP cho nhóm, tất cả các email đi được gửi từ hộp thư đến của nhóm sẽ được gửi qua cài đặt SMTP được chỉ định ở đây thay vì máy chủ thư được định cấu hình cho các email khác do diễn đàn của bạn gửi."
          imap_title: "IMAP"
          imap_additional_settings: "Cài đặt bổ sung"
          imap_instructions: 'Khi bạn bật IMAP cho nhóm, các email sẽ được đồng bộ hóa giữa hộp thư đến của nhóm với máy chủ IMAP và hộp thư được cung cấp. SMTP phải được bật bằng thông tin đăng nhập hợp lệ và đã được kiểm tra trước khi có thể bật IMAP. Tên người dùng và mật khẩu email được sử dụng cho SMTP sẽ được sử dụng cho IMAP. Để biết thêm thông tin, hãy xem <a target="_blank" href="https://meta.discourse.org/t/imap-support-for-group-inboxes/160588">tính năng trên Meta khóa học</a>.'
          imap_alpha_warning: "Cảnh báo: Đây là một tính năng ở giai đoạn alpha. Chỉ Gmail được hỗ trợ chính thức. Sử dụng có nguy cơ rủi ro của riêng bạn!"
          imap_settings_valid: "Cài đặt IMAP hợp lệ."
          smtp_disable_confirm: "Nếu bạn tắt SMTP, tất cả cài đặt SMTP và IMAP sẽ được đặt lại và chức năng liên quan sẽ bị vô hiệu hóa. Bạn có chắc chắn muốn tiếp tục không?"
          imap_disable_confirm: "Nếu bạn tắt IMAP, tất cả các cài đặt IMAP sẽ được đặt lại và chức năng liên quan sẽ bị vô hiệu hóa. Bạn có chắc chắn muốn tiếp tục không?"
          imap_mailbox_not_selected: "Bạn phải chọn Hộp thư cho cấu hình IMAP này nếu không sẽ không có hộp thư nào được đồng bộ hóa!"
          prefill:
            title: "Điền sẵn các cài đặt cho:"
          credentials:
            title: "Thông tin đăng nhập"
            smtp_server: "Máy chủ SMTP"
            smtp_port: "Cổng SMTP"
            smtp_ssl: "Sử dụng SSL cho SMTP"
            imap_server: "Máy chủ IMAP"
            imap_port: "Cổng IMAP"
            imap_ssl: "Sử dụng SSL cho IMAP"
            username: "Tên đăng nhập"
            password: "Mật khẩu"
          settings:
            title: "Cài đặt"
            allow_unknown_sender_topic_replies: "Cho phép trả lời chủ đề của người gửi không xác định."
            allow_unknown_sender_topic_replies_hint: "Cho phép người gửi không xác định trả lời các chủ đề nhóm. Nếu điều này không được bật, thư trả lời từ các địa chỉ email chưa được mời tham gia chủ đề sẽ tạo ra một chủ đề mới."
            from_alias: "Từ Bí Danh"
            from_alias_hint: "Bí danh để sử dụng làm địa chỉ từ khi gửi email SMTP nhóm. Lưu ý rằng điều này có thể không được hỗ trợ bởi tất cả các nhà cung cấp email, vui lòng tham khảo tài liệu của nhà cung cấp email của bạn."
          mailboxes:
            synchronized: "Hộp thư được đồng bộ hóa"
            none_found: "Không tìm thấy hộp thư nào trong tài khoản email này."
            disabled: "Khóa"
        membership:
          title: Thành viên
          access: Truy cập
        categories:
          title: Danh mục
          long_title: "Thông báo mặc định của danh mục"
          description: "Khi người dùng được thêm vào nhóm này, cài đặt thông báo danh mục của họ sẽ được đặt thành các giá trị mặc định này. Sau đó, họ có thể thay đổi chúng."
          watched_categories_instructions: "Tự động xem tất cả các chủ đề trong các danh mục này. Các thành viên trong nhóm sẽ được thông báo về tất cả các bài đăng và chủ đề mới, và một số bài đăng mới cũng sẽ xuất hiện bên cạnh chủ đề."
          tracked_categories_instructions: "Tự động theo dõi tất cả các chủ đề trong các danh mục này. Một số bài viết mới sẽ xuất hiện bên cạnh chủ đề."
          watching_first_post_categories_instructions: "Người dùng sẽ được thông báo về bài đăng đầu tiên trong mỗi chủ đề mới trong các danh mục này."
          regular_categories_instructions: "Nếu các danh mục này bị ẩn, chúng sẽ được hiển thị đối với các thành viên trong nhóm. Người dùng sẽ được thông báo nếu họ được đề cập hoặc ai đó trả lời họ."
          muted_categories_instructions: "Người dùng sẽ không được thông báo về bất kỳ điều gì về các chủ đề mới trong các danh mục này và chúng sẽ không xuất hiện trên các trang danh mục hoặc chủ đề mới nhất."
        tags:
          title: Thẻ
          long_title: "Thẻ thông báo mặc định"
          description: "Khi người dùng được thêm vào nhóm này, cài đặt thông báo thẻ của họ sẽ được đặt thành các giá trị mặc định này. Sau đó, họ có thể thay đổi chúng."
          watched_tags_instructions: "Tự động xem tất cả các chủ đề có các thẻ này. Các thành viên trong nhóm sẽ được thông báo về tất cả các bài đăng và chủ đề mới, và một số bài đăng mới cũng sẽ xuất hiện bên cạnh chủ đề."
          tracked_tags_instructions: "Tự động theo dõi tất cả các chủ đề với các thẻ này. Một số bài viết mới sẽ xuất hiện bên cạnh chủ đề."
          watching_first_post_tags_instructions: "Người dùng sẽ được thông báo về bài đăng đầu tiên trong mỗi chủ đề mới với các thẻ này."
          regular_tags_instructions: "Nếu các thẻ này bị tắt tiếng, chúng sẽ được hiển thị đối với các thành viên trong nhóm. Người dùng sẽ được thông báo nếu họ được đề cập hoặc ai đó trả lời họ."
          muted_tags_instructions: "Người dùng sẽ không được thông báo bất kỳ điều gì về các chủ đề mới với các thẻ này và chúng sẽ không xuất hiện trong thời gian gần nhất."
        logs:
          title: "Log"
          when: "Khi"
          action: "Hành động"
          acting_user: "Người dùng đang hoạt động"
          target_user: "Người dùng mục tiêu"
          subject: "Tiêu đề"
          details: "Chi tiết"
          from: "Từ"
          to: "Tới"
      permissions:
        title: "Quyền"
        none: "Không có danh mục nào được liên kết với nhóm này."
        description: "Các thành viên của nhóm này có thể truy cập các danh mục này"
      public_admission: "Cho phép Thành viên tham gia nhóm một cách tự do (nhóm hiển thị công khai)"
      public_exit: "Cho phép Thành viên thoát khỏi nhóm một cách tự do"
      empty:
        posts: "Không có bài viết nào của các thành viên trong nhóm này"
        members: "Không có thành viên nào trong nhóm này"
        requests: "Không có yêu cầu gia nhập nào cho nhóm này."
        mentions: "Group này chưa được nhắc tới lần nào."
        messages: "Không có tin nhắn nào của nhóm này"
        topics: "Không có chủ đề nào được gửi bởi thành viên của nhóm này."
        logs: "Không có bản ghi nào dành cho nhóm này"
      add: "Thêm"
      join: "Tham gia"
      leave: "Rời nhóm"
      request: "Yêu cầu"
      message: "Tin nh"
      confirm_leave: "Bạn có chắc muốn rời khỏi nhóm này?"
      allow_membership_requests: "Cho phép người dùng gửi yêu cầu thành viên đến chủ sở hữu nhóm (Yêu cầu nhóm hiển thị công khai)"
      membership_request_template: "đã tùy chỉnh để hiển thị cho người dùng khi gửi yêu cầu thành viên"
      membership_request:
        submit: "Gửi yêu c"
        title: "Yêu cầu tham gia @%{group_name}"
        reason: "Cho phép chủ sở hữu nhóm biết lý do bạn thuộc nhóm này"
      membership: "Thành viên"
      name: "Tên"
      group_name: "Tên nhóm"
      user_count: "Người dùng"
      bio: "Thông tin về nhóm"
      selector_placeholder: "nhập tên tài khoản"
      owner: "chủ"
      index:
        title: "Nhóm"
        all: "Tất cả các nhóm"
        empty: "Không có nhóm công khai nào."
        filter: "Lọc bởi loại nhóm"
        owner_groups: "Nhóm của tôi"
        close_groups: "Nhóm đóng"
        automatic_groups: "Các nhóm tự động"
        automatic: "Tự động"
        closed: "Đã "
        public: "Công khai"
        private: "Riêng tư"
        public_groups: "Nhóm công khai"
        my_groups: "Nhóm của tôi"
        group_type: "Loại nhóm"
        is_group_user: "Thành viên"
        is_group_owner: "Chủ sở hữu"
      title:
        other: "Nhóm"
      activity: "Hoạt động"
      members:
        title: "Các thành viên"
        filter_placeholder_admin: "username hoặc email"
        filter_placeholder: "tên người dùng"
        remove_member: "Xóa thành viên"
        remove_member_description: "Xóa <b>%{username}</b> khỏi group này"
        make_owner: "Thêm chủ sở hữu"
        make_owner_description: "Thêm <b>%{username}</b> là một chủ sở hữu của nhóm này"
        remove_owner: "Xóa chủ sở hữu"
        remove_owner_description: "Xóa quyền sở hữu nhóm này của <b>%{username}</b> "
        make_primary: "Đặt làm chính"
        make_primary_description: "Đặt nhóm này làm nhóm chính cho <b>%{username}</b>"
        remove_primary_description: "Xóa nhóm này như là nhóm chính cho <b>%{username}</b>"
        remove_members: "Xóa thành viên"
        remove_members_description: "Xóa những người dùng đã chọn khỏi nhóm này"
        make_owners: "Đặt làm chủ sở hữu"
        make_owners_description: "Đặt những người dùng đã chọn làm chủ sở hữu của nhóm này"
        remove_owners: "Xóa chủ sở hữu"
        remove_owners_description: "Xóa những người dùng đã chọn làm chủ sở hữu của nhóm này"
        make_all_primary: "Đặt tất cả là chính"
        make_all_primary_description: "Đặt nhóm này thành nhóm chính cho tất cả người dùng đã chọn"
        status: "Trạng thái"
        owner: "Chủ sở hữu"
        primary: "Chính"
        forbidden: "Bạn không được phép xem thành viên."
        no_filter_matches: "Không có thành viên nào phù hợp với tìm kiếm đó."
      topics: "Chủ đề"
      posts: "Các bài viết"
      mentions: "Được nhắc đến"
      messages: "Tin nhắn"
      notification_level: "Mức độ thông báo mặc định cho các tin nhắn trong nhóm"
      alias_levels:
        mentionable: "Ai có thể @mention nhóm này?"
        messageable: "Ai có thể gửi tin nhắn cho nhóm này?"
        nobody: "Không ai cả"
        only_admins: "Chỉ các quản trị viên"
        mods_and_admins: "Chỉ có người điều hành và ban quản trị"
        members_mods_and_admins: "Chỉ có thành viên trong nhóm, ban điều hành, và ban quản trị"
        owners_mods_and_admins: "Chỉ chủ sở hữu, điều hành viên và quản trị viên."
        everyone: "Mọi người"
      notifications:
        watching:
          title: "Đang theo dõi"
          description: "Bạn sẽ được thông báo khi có bài viết mới trong mỗi tin nhắn, và số lượng trả lời mới sẽ được hiển thị"
        watching_first_post:
          title: "Theo dõi chủ đề đầu tiên"
          description: "Bạn sẽ được thông báo về tin nhắn mới trong nhóm này nhưng không trả lời tin nhắn."
        tracking:
          title: "Đang theo dõi"
          description: "Bạn sẽ được thông báo nếu ai đó đề cập đến @tên bạn hoặc trả lời bạn, và số lượng trả lời mới sẽ được hiển thị"
        regular:
          title: "Bình thường"
          description: "Bạn sẽ được thông báo nếu ai đó đề cập đến @tên bạn hoặc trả lời bạn"
        muted:
          title: "Im lặng"
          description: "Bạn sẽ không được thông báo về bất kì tin nhắn nào trong nhóm này nữa."
      flair_url: "Ảnh đại diện"
      flair_upload_description: "Sử dụng hình ảnh vuông không nhỏ hơn 20px x 20px."
      flair_bg_color: "Màu nền ảnh đại diện"
      flair_bg_color_placeholder: "(Tuỳ chọn) Giá trị mã màu Hexa"
      flair_color: "Màu ảnh đại diện"
      flair_color_placeholder: "(Tuỳ chọn) Giá trị mã màu Hexa"
      flair_preview_icon: "Biểu tượng xem trước"
      flair_preview_image: "Ảnh xem trước"
      flair_type:
        icon: "Chọn một biểu tượng"
        image: "Tải lên một hình ảnh"
      default_notifications:
        modal_title: "Thông báo mặc định của người dùng"
        modal_description: "Bạn có muốn áp dụng thay đổi này trong lịch sử không? Điều này sẽ thay đổi tùy chọn cho %{count} người dùng hiện tại."
        modal_yes: "Có"
        modal_no: "Không, chỉ áp dụng thay đổi về sau"
    user_action_groups:
      "1": "Lượt thích"
      "2": "Lần được thích"
      "3": "Chỉ mục"
      "4": "Các chủ đề"
      "5": "Trả lời"
      "6": "Phản hồi"
      "7": "Được nhắc đến"
      "9": "Lời trích dẫn"
      "11": "Biên tập"
      "12": "Bài đã gửi"
      "13": "Hộp thư"
      "14": "Đang chờ xử lý"
      "15": "Nháp"
    categories:
      all: "tất cả chuyên mục"
      all_subcategories: "Tất cả"
      no_subcategory: "không có gì"
      category: "Chuyên mục"
      category_list: "Hiễn thị danh sách chuyên mục"
      reorder:
        title: "Sắp xếp lại danh mục"
        title_long: "Tổ chức lại danh sách danh mục"
        save: "Lưu thứ tự"
        apply_all: "Áp dụng"
        position: "Vị trí"
      posts: "Bài viết"
      topics: "Chủ đề"
      latest: "Mới nhất"
      subcategories: "Phân loại phụ"
      muted: "Các danh mục bị ẩn"
      topic_sentence:
        other: "%{count} chủ đề"
      topic_stat:
        other: "%{number} / %{unit}"
      topic_stat_unit:
        week: "tuần"
        month: "tháng"
      topic_stat_all_time:
        other: "tổng số %{number}"
      topic_stat_sentence_week:
        other: "%{count}chủ đề mới trong tuần qua."
      topic_stat_sentence_month:
        other: "%{count}chủ đề mới trong tháng qua."
    ip_lookup:
      title: Tìm kiếm địa chỉ IP
      hostname: Hostname
      location: Vị trí
      location_not_found: (không biết)
      organisation: Công ty
      phone: Điện thoại
      other_accounts: "Tài khoản khác với địa chỉ IP này"
      delete_other_accounts: "Xoá %{count}"
      username: "tên đăng nhập"
      trust_level: "TL"
      read_time: "thời gian đọc"
      topics_entered: "chủ để đã xem"
      post_count: "# bài viết"
      confirm_delete_other_accounts: "Bạn có muốn xóa những tài khoản này không?"
      powered_by: "sử dụng <a href='https://maxmind.com'> MaxMindDB </a>"
      copied: "đã sao chép"
    user_fields:
      none: "(chọn một tùy chọn)"
      required: 'Vui lòng nhập giá trị cho "%{name}"'
    user:
      said: "%{username}:"
      profile: "Tiểu sử"
      mute: "Im lặng"
      edit: "Tùy chỉnh"
      new_private_message: "Tin nhắn mới"
      private_message: "Tin nhắn"
      private_messages: "Tin nhắn"
      user_notifications:
        filters:
          filter_by: "Lọc theo"
          all: "Tất cả"
          read: "Đã đọc"
          unread: "Chưa đọc"
          unseen: "Không nhìn thấy"
        ignore_duration_title: "Bỏ qua người dùng"
        ignore_duration_username: "Tên đăng nhập"
        ignore_duration_when: "Thời lượng:"
        ignore_duration_save: "Bỏ qua"
        ignore_duration_note: "Xin lưu ý rằng tất cả các lượt bỏ qua sẽ tự động bị xóa sau khi hết thời hạn bỏ qua."
        ignore_duration_time_frame_required: "Vui lòng chọn khung thời gian"
        ignore_no_users: "Bạn không có thành viên bị chặn nào."
        ignore_option: "Đã bỏ qua"
        ignore_option_title: "Bạn sẽ không nhận được thông báo liên quan đến người dùng này và tất cả các chủ đề và câu trả lời của họ sẽ bị ẩn."
        add_ignored_user: "Thêm…"
        mute_option: "Im lặng"
        mute_option_title: "Bạn sẽ không nhận được bất kỳ thông báo nào liên quan đến người dùng này."
        normal_option: "Bình thường"
        normal_option_title: "Bạn sẽ được thông báo nếu người dùng này trả lời bạn, trích dẫn bạn hoặc đề cập đến bạn."
      notification_schedule:
        title: "Lịch thông báo"
        label: "Bật lịch thông báo tùy chỉnh"
        midnight: "Nửa đêm"
        none: "Không có gì"
        monday: "Thứ hai"
        tuesday: "Thứ ba"
        wednesday: "Thứ Tư"
        thursday: "Thứ năm"
        friday: "Thứ sáu"
        saturday: "Thứ bảy"
        sunday: "Chủ nhật"
        to: "tới"
      activity_stream: "Hoạt động"
      read: "Đã đọc"
      read_help: "Các chủ đề đã đọc gần đây"
      preferences: "Tùy chỉnh"
      feature_topic_on_profile:
        open_search: "Chọn chủ đề mới"
        title: "Chọn chủ đề"
        search_label: "Tìm kiếm chủ đề theo tiêu đề"
        save: "Lưu"
        clear:
          title: "Xóa"
          warning: "Bạn có chắc chắn muốn xóa chủ đề nổi bật của mình không?"
      use_current_timezone: "Sử dụng múi giờ hiện tại"
      profile_hidden: "Hồ sơ công khai của người dùng này bị ẩn."
      expand_profile: "Mở"
      sr_expand_profile: "Mở rộng chi tiết hồ sơ"
      collapse_profile: "Thu gọn"
      sr_collapse_profile: "Thu gọn chi tiết hồ sơ"
      bookmarks: "Theo dõi"
      bio: "Về tôi"
      timezone: "Múi giờ"
      invited_by: "Được mời bởi"
      trust_level: "Độ tin tưởng"
      notifications: "Thông báo"
      statistics: "Thống kê"
      desktop_notifications:
        label: "Thông báo Trực tiếp"
        not_supported: "Xin lỗi. Trình duyệt của bạn không hỗ trợ Notification."
        perm_default: "Mở thông báo"
        perm_denied_btn: "Không có quyền"
        perm_denied_expl: "Bạn đã từ chối nhận thông báo, để nhận lại bạn cần thiết lập trình duyệt."
        disable: "Khóa Notification"
        enable: "Cho phép Notification"
        consent_prompt: "Bạn có muốn thông báo trực tiếp khi mọi người trả lời bài đăng của bạn không?"
      dismiss: "Hủy bỏ"
      dismiss_notifications: "Bỏ qua tất cả"
      dismiss_notifications_tooltip: "Đánh dấu đã đọc cho tất cả các thông báo chưa đọc"
      no_messages_title: "Bạn không có bất kỳ tin nhắn nào"
      no_messages_body: >
        Bạn cần trò chuyện cá nhân trực tiếp với ai đó, ngoài luồng trò chuyện thông thường? Nhắn tin cho họ bằng cách chọn hình đại diện của họ và sử dụng nút %{icon} tin nhắn.<br><br> Nếu bạn cần giúp đỡ, <a href='%{aboutUrl}'>bạn có thể nhắn tin cho nhân viên</a>.
      no_bookmarks_title: "Bạn chưa đánh dấu bất cứ thứ gì"
      no_bookmarks_body: >
        Bắt đầu đánh dấu bài viết bằng nút %{icon} và chúng sẽ được liệt kê ở đây để dễ dàng tham khảo. Bạn cũng có thể lên lịch nhắc nhở!
      no_bookmarks_search: "Không tìm thấy dấu trang nào với truy vấn tìm kiếm được cung cấp."
      no_notifications_title: "Bạn chưa có bất kỳ thông báo nào"
      no_notifications_body: >
        Bạn sẽ được thông báo trong bảng điều khiển này về hoạt động liên quan trực tiếp đến bạn, bao gồm các câu trả lời cho các chủ đề và bài đăng của bạn, khi ai đó <b>@mentions</b> bạn hoặc trích dẫn bạn và trả lời các chủ đề bạn đang xem. Thông báo cũng sẽ được gửi đến email của bạn khi bạn không đăng nhập trong một thời gian. <br><br> Tìm %{icon} để quyết định chủ đề, danh mục và thẻ cụ thể mà bạn muốn được thông báo. Để biết thêm, hãy xem <a href='%{preferencesUrl}'>tùy chọn thông báo của bạn</a>.
      no_notifications_page_title: "Bạn chưa có bất kỳ thông báo nào"
      no_notifications_page_body: >
        Bạn sẽ được thông báo về hoạt động liên quan trực tiếp đến bạn, bao gồm các câu trả lời cho các chủ đề và bài đăng của bạn, khi ai đó <b>@mentions</b> bạn hoặc trích dẫn bạn và trả lời các chủ đề bạn đang xem. Thông báo cũng sẽ được gửi đến email của bạn khi bạn không đăng nhập trong một thời gian. <br><br> Tìm %{icon} để quyết định chủ đề, danh mục và thẻ cụ thể mà bạn muốn được thông báo. Để biết thêm, hãy xem <a href='%{preferencesUrl}'>tùy chọn thông báo của bạn</a>.
      dynamic_favicon: "Hiển thị đếm  trên icon trình duyệt"
      skip_new_user_tips:
        description: "Bỏ qua các mẹo và huy hiệu giới thiệu người dùng mới"
      theme_default_on_all_devices: "Đặt giao diện này là mặc định trên tất cả các thiết bị của tôi"
      color_scheme_default_on_all_devices: "Đặt (các) bảng màu mặc định trên tất cả các thiết bị của tôi"
      color_scheme: "Sơ đồ màu"
      color_schemes:
        default_description: "Chủ đề mặc định"
        disable_dark_scheme: "Giống như thông thường"
        dark_instructions: "Bạn có thể xem trước bảng màu ở chế độ tối bằng cách chuyển sang chế độ tối của thiết bị."
        undo: "Cài lại"
        regular: "Thường xuyên"
        dark: "Chế độ tối"
        default_dark_scheme: "(trang web mặc định)"
      dark_mode: "Chế độ tối"
      dark_mode_enable: "Bật bảng màu chế độ tối tự động"
      text_size_default_on_all_devices: "Đặt đây làm kích thước văn bản mặc định trên tất cả các thiết bị của tôi"
      allow_private_messages: "Cho phép người dùng khác gửi tin nhắn cá nhân cho tôi"
      external_links_in_new_tab: "Mở tất cả liên kết bên ngoài trong thẻ mới"
      enable_quoting: "Bật chế độ làm nổi bật chữ trong đoạn trích dẫn trả lời"
      enable_defer: "Cho phép trì hoãn để đánh dấu các chủ đề chưa đọc"
      experimental_sidebar:
        enable: "Bật thanh bên"
        options: "Tùy chọn"
        navigation_section: "Điều hướng"
      change: "thay đổi"
      featured_topic: "Chủ đề nổi bật"
      moderator: "%{user} trong ban quản trị"
      admin: "%{user} là người điều hành"
      moderator_tooltip: "Thành viên này là MOD"
      admin_tooltip: "Thành viên này là admin"
      silenced_tooltip: "Thành viên này đã bị cấm"
      suspended_notice: "Thành viên này bị đình chỉ cho đến ngày %{date}. "
      suspended_permanently: "Người dùng này đã bị tạm ngưng."
      suspended_reason: "Lý do: "
      github_profile: "GitHub"
      email_activity_summary: "Tóm tắt hoạt động"
      mailing_list_mode:
        label: "Chế độ mailing list"
        enabled: "Bật chế độ mailing list"
        instructions: |2

          Cài đặt này ghi đè tổng quan về hoạt động<br />

          Topic bị đánh dấu im lặng và chuyên mục sẽ không bao gồm trong thư
        individual: "Gửi email cho mỗi bài viết mới."
        individual_no_echo: "Gửi email cho mỗi bài viết mới trừ bài viết của tôi"
        many_per_day: "Gửi email cho tôi về mỗi bài viết mới (khoảng %{dailyEmailEstimate} thư một ngày)"
        few_per_day: "Gửi email cho tôi về mỗi bài viết mới (khoảng 2 thư một ngày)"
        warning: "Chế độ danh sách gửi thư được bật. Cài đặt thông báo qua email bị ghi đè."
      tag_settings: "Thẻ"
      watched_tags: "Theo dõi"
      watched_tags_instructions: "Chế độ theo dõi sẽ tự động bật với những chủ đề được gắn thẻ này. Bạn sẽ được thông báo về tất cả các bài viết, chủ đề mới và số lượng bài viết mới sẽ hiển thị bên cạnh chủ đề kế tiếp."
      tracked_tags: "Theo dõi"
      tracked_tags_instructions: "Chế độ theo dõi sẽ tự động bật với những chủ đề được gắn thẻ này. Số lượng bài viết mới sẽ xuất hiện bên cạnh chủ đề."
      muted_tags: "Im lặng"
      muted_tags_instructions: "Bạn sẽ không được thông báo về bất kì hoạt động nào ở những chủ đề có thẻ này, chúng cũng sẽ không xuất hiện như là những chủ đề mới nhất."
      watched_categories: "Đã theo dõi"
      watched_categories_instructions: "Bạn sẽ tự động theo dõi tất cả các chủ đề trong những chuyên mục này. Bạn sẽ nhận được tin báo về những bài viết và chủ đề mới, cùng với số lượng bài viết mới cũng sẽ xuất hiện kế bên chủ đề đó."
      tracked_categories: "Theo dõi"
      tracked_categories_instructions: "Bạn sẽ tự động theo dõi tất cả các chủ đề trong các danh mục này. Một số bài viết mới sẽ xuất hiện bên cạnh chủ đề."
      watched_first_post_categories: "Xem bài viết đầu tiên"
      watched_first_post_categories_instructions: "Bạn sẽ nhận được thông báo khi có ai đó đăng chủ đề mới trong thư mục này."
      watched_first_post_tags: "Xem bài viết đầu tiên"
      watched_first_post_tags_instructions: "Bạn sẽ nhận được thông báo khi có ai đó đăng chủ đề mới có chứa thẻ này."
      muted_categories: "Im lặng"
      muted_categories_instructions: "Bạn sẽ không được thông báo về bất cứ điều gì về các chủ đề mới trong các danh mục này và chúng sẽ không xuất hiện trên các danh mục hoặc các trang mới nhất."
      muted_categories_instructions_dont_hide: "Bạn sẽ không được thông báo về bất cứ điều gì về các chủ đề mới trong các danh mục này."
      regular_categories: "Bình thường"
      regular_categories_instructions: "Bạn sẽ thấy các danh mục này trong danh sách chủ đề \"Mới nhất\" và \"Hàng đầu\"."
      no_category_access: "Với tư cách là người kiểm duyệt, bạn có quyền truy cập danh mục hạn chế, tính năng lưu bị tắt."
      delete_account: "Xoá Tài khoản của tôi"
      delete_account_confirm: "Bạn có chắc chắn muốn xóa vĩnh viễn tài khoản của bạn? Hành động này không thể được hoàn tác!"
      deleted_yourself: "Tài khoản của bạn đã được xóa thành công."
      delete_yourself_not_allowed: "Vui lòng liên hệ với nhân viên nếu bạn muốn tài khoản của mình được xóa."
      unread_message_count: "Tin nhắn"
      admin_delete: "Xoá"
      users: "Thành viên"
      muted_users: "Im lặng"
      muted_users_instructions: "Chặn tất cả các thông báo và tin nhắn từ những người dùng này."
      allowed_pm_users: "Được phép"
      allowed_pm_users_instructions: "Chỉ cho phép tin nhắn từ những người dùng này."
      allow_private_messages_from_specific_users: "Chỉ cho phép những người dùng cụ thể gửi cho tôi tin nhắn cá nhân"
      ignored_users: "Đã bỏ qua"
      ignored_users_instructions: "Chặn tất cả các bài đăng, thông báo và tin nhắn từ những người dùng này."
      tracked_topics_link: "Hiển thị"
      automatically_unpin_topics: "Tự động bỏ ghim chủ đề khi tôi xuống cuối trang."
      apps: "Ứng dụng"
      revoke_access: "Lấy lại quyền"
      undo_revoke_access: "Cấp lại quyền"
      api_approved: "Chấp thuận:"
      api_last_used_at: "Sử dụng lần cuối lúc:"
      theme: "Giao diện"
      save_to_change_theme: 'Chủ đề sẽ được cập nhật sau khi bạn nhấp vào "%{save_text}"'
      home: "Trang chủ mặc định"
      staged: "Theo giai đoạn"
      messages:
        all: "tất cả hộp thư đến"
        inbox: "Hộp thư"
        personal: "Cá nhân"
        latest: "Mới nhất"
        sent: "Đã gửi"
        unread: "Chưa đọc"
        unread_with_count:
          other: "Chưa đọc (%{count})"
        new: "Mới"
        new_with_count:
          other: "Mới (%{count})"
        archive: "Lưu Trữ"
        groups: "Nhóm của tôi"
        move_to_inbox: "Chuyển sang hộp thư"
        move_to_archive: "Lưu trữ"
        failed_to_move: "Lỗi khi chuyển các tin nhắn đã chọn (có thể do lỗi mạng)"
        tags: "Thẻ"
        all_tags: "Tất cả thẻ"
        warnings: "Cảnh báo chính thức"
        read_more_in_group: "Muốn đọc thêm? Duyệt các tin nhắn khác bằng %{groupLink}."
        read_more: "Muốn đọc thêm? Duyệt các tin nhắn khác trong <a href='%{basePath}/u/%{username}/messages'>tin nhắn cá nhân</a>."
      preferences_nav:
        account: "Tài khoản"
        security: "Bảo mật"
        profile: "Hồ sơ"
        emails: "Email"
        notifications: "Thông báo"
        tracking: "Đang theo dõi"
        categories: "Chuyên mục"
        users: "Người dùng"
        tags: "Thẻ"
        interface: "Giao diện"
        apps: "Ứng dụng"
      change_password:
        success: "(email đã gửi)"
        in_progress: "(đang gửi email)"
        error: "(lỗi)"
        action: "Gửi lại mật khẩu tới email"
        set_password: "Nhập Mật khẩu"
        choose_new: "Chọn một mật khẩu mới"
        choose: "Chọn một mật khẩu"
      second_factor_backup:
        title: "Mã dự phòng đăng nhập hai yếu tố"
        regenerate: "Khởi tạo lại"
        disable: "Vô hiệu hóa"
        manage:
          other: "Bạn còn lại <strong>%{count}</strong> mã dự phòng."
        copy_to_clipboard: "Sao chép vào clipboard"
        copy_to_clipboard_error: "Lỗi sao chép dữ liệu vào Clipboard"
        copied_to_clipboard: "Sao chép vào Clipboard"
        download_backup_codes: "Tải xuống mã dự phòng"
        remaining_codes:
          other: "Bạn còn lại <strong>%{count}</strong> mã dự phòng."
        use: "Sử dụng mã dự phòng"
        enable_prerequisites: "Bạn phải bật phương pháp hai yếu tố chính trước khi tạo mã dự phòng."
        codes:
          title: "Đã tạo mã dự phòng"
          description: "Mỗi mã dự phòng này chỉ có thể được sử dụng một lần. Giữ chúng ở nơi an toàn nhưng dễ tiếp cận."
      second_factor:
        title: "Xác thực hai yếu tố"
        enable: "Quản lý xác thực hai yếu tố"
        disable_all: "Vô hiệu hóa tất cả"
        name: "Tên"
        label: "Mã"
        rate_limit: "Vui lòng đợi trước khi thử mã xác thực khác."
        enable_description: |
          Quét mã QR này trong một ứng dụng được hỗ trợ (<a href="https://www.google.com/search?q=authenticator+apps+for+android" target="_blank">Android</a> - <a href="https://www.google.com/search?q=authenticator+apps+for+ios" target="_blank">iOS</a>) và nhập mã xác thực của bạn.
        disable_description: "Vui lòng nhập mã xác thực từ ứng dụng của bạn"
        show_key_description: "Nhập thủ công"
        extended_description: |
          Xác thực hai yếu tố bổ sung thêm bảo mật cho tài khoản của bạn bằng cách yêu cầu mã thông báo một lần ngoài mật khẩu của bạn. Có thể tạo mã thông báo trên <a href="https://www.google.com/search?q=authenticator+apps+for+android" target='_blank'>thiết bị Android</a> và <a href="https://www.google.com/search?q=authenticator+apps+for+ios">iOS</a>.
        oauth_enabled_warning: "Xin lưu ý rằng thông tin đăng nhập xã hội sẽ bị vô hiệu hóa sau khi xác thực hai yếu tố được bật trên tài khoản của bạn."
        use: "Sử dụng ứng dụng Authenticator"
        enforced_notice: "Bạn được yêu cầu bật xác thực hai yếu tố trước khi truy cập trang web này."
        disable: "Vô hiệu hóa"
        delete: "Xoá"
        save: "Lưu"
        edit: "Sửa"
        edit_title: "Chỉnh sửa Authenticator"
        edit_description: "Tên người xác thực"
        totp:
          title: "Trình xác thực dựa trên mã thông báo"
          add: "Thêm Authenticator"
          default_name: "Authenticator của bạn"
          name_and_code_required_error: "Bạn phải cung cấp tên và mã từ ứng dụng xác thực của mình."
        security_key:
          register: "Đăng ký"
          default_name: "Khóa bảo mật chính"
          not_allowed_error: "Quá trình đăng ký khóa bảo mật đã hết thời gian chờ hoặc đã bị hủy."
          already_added_error: "Bạn đã đăng ký khóa bảo mật này. Bạn không cần phải đăng ký lại."
          save: "Lưu"
          name_required_error: "Bạn phải cung cấp tên cho khóa bảo mật của mình."
      passkeys:
        save: "Lưu lại"
        added_prefix: "Đã thêm"
        last_used_prefix: "Được sử dụng lần cuối"
      change_about:
        title: "Thay đổi thông tin về tôi"
        error: "Có lỗi xảy ra khi thay đổi giá trị này."
      change_username:
        title: "Thay Username"
        confirm: "Bạn có chắc chắn muốn thay đổi tên người dùng của mình không?"
        taken: "Xin lỗi, đã có username này."
        invalid: "Username này không thích hợp. Nó chỉ chứa các ký tự là chữ cái và chữ số. "
      add_email:
        title: "Thêm Email"
        add: "thêm vào"
      change_email:
        title: "Thay đổi Email"
        taken: "Xin lỗi, email này không dùng được. "
        error: "Có lỗi xảy ra khi thay đổi email của bạn. Có thể địa chỉ email đã được sử dụng ?"
        success: "Chúng tôi đã gửi email tới địa chỉ đó. Vui lòng làm theo chỉ dẫn để xác nhận lại."
        success_via_admin: "Chúng tôi đã gửi một email đến địa chỉ đó. Người dùng sẽ cần làm theo hướng dẫn xác nhận trong email."
        success_staff: "Chúng tôi đã gửi một email đến địa chỉ hiện tại của bạn. Vui lòng làm theo hướng dẫn xác nhận."
        confirm_success: "Email của bạn đã được cập nhật."
        confirm: "Xác nhận"
      change_avatar:
        title: "Đổi ảnh đại diện"
        gravatar: "<a href='//%{gravatarBaseUrl}%{gravatarLoginUrl}' target='_blank'>%{gravatarName}</a>, dựa trên"
        gravatar_title: "Thay đổi hình đại diện của bạn trên trang web của %{gravatarName}"
        gravatar_failed: "Chúng tôi không thể tìm thấy số %{gravatarName} với địa chỉ email đó."
        refresh_gravatar_title: "Làm mới %{gravatarName}của bạn"
        letter_based: "Hệ thống xác định ảnh đại diện"
        uploaded_avatar: "Chính sửa hình ảnh"
        uploaded_avatar_empty: "Thêm một ảnh chỉnh sửa"
        upload_title: "Upload hình ảnh của bạn"
        image_is_not_a_square: "Cảnh báo: chúng tôi đã cắt hình ảnh của bạn; chiều rộng và chiều cao không bằng nhau."
        logo_small: "Logo nhỏ của trang web. Được sử dụng theo mặc định."
        use_custom: "Hoặc tải lên hình đại diện tùy chỉnh:"
      change_profile_background:
        title: "Tiêu đề hồ sơ"
        instructions: "Tiêu đề hồ sơ sẽ được căn giữa và có chiều rộng mặc định là 1110px."
      change_card_background:
        title: "Hình nền Card"
        instructions: "Hình nền sẽ ở giữa và có chiều rộng mặc định là 590px."
      change_featured_topic:
        title: "Chủ đề nổi bật"
        instructions: "Một liên kết đến chủ đề này sẽ có trên thẻ người dùng và hồ sơ của bạn."
      email:
        title: "Email"
        primary: "Email chính"
        secondary: "Email thứ hai"
        primary_label: "chính"
        unconfirmed_label: "chưa được xác nhận"
        resend_label: "Gửi lại email xác nhận"
        resending_label: "đang gửi…"
        resent_label: "email đã gửi"
        update_email: "Thay đổi Email"
        set_primary: "Đặt email chính"
        destroy: "Xóa email"
        add_email: "Thêm email thay thế"
        auth_override_instructions: "Email có thể được cập nhật từ nhà cung cấp xác thực."
        no_secondary: "Không có email thứ hai"
        instructions: "Không hiển thị công cộng"
        admin_note: "Lưu ý: Quản trị viên thay đổi email của người không phải là quản trị viên tức là người dùng đã mất quyền truy cập vào tài khoản email ban đầu của họ, do đó, email đặt lại mật khẩu sẽ được gửi đến địa chỉ mới của họ. Email của người dùng sẽ không thay đổi cho đến khi họ hoàn tất quá trình đặt lại mật khẩu."
        ok: "Chúng tôi sẽ gửi thư điện tử xác nhận đến cho bạn"
        required: "Vui lòng nhập một địa chỉ email"
        invalid: "Vùi lòng nhập một thư điện tử hợp lệ"
        authenticated: "Thư điện tử của bạn đã được xác nhận bởi %{provider}"
        invite_auth_email_invalid: "Email lời mời của bạn không khớp với email xác thực bằng %{provider}"
        authenticated_by_invite: "Email của bạn đã được xác thực bởi lời mời"
        frequency:
          other: "Chúng tôi sẽ chỉ gửi email cho bạn nếu chúng tôi đã không nhìn thấy bạn trong %{count} phút cuối."
      associated_accounts:
        title: "Tài khoản liên kết"
        connect: "Kết nối"
        revoke: "Thu hồi"
        cancel: "Hủy"
        not_connected: "(không được kết nối)"
        confirm_modal_title: "Kết nối tài khoản %{provider}"
        confirm_description:
          disconnect: "Tài khoản %{provider} hiện tại của bạn '%{account_description}' sẽ bị ngắt kết nối."
          account_specific: "%{provider} tài khoản '%{account_description}' của bạn sẽ được sử dụng để xác thực."
          generic: "Tài khoản %{provider} của bạn sẽ được sử dụng để xác thực."
      name:
        title: "Tên"
        instructions: "Tên đầy đủ của bạn (tuỳ chọn)."
        instructions_required: "Tên đầy đủ của bạn."
        required: "Vui lòng nhập tên"
        too_short: "Tên của bạn quá ngắn"
        ok: "Tên của bạn có vẻ ổn"
      username:
        title: "Username"
        short_instructions: "Mọi người có thể nhắc tới bạn bằng @%{username}"
        available: "Tên đăng nhập của bạn có sẵn"
        not_available: "Chưa có sẵn. Thử %{suggestion}?"
        not_available_no_suggestion: "Không sẵn có"
        too_short: "Tên đăng nhập của bạn quá ngắn"
        too_long: "Tên đăng nhập của bạn quá dài"
        prefilled: "Thư điện tử trủng với tên đăng nhập này."
        required: "Vui lòng nhập tên người dùng"
        edit: "Chỉnh sửa tên người dùng"
      locale:
        title: "Ngôn ngữ hiển thị"
        instructions: "Ngôn ngữ hiển thị sẽ thay đổi khi bạn tải lại trang"
        default: "(mặc định)"
        any: "bất kì"
      password_confirmation:
        title: "Nhập lại Password"
      invite_code:
        title: "Mã mời"
        instructions: "Đăng ký tài khoản yêu cầu mã mời"
      auth_tokens:
        title: "Thiết bị được sử dụng gần đây"
        details: "Chi tiết"
        log_out_all: "Đăng xuất khỏi tất cả"
        not_you: "Không phải bạn?"
        show_all: "Hiển thị tất cả %{count}"
        show_few: "Hiển thị ít hơn"
        was_this_you: "Đây có phải là bạn không?"
        was_this_you_description: "Nếu đó không phải là bạn, chúng tôi khuyên bạn nên thay đổi mật khẩu của mình và đăng xuất ở mọi nơi."
        browser_and_device: "%{browser} trên %{device}"
        secure_account: "Bảo mật Tài khoản của tôi"
        latest_post: "Bài đăng cuối cùng của bạn..."
        device_location: '<span class="auth-token-device">%{device}</span> &ndash; <span title="IP: %{ip}">%{location}</span>'
        browser_active: '%{browser} | <span class="active">kích hoạt</span>'
        browser_last_seen: "%{browser} | %{date}"
      last_posted: "Bài viết cuối cùng"
      last_seen: "được thấy"
      created: "Đã tham gia"
      log_out: "Log Out"
      location: "Vị trí"
      website: "Web Site"
      email_settings: "Email"
      hide_profile_and_presence: "Ẩn hồ sơ công khai và các tính năng hiện diện của tôi"
      enable_physical_keyboard: "Bật hỗ trợ bàn phím vật lý trên iPad"
      text_size:
        title: "Cở chữ"
        smallest: "Nhỏ nhất"
        smaller: "Nhỏ"
        normal: "Bình thường"
        larger: "Lớn"
        largest: "Lớn nhất"
      title_count_mode:
        title: "Tiêu đề trang nền hiển thị số lượng:"
        notifications: "Thông báo mới"
        contextual: "Trang nội dung mới"
      like_notification_frequency:
        title: "Thông báo khi tôi like"
        always: "Luôn luôn"
        first_time_and_daily: "Lần đầu tiên bài viết được like và hàng ngày"
        first_time: "Lần đầu tiên bài viết được like"
        never: "Không"
      email_previous_replies:
        title: "Kèm theo các trả lời trước ở dưới cùng email"
        unless_emailed: "trừ khi đã gửi trước đó"
        always: "luôn luôn"
        never: "không"
      email_digests:
        title: "Khi tôi không truy cập vào đây, hãy gửi cho tôi email tóm tắt về các chủ đề phổ biến và câu trả lời"
        every_30_minutes: "mỗi 30 phút"
        every_hour: "hàng giờ"
        daily: "hàng ngày"
        weekly: "hàng tuần"
        every_month: "mỗi tháng"
        every_six_months: "mỗi sáu tháng"
      email_level:
        title: "Gửi email cho tôi khi tôi được trích dẫn, trả lời, tên người dùng @username của tôi được đề cập hoặc khi có hoạt động mới trong các danh mục, thẻ hoặc chủ đề đã xem của tôi"
        always: "luôn luôn"
        only_when_away: "chỉ khi rời xa"
        never: "không bao giờ"
      email_messages_level: "Gửi email cho tôi khi tôi được gửi tin nhắn cá nhân"
      include_tl0_in_digests: "Bao gồm nội dung của những thành viên mới trong email tóm tắt."
      email_in_reply_to: "Kèm theo đoạn dẫn trích trả lời bài viết trong email"
      other_settings: "Khác"
      categories_settings: "Chuyên mục"
      topics_settings: "Chủ đề"
      new_topic_duration:
        label: "Để ý tới chủ đề mới khi"
        not_viewed: "Tôi chưa từng xem họ"
        last_here: "tạo ra kể từ lần cuối tôi ở đây"
        after_1_day: "được tạo ngày hôm qua"
        after_2_days: "được tạo 2 ngày trước"
        after_1_week: "được tạo tuần trước"
        after_2_weeks: "được tạo 2 tuần trước"
      auto_track_topics: "Tự động theo dõi các chủ đề tôi tạo"
      auto_track_options:
        never: "không bao giờ"
        immediately: "ngay lập tức"
        after_30_seconds: "sau 30 giây"
        after_1_minute: "sau 1 phút"
        after_2_minutes: "sau 2 phút"
        after_3_minutes: "sau 3 phút"
        after_4_minutes: "sau 4 phút"
        after_5_minutes: "sau 5 phút"
        after_10_minutes: "sau 10 phút"
      notification_level_when_replying: "Khi tôi đăng một chủ đề, hãy đặt chủ đề đó thành"
      invited:
        title: "Lời mời"
        pending_tab: "Đang treo"
        pending_tab_with_count: "Đang xử lý (%{count})"
        expired_tab: "Hết hạn"
        expired_tab_with_count: "Đã hết hạn (%{count})"
        redeemed_tab: "Làm lại"
        redeemed_tab_with_count: "Làm lại (%{count})"
        invited_via: "Lời mời"
        groups: "Nhóm"
        topic: "Chủ đề"
        sent: "Đã tạo/Gửi lần cuối"
        expires_at: "Hết hạn"
        edit: "Sửa"
        remove: "Xoá"
        copy_link: "Nhận liên kết"
        reinvite: "Gửi lại email"
        reinvited: "Gửi lại lời mời"
        removed: "Đã xóa"
        search: "gõ để tìm kiếm thư mời…"
        user: "User được mời"
        none: "Không tìm thấy lời mời nào."
        truncated:
          other: "Hiện %{count} thư mời đầu tiên"
        redeemed: "Lời mời bù lại"
        redeemed_at: "Nhận giải"
        pending: "Lời mời tạm hoãn"
        topics_entered: "Bài viết được xem "
        posts_read_count: "Đọc bài viết"
        expired: "Thư mời này đã hết hạn."
        remove_all: "Xóa lời mời đã hết hạn"
        removed_all: "Tất cả lời mời đã hết hạn đã bị xóa!"
        remove_all_confirm: "Bạn có chắc chắn muốn xóa tất cả các lời mời đã hết hạn không?"
        reinvite_all: "Gửi lại tất cả các lời mời"
        reinvite_all_confirm: "Bạn có chắc chắn gửi lại tất cả các lời mời?"
        reinvited_all: "Tất cả lời mời đã được gửi!"
        time_read: "Đọc thời gian"
        days_visited: "Số ngày đã thăm"
        account_age_days: "Thời gian của tài khoản theo ngày"
        create: "Mời"
        generate_link: "Tạo liên kết mời"
        link_generated: "Đây là liên kết mời của bạn!"
        valid_for: "Link mời chỉ có hiệu lực với địa chỉ email: %{email}"
        single_user: "Mời qua email"
        multiple_user: "Mời bằng liên kết"
        invite_link:
          title: "Liên kết mời"
          success: "Link mời đã được tạo thành công !"
          error: "Đã xảy ra lỗi khi tạo liên kết Mời"
        invite:
          new_title: "Tạo lời mời"
          edit_title: "Chỉnh sửa lời mời"
          instructions: "Chia sẻ liên kết này để cấp quyền truy cập ngay lập tức vào trang web này:"
          copy_link: "sao chép liên kết"
          expires_in_time: "Hết hạn trong %{time}"
          expired_at_time: "Đã hết hạn vào lúc %{time}"
          show_advanced: "Hiển thị các tùy chọn nâng cao"
          hide_advanced: "Ẩn các tùy chọn nâng cao"
          restrict: "Hạn chế đến"
          restrict_email: "Hạn chế đối với email"
          restrict_domain: "Hạn chế đối với miền"
          email_or_domain_placeholder: "name@example.com hoặc example.com"
          max_redemptions_allowed: "Sử dụng tối đa"
          add_to_groups: "Thêm vào nhóm"
          invite_to_topic: "Đến chủ đề"
          expires_at: "Hết hạn sau"
          custom_message: "Tin nhắn cá nhân tùy chọn"
          send_invite_email: "Lưu và Gửi Email"
          send_invite_email_instructions: "Hạn chế lời mời vào email để gửi một email mời"
          save_invite: "Lưu lời mời"
          invite_saved: "Đã lưu lời mời."
        bulk_invite:
          none: "Không có lời mời để hiển thị trên trang này."
          text: "Mời hàng loạt"
          instructions: |
            <p>Mời danh sách người dùng để giúp cộng đồng của bạn hoạt động nhanh chóng. Chuẩn bị <a href="https://en.wikipedia.org/wiki/Comma-separated_values" target="_blank">tệp CSV</a> chứa ít nhất một hàng cho mỗi địa chỉ email của người dùng bạn muốn mời. Thông tin được phân tách bằng dấu phẩy sau đây có thể được cung cấp nếu bạn muốn thêm người vào nhóm hoặc gửi họ đến một chủ đề cụ thể trong lần đầu tiên họ đăng nhập.</p>
            <pre>john@smith.com,first_group_name;second_group_name,topic_id</pre>
            <p>Mọi địa chỉ email trong tệp CSV đã tải lên của bạn sẽ được gửi một lời mời và bạn sẽ có thể quản lý nó sau.</p>
          progress: "Đã tải lên %{progress}…"
          success: "Tải lên thành công, bạn sẽ được thông báo qua tin nhắn khi quá trình hoàn tất."
          error: "Xin lỗi, file phải ở định dạng CSV."
      password:
        title: "Mật khẩu"
        too_short: "Mật khẩu của bạn quá ngắn."
        common: "Mật khẩu quá đơn giản, rất dễ bị đoán ra"
        same_as_username: "Mật khẩu của bạn trùng với tên đăng nhập."
        same_as_email: "Mật khẩu của bạn trùng với email của bạn."
        ok: "Mật khẩu của bạn có vẻ ổn."
        instructions: "Ít nhất %{count} kí tự."
        required: "Vui lòng nhập mật khẩu"
        confirm: "Xác nhận"
      summary:
        title: "Tóm tắt"
        stats: "Thống kê"
        time_read: "thời gian đọc"
        time_read_title: "%{duration} (mọi lúc)"
        recent_time_read: "đã đọc gần đây"
        recent_time_read_title: "%{duration} (trong 60 ngày qua)"
        topic_count:
          other: "Chủ đề đã được tạo"
        post_count:
          other: "Bài viết đã được tạo"
        likes_given:
          other: "nhận"
        likes_received:
          other: "Đã nhận"
        days_visited:
          other: "Ngày đã ghé thăm"
        topics_entered:
          other: "chủ đề đã xem"
        posts_read:
          other: "Bài viết đã đọc"
        bookmark_count:
          other: "Dấu trang"
        top_replies: "Top trả lời"
        no_replies: "Chưa có trả lời."
        more_replies: "Thêm trả lời"
        top_topics: "Top chủ đề"
        no_topics: "Chưa có chủ đề nào."
        more_topics: "Thêm chủ đề"
        top_badges: "Top huy hiệu"
        no_badges: "Chưa có huy hiệu nào."
        more_badges: "Thêm huy hiệu"
        top_links: "Liên kết đầu"
        no_links: "Không có liên kết"
        most_liked_by: "Được thích nhiều nhất bởi"
        most_liked_users: "Like nhiều nhất"
        most_replied_to_users: "Trả lời nhiều nhất"
        no_likes: "Chưa có lượt thích."
        top_categories: "Danh mục hàng đầu"
        topics: "Chủ đề"
        replies: "Trả lời"
      ip_address:
        title: "Địa chỉ IP cuối cùng"
      registration_ip_address:
        title: "Địa chỉ IP đăng ký"
      avatar:
        title: "Ảnh đại diện"
        header_title: "hồ sơ cá nhân, tin nhắn, đánh dấu và sở thích"
        name_and_description: "%{name} - %{description}"
        edit: "Chỉnh sửa ảnh đại diện"
      title:
        title: "Tiêu đề"
        none: "(không có gì)"
        instructions: "xuất hiện sau tên người dùng của bạn"
      flair:
        title: "Tư cách"
        none: "(không có gì)"
        instructions: "biểu tượng hiển thị bên cạnh ảnh hồ sơ của bạn"
      primary_group:
        title: "Nhóm Chính"
        none: "(không có gì)"
      filters:
        all: "All"
      stream:
        posted_by: "Đăng bởi"
        sent_by: "Gửi bởi"
        private_message: "tin nhắn"
        the_topic: "chủ đề"
    user_status:
      save: "Lưu lại"
      set_custom_status: "Đặt trạng thái tùy chỉnh"
      what_are_you_doing: "Bạn đang làm gì đấy?"
      remove_status: "Xóa trạng thái"
    loading: "Đang tải…"
    errors:
      prev_page: "trong khi cố gắng để tải"
      reasons:
        network: "Mạng Internet bị lỗi"
        server: "Máy chủ đang có vấn đề"
        forbidden: "Bạn không thể xem được"
        unknown: "Lỗi"
        not_found: "Không Tìm Thấy Trang"
      desc:
        network: "Hãy kiểm tra kết nối của bạn"
        network_fixed: "Hình như nó trở lại."
        server: "Mã lỗi : %{status}"
        forbidden: "Bạn không được cho phép để xem mục này"
        not_found: "Oops, ứng dụng đang tải đường dẫn không tồn tại"
        unknown: "Có một lỗi gì đó đang xảy ra"
      buttons:
        back: "Quay trở lại"
        again: "Thử lại"
        fixed: "Load lại trang"
    modal:
      close: "đóng"
      dismiss_error: "Loại bỏ lỗi"
    close: "Đóng lại"
    assets_changed_confirm: "Trang web này vừa nhận được một bản nâng cấp phần mềm. Lấy phiên bản mới nhất hiện nay?"
    logout: "Bạn đã đăng xuất"
    refresh: "Tải lại"
    home: "Trang chủ"
    read_only_mode:
      enabled: "Website đang ở chế độ chỉ đọc, bạn có thể duyệt xem nhưng không thể trả lời, likes, hay thực hiện các hành động khác."
      login_disabled: "Chức năng Đăng nhập đã bị tắt khi website trong trạng thái chỉ đọc"
      logout_disabled: "Chức năng đăng xuất đã bị tắt khi website đang trong trạng thái chỉ đọc."
    logs_error_rate_notice:
      reached_hour_MF: |
        <b>{relativeAge}</b> - <a href='{url}' target='_blank'>{rate, plural, other {# lỗi / giờ}}</a> trang web đạt đến giới hạn thiết lập của {limit, plural, other {# lỗi / giờ}}.
      reached_minute_MF: |
        <b>{relativeAge}</b> - <a href='{url}' target='_blank'>{rate, plural, other {# lỗi / phút}}</a> trang web đạt đến giới hạn thiết lập của {limit, plural, other {# lỗi / phút}}.
      exceeded_hour_MF: |
        <b>{relativeAge}</b> - <a href='{url}' target='_blank'>{rate, plural, other {# lỗi / giờ}}</a> vượt quá giới hạn thiết lập trang web của {limit, plural, other {# lỗi / giờ}}.
      exceeded_minute_MF: |
        <b>{relativeAge}</b> - <a href='{url}' target='_blank'>{rate, plural, other {# lỗi / phút}}</a> vượt quá giới hạn thiết lập trang web của {limit, plural, other {# lỗi / phút}}.
    learn_more: "Tìm hiểu thêm…"
    mute: Im lặng
    unmute: Bỏ im lặng
    last_post: Được gửi
    local_time: "Giờ địa phương"
    time_read: Đã đọc
    time_read_recently: "%{time_read} gần đây"
    time_read_tooltip: "Tổng thời gian đọc là %{time_read}"
    time_read_recently_tooltip: "Tổng thời gian đọc là %{time_read} (%{recent_time_read} trong 60 ngày qua)"
    last_reply_lowercase: trả lời cuối cùng
    replies_lowercase:
      other: trả lời
    signup_cta:
      sign_up: "Đăng ký"
      hide_session: "Có lẽ sau"
      hide_forever: "không, cảm ơn"
      hidden_for_session: "OK, chúng tôi sẽ hỏi bạn vào ngày mai. Bạn cũng có thể sử dụng 'Đăng nhập' để tạo tài khoản."
      intro: "Xin chào! Có vẻ như bạn đang quan tâm chủ đề này, nhưng bạn chưa đăng ký tài khoản."
      value_prop: "Bạn mệt mỏi khi phải cuộn qua các bài viết giống nhau? Khi tạo tài khoản, bạn sẽ luôn quay lại nơi bạn đã dừng lại. Với một tài khoản, bạn cũng có thể được thông báo về các câu trả lời mới, lưu dấu trang và sử dụng lượt thích để cảm ơn người khác. Tất cả chúng ta có thể làm việc cùng nhau để làm cho cộng đồng này trở nên tuyệt vời. :heart:"
    summary:
      description:
        other: "Có <b>%{count}</b> trả lời."
      disable: "HIển thị tất cả các bài viết"
    deleted_filter:
      enabled_description: "Chủ để này có chứa các bài viết bị xoá, chúng đã bị ẩn đi"
      disabled_description: "Xoá các bài viết trong các chủ để được hiển thị"
      enable: "Ẩn các bài viết bị xoá"
      disable: "Xem các bài viết bị xoá"
    private_message_info:
      title: "Tin nhắn"
      invite: "Mời Người khác…"
      add: "Thêm…"
      leave_message: "Bạn có thực sự muốn để lại tin nhắn này không?"
      remove_allowed_user: "Bạn thực sự muốn xóa %{name} từ tin nhắn này?"
      remove_allowed_group: "Bạn thực sự muốn xóa %{name} từ tin nhắn này?"
      leave: "Rời nhóm"
      remove_user: "Xoá người dùng"
    email: "Email"
    username: "Username"
    last_seen: "Đã xem"
    created: "Tạo bởi"
    created_lowercase: "ngày tạo"
    trust_level: "Độ tin tưởng"
    search_hint: "username, email or IP address"
    create_account:
      header_title: "Chào mừng!"
      subheader_title: "Hãy tạo tài khoản của bạn"
      disclaimer: "Bằng cách đăng ký, bạn đồng ý với <a href='%{privacy_link}' target='blank'>chính sách bảo mật</a> và <a href='%{tos_link}' target='blank'>điều khoản dịch vụ</a>."
      title: "Tạo tài khoản của bạn"
      failed: "Có gì đó không đúng, có thể email này đã được đăng ký, thử liên kết quên mật khẩu"
      associate: "Đã có tài khoản? <a href='%{associate_link}'>Đăng nhập</a> để liên kết tài khoản %{provider} của bạn."
      activation_title: "Kích hoạt tài khoản của bạn"
    forgot_password:
      title: "Đặt lại mật khẩu"
      action: "Tôi đã quên mật khẩu của tôi"
      invite: "Điền vào username của bạn hoặc địa chỉ email và chúng tôi sẽ gửi bạn email để khởi tạo lại mật khẩu"
      invite_no_username: "Nhập địa chỉ email của bạn và chúng tôi sẽ gửi cho bạn một email đặt lại mật khẩu."
      reset: "Tạo lại mật khẩu"
      complete_username: "Nếu một tài khoản phù hợp với tên thành viên <b>%{username} </b>, bạn sẽ nhận được một email với hướng dẫn về cách đặt lại mật khẩu của bạn trong thời gian ngắn."
      complete_email: "Nếu một trận đấu tài khoản <b>%{email} </b>, bạn sẽ nhận được một email với hướng dẫn về cách đặt lại mật khẩu của bạn trong thời gian ngắn."
      complete_username_found: "Chúng tôi đã tìm thấy một tài khoản khớp với tên người dùng <b>%{username}</b>. Bạn sẽ sớm nhận được email hướng dẫn về cách đặt lại mật khẩu của mình."
      complete_email_found: "Chúng tôi đã tìm thấy một tài khoản khớp với <b>%{email}</b>. Bạn sẽ sớm nhận được email hướng dẫn về cách đặt lại mật khẩu của mình."
      complete_username_not_found: "Không có tài khoản phù hợp với tên thành viên <b>%{username} </b>"
      complete_email_not_found: "Không tìm thấy tài khoản nào tương ứng với <b>%{email}</b>"
      help: "Email không đến? Hãy chắc chắn kiểm tra thư mục thư rác của bạn trước.<p>Không chắc bạn đã sử dụng địa chỉ email nào? Nhập địa chỉ email và chúng tôi sẽ cho bạn biết nếu địa chỉ đó tồn tại ở đây.</p><p>Nếu bạn không còn quyền truy cập vào địa chỉ email trên tài khoản của mình, vui lòng liên hệ với <a href='%{basePath}/about'>nhân viên hữu ích của chúng tôi.</a></p>"
      button_ok: "OK"
      button_help: "Giúp "
    email_login:
      link_label: "Gửi liên kết đăng nhập qua email"
      button_label: "với email"
      login_link: "Bỏ qua mật khẩu; gửi email cho tôi một liên kết đăng nhập"
      complete_username: "Nếu một tài khoản khớp với tên người dùng <b>%{username}</b>, bạn sẽ sớm nhận được email có liên kết đăng nhập."
      complete_email: "Nếu một tài khoản phù hợp với <b>%{email}</b>, bạn sẽ sớm nhận được email có liên kết đăng nhập."
      complete_username_found: "Chúng tôi đã tìm thấy một tài khoản phù hợp với tên người dùng <b>%{username}</b>, bạn sẽ sớm nhận được email có liên kết đăng nhập."
      complete_email_found: "Chúng tôi đã tìm thấy một tài khoản phù hợp với <b>%{email}</b>, bạn sẽ sớm nhận được email có liên kết đăng nhập."
      complete_username_not_found: "Không có tài khoản phù hợp với tên thành viên <b>%{username} </b>"
      complete_email_not_found: "Không tìm thấy tài khoản nào tương ứng với <b>%{email}</b>"
      confirm_title: Tiếp tục tới %{site_name}
      logging_in_as: Đăng nhập bằng %{email}
      confirm_button: Kết thúc đăng nhập
    login:
      header_title: "Chào mừng trở lại"
      subheader_title: "Đăng nhập vào tài khoản của bạn"
      title: "Đăng nhập"
      username: "Thành viên"
      password: "Mật khẩu"
      show_password: "Hiển thị"
      second_factor_title: "Xác thực hai yếu tố"
      second_factor_description: "Vui lòng nhập mã xác minh từ ứng dụng của bạn:"
      second_factor_backup: "Đăng nhập bằng mã dự phòng"
      second_factor_backup_title: "Sao lưu hai yếu tố"
      second_factor_backup_description: "Vui lòng nhập một trong các mã dự phòng của bạn:"
      second_factor: "Đăng nhập bằng ứng dụng Authenticator"
      security_key_alternative: "Thử lại cách khác"
      security_key_authenticate: "Xác thực bằng Khóa bảo mật"
      security_key_not_allowed_error: "Quá trình xác thực khóa bảo mật đã hết thời gian chờ hoặc đã bị hủy."
      security_key_no_matching_credential_error: "Không thể tìm thấy thông tin xác thực phù hợp trong khóa bảo mật được cung cấp."
      security_key_support_missing_error: "Thiết bị hoặc trình duyệt hiện tại của bạn không hỗ trợ việc sử dụng khóa bảo mật. Vui lòng sử dụng một phương pháp khác."
      email_placeholder: "Email / Tên người dùng"
      caps_lock_warning: "Phím Caps Lock đang được bật"
      error: "Không xác định được lỗi"
      cookies_error: "Trình duyệt của bạn dường như đã tắt cookie. Bạn có thể không đăng nhập được nếu không bật chúng trước."
      rate_limit: "Xin đợi trước khi đăng nhập lại lần nữa."
      blank_username: "Nhập địa chỉ email và tên người dùng của bạn."
      blank_username_or_password: "Bạn phải nhập email hoặc username, và mật khẩu"
      reset_password: "Khởi tạo mật khẩu"
      logging_in: "Đang Đăng nhập…"
      or: "Hoặc"
      authenticating: "Đang Xác thực…"
      awaiting_activation: "Tài khoản của bạn đang đợi kích hoạt, sử dụng liên kết quên mật khẩu trong trường hợp kích hoạt ở 1 email khác."
      awaiting_approval: "Tài khoản của bạn chưa được chấp nhận bới thành viên. Bạn sẽ được gửi một email khi được chấp thuận "
      requires_invite: "Xin lỗi, bạn phải được mời để tham gia diễn đàn"
      not_activated: "Bạn không thể đăng nhập. Chúng tôi đã gửi trước email kích hoạt cho bạn tại <b>%{sentTo}</b>. Vui lòng làm theo hướng dẫn trong email để kích hoạt tài khoản của bạn."
      not_allowed_from_ip_address: "Bạn không thể đăng nhập từ địa chỉ IP này."
      admin_not_allowed_from_ip_address: "Bạn không thể đăng nhập với quyền quản trị từ địa chỉ IP đó."
      resend_activation_email: "Bấm đây để gửi lại email kích hoạt"
      omniauth_disallow_totp: "Tài khoản của bạn đã bật xác thực hai yếu tố. Vui lòng đăng nhập bằng mật khẩu của bạn."
      resend_title: "Gửi lại email kích hoạt"
      change_email: "Đổi địa chỉ email"
      provide_new_email: "Cung cấp địa chỉ mới của bạn và chúng tôi sẽ gửi lại email xác nhận."
      submit_new_email: "Cập nhật địa chỉ email"
      sent_activation_email_again: "Chúng tôi gửi email kích hoạt tới cho bạn ở <b>%{currentEmail}</b>. Nó sẽ mất vài phút để đến; bạn nhớ check cả hồm thư spam nhe. "
      sent_activation_email_again_generic: "Chúng tôi đã gửi một email kích hoạt khác. Có thể mất vài phút để nó đến nơi; hãy chắc chắn để kiểm tra thư mục thư rác của bạn."
      to_continue: "Vui lòng đăng nhập"
      preferences: "Bạn cần phải đăng nhập để thay đổi cài đặt tài khoản."
      not_approved: "Tài khoản của bạn chưa được kiểm duyệt. Bạn sẽ nhận được email thông báo khi bạn được phép đăng nhập."
      google_oauth2:
        name: "Goole"
        title: "Đăng nhập bằng Google"
        sr_title: "Đăng nhập bằng Google"
      twitter:
        name: "Twitter"
        title: "Đăng nhập bằng Twitter"
        sr_title: "Đăng nhập bằng Twitter"
      instagram:
        name: "Instagram"
        title: "Đăng nhập bằng Instagram"
        sr_title: "Đăng nhập bằng Instagram"
      facebook:
        name: "Facebook"
        title: "Đăng nhập bằng Facebook"
        sr_title: "Đăng nhập bằng Facebook"
      github:
        name: "GitHub"
        title: "Đăng nhập bằng GitHub"
        sr_title: "Đăng nhập bằng GitHub"
      discord:
        name: "Discord"
        title: "Đăng nhập bằng Discord"
        sr_title: "Đăng nhập bằng Discord"
      second_factor_toggle:
        totp: "Sử dụng ứng dụng xác thực thay thế"
        backup_code: "Sử dụng mã dự phòng để thay thế"
        security_key: "Sử dụng khóa bảo mật thay thế"
    invites:
      accept_title: "Lời mời"
      welcome_to: "Chào mừng bạn đến với %{site_name}!"
      invited_by: "Bạn đã được mời bởi:"
      social_login_available: "Bạn cũng có thể đăng nhập bằng bất kỳ thông tin đăng nhập xã hội nào bằng email đó."
      your_email: "Địa chỉ email của bạn là <b>%{email}</b>."
      accept_invite: "Chấp nhận lời mời"
      success: "Tài khoản của bạn đã được tạo và bây giờ bạn đã đăng nhập."
      name_label: "T"
      password_label: "Mật khẩu"
    password_reset:
      continue: "Tiếp tục truy cập %{site_name}"
    emoji_set:
      apple_international: "Apple/International"
      google: "Google"
      twitter: "Twitter"
      win10: "Win10"
      google_classic: "Google Classic"
      facebook_messenger: "Facebook Messenger"
    category_page_style:
      categories_only: "Chỉ chuyên mục"
      categories_with_featured_topics: "Các chuyên mục và chủ đề nổi bật"
      categories_and_latest_topics: "Các chuyên mục và chủ đề mới"
      categories_and_latest_topics_created_date: "Danh mục và Chủ đề mới nhất (sắp xếp theo chủ đề ngày tạo)"
      categories_and_top_topics: "Chuyên mục và Chủ đề nổi bật"
      categories_boxes: "Hộp có Danh mục con"
      categories_boxes_with_topics: "Hộp có Chủ đề Nổi bật"
      subcategories_with_featured_topics: "Danh mục con với các chủ đề nổi bật"
    shortcut_modifier_key:
      shift: "Shift"
      ctrl: "Ctrl"
      alt: "Alt"
      enter: "Nhập"
    conditional_loading_section:
      loading: Đang tải…
    category_row:
      topic_count:
        other: "%{count} chủ đề trong danh mục này"
    select_kit:
      delete_item: "Xoá %{name}"
      filter_by: "Lọc theo: %{name}"
      select_to_filter: "Chọn một giá trị để lọc"
      default_header_text: Chọn…
      no_content: Không tìm thấy
      results_count:
        other: "%{count} kết quả"
<<<<<<< HEAD
      filter_placeholder: Tìm kiếm...
      filter_placeholder_with_any: Tìm kiếm hoặc tạo mới...
=======
      filter_placeholder: Tìm kiếm…
      filter_placeholder_with_any: Tìm kiếm hoặc tạo mới…
>>>>>>> b2b1e721
      create: "Tạo mới: '%{content}'"
      max_content_reached:
        other: "Bạn chỉ có thể chọn %{count} mục."
      min_content_not_reached:
        other: "Chọn ít nhất %{count} mục."
      components:
        categories_admin_dropdown:
          title: "Quản lý Danh mục"
        bulk_select_topics_dropdown:
          title: "Hành động theo lô"
    date_time_picker:
      from: Từ
      to: Tới
    emoji_picker:
      filter_placeholder: Tìm kiếm emoji
      smileys_&_emotion: Biểu tượng mặt cười và cảm xúc
      people_&_body: Con người và Cơ thể
      animals_&_nature: Động vật và thiên nhiên
      food_&_drink: Đồ ăn thức uống
      travel_&_places: Du lịch và Địa điểm
      activities: Hoạt động
      objects: Vật thể
      symbols: Ký hiệu
      flags: Dấu cờ - Flags
      recent: Được sử dụng gần đây
      default_tone: Không có màu da
      light_tone: Màu da sáng
      medium_light_tone: Màu da sáng trung bình
      medium_tone: Màu da trung bình
      medium_dark_tone: Màu da tối trung bình
      dark_tone: Màu da tối
      default: Biểu tượng cảm xúc tùy chỉnh
    shared_drafts:
      title: "Thư nháp được Chia sẻ"
      notice: "Chủ đề này chỉ hiển thị với những người có thể xuất bản các bản nháp được chia sẻ."
      destination_category: "Loại điểm đến"
      publish: "Xuất bản bản nháp"
      confirm_publish: "Bạn có chắc chắn muốn xuất bản bản nháp này không?"
      publishing: "Đang Đăng Chủ đề…"
    composer:
      emoji: "Emoji :)"
      more_emoji: "thêm nữa…"
      options: "Lựa chọn"
      whisper: "nói chuyện"
      unlist: "chưa được liệt kê"
      add_warning: "Đây là một cảnh báo chính thức"
      toggle_whisper: "Chuyển chế độ Nói chuyện"
      toggle_unlisted: "Chuyển sang chế độ Không công khai"
      posting_not_on_topic: "Bài viết nào bạn muốn trả lời "
      saved_local_draft_tip: "Đã lưu locally"
      drafts_offline: "Nháp offline"
      edit_conflict: "chỉnh sửa xung đột"
      group_mentioned_limit:
        other: "<b>Cảnh báo!</b> Bạn đã đề cập <a href='%{group_link}'>%{group}</a>, tuy nhiên nhóm này có nhiều thành viên hơn giới hạn đề cập của quản trị viên là %{count} người dùng. Không ai sẽ được thông báo."
      cannot_see_mention:
        category: "Bạn đã đề cập đến @%{username} nhưng họ sẽ không được thông báo vì họ không có quyền truy cập vào danh mục này. Bạn sẽ cần thêm họ vào một nhóm có quyền truy cập vào danh mục này."
        private: "Bạn đã đề cập đến @%{username} nhưng họ sẽ không được thông báo vì họ không thể xem tin nhắn cá nhân này. Bạn sẽ cần mời họ vào tin nhắn cá nhân này."
        muted_topic: "Bạn đã đề cập @%{username} nhưng họ sẽ không được thông báo vì họ tắt tiếng chủ đề này."
        not_allowed: "Bạn đã đề cập đến @%{username} nhưng họ sẽ không được thông báo vì họ không được mời tham gia chủ đề này."
      here_mention:
        other: "Bằng cách đề cập đến <b>@%{here}</b>, bạn sắp thông báo cho %{count} người dùng - bạn có chắc không?"
      duplicate_link: "Có vẻ như liên kết của bạn đến <b>%{domain}</b> đã được đăng trong chủ đề bởi <b>@%{username}</b> in <a href='%{post_url}'>một câu trả lời trên %{ago}</a> - bạn có chắc chắn muốn đăng lại không?"
      reference_topic_title: "Trả lời đến: %{title}"
      error:
        title_missing: "Tiêu đề là bắt buộc"
        title_too_short:
          other: "Tiêu để phải có ít nhất %{count} ký tự"
        title_too_long:
          other: "Tiêu đề có tối đa %{count} ký tự"
        post_missing: "Bài đăng không được để trống"
        post_length:
          other: "Bài viết phải có ít nhất %{count} ký tự"
        try_like: "Bạn đã thử nút %{heart} chưa?"
        category_missing: "Bạn phải chọn một phân loại"
        tags_missing:
          other: "Bạn phải chọn ít nhất %{count} thẻ"
        topic_template_not_modified: "Vui lòng thêm chi tiết và cụ thể cho chủ đề của bạn bằng cách chỉnh sửa mẫu chủ đề."
      save_edit: "Lưu chỉnh sửa"
      overwrite_edit: "Ghi đè Chỉnh sửa"
      reply: "Trả lời "
      cancel: "Huỷ"
      create_topic: "Tạo chủ đề"
      create_pm: "Tin nhắn"
      create_whisper: "Thì thầm"
      create_shared_draft: "Tạo bản nháp được chia sẻ"
      edit_shared_draft: "Chỉnh sửa Bản nháp"
      title: "Hoặc nhấn %{modifier}Enter"
      users_placeholder: "Thêm người dùng hoặc nhóm"
      title_placeholder: "Tóm tắt lại thảo luận này trong một câu ngắn gọn"
      title_or_link_placeholder: "Nhập tiêu đề, hoặc dán đường dẫn vào đây"
      edit_reason_placeholder: "Tại sao bạn sửa"
      topic_featured_link_placeholder: "Nhập liên kết hiển thị với tiêu đề."
      remove_featured_link: "Xóa liên kết khỏi chủ đề."
      reply_placeholder: "Gõ ở đây. Sử dụng Markdown, BBCode, hoặc HTML để định dạng. Kéo hoặc dán ảnh."
      reply_placeholder_no_images: "Nhập ở đây. Sử dụng Markdown, BBCode hoặc HTML để định dạng."
      reply_placeholder_choose_category: "Chọn một danh mục trước khi nhập vào đây."
      view_new_post: "Xem bài đăng mới của bạn. "
      saving: "Đang lưu"
      saved: "Đã lưu"
      saved_draft: "Đang đăng bản nháp. Nhấn để tiếp tục."
      uploading: "Đang tải lên…"
      show_preview: "hiển thị bản xem trước"
      hide_preview: "ẩn bản xem trước"
      quote_post_title: "Trích dẫn cả bài viết"
      bold_label: "B"
      bold_title: "In đậm"
      bold_text: "chữ in đậm"
      italic_label: "I"
      italic_title: "Nhấn mạnh"
      italic_text: "văn bản nhấn mạnh"
      link_title: "Liên kết"
      link_description: "Nhập mô tả liên kết ở đây"
      link_dialog_title: "Chèn liên kết"
      link_optional_text: "tiêu đề tùy chọn"
      link_url_placeholder: "Dán URL hoặc nhập vào chủ đề tìm kiếm"
      blockquote_title: "Blockquote"
      blockquote_text: "Trích dẫn"
      code_title: "Văn bản định dạng trước"
      code_text: "lùi đầu dòng bằng 4 dấu cách"
      paste_code_text: "gõ hoặc dẫn code vào đây"
      upload_title: "Tải lên"
      upload_description: "Nhập mô tả tải lên ở đây"
      olist_title: "Danh sách kiểu số"
      ulist_title: "Danh sách kiểu ký hiệu"
      list_item: "Danh sách các mục"
      toggle_direction: "Chuyển đổi hướng"
      help: "Trợ giúp soạn thảo bằng Markdown"
      collapse: "thu nhỏ bảng điều khiển chỉnh sửa nội dung"
      open: "mở bảng chỉnh sửa nội dung"
      abandon: "đóng nội dung chỉnh sửa và hủy bản nháp"
      enter_fullscreen: "Soạn nôi dung toàn màn hình"
      exit_fullscreen: "thoát khỏi trình soạn nội dung toàn màn hình"
      show_toolbar: "hiển thị thanh công cụ của trình soạn nội dung"
      hide_toolbar: "ẩn thanh công cụ của trình soạn nội dung"
      modal_ok: "OK"
      modal_cancel: "Hủy"
      cant_send_pm: "Xin lỗi, bạn không thể gởi tin nhắn đến %{username}."
      yourself_confirm:
        title: "Bạn có quên chưa thêm người nhận?"
        body: "Ngay bây giờ tin nhắn này chỉ được gửi cho chính bạn!"
      slow_mode:
        error: "Chủ đề này đang ở chế độ chậm. Bạn đã đăng gần đây; bạn có thể đăng lại sau %{timeLeft}."
      admin_options_title: "Tùy chọn quản trị viên cho chủ đề này"
      composer_actions:
        reply: Trả lời
        draft: Bản nháp
        edit: Sửa
        reply_to_post:
          label: Trả lời bài đăng của %{postUsername}
          desc: Trả lời một bài đăng cụ thể
        reply_as_new_topic:
          label: Trả lời dưới dạng chủ đề được liên kết
          desc: Tạo một chủ đề mới được liên kết với chủ đề này
          confirm: Bạn đã lưu một bản nháp chủ đề mới, bản nháp này sẽ bị ghi đè nếu bạn tạo một chủ đề được liên kết.
        reply_as_new_group_message:
          label: Trả lời dưới dạng tin nhắn nhóm mới
          desc: Tạo tin nhắn mới bắt đầu với cùng người nhận
        reply_to_topic:
          label: Trả lời chủ đề
          desc: Trả lời chủ đề, không ảnh hưởng bất kỳ bài đăng nào
        toggle_whisper:
          label: Chuyển đổi nói thầm
          desc: Những lời thì thầm chỉ hiển thị với MOD
        create_topic:
          label: "Chủ đề Mới"
          desc: Tạo một chủ đề mới
        shared_draft:
          label: "Bản nháp được Chia sẻ"
          desc: "Nháp một chủ đề sẽ chỉ hiển thị cho người dùng được phép"
        toggle_topic_bump:
          label: "Chuyển đổi phần mở rộng chủ đề"
          desc: "Trả lời mà không thay đổi ngày trả lời gần nhất"
      reload: "Nạp lại"
      ignore: "Bỏ qua"
      image_alt_text:
        aria_label: Văn bản thay thế cho hình ảnh
      delete_image_button: Xoá ảnh
    notifications:
      tooltip:
        regular:
          other: "%{count} thông báo chưa xem"
        message:
          other: "%{count} tin nhắn chưa đọc"
        high_priority:
          other: "%{count} thông báo ưu tiên cao chưa đọc"
      title: "thông báo của @name nhắc đến, trả lời bài của bạn và chủ đề, tin nhắn, vv"
      none: "Không thể tải các thông báo tại thời điểm này."
      empty: "Không có thông báo"
      post_approved: "Bài đăng của bạn đã được phê duyệt"
      reviewable_items: "các mục yêu cầu kiểm duyệt"
      watching_first_post_label: "Chủ đề Mới"
      user_moved_post: "%{username} đã di chuyển"
      mentioned: "<span>%{username}</span> %{description}"
      group_mentioned: "<span>%{username}</span> %{description}"
      quoted: "<span>%{username}</span> %{description}"
      bookmark_reminder: "<span>%{username}</span> %{description}"
      replied: "<span>%{username}</span> %{description}"
      posted: "<span>%{username}</span> %{description}"
      watching_category_or_tag: "<span>%{username}</span> %{description}"
      edited: "<span>%{username}</span> %{description}"
      liked: "<span>%{username}</span> %{description}"
      liked_2: "<span class='double-user'>%{username}, %{username2}</span> %{description}"
      liked_many:
        other: "<span class='multi-user'>%{username} và %{count} người khác</span> %{description}"
      liked_by_2_users: "%{username}, %{username2}"
      liked_by_multiple_users:
        other: "%{username} và %{count} khác"
      liked_consolidated_description:
        other: "đã thích %{count} bài viết của bạn"
      liked_consolidated: "<span>%{username}</span> %{description}"
      private_message: "<span>%{username}</span> %{description}"
      invited_to_private_message: "<p><span>%{username}</span>%{description}"
      invited_to_topic: "<span>%{username}</span> %{description}"
      invitee_accepted: "<span>%{username}</span> đã chấp nhận lời mời của bạn"
      invitee_accepted_your_invitation: "đã chấp nhận lời mời của bạn"
      moved_post: "<span>%{username}</span> đã chuyển %{description}"
      linked: "<span>%{username}</span> %{description}"
      granted_badge: "Đã nhận được '%{description}'"
      topic_reminder: "<span>%{username}</span> %{description}"
      watching_first_post: "<span>Chủ đề mới</span> %{description}"
      membership_request_accepted: "Thành viên được chấp nhận vào '%{group_name}'"
      membership_request_consolidated:
        other: "%{count} yêu cầu làm thành viên cho '%{group_name}'"
      reaction: "<span>%{username}</span> %{description}"
      reaction_2: "<span>%{username}, %{username2}</span> %{description}"
      votes_released: "%{description} - hoàn thành"
      admin_problems: "Lời khuyên mới trên bảng điều khiển trang web của bạn"
      dismiss_confirmation:
        body:
          default:
            other: "Bạn có chắc không? Bạn có %{count} thông báo quan trọng."
        dismiss: "Hủy bỏ"
        cancel: "Hủy"
      group_message_summary:
        other: "%{count} thư trong %{group_name} hộp thư đến của bạn"
      popup:
        mentioned: '%{username} nhắc đến bạn trong "%{topic}" - %{site_title}'
        group_mentioned: '%{username} nhắc đến bạn trong "%{topic}" - %{site_title}'
        quoted: '%{username} trích lời bạn trong "%{topic}" - %{site_title}'
        replied: '%{username} trả lời cho bạn trong "%{topic}" - %{site_title}'
        posted: '%{username} gửi bài trong "%{topic}" - %{site_title}'
        private_message: '%{username} đã gửi cho bạn một tin nhắn cá nhân trong "%{topic}" - %{site_title}'
        linked: '%{username} liên quan đến bài viết của bạn từ "%{topic}" - %{site_title}'
        watching_first_post: '%{username} đã tạo một chủ đề mới "%{topic}" - %{site_title}'
        watching_category_or_tag: '%{username} gửi bài trong "%{topic}" - %{site_title}'
        confirm_title: "Đã bật thông báo - %{site_title}"
        confirm_body: "Sự thành công! Thông báo đã được kích hoạt."
        custom: "Thông báo từ %{username} trên %{site_title}"
      titles:
        mentioned: "đề cập"
        replied: "câu trả lời mới"
        quoted: "trích dẫn"
        edited: "đã chỉnh sửa"
        liked: "lượt thích mới"
        private_message: "tin nhắn riêng mới"
        invited_to_private_message: "được mời vào tin nhắn riêng tư"
        invitee_accepted: "lời mời được chấp nhận"
        posted: "bài viết mới"
        watching_category_or_tag: "bài viết mới"
        moved_post: "bài đã chuyển"
        linked: "liên kết"
        bookmark_reminder: "dấu trang nhắc nhở"
        bookmark_reminder_with_name: "nhắc nhở đánh dấu - %{name}"
        granted_badge: "cấp huy hiệu"
        invited_to_topic: "được mời vào chủ đề"
        group_mentioned: "nhóm đã đề cập"
        group_message_summary: "tin nhắn nhóm mới"
        watching_first_post: "chủ đề mới"
        topic_reminder: "nhắc nhở chủ đề"
        liked_consolidated: "lượt thích mới"
        post_approved: "bài đăng được chấp thuận"
        membership_request_consolidated: "yêu cầu thành viên mới"
        reaction: "phản ứng mới"
        votes_released: "Phiếu bầu đã được phát hành"
        admin_problems: "lời khuyên mới trên bảng điều khiển trang web của bạn"
    upload_selector:
      uploading: "Đang tải lên"
      processing: "Đang xử lý tải lên"
      select_file: "Chọn Tài liệu"
      default_image_alt_text: hình ảnh
    search:
      sort_by: "Sắp xếp theo"
      relevance: "Độ phù hợp"
      latest_post: "Bài viết mới nhất"
      latest_topic: "Chủ đề mới"
      most_viewed: "Xem nhiều nhất"
      most_liked: "Thích nhiều nhất"
      select_all: "Chọn tất cả"
      clear_all: "Xóa tất cả"
      too_short: "Từ khoá tìm kiếm của bạn quá ngắn."
      open_advanced: "Mở tìm kiếm nâng cao"
      clear_search: "Xóa tìm kiếm"
      sort_or_bulk_actions: "Sắp xếp hoặc chọn hàng loạt kết quả"
      result_count:
        other: "Hơn <span>%{count}%{plus} kết quả cho</span><span class='term'>%{term}</span>"
      title: "Tìm kiếm"
      full_page_title: "Tìm kiếm"
      results: "kết quả"
      no_results: "Không tìm thấy kết quả."
      no_more_results: "Không tìm thấy kết quả"
      post_format: "#%{post_number} bởi %{username}"
      results_page: "Kết quả tìm kiếm cho '%{term}'"
      more_results: "Có nhiều kết quả hơn. Vui lòng thu hẹp tiêu chí tìm kiếm của bạn."
      cant_find: "Không thể tìm thấy những gì bạn đang tìm kiếm?"
      start_new_topic: "Có lẽ bắt đầu một chủ đề mới?"
      or_search_google: "Hoặc thử tìm kiếm bằng Google thay thế:"
      search_google: "Hãy thử tìm kiếm bằng Google để thay thế:"
      search_google_button: "G"
      search_button: "Tìm kiếm"
      search_term_label: "nhập từ khóa tìm kiếm"
      categories: "Chuyên mục"
      tags: "Thẻ"
      in: "trong"
      in_this_topic: "trong chủ đề này"
      in_this_topic_tooltip: "chuyển sang tìm kiếm tất cả các chủ đề"
      in_messages: "trong tin nhắn"
      in_messages_tooltip: "chuyển sang tìm kiếm các chủ đề thông thường"
      in_topics_posts: "trong tất cả các chủ đề và bài đăng"
      enter_hint: "hoặc nhấn Enter"
      in_posts_by: "trong bài viết của %{username}"
      browser_tip: "%{modifier} + f"
      browser_tip_description: "một lần nữa để sử dụng tìm kiếm trình duyệt gốc"
      recent: "Tìm kiếm gần đây"
      clear_recent: "Xóa các Tìm kiếm Gần đây"
      type:
        default: "Chủ đề/Bài viết"
        users: "Người dùng"
        categories: "Chuyên mục"
        categories_and_tags: "Danh mục / thẻ"
      context:
        user: "Tìm bài viết của @%{username}"
        category: "Tìm kiếm danh mục #%{category}"
        tag: "Tìm kiếm thẻ #%{tag}"
        topic: "Tìm trong chủ đề này"
        private_messages: "Tìm tin nhắn"
      tips:
        category_tag: "bộ lọc theo danh mục hoặc thẻ"
        author: "bộ lọc theo tác giả bài đăng"
        in: "lọc theo siêu dữ liệu (ví dụ: in: title, in: personal, in: pinned)"
        status: "bộ lọc theo trạng thái chủ đề"
        full_search: "khởi chạy tìm kiếm toàn trang"
      advanced:
        title: Bộ lọc nâng cao
        posted_by:
          label: Gửi bởi
          aria_label: Lọc theo tác giả bài đăng
        in_category:
          label: Đã phân loại
        in_group:
          label: Trong nhóm
        with_badge:
          label: Với huy hiệu
        with_tags:
          label: Được gắn thẻ
          aria_label: Lọc bằng cách sử dụng thẻ
        filters:
          label: Chỉ trả lại chủ đề/bài đăng…
          title: Chỉ khớp với tiêu đề
          likes: Tôi đã thích
          posted: Tôi đã gửi trong
          created: Tôi đã tạo ra
          watching: tôi đang xem
          tracking: Tôi đang theo dõi
          private: Trong tin nhắn của tôi
          bookmarks: Tôi đã đánh dấu
          first: là bài đầu tiên
          pinned: được gim
          seen: tôi đọc
          unseen: Tôi chưa đọc
          wiki: là wiki
          images: bao gồm (các) hình ảnh
          all_tags: Tất cả các thẻ trên
        statuses:
          label: Nơi chủ đề
          open: mở
          closed: bị đóng
          public: là công khai
          archived: được lưu trữ
          noreplies: không có phản hồi
          single_user: chứa một người dùng
        post:
          count:
            label: Bài viết
          min:
            placeholder: tối thiểu
            aria_label: lọc theo số lượng bài đăng tối thiểu
          max:
            placeholder: tối đa
            aria_label: lọc theo số lượng bài đăng tối đa
          time:
            label: Được gửi
            aria_label: Lọc theo ngày đăng
            before: trước
            after: sau
        views:
          label: Lượt xem
        min_views:
          placeholder: tối thiểu
          aria_label: lọc theo lượt xem tối thiểu
        max_views:
          placeholder: tối đa
          aria_label: lọc theo lượt xem tối đa
        additional_options:
          label: "Lọc theo số lượng bài đăng và lượt xem chủ đề"
    new_item: "mới"
    go_back: "quay trở lại"
    not_logged_in_user: "Trang cá nhân với tóm tắt các hoạt động và cấu hình"
    current_user: "đi đến trang cá nhân của bạn"
    view_all: "xem tất cả %{tab}"
    user_menu:
      generic_no_items: "Không có mục nào trong danh sách này."
      view_all_notifications: "xem tất cả các thông báo"
      view_all_bookmarks: "xem tất cả các dấu trang"
      view_all_messages: "xem tất cả các tin nhắn cá nhân"
      tabs:
        all_notifications: "Tất cả các thông báo"
        replies: "Trả lời"
        replies_with_unread:
          other: "Trả lời - %{count} trả lời chưa đọc"
        mentions: "Được nhắc đến"
        mentions_with_unread:
          other: "Đề cập - %{count} đề cập chưa đọc"
        likes: "Lượt Thích"
        likes_with_unread:
          other: "Lượt thích - %{count} lượt thích chưa đọc"
        watching: "Chủ đề đã xem"
        watching_with_unread:
          other: "Chủ đề đã xem - %{count} chủ đề đã xem chưa đọc"
        messages: "Tin nhắn cá nhân"
        messages_with_unread:
          other: "Tin nhắn cá nhân - %{count} tin nhắn chưa đọc"
        bookmarks: "Các đánh dấu"
        bookmarks_with_unread:
          other: "Dấu trang - %{count} dấu trang chưa đọc"
        review_queue: "Hàng đợi xem lại"
        review_queue_with_unread:
          other: "Hàng đợi xem lại - %{count} mục cần xem xét"
        other_notifications: "Các thông báo khác"
        other_notifications_with_unread:
          other: "Các thông báo khác - %{count} thông báo chưa đọc"
        profile: "Tiểu sử"
      reviewable:
        view_all: "xem tất cả các mục đánh giá"
        queue: "Hàng đợi"
        deleted_user: "(người dùng đã bị xóa)"
        deleted_post: "(bài đã xóa)"
        post_number_with_topic_title: "bài #%{post_number} - %{title}"
        new_post_in_topic: "bài mới trong %{title}"
        user_requires_approval: "%{username} yêu cầu phê duyệt"
        default_item: "mục có thể xem lại #%{reviewable_id}"
    topics:
      new_messages_marker: "lần thăm cuối"
      bulk:
        confirm: "Xác nhận"
        select_all: "Chọn hết"
        clear_all: "Xoá hết"
        unlist_topics: "Chủ đề không công khai"
        relist_topics: "Chủ đề liên quan"
        defer: "Hoãn"
        delete: "Xóa chủ đề"
        dismiss: "Bỏ qua"
        dismiss_read: "Bỏ qua tất cả thư chưa đọc"
        dismiss_read_with_selected:
          other: "Loại bỏ %{count} chưa đọc"
        dismiss_button: "Bỏ qua..."
        dismiss_button_with_selected:
          other: "Loại bỏ (%{count})…"
        dismiss_tooltip: "Bỏ qua chỉ bài viết mới hoặc ngừng theo dõi chủ đề"
        also_dismiss_topics: "Ngừng theo dõi các chủ đề này để không hiển thị lại là chủ đề chưa đọc"
        dismiss_new: "Bỏ "
        dismiss_new_with_selected:
          other: "Loại bỏ Mới (%{count})"
        toggle: "chuyển sang chọn chủ đề theo lô"
        actions: "Hành động theo lô"
        close_topics: "Đóng các chủ đề"
        archive_topics: "Chủ đề Lưu trữ"
        move_messages_to_inbox: "Chuyển sang hộp thư"
        notification_level: "Thông báo…"
        change_notification_level: "Thay đổi mức thông báo"
        choose_new_category: "Chọn chuyên mục mới cho chủ đề này:"
        selected:
          other: "Bạn đã chọn <b>%{count}</b> chủ đề"
        change_tags: "Thay thế thẻ"
        append_tags: "Thêm thẻ"
        choose_new_tags: "Chọn thẻ mới cho các chuyên mục sau:"
        choose_append_tags: "Chọn các thẻ mới để thêm vào cho các chủ đề này:"
        changed_tags: "Các thẻ của các chủ đề đó đã được thay đổi."
        remove_tags: "Xóa tất cả các thẻ"
        confirm_remove_tags:
          other: "Tất cả các thẻ sẽ bị xóa khỏi <b>%{count}</b> chủ đề. Bạn có chắc không?"
        progress:
          other: "Tiến độ: <strong>%{count}</strong> chủ đề"
      none:
        unread: "Bạn không có chủ đề nào chưa đọc."
        unseen: "Bạn không có chủ đề nào chưa nhìn thấy."
        new: "Bạn không có chủ đề mới nào."
        read: "Bạn vẫn chưa đọc bất kì chủ đề nào."
        posted: "Bạn vẫn chưa đăng bài trong bất kì một chủ đề nào"
        latest: "Bạn đã xem tất cả!"
        bookmarks: "Bạn chưa chủ đề nào được đánh dấu."
        category: "Không có chủ đề nào trong %{category} ."
        top: "Không có chủ đề top."
        educate:
          new: '<p>Các chủ đề mới của bạn sẽ xuất hiện ở đây. Theo mặc định, các chủ đề được coi là mới và sẽ hiển thị chỉ báo <span class="badge new-topic badge-notification" style="vertical-align:middle;line-height:inherit;"></span> nếu chúng được tạo trong 2 ngày qua.</p><p>Truy cập <a href="%{userPrefsUrl}">tùy chọn</a> của bạn để thay đổi.</p>'
          unread: "<p>Các chủ đề chưa đọc của bạn xuất hiện ở đây.</p><p>Theo mặc định, các chủ đề được coi là chưa đọc và sẽ hiển thị số lượng chưa đọc <span class=\"badge unread-posts badge-notification\">1</span> nếu bạn:</p><ul><li>Đã tạo chủ đề</li><li>Đã trả lời chủ đề</li><li>Đọc chủ đề trong hơn 5 phút</li></ul><p>Hoặc nếu bạn đã đặt chủ đề một cách rõ ràng thành Theo dõi hoặc Đã theo dõi qua \U0001F514 trong mỗi chủ đề.</p><p>Truy cập <a href=\"%{userPrefsUrl}\">tùy chọn</a> của bạn để thay đổi điều này.</p>"
      bottom:
        latest: "Không còn thêm chủ đề nào nữa."
        posted: "Ở đây không có thêm chủ đề nào được đăng."
        read: "Không còn thêm chủ đề chưa đọc nào nữa."
        new: "Không còn thêm chủ đề mới nào nữa."
        unread: "Không còn thêm chủ đề chưa đọc nào nữa."
        unseen: "Không còn chủ đề nào chưa từng thấy."
        category: "Không còn thêm chủ đề nào trong %{category} ."
        tag: "Không có thêm %{tag} chủ đề."
        top: "Không còn của đề top nào nữa."
        bookmarks: "Không còn thêm chủ đề được đánh dấu nào nữa."
    topic_bulk_actions:
      close_topics:
        name: "Đóng các chủ đề"
    topic:
      filter_to:
        other: "%{count} bài viết trong chủ đề"
      create: "Chủ đề Mới"
      create_long: "Tạo một Chủ đề mới"
      open_draft: "Đăng bài"
      private_message: "Bắt đầu một thông điệp"
      archive_message:
        help: "Chuyển tin nhắn sang lưu trữ"
        title: "Lưu trữ"
      move_to_inbox:
        title: "Chuyển sang hộp thư"
        help: "Chuyển tin nhắn trở lại hộp thư"
      defer:
        help: "đánh dấu là chưa đọc"
        title: "Hoãn"
      list: "Chủ đề"
      new: "chủ đề mới"
      unread: "chưa đọc"
      new_topics:
        other: "%{count} chủ đề mới."
      unread_topics:
        other: "%{count} chủ đề chưa đọc."
      title: "Chủ đề"
      invalid_access:
        title: "Chủ đề này là riêng tư"
        description: "Xin lỗi, bạn không có quyền truy cập vào chủ đề đó!"
        login_required: "Bạn cần phải đăng nhập để xem chủ đề đó"
      server_error:
        title: "Tải chủ đề thất bại"
        description: "Xin lỗi, chúng tôi không thể tải chủ đề, có thể do kết nối có vấn đề. Xin hãy thử lại. Nếu vấn đề còn xuất hiện, hãy cho chúng tôi biết"
      not_found:
        title: "Không tìm thấy chủ đề"
        description: "Xin lỗi, chúng tôi không thể tìm thấy chủ đề đó. Có lẽ nó đã bị loại bởi mod?"
      unread_posts:
        other: "bạn có %{count} bài viết chưa đọc trong chủ đề này"
      likes:
        other: "có %{count} thích trong chủ để này"
      back_to_list: "Quay lại danh sách chủ đề"
      options: "Các lựa chọn chủ đề"
      show_links: "Hiển thị liên kết trong chủ đề này"
      collapse_details: "thu gọn chi tiết chủ đề"
      expand_details: "mở rộng chi tiết chủ đề"
      unread_indicator: "Chưa có thành viên nào đọc bài cuối cùng của chủ đề này."
      created_at: "Ngày tạo: %{date}"
      bumped_at: "Mới nhất: %{date}"
      suggest_create_topic: Bạn đã sẵn sàng để <a href>đầu một cuộc trò chuyện mới chưa?</a>
      deleted: "Chủ đề này đã bị xóa"
      slow_mode_update:
        title: "Chế độ chậm"
        select: "Người dùng chỉ có thể đăng trong chủ đề này một lần mỗi lần:"
        description: "Người dùng phải đợi trước khi đăng lại chủ đề này để người khác có thời gian trả lời"
        enable: "Kích hoạt"
        update: "Cập nhật"
        enabled_until: "Đã bật cho đến khi:"
        remove: "Tắt"
        hours: "Giờ:"
        minutes: "Phút:"
        seconds: "Giây:"
        durations:
          10_minutes: "10 phút"
          15_minutes: "15 phút"
          30_minutes: "30 Phút"
          45_minutes: "45 phút"
          1_hour: "1 giờ"
          2_hours: "2 Tiếng"
          4_hours: "4 giờ"
          8_hours: "8 giờ"
          12_hours: "12 giờ"
          24_hours: "24 giờ"
          custom: "Thời lượng tùy chỉnh"
      slow_mode_notice:
        duration: "Vui lòng đợi %{duration} giữa các bài viết trong chủ đề này"
      topic_status_update:
        title: "Bộ hẹn giờ chủ đề"
        save: "Đặt hẹn giờ"
        num_of_hours: "Số giờ:"
        num_of_days: "Số ngày:"
        remove: "Xoá bộ đếm"
        publish_to: "Xuất bản tới:"
        when: "Khi:"
        time_frame_required: "Vui lòng chọn một khung thời gian"
        min_duration: "Thời lượng phải lớn hơn 0"
        max_duration: "Thời hạn phải dưới 20 năm"
        duration: "Thời lượng"
      publish_to_category:
        title: "Lên lịch xuất bản"
      temp_open:
        title: "Mở tạm thời"
      auto_reopen:
        title: "Chủ đề tự động mở"
      temp_close:
        title: "Tạm đóng"
      auto_close:
        title: "Tự động đóng chủ đề"
        label: "Tự động đóng chủ đề sau:"
        error: "Hãy nhập giá trị hợp lệ."
        based_on_last_post: "Không đóng cho đến khi bài viết cuối cùng trong chủ đề này trở thành bài cũ"
      auto_close_after_last_post:
        title: "Tự động đóng chủ đề sau bài viết cuối cùng"
      auto_delete:
        title: "Tự động xóa chủ đề"
      auto_bump:
        title: "Chủ đề Auto-Bump"
      reminder:
        title: "Nhắc t"
      auto_delete_replies:
        title: "Tự động xóa câu trả lời"
      status_update_notice:
        auto_open: "Chủ đề này sẽ tự động mở trong %{timeLeft}."
        auto_close: "Chủ đề này sẽ tự đóng trong %{timeLeft}."
        auto_publish_to_category: "Chủ đề này sẽ được xuất bản lên <a href=%{categoryUrl}>#%{categoryName}</a> %{timeLeft}."
        auto_close_after_last_post: "Chủ đề này sẽ đóng %{duration} sau trả lời cuối cùng."
        auto_delete: "Chủ đề này sẽ tự động bị xóa %{timeLeft}."
        auto_bump: "Chủ đề này sẽ tự động được đưa vào %{timeLeft}."
        auto_reminder: "Bạn sẽ được nhắc nhở về chủ đề này %{timeLeft}."
        auto_delete_replies: "Các câu trả lời về chủ đề này sẽ tự động bị xóa sau %{duration}."
      auto_close_title: "Tự động-Đóng các Cài đặt"
      auto_close_immediate:
        other: "Các bài mới nhất trong chủ đề này là đã %{count} giờ cũ, vì vậy đề tài sẽ đóng cửa ngay lập tức."
      auto_close_momentarily:
        other: "Bài cuối cùng trong chủ đề đã được %{count} giờ, vì vậy chủ đề sẽ được đóng lại trong giây lát."
      timeline:
        back: "Quay lại"
        back_description: "Quay lại bài viết chưa đọc cuối cùng của bạn"
        replies_short: "%{current} / %{total}"
      progress:
        title: tiến trình của chủ đề
        jump_prompt: "nhảy đến…"
        jump_prompt_of:
          other: "của %{count} bài viết"
        jump_prompt_long: "Nhảy đến…"
        jump_prompt_to_date: "đến nay"
        jump_prompt_or: "hoặc"
      notifications:
        title: thay đổi tần suất bạn nhận được thông báo về chủ đề này
        reasons:
          mailing_list_mode: "Bạn đã bật chế độ danh sách gửi thư, vì vậy bạn sẽ được thông báo về các câu trả lời cho chủ đề này qua email."
          "3_10": "Bạn sẽ nhận được thông báo vì bạn đang xem một thẻ về chủ đề này."
          "3_10_stale": "Bạn sẽ nhận được thông báo vì trước đây bạn đã xem một thẻ về chủ đề này."
          "3_6": "Bạn sẽ nhận được các tin báo bởi vì bạn đang theo dõi chuyên mục này."
          "3_6_stale": "Bạn sẽ nhận được thông báo vì bạn đã xem danh mục này trước đây"
          "3_5": "Bạn sẽ nhận được tin báo bởi vì bạn đã bắt đầu theo dõi chủ đề này một cách tự động."
          "3_2": "Bạn sẽ nhận được các tin báo bởi vì bạn đang theo dõi chủ đề này."
          "3_1": "Bạn sẽ được nhận các tin báo bởi bạn đã tạo chủ để này."
          "3": "Bạn sẽ nhận được các tin báo bởi vì bạn đang theo dõi chủ đề này."
          "2_8": "Bạn sẽ thấy được 1 số lượng bài viết mới bởi vì bạn đang theo dấu chuyên mục này."
          "2_8_stale": "Bạn sẽ thấy một số câu trả lời mới bởi vì bạn đã theo dõi danh mục này trước đây"
          "2_4": "Bạn sẽ thấy một số câu trả lời mới vì bạn đã đăng câu trả lời cho chủ đề này."
          "2_2": "Bạn sẽ thấy nhiều câu trả lời mới vì bạn đang theo dõi chủ đề này."
          "2": 'Bạn sẽ thấy nhiều câu trả lời mới vì bạn <a href="%{basePath}/u/%{username}/preferences/notifications">đã đọc chủ đề này</a>.'
          "1_2": "Bạn sẽ được tin báo nếu ai đó đề cập đến @tên bạn hoặc trả lời bạn."
          "1": "Bạn sẽ được tin báo nếu ai đó đề cập đến @tên bạn hoặc trả lời bạn."
          "0_7": "Bạn đang bỏ qua tất cả các tin báo trong chuyên mục này."
          "0_2": "Bạn đang bỏ qua tất cả các thông báo trong chủ đề này"
          "0": "Bạn đang bỏ qua tất cả các thông báo trong chủ đề này"
        watching_pm:
          title: "Đang theo dõi"
          description: "Bạn sẽ được thông báo về từng trả lời mới trong tin nhắn này, và một số trả lời mới sẽ được hiển thị"
        watching:
          title: "Đang theo dõi"
          description: "Bạn sẽ được thông báo về từng trả lời mới trong tin nhắn này, và một số trả lời mới sẽ được hiển thị"
        tracking_pm:
          title: "Đang theo dõi"
          description: "Một số trả lời mới sẽ được hiển thị trong tin nhắn này. Bạn sẽ được thông báo nếu ai đó đề cập đến @tên của bạn hoặc trả lời bạn"
        tracking:
          title: "Đang theo dõi"
          description: "Một số trả lời mới sẽ được hiển thị trong chủ đề này. Bạn sẽ được thông báo nếu ai đó đề cập đến @tên của bạn hoặc trả lời bạn"
        regular:
          title: "Bình thường"
          description: "Bạn sẽ được thông báo nếu ai đó đề cập đến @tên bạn hoặc trả lời bạn"
        regular_pm:
          title: "Bình thường"
          description: "Bạn sẽ được thông báo nếu ai đó đề cập đến @tên bạn hoặc trả lời bạn"
        muted_pm:
          title: "Im lặng"
          description: "Bạn sẽ không bao giờ được thông báo về bất cứ điều gì về tin nhắn này. "
        muted:
          title: "Im lặng"
          description: "Bạn sẽ không nhận được bất kỳ thông báo nào trong chủ đề này, và chúng sẽ không hiển thị là mới nhất."
      actions:
        title: "Hành động"
        recover: "Không-Xóa Chủ Đề Này"
        delete: "Xóa-Chủ Đề Này"
        open: "Mở Chủ Đề"
        close: "Đóng Chủ Đề"
        multi_select: "Chọn Bài Viết..."
        pin: "Ghim Chủ Đề..."
        unpin: "Bỏ-Ghim Chủ Đề..."
        unarchive: "Chủ đề Không Lưu Trữ"
        archive: "Chủ Đề Lưu Trữ"
        invisible: "Hủy Liệt kê chủ đề"
        visible: "Liệt kê Chủ đề"
        reset_read: "Đặt lại dữ liệu đọc"
        make_private: "Gửi tin nhắn cá nhân"
        reset_bump_date: "Đặt lại ngày Bump"
      feature:
        pin: "Ghim Chủ Đề"
        unpin: "Bỏ-Ghim Chủ Đề"
        pin_globally: "Ghim Chủ Đề Tổng Thể"
        remove_banner: "Bỏ banner chủ đề"
      reply:
        title: "Trả lời"
        help: "bắt đầu soạn phản hồi cho chủ đề này"
      share:
        title: "Chia sẻ chủ đề"
        extended_title: "Chia sẻ một liên kết"
        help: "Chia sẻ một liên kết đến chủ đề này"
        instructions: "Chia sẻ một liên kết đến chủ đề này:"
        copied: "Đã sao chép liên kết chủ đề."
        restricted_groups:
          other: "Chỉ hiển thị với các thành viên của nhóm: %{groupNames}"
        invite_users: "Mời"
      print:
        title: "In"
        help: "Mở phiên bản thân thiện với máy in của chủ đề này"
      flag_topic:
        title: "Gắn cờ"
        help: "đánh dấu riêng tư chủ đề này cho sự chú ý hoặc gửi một thông báo riêng về nó"
        success_message: "Bạn đã đánh dấu thành công chủ đề này"
      make_public:
        title: "Chuyển đổi sang chủ đề công khai"
        choose_category: "Vui lòng chọn một danh mục cho chủ đề công khai:"
      feature_topic:
        title: "Đề cao chủ đề này"
        pin: "Làm cho chủ đề này xuất hiện trên top của chuyên mục %{categoryLink}"
        unpin: "Xóa chủ đề này từ phần trên cùng của chủ đề %{categoryLink}"
        unpin_until: "Gỡ bỏ chủ đề này khỏi top của chuyên mục %{categoryLink} và đợi cho đến <strong>%{until}</strong>."
        pin_note: "Người dùng có thể bỏ ghim chủ đề riêng cho mình"
        pin_validation: "Ngày được yêu câu để gắn chủ đề này"
        not_pinned: "Không có chủ đề được ghim trong %{categoryLink}."
        already_pinned:
          other: "Chủ đề gần đây được ghim trong %{categoryLink}: <strong class='badge badge-notification unread'>%{count}</strong>"
        pin_globally: "Làm cho chủ đề này xuất hiện trên top của tất cả các chủ đề"
        confirm_pin_globally:
          other: "Bạn đã có %{count} chủ đề được ghim trên toàn cầu. Quá nhiều chủ đề được ghim có thể là gánh nặng cho người dùng mới và ẩn danh. Bạn có chắc chắn muốn ghim một chủ đề khác trên toàn cầu không?"
        unpin_globally: "Bỏ chủ đề này khỏi phần trên cùng của danh sách tất cả các chủ đề"
        unpin_globally_until: "Gỡ bỏ chủ đề này khỏi top của danh sách tất cả các chủ đề và đợi cho đến <strong>%{until}</strong>."
        global_pin_note: "Người dùng có thể bỏ ghim chủ đề riêng cho mình"
        not_pinned_globally: "Không có chủ đề nào được ghim."
        already_pinned_globally:
          other: "Chủ đề gần đây được ghim trong: <strong class='badge badge-notification unread'>%{count}</strong>"
        make_banner: "Đặt chủ đề này là một banner xuất hiện trên top của tất cả các trang."
        remove_banner: "Gỡ bỏ banner xuất hiện trên top của tất cả các trang."
        banner_note: "Người dùng có thể bỏ qua banner này bằng cách đóng nó. Chỉ một chủ đề có thể được đặt là banner tại một thời điểm."
        no_banner_exists: "Không có chủ đề banner nào."
        banner_exists: "Có <strong class='badge badge-notification unread'>is</strong> đang là chủ đề banner."
      inviting: "Đang mời…"
      automatically_add_to_groups: "Lời mời này cũng bao gồm quyền truy cập vào các nhóm sau:"
      invite_private:
        title: "Mời thảo luận"
        email_or_username: "Email hoặc username người được mời"
        email_or_username_placeholder: "địa chỉ thư điện tử hoặc tên người dùng"
        action: "Mời"
        success: "Chúng tôi đã mời người đó tham gia thảo luận này."
        success_group: "Chúng tôi đã mời nhóm đó tham gia vào tin nhắn này."
        error: "Xin lỗi, có lỗi khi mời người dùng này."
        not_allowed: "Xin lỗi, không thể mời người dùng đó."
        group_name: "Nhóm tên"
      controls: "Topic Controls"
      invite_reply:
        title: "Mời"
        username_placeholder: "tên người dùng"
        action: "Gửi Lời Mời"
        help: "mời người khác tham gia chủ đề thông qua email hoặc thông báo"
        to_forum: "Chúng tôi sẽ gửi một email ngắn gọn cho phép bạn bè của bạn tham gia ngay lập tức bằng cách nhấp vào liên kết."
        discourse_connect_enabled: "Nhập tên đăng nhập hoặc địa chỉ email của người mà bạn muốn mời vào chủ đề này."
        to_topic_blank: "Nhập tên đăng nhập hoặc địa chỉ email của người bạn muốn mời đến chủ đề này."
        to_topic_email: "Bạn vừa điền địa chỉ email, website sẽ gửi lời mời cho phép bạn bè của bạn có thể trả lời chủ đề này."
        to_topic_username: "Bạn vừa điền tên thành viên, website sẽ gửi thông báo kèm theo lời mời họ tham gia chủ đề này."
        to_username: "Điền tên thành viên bạn muốn mời, website sẽ gửi thông báo kèm theo lời mời họ tham gia chủ đề này."
        email_placeholder: "name@example.com"
        success_email: "Website vừa gửi lời mời tới <b>%{invitee}</b> và sẽ thông báo cho bạn khi lời mời đó được chấp nhận. Kiểm tra tab lời mời trên trang tài khoản để theo dõi lời mời của bạn."
        success_username: "Website đã mời người đó tham gia thảo luận này."
        error: "Xin lỗi, chúng tôi không thể mời người đó. Có lẽ họ đã được mời? (giới hạn lời mời)"
        success_existing_email: "Người dùng có email <b>%{emailOrUsername}</b> đã tồn tại. Chúng tôi đã mời người dùng đó tham gia vào chủ đề này."
      login_reply: "Đăng nhập để trả lời"
      filters:
        n_posts:
          other: "%{count} bài viết"
        cancel: "Bỏ đièu kiện lọc"
      move_to:
        title: "Chuyển tới"
        action: "chuyển tới"
        error: "Đã xảy ra lỗi khi chuyển bài đăng."
      split_topic:
        title: "Di chuyển tới Chủ đề mới"
        action: "di chuyển tới chủ đề mới"
        topic_name: "Tiêu đề chủ đề mới"
        radio_label: "Chủ đề Mới"
        error: "Có lỗi khi di chuyển bài viết tới chủ đề mới."
        instructions:
          other: "Bạn muốn tạo chủ đề mới và phổ biến nó với <b>%{count}</b> bài viết đã chọn."
      merge_topic:
        title: "Di chuyển tới chủ đề đang tồn tại"
        action: "di chuyển tới chủ đề đang tồn tại"
        error: "Có lỗi khi di chuyển bài viết đến chủ đề này."
        radio_label: "Chủ đề hiện có"
        instructions:
          other: "Hãy chọn chủ đề bạn muốn di chuyển <b>%{count}</b> bài viết này tới."
      move_to_new_message:
        title: "Chuyển đến tin nhắn mới"
        action: "chuyển đến tin nhắn mới"
        message_title: "Tiêu đề tin nhắn mới"
        radio_label: "Tin nhắn mới"
        participants: "Những người tham gia"
        instructions:
          other: "Bạn sắp tạo một tin nhắn mới và đăng nó với <b>%{count}</b> bài đăng mà bạn đã chọn."
      move_to_existing_message:
        title: "Di chuyển đến thư hiện có"
        action: "chuyển đến tin nhắn hiện có"
        radio_label: "Tin nhắn hiện có"
        participants: "Những người tham gia"
        instructions:
          other: "Vui lòng chọn thông báo bạn muốn chuyển <b>%{count}</b> bài đăng đó đến."
      merge_posts:
        title: "Hợp nhất các bài đã chọn"
        action: "hợp nhất các bài đăng đã chọn"
        error: "Đã xảy ra lỗi khi hợp nhất các bài đăng đã chọn."
      publish_page:
        title: "Xuất bản trang"
        publish: "Xuất bản"
        description: "Khi một chủ đề được xuất bản dưới dạng một trang, URL của nó có thể được chia sẻ và nó sẽ được hiển thị với kiểu tùy chỉnh."
        slug: "tên đường dẫn"
        public: "Công khai"
        public_description: "Mọi người có thể xem trang ngay cả khi chủ đề liên quan là riêng tư."
        publish_url: "Trang của bạn đã được xuất bản tại:"
        topic_published: "Chủ đề của bạn đã được xuất bản tại:"
        preview_url: "Trang của bạn sẽ được xuất bản tại:"
        invalid_slug: "Xin lỗi, bạn không thể xuất bản trang này."
        unpublish: "Hủy xuất bản"
        unpublished: "Trang của bạn đã không được xuất bản và không thể truy cập được nữa."
        publishing_settings: "Cài đặt xuất bản"
      change_owner:
        title: "Chủ sở hữu thay đổi"
        action: "chuyển chủ sở hữu"
        error: "Có lỗi xảy ra khi thay đổi quyền sở hữu của các bài viết."
        placeholder: "tên đăng nhập của chủ sở hữu mới"
        instructions:
          other: "Vui lòng chọn chủ sở hữu mới cho %{count} bài viết của <b>@%{old_user}</b>"
        instructions_without_old_user:
          other: "Vui lòng chọn chủ sở hữu mới cho %{count} bài viết"
      change_timestamp:
        title: "Thay đổi Dấu thời gian…"
        action: "đổi timestamp"
        invalid_timestamp: "Timestamp không thể trong tương lai."
        error: "Có lỗi khi thay đổi timestamp của chủ đề."
        instructions: "Hãy chọn dòng thời gian mới cho chủ đề, các bài viết trong chủ đề sẽ được cập nhật để có sự khác biệt cùng một lúc."
      multi_select:
        select: "chọn"
        selected: "đã chọn (%{count})"
        select_post:
          label: "chọn"
          title: "Thêm bài đăng vào lựa chọn"
        selected_post:
          label: "đã chọn"
          title: "Nhấp để xóa bài đăng khỏi lựa chọn"
        select_replies:
          label: "chọn + trả lời"
          title: "Thêm bài đăng và tất cả các câu trả lời của nó cho lựa chọn"
        select_below:
          label: "chọn + bên dưới"
          title: "Thêm bài đăng và tất cả sau bài đăng đó để lựa chọn"
        delete: xóa lựa chọn
        cancel: hủy lựa chọn
        select_all: chọn tất cả
        deselect_all: bỏ chọn tất cả
        description:
          other: "Bạn đã chọn <b>%{count}</b> bài viết."
      deleted_by_author_simple: "(chủ đề bị xóa bởi tác giả)"
    post:
      confirm_delete: "Bạn có chắc chắn muốn xóa bài đăng này không?"
      quote_reply: "Trích dẫn"
      quote_edit: "Sửa"
      quote_share: "Chia sẻ"
      edit_reason: "Lý do: "
      post_number: "bài viết %{number}"
      ignored: "Nội dung bị bỏ qua"
      wiki_last_edited_on: "wiki được chỉnh sửa lần cuối vào %{dateTime}"
      last_edited_on: "bài đăng lần chỉnh sửa lần cuối vào %{dateTime}"
      reply_as_new_topic: "Trả lời như là liên kết đến Chủ đề"
      reply_as_new_private_message: "Trả lời dưới dạng tin nhắn mới cho cùng người nhận"
      continue_discussion: "Tiếp tục thảo luận từ %{postLink}:"
      follow_quote: "đến bài viết trích dẫn"
      show_full: "Hiển thị đầy đủ bài viết"
      show_hidden: "Xem nội dung bị bỏ qua."
      deleted_by_author_simple: "(bài đăng bị xóa bởi tác giả)"
      collapse: "Thu nhỏ"
      sr_collapse_replies: "Thu gọn các câu trả lời đã nhúng"
      sr_date: "Ngày đăng"
      expand_collapse: "mở/đóng"
      locked: "MOD đã khóa bài đăng này không được chỉnh sửa"
      gap:
        other: "xem %{count} trả lời bị ẩn"
      notice:
        new_user: "Đây là lần đầu tiên %{user} được đăng - hãy chào mừng họ đến với cộng đồng của chúng ta!"
        returning_user: "Đã lâu rồi chúng ta chưa thấy %{user} - bài đăng cuối cùng của họ là %{time}."
      unread: "Bài viết chưa đọc"
      has_replies:
        other: "%{count} Trả lời"
      has_replies_count: "%{count}"
      unknown_user: "(người dùng không xác định / đã xóa)"
      has_likes_title:
        other: "%{count} người thích bài viết này"
      has_likes_title_only_you: "bạn đã like bài viết này"
      has_likes_title_you:
        other: "bạn và %{count} người khác đã like bài viết này"
      sr_post_like_count_button:
        other: "%{count} người thích bài đăng này. Bấm để xem"
      sr_post_read_count_button:
        other: "%{count} người đọc bài đăng này. Bấm để xem"
      filtered_replies_hint:
        other: "Xem bài đăng này và %{count} câu trả lời của nó"
      filtered_replies_viewing:
        other: "Xem %{count} câu trả lời cho"
      in_reply_to: "Tải bài đăng gốc"
      view_all_posts: "Xem tất cả các bài viết"
      errors:
        create: "Xin lỗi, có lỗi xảy ra khi tạo bài viết của bạn. Vui lòng thử lại."
        edit: "Xin lỗi, có lỗi xảy ra khi sửa bài viết của bạn. Vui lòng thử lại."
        file_too_large: "Xin lỗi, tệp đó quá lớn (kích thước tối đa là %{max_size_kb}kb). Bạn có thể tải dữ liệu lớn của bạn lên dịch vụ chia sẻ đám mây, sau đó dán liên kết tại đây"
        file_size_zero: "Rất tiếc, có vẻ như đã xảy ra sự cố, tệp bạn đang cố tải lên có dung lượng là 0 byte. Vui lòng thử lại."
        file_too_large_humanized: "Xin lỗi, tệp đó quá lớn (kích thước tối đa là %{max_size}). Tại sao không tải tệp lớn của bạn lên dịch vụ chia sẻ đám mây, sau đó dán liên kết?"
        too_many_uploads: "Xin lỗi, bạn chỉ có thể tải lên 1 file cùng 1 lúc."
        too_many_dragged_and_dropped_files:
          other: "Xin lỗi, bạn chỉ có thể tải lên %{count} tệp cùng một lúc."
        upload_not_authorized: "Xin lỗi, tập tin của bạn tải lên không được cho phép (định dạng cho phép: %{authorized_extensions})."
        image_upload_not_allowed_for_new_user: "Xin lỗi, tài khoản mới không thể tải lên ảnh."
        attachment_upload_not_allowed_for_new_user: "Xin lỗi, tài khoản mới không thể tải lên đính kèm."
        attachment_download_requires_login: "Xin lỗi, bạn cần đăng nhập để tải về đính kèm."
      cancel_composer:
        confirm: "Bạn muốn làm gì với bài đăng của mình?"
        discard: "Hủy bỏ"
        save_draft: "Lưu bản nháp để sử dụng sau"
        keep_editing: "Tiếp tục chỉnh sửa"
      via_email: "bài viết này đăng qua email"
      via_auto_generated_email: "bài đăng này đến qua một email được tạo tự động"
      whisper: "bài viết này là lời nhắn từ điều hành viên"
      wiki:
        about: "Bài viết này là một wiki"
      few_likes_left: "Cám ơn bạn đã chia sẻ cảm nhận! Bạn chỉ còn lại vài lượt like cho ngày hôm nay."
      controls:
        reply: "bắt đầu soản trả lời cho bài viết này"
        like: "like bài viết này"
        has_liked: "bạn đã thích bài viết này"
        read_indicator: "thành viên đã đọc bài đăng này"
        undo_like: "hủy like"
        edit: "sửa bài viết này"
        edit_action: "Sửa"
        edit_anonymous: "Xin lỗi, nhưng bạn cần đăng nhập để sửa bài viết này."
        flag: "đánh dấu bài viết này để tạo chú ý hoặc gửi một thông báo riêng về nó"
        delete: "xóa bài viết này"
        undelete: "hủy xóa bài viết này"
        share: "chia sẻ liên kết đến bài viết này"
        more: "Thêm"
        delete_replies:
          confirm: "Bạn cũng muốn xóa các câu trả lời cho bài đăng này?"
          direct_replies:
            other: "Có, và %{count} câu trả lời trực tiếp"
          all_replies:
            other: "Có, và tất cả %{count} câu trả lời"
          just_the_post: "Không, chỉ xóa chủ đề"
        admin: "quản lý bài viết"
        permanently_delete: "Xóa vĩnh viễn"
        permanently_delete_confirmation: "Bạn có chắc chắn muốn xóa vĩnh viễn bài đăng này không? Bạn sẽ không thể khôi phục nó."
        wiki: "Tạo Wiki"
        unwiki: "Xóa Wiki"
        convert_to_moderator: "Thêm màu Nhân viên"
        revert_to_regular: "Xóa màu Nhân viên"
        rebake: "Tạo lại HTML"
        publish_page: "Xuất bản trang"
        unhide: "Bỏ ẩn"
        lock_post: "Khóa bài đăng"
        lock_post_description: "ngăn người đăng chỉnh sửa bài đăng này"
        unlock_post: "Mở khóa bài đăng"
        unlock_post_description: "cho phép người đăng chỉnh sửa bài đăng này"
        delete_topic_disallowed_modal: "Bạn không có quyền xóa chủ đề này. Nếu bạn thực sự muốn xóa nó, hãy gửi cờ để người kiểm duyệt chú ý cùng với lý do."
        delete_topic_disallowed: "bạn không có quyền xóa chủ đề này"
        delete_topic_confirm_modal:
          other: "Chủ đề này hiện có hơn %{count} lượt xem và có thể là điểm đến tìm kiếm phổ biến. Bạn có chắc chắn muốn xóa hoàn toàn chủ đề này thay vì chỉnh sửa để cải thiện chủ đề không?"
        delete_topic_confirm_modal_yes: "Có, xóa chủ đề này"
        delete_topic_confirm_modal_no: "Không, giữ chủ đề này"
        delete_topic_error: "Đã xảy ra lỗi khi xóa chủ đề này"
        delete_topic: "xóa chủ đề"
        delete_post_notice: "Xóa thông báo từ nhân viên"
        remove_timer: "gỡ bỏ bộ đếm thời gian"
        edit_timer: "chỉnh sửa bộ đếm thời gian"
      actions:
        people:
          like:
            other: "thích này"
          read:
            other: "đọc bài này"
          like_capped:
            other: "và %{count} người khác thích nầy"
          read_capped:
            other: "và %{count} người khác đọc bài này"
          sr_post_likers_list_description: "người dùng đã thích bài đăng này"
          sr_post_readers_list_description: "người dùng đã đọc bài đăng này"
        by_you:
          off_topic: "Bạn đã đánh dấu cái nfay là chủ đề đóng"
          spam: "Bạn đã đánh dấu cái này là rác"
          inappropriate: "Bạn đã đánh dấu cái này là không phù hợp"
          notify_moderators: "Bạn đã đánh dấu cái này cho người kiểm duyệt"
          notify_user: "Bạn đã gửi một tin nhắn đến người dùng này"
      delete:
        confirm:
          other: "Bạn có chắc chắn muốn xóa %{count} bài viết đó không?"
      revisions:
        controls:
          first: "Sửa đổi đầu tiên"
          previous: "Sửa đổi trước"
          next: "Sửa đổi tiếp theo"
          last: "Sửa đổi gần nhất"
          hide: "Ẩn sửa đổi"
          show: "Hiện sửa đổi"
          revert: "Khôi phục về bản sửa đổi %{revision}"
          edit_wiki: "Sửa wiki"
          edit_post: "Sửa bài đăng"
          comparing_previous_to_current_out_of_total: "<strong>%{previous}</strong> %{icon} <strong>%{current}</strong> / %{total}"
        displays:
          inline:
            title: "Hiển thị dạng xuất kèm theo các bổ sung và loại bỏ nội tuyến"
            button: "HTML"
          side_by_side:
            title: "Hiển thị dạng xuất với các điểm khác biệt cạnh nhau"
            button: "HTML"
          side_by_side_markdown:
            title: "Hiển thị nguyên bản với các điểm khác biệt cạnh nhau"
            button: "Thô"
      raw_email:
        displays:
          raw:
            title: "Hiển thị email"
            button: "Thô"
          text_part:
            title: "Hiển thị phần văn bản của email"
            button: "Văn bản"
          html_part:
            title: "Hiển thị phần html của email"
            button: "HTML"
      bookmarks:
        create: "Tạo dấu trang"
        create_for_topic: "Tạo dấu trang cho chủ đề"
        edit: "Chỉnh sửa dấu trang"
        edit_for_topic: "Chỉnh sửa dấu trang cho chủ đề"
        updated: "Đã cập nhật"
        name: "Tên"
        name_placeholder: "Đánh dấu này là gì?"
        set_reminder: "Nhắc nhở tôi"
        options: "Lựa chọn"
        actions:
          delete_bookmark:
            name: "Xóa dấu trang"
            description: "Xóa dấu trang khỏi hồ sơ của bạn và dừng tất cả lời nhắc cho dấu trang"
          edit_bookmark:
            name: "Chỉnh sửa dấu trang"
            description: "Chỉnh sửa tên dấu trang hoặc thay đổi ngày giờ lời nhắc"
          clear_bookmark_reminder:
            name: "Xóa lời nhắc"
            description: "Xóa ngày và giờ lời nhắc"
          pin_bookmark:
            name: "Ghim dấu trang"
            description: "Ghim dấu trang. Điều này sẽ làm cho nó xuất hiện ở đầu danh sách dấu trang của bạn."
          unpin_bookmark:
            name: "Bỏ ghim dấu trang"
            description: "Bỏ ghim dấu trang. Nó sẽ không còn xuất hiện ở đầu danh sách dấu trang của bạn nữa."
      filtered_replies:
        viewing_posts_by: "Đang xem %{post_count} bài viết của"
        viewing_subset: "Một số câu trả lời bị thu gọn"
        post_number: "%{username}, bài số #%{post_number}"
        show_all: "Hiển thị tất cả"
      share:
        title: "Chia sẻ bài đăng #%{post_number}"
        instructions: "Chia sẻ một liên kết đến bài đăng này:"
    category:
      none: "(không danh mục)"
      all: "Tất cả danh mục"
      choose: "danh mục&hellip;"
      edit: "Sửa"
      edit_dialog_title: "Chỉnh sửa: %{categoryName}"
      view: "Xem Chủ đề trong Danh mục"
      back: "Quay lại danh mục"
      general: "Chung"
      settings: "Cấu hình"
      tags: "Thẻ"
      tags_allowed_tags: "Hạn chế các thẻ này trong danh mục này:"
      tags_allowed_tag_groups: "Hạn chế các nhóm thẻ này trong danh mục này:"
      tags_placeholder: "(Tuỳ chọn) danh sách thẻ cho phép"
      tags_tab_description: "Các thẻ và nhóm thẻ được chỉ định ở trên sẽ chỉ có trong danh mục này và các danh mục khác cũng chỉ định chúng. Chúng sẽ không có để sử dụng trong các danh mục khác."
      tag_groups_placeholder: "(Tùy chọn) danh sách các nhóm thẻ được phép"
      manage_tag_groups_link: "Quản lý nhóm thẻ"
      allow_global_tags_label: "Đồng thời cho phép các thẻ khác"
      required_tag_group:
        description: "Yêu cầu các chủ đề mới có thẻ từ các nhóm thẻ:"
        delete: "Xóa"
        add: "Thêm nhóm thẻ bắt buộc"
        placeholder: "chọn nhóm thẻ…"
      topic_featured_link_allowed: "Cho phép các liên kết nổi bật trong danh mục này"
      delete: "Xóa chuyên mục"
      create: "Chuyên mục mới"
      create_long: "Tạo Chủ đề mới"
      save: "Lưu chuyên mục"
      slug: "Đường dẫn chuyên mục"
      slug_placeholder: "(Tùy chọn) các từ sử dụng trong url"
      creation_error: Có lỗi xảy ra khi tạo chuyên mục
      save_error: Có lỗi xảy ra khi lưu chuyên mục
      name: "Tên chuyên mục"
      description: "Mô tả"
      logo: "Logo của chuyên mục"
      background_image: "Ảnh nền của chuyên mục"
      badge_colors: "Màu huy hiệu"
      background_color: "Màu nền"
      foreground_color: "Màu mặt trước"
      name_placeholder: "Tối đa một hoặc hai từ"
      color_placeholder: "Bất cứ màu nào"
      delete_confirm: "Bạn có chắc sẽ xóa chuyên mục này chứ?"
      delete_error: "Có lỗi xảy ra khi xóa chuyên mục này"
      list: "Danh sách chuyên mục"
      no_description: "Hãy thêm mô tả cho chuyên mục này"
      change_in_category_topic: "Sửa mô tả"
      already_used: "Màu này đã được dùng bởi chuyên mục khác"
      security: "Bảo mật"
      security_add_group: "Thêm một nhóm"
      permissions:
        group: "Nhóm"
        see: "Xem"
        reply: "Trả lời"
        create: "Tạo"
        no_groups_selected: "Không có nhóm nào được cấp quyền truy cập; danh mục này sẽ chỉ hiển thị cho nhân viên."
        everyone_has_access: 'Danh mục này là công khai, mọi người đều có thể xem, trả lời và tạo bài viết. Để hạn chế quyền, hãy xóa một hoặc nhiều quyền được cấp cho nhóm "mọi người".'
        toggle_reply: "Chuyển đổi quyền Trả lời"
        toggle_full: "Chuyển đổi quyền Tạo"
        inherited: 'Sự cho phép này được thừa hưởng từ “tất cả mọi người”'
      special_warning: "Cảnh báo: Đây là chuyên mục có sẵn nên bạn không thể chỉnh sửa các thiết lập bảo mật. Nếu bạn muốn sử dụng chuyên mục này, hãy xóa nó thay vì tái sử dụng."
      uncategorized_security_warning: "Danh mục này là đặc biệt. Nó được thiết kế như một khu vực tổ chức cho các chủ đề không có danh mục; nó không thể có cài đặt bảo mật."
      uncategorized_general_warning: 'Danh mục này là đặc biệt. Nó được sử dụng làm danh mục mặc định cho các chủ đề mới chưa chọn danh mục. Nếu bạn muốn ngăn hành vi này và buộc lựa chọn danh mục, <a href="%{settingLink}">vui lòng tắt cài đặt tại đây</a>. Nếu bạn muốn thay đổi tên hoặc mô tả, hãy chuyển đến <a href="%{customizeLink}">Tùy chỉnh / Nội dung Văn bản</a>.'
      pending_permission_change_alert: "Bạn chưa thêm %{group} vào danh mục này; bấm vào nút này để thêm chúng."
      images: "Hình ảnh"
      email_in: "Tùy chỉnh địa chỉ nhận thư điện tử "
      email_in_allow_strangers: "Nhận thư điện tử từ người gửi vô danh không tài khoản"
      mailinglist_mirror: "Danh mục phản ánh một danh sách gửi thư"
      show_subcategory_list: "Hiển thị danh sách danh mục phụ ở trên các chủ đề trong danh mục này."
      read_only_banner: "Văn bản biểu ngữ khi người dùng không thể tạo chủ đề trong danh mục này:"
      num_featured_topics: "Số lượng chủ đề được hiển thị trên trang danh mục:"
      subcategory_num_featured_topics: "Số lượng các chủ đề nổi bật trên trang của danh mục chính:"
      all_topics_wiki: "Đặt wiki chủ đề mới theo mặc định"
      allow_unlimited_owner_edits_on_first_post: "Cho phép chủ sở hữu chỉnh sửa không giới hạn trên bài đăng đầu tiên"
      subcategory_list_style: "Kiểu danh sách danh mục con:"
      sort_order: "Danh sách chủ đề Sắp xếp theo:"
      default_view: "Danh sách chủ đề mặc định:"
      default_top_period: "Khoảng thời gian Top mặc định:"
      default_list_filter: "Bộ lọc danh sách mặc định:"
      allow_badges_label: "Cho phép thưởng huy hiệu trong chuyên mục này"
      edit_permissions: "Sửa quyền"
      reviewable_by_group: "Ngoài nhân viên, nội dung trong danh mục này cũng có thể được xem xét bởi:"
      review_group_name: "Nhóm tên"
      require_topic_approval: "Yêu cầu người kiểm duyệt phê duyệt tất cả các chủ đề mới"
      require_reply_approval: "Yêu cầu người kiểm duyệt phê duyệt tất cả các câu trả lời mới"
      this_year: "năm nay"
      position: "Vị trí trên trang danh mục:"
      default_position: "vị trí mặc định"
      minimum_required_tags: "Số lượng thẻ tối thiểu được yêu cầu trong một chủ đề:"
      default_slow_mode: 'Bật "Chế độ chậm" cho các chủ đề mới trong danh mục này.'
      parent: "Danh mục cha"
      num_auto_bump_daily: "Số lượng chủ đề mở tự động tăng hàng ngày:"
      navigate_to_first_post_after_read: "Chuyển đến bài đăng đầu tiên sau khi chủ đề được đọc"
      notifications:
        title: "thay đổi mức thông báo cho danh mục này"
        watching:
          title: "Theo dõi"
          description: "Bạn sẽ tự động xem tất cả các chủ đề trong danh mục này. Bạn sẽ được thông báo về mọi bài đăng mới trong mọi chủ đề và số lượng các câu trả lời mới sẽ được hiển thị."
        watching_first_post:
          title: "Xem bài viết đầu tiên"
          description: "Bạn sẽ được thông báo về các chủ đề mới trong danh mục này nhưng không phải trả lời các chủ đề."
        tracking:
          title: "Đang theo dõi"
          description: "Bạn sẽ tự động theo dõi tất cả các chủ đề trong danh mục này. Bạn sẽ được thông báo nếu ai đó đề cập đến @name của bạn hoặc trả lời cho bạn và một số câu trả lời mới sẽ được hiển thị."
        regular:
          title: "Bình thường"
          description: "Bạn sẽ được thông báo nếu ai đó đề cập đến @tên bạn hoặc trả lời bạn"
        muted:
          title: "Im lặng"
          description: "Bạn sẽ không bao giờ được thông báo về bất cứ điều gì về các chủ đề mới trong danh mục này và chúng sẽ không xuất hiện trong mới nhất."
      search_priority:
        label: "Ưu tiên tìm kiếm"
        options:
          normal: "Bình thường"
          ignore: "Bỏ qua"
          very_low: "Rất thấp"
          low: "Thấp"
          high: "Cao"
          very_high: "Rất cao"
      sort_options:
        default: "mặc định"
        likes: "Thích"
        op_likes: "Lượt thích bài viết gốc"
        views: "Lượt xem"
        posts: "Bài viết"
        activity: "Hoạt động"
        posters: "Người gửi"
        category: "Chuyên mục"
        created: "Được tạo"
      sort_ascending: "Tăng dần"
      sort_descending: "Giảm dần"
      subcategory_list_styles:
        rows: "Hàng"
        rows_with_featured_topics: "Hàng với các chủ đề nổi bật"
        boxes: "Hộp"
        boxes_with_featured_topics: "Hộp có các chủ đề nổi bật"
      settings_sections:
        general: "Chung"
        moderation: "Người kiểm duyệt"
        appearance: "Ngoại hình"
        email: "Email"
      list_filters:
        all: "tất cả các chủ đề"
        none: "không có danh mục phụ"
      colors_disabled: "Bạn không thể chọn màu vì bạn không có kiểu danh mục nào."
    flagging:
      title: "Cám ơn bạn đã giúp phát triển cộng đồng!"
      action: "Đánh dấu Bài viết"
      take_action: "Thực hiện Tác vụ…"
      take_action_options:
        suspend:
          title: "Tạm ngưng người dùng"
          details: "Đạt đến ngưỡng gắn cờ và tạm ngưng người dùng"
        silence:
          title: "Người dùng im lặng"
          details: "Đạt đến ngưỡng gắn cờ và tắt tiếng người dùng"
      notify_action: "Tin nhắn"
      official_warning: "Cảnh báo chính thức"
      delete_spammer: "Xóa người Spam"
      flag_for_review: "Hàng đợi để xem xét"
      yes_delete_spammer: "Có, xóa người spam"
      ip_address_missing: "(N/A)"
      hidden_email_address: "(ẩn)"
      submit_tooltip: "Đánh dấu riêng tư"
      cant: "Xin lỗi, bạn không thể đánh dấu bài viết lúc này."
      notify_staff: "Thông báo riêng cho BQT"
      formatted_name:
        off_topic: "Nó là sai chủ đề"
        inappropriate: "Không phù hợp"
        spam: "Nó là rác"
      custom_placeholder_notify_user: "Phải hảo tâm và mang tính xây dựng."
      custom_placeholder_notify_moderators: "Hãy cho chúng tôi biết cụ thể những gì bạn quan tâm, và cung cấp các liên kết hoặc ví dụ liên quan nếu có thể."
      custom_message:
        at_least:
          other: "nhập ít nhất %{count} kí tự"
        more:
          other: "còn %{count} nữa…"
        left:
          other: "%{count} còn lại"
    flagging_topic:
      title: "Cám ơn bạn đã giúp phát triển cộng đồng!"
      action: "Gắn cờ Chủ đề"
      notify_action: "Tin nhắn"
    topic_map:
      title: "Tóm tắt Chủ đề"
      participants_title: "Poster thường xuyên"
      links_title: "Liên kết phổ biến"
      links_shown: "hiện thêm liên kết…"
      clicks:
        other: "%{count} nhấp chuột"
    post_links:
      about: "mở rộng nhiều liên kết hơn cho bài đăng này"
      title:
        other: "%{count} thêm"
    topic_statuses:
      warning:
        help: "Đây là một cảnh báo chính thức."
      bookmarked:
        help: "Bạn đã đánh dấu chủ đề này"
      locked:
        help: "Chủ đề đã đóng; không cho phép trả lời mới"
      archived:
        help: "Chủ đề này đã được lưu trữ, bạn không thể sửa đổi nữa"
      locked_and_archived:
        help: "Chủ đề này đã đóng và lưu trữ, không cho phép trả lời mới và sửa đổi nữa"
      unpinned:
        title: "Hủy gắn"
        help: "Chủ đề này không còn được ghim nữa, nó sẽ hiển thị theo thứ tự thông thường"
      pinned_globally:
        title: "Ghim toàn trang"
        help: "Chủ đề này được ghim toàn trang, nó sẽ hiển thị ở trên cùng các chủ đề mới và trong chuyên mục"
      pinned:
        title: "Gắn"
        help: "Chủ đề này đã được ghim, nó sẽ hiển thị ở trên cùng chuyên mục"
      unlisted:
        help: "Chủ đề này ẩn, nó sẽ không hiển thị trong danh sách chủ đề, và chỉ có thể truy cập thông qua liên kết trực tiếp"
      personal_message:
        title: "Chủ đề này là một tin nhắn cá nhân"
        help: "Chủ đề này là một tin nhắn cá nhân"
    posts: "Bài viết"
    pending_posts:
      label: "Đang treo"
      label_with_count: "Đang xử lý (%{count})"
    posts_likes_MF: |
      Chủ đề này có {count, plural, one {# trả lời} other {# trả lời}} {ratio, select,
        low {với tỷ lệ like trên post cao}
        med {với tỷ lệ like trên post rất cao}
        high {với tỷ lệ like trên post cực cao}
        other {}}
    original_post: "Bài viết gốc"
    views: "Lượt xem"
    sr_views: "Sắp xếp theo lượt xem"
    views_lowercase:
      other: "lượt xem"
    replies: "Trả lời"
    sr_replies: "Sắp xếp theo câu trả lời"
    views_long:
      other: "chủ đề này đã được xem %{number} lần"
    activity: "Hoạt động"
    sr_activity: "Sắp xếp theo hoạt động"
    likes: "Lượt thích"
    sr_likes: "Sắp xếp theo lượt thích"
    sr_op_likes: "Sắp xếp theo lượt thích bài đăng ban đầu"
    likes_lowercase:
      other: "lượt thích"
    users: "Người dùng"
    users_lowercase:
      other: "người dùng"
    category_title: "Danh mục"
    history_capped_revisions: "Lịch sử, 100 bản sửa đổi gần đây nhất"
    history: "Lịch sử"
    raw_email:
      title: "Email đến"
      not_available: "Không sẵn sàng!"
    categories_list: "Danh sách Danh mục"
    filters:
      with_topics: "%{filter} chủ đề"
      with_category: "%{filter} %{category} chủ đề"
      filter:
        title: "Lọc"
        button:
          label: "Lọc"
      latest:
        title: "Mới nhất"
        title_with_count:
          other: "Mới nhất (%{count})"
        help: "chủ đề với bài viết gần nhất"
      read:
        title: "Đọc"
        help: "chủ đề bạn đã đọc, theo thứ tự bạn đọc lần cuối cùng"
      categories:
        title: "Danh mục"
        title_in: "Danh mục - %{categoryName}"
        help: "tất cả các chủ đề được nhóm theo chuyên mục"
      unread:
        title: "Chưa đọc"
        title_with_count:
          other: "Chưa đọc (%{count})"
        help: "chủ đề bạn đang xem hoặc theo dõi có bài viết chưa đọc"
        lower_title_with_count:
          other: "%{count} chưa đọc"
      unseen:
        title: "Không nhìn thấy"
        lower_title: "không nhìn thấy"
        help: "chủ đề mới và chủ đề bạn hiện đang xem hoặc theo dõi với các bài đăng chưa đọc"
      new:
        lower_title_with_count:
          other: "%{count} mới"
        lower_title: "mới"
        title: "Mới"
        title_with_count:
          other: "Mới (%{count})"
        help: "chủ đề đã tạo cách đây vài ngày"
        all: "All"
        all_with_count: "Tất cả (%{count})"
        topics: "Các chủ đề"
        topics_with_count: "Chủ đề (%{count})"
        replies: "Trả lời"
        replies_with_count: "Trả lời (%{count})"
      posted:
        title: "Bài viết của tôi"
        help: "chủ đề của bạn đã được đăng trong"
      bookmarks:
        title: "Đánh dấu"
        help: "chủ để của bạn đã được đánh dấu"
      category:
        title: "%{categoryName}"
        title_with_count:
          other: "%{categoryName} (%{count})"
        help: "Những chủ đề mới nhất trong chuyên mục%{categoryName} "
      top:
        title: "Top"
        help: "Các chủ đề tích cực nhất trong năm, tháng, tuần, hoặc ngày trước"
        all:
          title: "Từ trước tới nay"
        yearly:
          title: "Hàng năm"
        quarterly:
          title: "Hàng quý"
        monthly:
          title: "Hàng tháng"
        weekly:
          title: "Hàng tuần"
        daily:
          title: "Hàng ngày"
        all_time: "Từ trước tới nay"
        this_year: "Năm"
        this_quarter: "Quý"
        this_month: "Tháng"
        this_week: "Tuần"
        today: "Ngày"
    permission_types:
      full: "Tạo / Trả lời / Xem"
      create_post: "Trả lời / Xem"
      readonly: "Xem"
    preloader_text: "Đang tải"
    lightbox:
      download: "tải về"
      open: "ảnh gốc"
      previous: "Trước (Phím mũi tên trái)"
      next: "Tiếp theo (Phím mũi tên phải)"
      counter: "%curr% trên %total%"
      close: "Đóng (Esc)"
      content_load_error: '<a href="%url%">Không thể tải nội dung</a>.'
      image_load_error: '<a href="%url%">Không thể tải hình ảnh</a>.'
    experimental_lightbox:
      buttons:
        close: "Đóng (Esc)"
    cannot_render_video: Không thể hiển thị video này vì trình duyệt của bạn không hỗ trợ codec.
    keyboard_shortcuts_help:
      shortcut_key_delimiter_comma: ", "
      shortcut_key_delimiter_plus: "+"
      shortcut_delimiter_or: "%{shortcut1} hoặc %{shortcut2}"
      shortcut_delimiter_slash: "%{shortcut1}/%{shortcut2}"
      shortcut_delimiter_space: "%{shortcut1} %{shortcut2}"
      title: "Phím tắt"
      short_title: "Các phím tắt"
      jump_to:
        title: "Nhảy đến"
        home: "%{shortcut} Nhà"
        latest: "%{shortcut} Cuối cùng"
        new: "%{shortcut} Mới"
        unread: "%{shortcut} Chưa đọc"
        categories: "%{shortcut} Danh mục"
        top: "%{shortcut} Trên"
        bookmarks: "%{shortcut} Đánh dấu"
        profile: "%{shortcut} Hồ sơ"
        messages: "%{shortcut} Tin nhắn"
        drafts: "%{shortcut} bản nháp"
        next: "%{shortcut} Chủ đề Tiếp theo"
        previous: "%{shortcut} Chủ đề trước"
      navigation:
        title: "Điều hướng"
        jump: "%{shortcut} Đến bài viết #"
        back: "%{shortcut} Quay lại"
        up_down: "%{shortcut} Move selection &uarr; &darr;"
        open: "%{shortcut} Mở chủ để đã chọn"
        next_prev: "%{shortcut} Next/previous section"
        go_to_unread_post: "%{shortcut} Đi đến bài viết chưa đọc đầu tiên"
      application:
        title: "Ứng dụng"
        create: "%{shortcut} Tạo mới chủ đề"
        notifications: "%{shortcut} Mở thông báo"
        hamburger_menu: "%{shortcut} Mở menu mobile"
        user_profile_menu: "%{shortcut} Mở trình đơn thành viên"
        show_incoming_updated_topics: "%{shortcut} Show updated topics"
        search: "%{shortcut} Tìm kiếm"
        help: "%{shortcut} Mở trợ giúp bàn phím"
        dismiss_topics: "%{shortcut} Bỏ qua bài viết"
        log_out: "%{shortcut} Đăng xuất"
      composing:
        title: "Viết bài"
        return: "%{shortcut} Quay lại trình soạn thảo"
        fullscreen: "%{shortcut} soạn bài viết toàn màn hình"
      bookmarks:
        title: "Đánh dấu trang"
        enter: "%{shortcut} Lưu và đóng"
        later_today: "%{shortcut} Sau hôm nay"
        later_this_week: "%{shortcut} Cuối tuần này"
        tomorrow: "%{shortcut} Ngày mai"
        next_week: "%{shortcut} Tuần sau"
        next_month: "%{shortcut} Tháng tới"
        next_business_week: "%{shortcut} Bắt đầu vào tuần tới"
        next_business_day: "%{shortcut} Ngày làm việc tiếp theo"
        custom: "%{shortcut} Ngày và giờ tùy chỉnh"
        none: "%{shortcut} Không có lời nhắc"
        delete: "%{shortcut} Xóa dấu trang"
      actions:
        title: "Hành động"
        bookmark_topic: "%{shortcut} Chuyển chủ đề đánh dấu"
        pin_unpin_topic: "%{shortcut} Pin/Unpin bài viết"
        share_topic: "%{shortcut} Chia sẻ bài viết"
        share_post: "%{shortcut} Chia sẻ bài viết"
        reply_as_new_topic: "%{shortcut} Trả lời như là một liên kết đến bài viết"
        reply_topic: "%{shortcut} Trả lời bài viết"
        reply_post: "%{shortcut} Trả lời bài viết"
        quote_post: "%{shortcut} Trích dẫn bài viết"
        like: "%{shortcut} Thích bài viết"
        flag: "%{shortcut} Đánh dấu bài viết"
        bookmark: "%{shortcut} Đánh dấu bài viết"
        edit: "%{shortcut} Sửa bài viết"
        delete: "%{shortcut} Xóa bài viết"
        mark_muted: "%{shortcut} Mute topic"
        mark_regular: "%{shortcut} Chủ đề bình thường (mặc định)"
        mark_tracking: "%{shortcut} Theo dõi chủ đề"
        mark_watching: "%{shortcut} theo dõi chủ đề"
        print: "%{shortcut} In chủ đề"
        defer: "%{shortcut} Trì hoãn chủ đề"
        topic_admin_actions: "%{shortcut} Hành động quản trị chủ đề mở"
      search_menu:
        title: "Menu Tìm kiếm"
        prev_next: "%{shortcut} Di chuyển lựa chọn lên và xuống"
        insert_url: "%{shortcut} Chèn lựa chọn vào trình chỉnh sửa nội dung"
        full_page_search: "%{shortcut} Khởi chạy tìm kiếm toàn trang"
    badges:
      earned_n_times:
        other: "Đã giành được huy hiệu này %{count} lần"
      granted_on: "Cấp ngày %{date}"
      title: Huy hiệu
      allow_title: "Bạn có thể sử dụng huy hiệu này làm tiêu đề"
      multiple_grant: "Bạn có thể có được nhiều lần"
      badge_count:
        other: "%{count} huy hiệu"
      more_badges:
        other: "+%{count} Khác"
      select_badge_for_title: Chọn huy hiệu để sử dụng như là tên
      none: "(không có gì)"
      successfully_granted: "Đã cấp %{badge} cho %{username}"
      badge_grouping:
        getting_started:
          name: Bắt đầu
        community:
          name: Cộng đồng
        trust_level:
          name: Cấp độ tin tưởng
        other:
          name: Khác
        posting:
          name: Gửi bài
      favorite_max_reached: "Bạn không thể yêu thích nhiều huy hiệu hơn."
      favorite_max_not_reached: "Đánh dấu huy hiệu này là yêu thích"
      favorite_count: "%{count}/%{max} huy hiệu được đánh dấu là yêu thích"
    download_calendar:
      title: "Tải xuống lịch"
      save_ics: "Tải xuống tệp .ics"
      save_google: "Thêm vào lịch Google"
      remember: "Đừng hỏi tôi nữa"
      remember_explanation: "(bạn có thể thay đổi tùy chọn này trong prefs người dùng của mình)"
      download: "Tải xuống"
      default_calendar: "Lịch mặc định"
      default_calendar_instruction: "Xác định lịch nào sẽ được sử dụng khi ngày tháng được lưu"
      add_to_calendar: "Thêm vào lịch"
      google: "Google Lịch"
      ics: "ICS"
    tagging:
      all_tags: "Tất cả các thẻ"
      other_tags: "Các thẻ khác"
      selector_all_tags: "tất cả thẻ"
      selector_no_tags: "không có thẻ"
      tags: "Thẻ"
      choose_for_topic: "thẻ không bắt buộc"
      choose_for_topic_required:
        other: "chọn ít nhất %{count} thẻ…"
      choose_for_topic_required_group:
        other: "chọn %{count} thẻ từ “%{name}”…"
      info: "Thông tin"
      default_info: "Thẻ này không bị giới hạn đối với bất kỳ danh mục nào và không có từ đồng nghĩa."
      staff_info: "Để thêm các hạn chế, hãy đặt thẻ này vào <a href=%{basePath}/tag_groups>nhóm thẻ</a>."
      category_restricted: "Thẻ này bị hạn chế đối với các danh mục bạn không có quyền truy cập."
      synonyms: "Từ đồng nghĩa"
      synonyms_description: "Khi các thẻ sau được sử dụng, chúng sẽ được thay thế bằng <b>%{base_tag_name}</b>."
      save: "Lưu tên và mô tả của thẻ"
      tag_groups_info:
        other: "Thẻ này thuộc các nhóm sau: %{tag_groups}."
      category_restrictions:
        other: "Nó chỉ có thể được sử dụng trong các danh mục sau:"
      edit_synonyms: "Chỉnh sửa từ đồng nghĩa"
      add_synonyms_label: "Thêm từ đồng nghĩa:"
      add_synonyms: "Thêm"
      add_synonyms_explanation:
        other: "Bất kỳ nơi nào hiện đang sử dụng các thẻ này sẽ được chuyển thành sử dụng <b>%{tag_name}</b>. Bạn có chắc chắn muốn thực hiện thay đổi này không?"
      add_synonyms_failed: "Không thể thêm các thẻ sau dưới dạng từ đồng nghĩa: <b>%{tag_names}</b>. Đảm bảo chúng không có từ đồng nghĩa và không phải từ đồng nghĩa của thẻ khác."
      remove_synonym: "Xóa từ đồng nghĩa"
      delete_synonym_confirm: 'Bạn có chắc chắn muốn xóa từ đồng nghĩa "%{tag_name}" không?'
      delete_tag: "Xoá thẻ"
      delete_confirm:
        other: "Bạn có chắc chắn muốn xóa thẻ này và xóa thẻ khỏi %{count} chủ đề mà thẻ được chỉ định không?"
      delete_confirm_no_topics: "Bạn có chắc chắn muốn xóa thẻ này không?"
      delete_confirm_synonyms:
        other: "%{count} từ đồng nghĩa của nó cũng sẽ bị xóa."
      edit_tag: "Chỉnh sửa tên thẻ và mô tả"
      sort_by: "Xếp theo:"
      sort_by_count: "đếm"
      sort_by_name: "tên"
      manage_groups: "Quản lý nhóm thẻ"
      manage_groups_description: "Xác định các nhóm để sắp xếp các thẻ"
      upload: "Tải lên thẻ"
      upload_description: "Tải lên tệp csv để tạo hàng loạt thẻ"
      upload_instructions: "Một trên mỗi dòng, tùy chọn với một nhóm thẻ ở định dạng 'tag_name, tag_group'."
      upload_successful: "Các thẻ đã được tải lên thành công"
      delete_unused_confirmation:
        other: "%{count} thẻ sẽ bị xóa: %{tags}"
      delete_unused_confirmation_more_tags:
        other: "%{tags} và %{count} nữa"
      delete_no_unused_tags: "Không có thẻ không sử dụng."
      tag_list_joiner: ", "
      delete_unused: "Xóa thẻ không sử dụng"
      delete_unused_description: "Xóa tất cả các thẻ không được đính kèm với bất kỳ chủ đề hoặc tin nhắn cá nhân nào"
      filters:
        without_category: "%{filter} %{tag} chủ đề"
        with_category: "%{filter} %{tag} chủ đề trong %{category}"
        untagged_without_category: "%{filter} chủ đề chưa được gắn thẻ"
        untagged_with_category: "%{filter} chủ đề chưa được gắn thẻ trong %{category}"
      notifications:
        watching:
          title: "Đang theo dõi"
          description: "Bạn sẽ tự động xem tất cả các chủ đề có thẻ này. Bạn sẽ được thông báo về tất cả các bài đăng và chủ đề mới, với bài viết chưa đọc và các bài đăng mới cũng sẽ xuất hiện bên cạnh chủ đề."
        watching_first_post:
          title: "Xem bài viết đầu tiên"
          description: "Bạn sẽ được thông báo về các chủ đề mới trong thẻ này nhưng không có câu trả lời cho các chủ đề."
        tracking:
          title: "Đang theo dõi"
          description: "Bạn sẽ tự động theo dõi tất cả các chủ đề với thẻ này. Một số bài viết chưa đọc và bài viết mới sẽ xuất hiện bên cạnh chủ đề."
        regular:
          title: "Bình thường"
          description: "Bạn sẽ được thông báo nếu ai đó đề cập đến @name của bạn hoặc trả lời bài đăng của bạn."
        muted:
          title: "Im lặng"
          description: "Bạn sẽ không được thông báo về bất cứ điều gì về các chủ đề mới với thẻ này và chúng sẽ không xuất hiện trên tab chưa đọc của bạn."
      groups:
        back_btn: "Quay lại tất cả các thẻ"
        title: "Nhóm thẻ"
        about_heading: "Chọn một nhóm thẻ hoặc tạo một nhóm mới"
        about_heading_empty: "Tạo một nhóm thẻ mới để bắt đầu"
        about_description: "Nhóm thẻ giúp bạn quản lý quyền cho nhiều thẻ ở một nơi."
        new: "Nhóm mới"
        new_title: "Tạo nhóm mới"
        edit_title: "Chỉnh sửa nhóm thẻ"
        tags_label: "Thẻ trong nhóm này"
        parent_tag_label: "Thẻ cha"
        parent_tag_description: "Các thẻ từ nhóm này chỉ có thể được sử dụng nếu có thẻ mẹ."
        one_per_topic_label: "Giới hạn một thẻ cho mỗi chủ đề từ nhóm này"
        new_name: "Nhóm thẻ mới"
        name_placeholder: "Tên"
        save: "Lưu"
        delete: "Xoá"
        confirm_delete: "Bạn có chắc chắn muốn xóa nhóm thẻ này không?"
        everyone_can_use: "Mọi người đều có thể sử dụng thẻ"
        usable_only_by_groups: "Tất cả mọi người đều có thể nhìn thấy thẻ, nhưng chỉ những nhóm sau mới có thể sử dụng chúng"
        visible_only_to_groups: "Thẻ chỉ hiển thị cho các nhóm sau"
        cannot_save: "Không thể lưu nhóm thẻ. Đảm bảo rằng có ít nhất một thẻ hiện diện, tên nhóm thẻ không trống và một nhóm được chọn cho quyền đối với thẻ."
        tags_placeholder: "Tìm kiếm hoặc tạo thẻ"
        parent_tag_placeholder: "Tùy chọn"
        select_groups_placeholder: "Chọn nhóm…"
        disabled: "Gắn thẻ bị vô hiệu hóa. "
      topics:
        none:
          unread: "Bạn không có chủ đề chưa đọc này"
          unseen: "Bạn không có chủ đề nào chưa nhìn thấy."
          new: "Bạn không có chủ đề mới"
          read: "Bạn chưa đọc chủ đề nào"
          posted: "Bạn chưa gửi bài trong bất kì chủ đề nào"
          latest: "Không có chủ đề mới nhất"
          bookmarks: "Bạn chưa chủ đề nào được đánh dấu."
          top: "Không có chủ đề top."
    invite:
      custom_message: "Làm cho lời mời của bạn trở nên cá nhân hơn một chút bằng cách viết <a href>tin nhắn tùy chỉnh</a>."
      custom_message_placeholder: "Nhập thông điệp tùy chỉnh của bạn"
      approval_not_required: "Người dùng sẽ được tự động phê duyệt ngay sau khi họ chấp nhận lời mời này."
      custom_message_template_forum: "Hey, bạn nên tham gia diễn đàn này!"
      custom_message_template_topic: "Hey, tôi nghĩ bạn có thể thích chủ đề này!"
    forced_anonymous: "Do quá tải, thông báo này tạm thời được hiển thị cho mọi người."
    forced_anonymous_login_required: "Trang web đang quá tải và không thể tải được vào lúc này, hãy thử lại sau vài phút."
    footer_nav:
      back: "Quay lại"
      forward: "Chuyển tiếp"
      share: "Chia sẻ"
      dismiss: "Hủy bỏ"
    safe_mode:
      enabled: "Chế độ an toàn được bật, để thoát khỏi chế độ an toàn, hãy đóng cửa sổ trình duyệt này"
    image_removed: "(hình ảnh đã bị xóa)"
    pause_notifications:
      title: "Tạm dừng thông báo trong…"
      options:
        half_hour: "30 phút"
        one_hour: "1 tiếng"
        two_hours: "2 tiếng"
        tomorrow: "Cho tới ngày mai"
      set_schedule: "Đặt lịch thông báo"
    trust_levels:
      names:
        newuser: "thành viên mới"
        basic: "thành viên cơ bản"
        member: "thành viên"
        regular: "thường xuyên"
        leader: "người khởi xướng"
      detailed_name: "%{level}: %{name}"
    pick_files_button:
      unsupported_file_picked: "Bạn đã chọn một tệp không được hỗ trợ. Các loại tệp được hỗ trợ - %{types}."
    user_activity:
      no_activity_title: "Chưa có hoạt động nào"
      no_activity_body: "Chào mừng đến với cộng đồng của chúng tôi! Bạn là thương hiệu mới ở đây và chưa đóng góp vào các cuộc thảo luận. Bước đầu tiên, hãy truy cập <a href='%{topUrl}'>Top</a> hoặc <a href='%{categoriesUrl}'>Chuyên mục</a> và chỉ cần bắt đầu đọc! Chọn %{heartIcon} trên các bài đăng mà bạn thích hoặc muốn tìm hiểu thêm. Khi bạn tham gia, hoạt động của bạn sẽ được liệt kê ở đây."
      no_replies_title: "Bạn chưa trả lời bất kỳ chủ đề nào"
      no_replies_title_others: "%{username} chưa trả lời bất kỳ chủ đề nào"
      no_drafts_title: "Bạn chưa bắt đầu bất kỳ bản nháp nào"
      no_drafts_body: "Bạn chưa hoàn toàn sẵn sàng để đăng bài? Chúng tôi sẽ tự động lưu một bản nháp mới và liệt kê nó ở đây bất cứ khi nào bạn bắt đầu soạn một chủ đề, trả lời hoặc tin nhắn cá nhân. Chọn nút hủy để hủy hoặc lưu bản nháp của bạn để tiếp tục sau."
      no_likes_title: "Bạn chưa thích bất kỳ chủ đề nào"
      no_likes_body: "Một cách tuyệt vời để tham gia và bắt đầu đóng góp là bắt đầu đọc các cuộc trò chuyện đã diễn ra và chọn %{heartIcon} trên các bài đăng mà bạn thích!"
      no_topics_title: "Bạn chưa bắt đầu bất kỳ chủ đề nào"
      no_topics_body: "Tốt nhất bạn nên <a href='%{searchUrl}'>tìm kiếm</a> chủ đề hiện có của cuộc trò chuyện trước khi bắt đầu một chủ đề mới, nhưng nếu bạn tin rằng chủ đề bạn muốn vẫn chưa xuất hiện, hãy tiếp tục và bắt đầu một chủ đề mới của riêng bạn. Tìm nút <kbd>+ Chủ đề mới</kbd> ở trên cùng bên phải của danh sách chủ đề, danh mục hoặc thẻ để bắt đầu tạo chủ đề mới trong lĩnh vực đó."
      no_topics_title_others: "%{username} chưa bắt đầu bất kỳ chủ đề nào"
      no_read_topics_title: "Bạn chưa đọc bất kỳ chủ đề nào"
      no_read_topics_body: "Khi bạn bắt đầu đọc các cuộc thảo luận, bạn sẽ thấy một danh sách ở đây. Để bắt đầu đọc, hãy tìm các chủ đề mà bạn quan tâm trong <a href='%{topUrl}'>Top</a> hoặc <a href='%{categoriesUrl}'>Danh mục</a> hoặc tìm kiếm theo từ khóa %{searchIcon}"
    no_group_messages_title: "Không tìm thấy tin nhắn nhóm nào"
    topic_entrance:
      sr_jump_top_button: "Chuyển đến bài viết đầu tiên"
      sr_jump_bottom_button: "Chuyển đến bài viết cuối cùng"
    fullscreen_table:
      expand_btn: "Mở rộng bảng"
    second_factor_auth:
      redirect_after_success: "Xác thực yếu tố thứ hai thành công. Chuyển hướng về trang trước…"
    sidebar:
      title: "Thanh bên"
      unread_count:
        other: "%{count} chưa đọc"
      new_count:
        other: "%{count} mới"
      more: "Thêm"
      all_categories: "Tất cả danh mục"
      all_tags: "Tất cả các thẻ"
      edit_navigation_modal_form:
        filter_dropdown:
          all: "All"
      sections:
        custom:
          save: "Lưu lại"
          delete: "Xóa"
          links:
            reset: "Đặt lại về mặc định"
            icon:
              label: "Biểu tượng"
            name:
              label: "T"
            value:
              label: "Liên kết"
        about:
          header_link_text: "Giới thiệu"
        messages:
          header_link_text: "Tin nhắn"
          links:
            inbox: "Hộp thư"
            sent: "Đã gửi"
            new: "Mới"
            new_with_count: "Mới (%{count})"
            unread: "Chưa đọc"
            unread_with_count: "Chưa đọc (%{count})"
            archive: "Lưu Trữ"
        tags:
          none: "Bạn chưa thêm bất kỳ thẻ nào."
          click_to_get_started: "Bấm vào đây để bắt đầu."
          header_link_text: "Thẻ"
        categories:
          none: "Bạn chưa thêm bất kỳ danh mục nào."
          click_to_get_started: "Bấm vào đây để bắt đầu."
          header_link_text: "Thư mục"
        community:
          edit_section:
            header_dropdown: "Tùy biến"
          links:
            about:
              content: "Giới thiệu"
            admin:
              content: "Quản trị"
            badges:
              content: "Huy hiệu"
            topics:
              content: "Chủ đề"
              title: "Tất cả các chủ đề"
            faq:
              content: "Câu hỏi thường gặp"
            groups:
              content: "Nhóm"
            users:
              content: "Người dùng"
            my_posts:
              content: "Bài viết của tôi"
              draft_count:
                other: "%{count} bản nháp"
            review:
              content: "Review"
    until: "Cho đến khi:"
    form_templates:
      upload_field:
        upload: "Tải lên"
        uploading: "Đang tải lên"
      errors:
        typeMismatch:
          default: "Hãy nhập giá trị hợp lệ."
          email: "Vùi lòng nhập một thư điện tử hợp lệ."
    table_builder:
      modal:
        help:
          enter_key: "Nhập"
      edit:
        modal:
          cancel: "hủy"
          create: "Lưu lại"
          reason: "Tại sao bạn sửa"
      spreadsheet:
        show: "Hiển thị"
        about: "Giới thiệu"
  admin_js:
    type_to_filter: "gõ vào bộ lọc…"
    admin:
      title: "Quản trị Diễn đàn"
      moderator: "Điều hành"
      tags:
        remove_muted_tags_from_latest:
          always: "luôn luôn"
          only_muted: "khi được sử dụng một mình hoặc với các thẻ bị tắt tiếng khác"
          never: "không bao giờ"
      reports:
        title: "Danh sách các báo cáo có sẵn"
      dashboard:
        title: "Bảng điều khiển"
        last_updated: "Đã cập nhật trang tổng quan:"
        discourse_last_updated: "Đã cập nhật website:"
        version: "Phiên bản"
        up_to_date: "Bạn đã cập nhật!"
        critical_available: "Bản cập nhật quan trọng sẵn sằng."
        updates_available: "Cập nhật đang sẵng sàng"
        please_upgrade: "Vui lòng cập nhật!"
        no_check_performed: "Kiểm tra phiên bản mới đã không được thực hiện, đảm bảo rằng Sidekiq đang chạy."
        stale_data: "Kiểm tra phiên bản mới đã không được thực hiện gần đây, đảm bảo rằng Sidekiq đang chạy."
        version_check_pending: "Hình như bạn mới nâng cấp, thật tuyệt!"
        installed_version: "Đã cài đặt"
        latest_version: "Mới nhất"
        problems_found: "Một số lời khuyên dựa trên cài đặt trang web hiện tại của bạn"
        new_features:
          learn_more: "Tìm hiểu thêm..."
        last_checked: "Kiểm tra lần cuối"
        refresh_problems: "Làm mới"
        no_problems: "Không phát hiện vấn đề"
        moderators: "Điều hành:"
        admins: "Quản trị:"
        silenced: "Im lặng:"
        suspended: "Đã tạm khóa:"
        private_messages_short: "Tin nhắn"
        private_messages_title: "Tin nhắn"
        mobile_title: "Điện thoại"
        space_used: "%{usedSize} được sử dụng"
        space_used_and_free: "%{usedSize} (%{freeSize} miễn phí)"
        uploads: "Tải lên"
        backups: "Sao lưu"
        backup_count:
          other: "%{count} bản sao lưu trên %{location}"
        lastest_backup: "Mới nhất: %{date}"
        traffic_short: "Băng thông"
        traffic: "Application web requests"
        page_views: "Số lượt xem"
        page_views_short: "Số lượt xem"
        show_traffic_report: "Xem chi tiết Báo cáo Lưu lượng"
        community_health: Sức khỏe cộng đồng
        moderators_activity: Hoạt động của người điều hành
        whats_new_in_discourse: Có gì mới trong Discourse?
        activity_metrics: Số liệu hoạt động
        all_reports: "Tất cả các báo cáo"
        general_tab: "Chung"
        moderation_tab: "Người kiểm duyệt"
        security_tab: "Bảo mật"
        reports_tab: "Báo cáo"
        report_filter_any: "bất kì"
        disabled: Khóa
        timeout_error: Xin lỗi, truy vấn mất quá nhiều thời gian, vui lòng chọn khoảng thời gian ngắn hơn
        exception_error: Xin lỗi, đã xảy ra lỗi khi thực hiện truy vấn
        too_many_requests: Bạn đã thực hiện hành động này quá nhiều lần. Vui lòng đợi trước khi thử lại.
        not_found_error: Xin lỗi, báo cáo này không tồn tại
        filter_reports: Lọc báo cáo
        reports:
          trend_title: "%{percent} thay đổi. Hiện tại là %{current}, là %{prev} trong giai đoạn trước."
          today: "Hôm nay"
          yesterday: "Hôm qua"
          last_7_days: "7 ngày gần nhất"
          last_30_days: "30 ngày gần nhất"
          all_time: "Từ trước tới nay"
          7_days_ago: "7 Ngày trước"
          30_days_ago: "30 Ngày trước"
          all: "Tất cả"
          view_table: "bảng"
          view_graph: "đồ thị"
          refresh_report: "Làm mới báo cáo"
          daily: hằng ngày
          monthly: Hàng tháng
          weekly: Hàng tuần
          dates: "Ngày (theo mốc giờ UTC)"
          groups: "Các nhóm"
          disabled: "Báo cáo này đã bị vô hiệu hóa"
          totals_for_sample: "Tổng số cho mẫu"
          average_for_sample: "Trung bình cho mẫu"
          total: "Tổng thời gian"
          no_data: "Không có dữ liệu để hiển thị."
          trending_search:
            more: '<a href="%{basePath}/admin/logs/search_logs">tìm kiếm logs</a>'
            disabled: 'Báo cáo tìm kiếm thịnh hành bị tắt. Bật <a href="%{basePath}/admin/site_settings/category/all_results?filter=log%20search%20queries">log truy vấn tìm kiếm</a> số liệu thu thập.'
          average_chart_label: Trung bình
          filters:
            file_extension:
              label: Phần mở rộng
            group:
              label: Nhóm
            category:
              label: Danh mục
            include_subcategories:
              label: "Bao gồm các danh mục phụ"
      groups:
        new:
          title: "Nhóm mới"
          create: "Tạo"
          name:
            too_short: "Tên nhóm quá ngắn"
            too_long: "Tên nhóm quá dài"
            available: "Tên nhóm dùng được"
            not_available: "Tên nhóm đã sử dụng"
            blank: "Tên nhóm không thể trống"
        manage:
          interaction:
            email: Email
            incoming_email: "Tùy chỉnh địa chỉ email đến"
            incoming_email_placeholder: "điền địa chỉ email"
            visibility: Khả năng hiển thị
            visibility_levels:
              title: "Ai có thể xem nhóm"
              public: "Mọi người"
              logged_on_users: "Những người đã đăng nhập"
              members: "Chủ sở hữu nhóm, thành viên và người kiểm duyệt"
              staff: "Chủ sở hữu và người kiểm duyệt nhóm"
              owners: "Chủ sở hữu nhóm"
              description: "Quản trị viên có thể xem tất cả các nhóm."
            members_visibility_levels:
              title: "Ai có thể nhìn thấy thành viên của nhóm này?"
              description: "Quản trị viên có thể thấy thành viên của tất cả các nhóm. Tư cách hiển thị cho tất cả người dùng."
            publish_read_state: "Trên tin nhắn nhóm đăng trạng thái nhóm"
          membership:
            automatic: Tự động
            trust_levels_title: "Cấp độ tin tưởng tự động tăng cho thành viên khi họ thêm:"
            effects: Các hiệu ứng
            trust_levels_none: "Không có gì"
            automatic_membership_email_domains: "Các thành viên đã đăng ký với đuôi email khớp với một trong danh sách này sẽ được tự động thêm vào nhóm:"
            automatic_membership_user_count:
              other: "%{count} người dùng có domain email mới và sẽ được thêm vào nhóm."
            automatic_membership_associated_groups: "Người dùng là thành viên của một nhóm trên một dịch vụ được liệt kê ở đây sẽ tự động được thêm vào nhóm này khi họ đăng nhập bằng dịch vụ."
            primary_group: "Tự động cài là nhóm chính"
        name_placeholder: "Tên nhóm, không có khoảng trắng, tương tự như luật đặt tên người dùng"
        primary: "Nhóm Chính"
        no_primary: "(không có nhóm chính)"
        title: "Nhóm"
        edit: "Sửa nhóm"
        refresh: "Làm mới"
        about: "Chỉnh sửa nhóm thành viên và tên của bạn ở đây"
        group_members: "Nhóm thành viên"
        delete: "Xóa"
        delete_failed: "Không thể xóa nhóm. Nếu đây là một nhóm tự động, nó không thể hủy bỏ."
        delete_automatic_group: Đây là một nhóm tự động và không thể bị xóa.
        delete_owner_confirm: "Loại bỏ quyền sở hữu của '%{username}'?"
        add: "Thêm"
        custom: "Tùy biến"
        automatic: "Tự động"
        default_title: "Tiêu đề mặc định"
        default_title_description: "sẽ được áp dụng cho tất cả thành viên trong nhóm"
        group_owners: Chủ sở hữu
        add_owners: Thêm chủ sở hữu
        none_selected: "Chọn một nhóm để bắt đầu"
        no_custom_groups: "Tạo một nhóm mới"
      api:
        generate_master: "Tạo Master API Key"
        none: "Không có API keys nào kích hoạt lúc này."
        user: "Thành viên"
        title: "API"
        key: "Phím"
        created: Tạo bởi
        updated: Đã cập nhật
        last_used: Được sử dụng lần cuối
        never_used: (không bao giờ)
        generate: "Khởi tạo"
        undo_revoke: "Thu hồi lệnh hủy bỏ"
        revoke: "Thu hồi"
        all_users: "Tất cả Thành viên"
        active_keys: "Kích hoạt khóa API"
        manage_keys: Quản lý khóa
        show_details: Chi tiết
        description: Mô tả
        no_description: (Không có mô tả)
        all_api_keys: Tất cả các khóa API
        user_mode: Cấp độ người dùng
        scope_mode: Phạm vi
        impersonate_all_users: Mạo danh bất kỳ người dùng nào
        single_user: "Một người dùng"
        user_placeholder: Điền tên đăng nhập
        description_placeholder: Khóa này sẽ được sử dụng để làm gì?
        save: Lưu
        new_key: Khóa API mới
        revoked: Đã thu hồi
        delete: Xóa vĩnh viễn
        not_shown_again: Khóa này sẽ không được hiển thị lại. Đảm bảo bạn chụp một bản sao trước khi tiếp tục.
        continue: Tiếp tục
        scopes:
          description: |
            Khi sử dụng phạm vi, bạn có thể hạn chế khóa API đối với một tập hợp các điểm cuối cụ thể.
            Bạn cũng có thể xác định tham số nào sẽ được phép. Sử dụng dấu phẩy để phân tách nhiều giá trị.
          title: Phạm vi
          granular: Dạng hạt
          read_only: Chỉ đọc
          global: Toàn cầu
          global_description: Khóa API không có hạn chế và tất cả các điểm cuối đều có thể truy cập được.
          resource: Nguồn
          action: Hoạt động
          allowed_parameters: Các thông số được phép
          optional_allowed_parameters: Các thông số được phép (tùy chọn)
          any_parameter: (bất kỳ thông số nào)
          allowed_urls: URL được phép
          descriptions:
            global:
              read: Hạn chế khóa API đối với các điểm cuối chỉ đọc.
            topics:
              read: Đọc một chủ đề hoặc một bài viết cụ thể trong đó. RSS cũng được hỗ trợ.
              write: Tạo một chủ đề mới hoặc đăng một chủ đề hiện có.
              read_lists: Đọc danh sách chủ đề như hàng đầu, mới, mới nhất, v.v. RSS cũng được hỗ trợ.
            posts:
              edit: Chỉnh sửa bất kỳ bài đăng nào hoặc một bài đăng cụ thể.
            tag_groups:
              list: Lấy danh sách các nhóm thẻ.
              create: Tạo một nhóm thẻ.
            categories:
              list: Nhận danh sách các danh mục.
              show: Nhận một danh mục duy nhất theo id.
            uploads:
              create: Tải lên tệp mới hoặc bắt đầu tải lên trực tiếp một phần hoặc nhiều phần lên bộ nhớ ngoài.
            users:
              bookmarks: Liệt kê các dấu trang của người dùng. Nó trả về lời nhắc đánh dấu khi sử dụng định dạng ICS.
              sync_sso: Đồng bộ hóa người dùng bằng DiscourSeconnect.
              show: Nhận thông tin về người dùng.
              check_emails: Liệt kê các email của người dùng.
              update: Cập nhật thông tin hồ sơ người dùng.
              log_out: Đăng xuất tất cả
              anonymize: Ẩn danh tài khoản người dùng.
              delete: Xóa tài khoản người dùng.
              list: Nhận danh sách người dùng.
            email:
              receive_emails: Kết hợp phạm vi này với bộ nhận thư để xử lý các email đến.
            badges:
              create: Tạo một huy hiệu mới.
              show: Nhận thông tin về một huy hiệu.
              update: Cập nhật huy hiệu.
              delete: Xóa huy hiệu.
              list_user_badges: Liệt kê các huy hiệu của người dùng.
              assign_badge_to_user: Gán huy hiệu cho người dùng.
              revoke_badge_from_user: Thu hồi huy hiệu từ người dùng.
            wordpress:
              publishing: Cần thiết cho các tính năng xuất bản plugin WP Discourse (bắt buộc).
              commenting: Cần thiết cho các tính năng bình luận của plugin WP Discourse.
              discourse_connect: Cần thiết cho các tính năng DiscourseConnect của plugin WP Discourse.
              utilities: Cần thiết nếu bạn sử dụng Tiện ích plugin WP Discourse.
      web_hooks:
        title: "Webhooks"
        none: "Không có webhook nào ngay bây giờ."
        instruction: "Webhooks cho phép Discourse thông báo cho các dịch vụ bên ngoài khi một sự kiện nào đó xảy ra trong trang web của bạn. Khi webhook được kích hoạt, POST sẽ gửi đến các URL được cung cấp."
        detailed_instruction: "POST sẽ được gửi đến URL được cung cấp khi sự kiện đã chọn xảy ra."
        new: "Webhook mới"
        create: "Tạo"
        edit: "Sửa"
        save: "Lưu"
        controls: "Kiểm soát"
        go_back: "Quay lại danh sách"
        payload_url: "Payload URL"
        payload_url_placeholder: "https://example.com/postreceive"
        secret_invalid: "Bí mật không được có bất kỳ ký tự trống nào."
        secret_too_short: "Bí mật phải có ít nhất 12 ký tự."
        secret_placeholder: "Một chuỗi tùy chọn, được sử dụng để tạo chữ ký"
        event_type_missing: "Bạn cần thiết lập ít nhất một loại sự kiện."
        content_type: "Content Type"
        secret: "Bí mật"
        event_chooser: "Sự kiện nào sẽ kích hoạt webhook này?"
        wildcard_event: "Gửi cho tôi mọi thứ."
        individual_event: "Chọn các sự kiện riêng lẻ."
        verify_certificate: "Kiểm tra chứng chỉ TLS của payload url"
        active: "Kích hoạt"
        active_notice: "Chúng tôi sẽ cung cấp chi tiết sự kiện khi nó xảy ra."
        categories_filter_instructions: "Các webhook có liên quan sẽ chỉ được kích hoạt nếu sự kiện có liên quan đến các danh mục cụ thể. Để trống để kích hoạt webhook cho tất cả các danh mục."
        categories_filter: "Danh mục được kích hoạt"
        tags_filter_instructions: "Các webhook có liên quan sẽ chỉ được kích hoạt nếu sự kiện có liên quan với các thẻ được chỉ định. Để trống để kích hoạt webhook cho tất cả các thẻ."
        tags_filter: "Thẻ được kích hoạt"
        groups_filter_instructions: "Các webhook có liên quan sẽ chỉ được kích hoạt nếu sự kiện có liên quan đến các nhóm được chỉ định. Để trống để kích hoạt webhook cho tất cả các nhóm."
        groups_filter: "Nhóm được kích hoạt"
        delete_confirm: "Xóa webhook này?"
        topic_event:
          group_name: "Sự kiện Chủ đề"
          topic_created: "Chủ đề được tạo"
          topic_revised: "Chủ đề được sửa đổi"
          topic_edited: "Chủ đề được cập nhật"
          topic_destroyed: "Chủ đề bị xóa"
          topic_recovered: "Chủ đề được phục hồi"
        post_event:
          group_name: "Sự kiện Bài đăng"
          post_created: "Bài đăng được tạo"
          post_edited: "Bài đăng được cập nhật"
          post_destroyed: "Bài đăng bị xóa"
          post_recovered: "Bài đăng được phục hồi"
        group_event:
          group_name: "Sự kiện Nhóm"
          group_created: "Nhóm được tạo"
          group_updated: "Nhóm được cập nhật"
          group_destroyed: "Nhóm bị xóa"
        tag_event:
          group_name: "Sự kiện Thẻ"
          tag_created: "Thẻ được tạo"
          tag_updated: "Thẻ được cập nhật"
          tag_destroyed: "Thẻ bị xóa"
        user_event:
          group_name: "Sự kiện Người dùng"
          user_logged_in: "Người dùng đăng nhập"
          user_logged_out: "Người dùng đăng xuất"
          user_created: "Người dùng được tạo"
          user_approved: "Người dùng được chấp nhận"
          user_updated: "Người dùng được cập nhật"
          user_destroyed: "Người dùng bị xóa"
          user_suspended: "Người dùng bị tạm khóa"
          user_unsuspended: "Người dùng được hủy tạm khóa"
        like_event:
          post_liked: "Khi một người dùng thích một bài đăng."
        delivery_status:
          title: "Tình trạng"
          inactive: "Không hoạt động"
          failed: "Thất bại"
          successful: "Thành công"
          disabled: "Vô hiệu hóa"
        events:
          none: "Không có sự kiện liên quan."
          redeliver: "Phân phối lại"
          incoming:
            other: "Có %{count} sự kiện mới."
          completed_in:
            other: "Hoàn thành trong %{count} giây."
          request: "Yêu cầu"
          response: "Đáp ứng"
          redeliver_confirm: "Bạn có chắc chắn muốn gửi lại cùng một nội dung?"
          headers: "Tên"
          payload: "Nội dung"
          body: "Thân"
          ping: "Ping"
          status: "Mã trạng thái"
          event_id: "ID"
          timestamp: "Tạo bởi"
          completion: "Thời gian hoàn thành"
          actions: "Hành động"
      plugins:
        title: "Plugin"
        installed: "Đã cài Plugin"
        name: "Tên"
        none_installed: "Bạn chưa cài plugin nào."
        version: "Phiên bản"
        enabled: "Kích hoạt"
        is_enabled: "Có"
        not_enabled: "Không"
        change_settings_short: "Cấu hình"
        howto: "Plugin cài như thế nào?"
        author: "Bởi %{author}"
        learn_more: "Tìm hiểu thêm"
      navigation_menu:
        sidebar: "Thanh bên"
      backups:
        title: "Bản sao lưu"
        menu:
          backups: "Bản sao lưu"
          logs: "Log"
        none: "Chưa có bản sao lưu."
        read_only:
          enable:
            title: "Bật chế độ chỉ đọc"
            label: "Bật chỉ đọc"
            confirm: "Bạn có chắc chắn muốn bật chế độ chỉ đọc?"
          disable:
            title: "Tắt chế độ chỉ đọc"
            label: "Tắt chỉ đọc"
        logs:
          none: "Chưa có nhật trình…"
        columns:
          filename: "Tên tập tin"
          size: "Kích thước"
        upload:
          label: "Tải lên"
          title: "Tải lên bản sao lưu cho phiên bản này"
          uploading: "Đang tải lên…"
          uploading_progress: "Đang tải lên… %{progress}%"
          success: "'%{filename}' đã được tải lên thành công. Tệp hiện đang được xử lý và sẽ mất đến một phút để hiển thị trong danh sách."
          error: "Có lõi trong quá trình tải lên '%{filename}': %{message}"
        operations:
          failed: "%{operation} Thấy bại. Vui lòng xem log."
          cancel:
            label: "Hủy"
            title: "Hủy tác vụ hiện tại"
            confirm: "Bạn muốn hủy tác vụ hiện tại?"
          backup:
            label: "Sao lưu"
            title: "Tạo bản sao lưu"
            confirm: "Bạn muốn bắt đầu một bản sao lưu mới?"
          download:
            label: "Tải xuống"
            title: "Gửi email với liên kết tải xuống"
            alert: "Một liên kết để tải xuống bản sao lưu này đã được gửi qua email cho bạn."
          destroy:
            title: "Xóa bản sao lưu này"
            confirm: "Bạn muốn hủy bản sao lưu này?"
          restore:
            is_disabled: "Khôi phục đã bị cấm sử dụng trong cấu hình trang."
            label: "Khôi phục"
            title: "Khôi phục lại sao lưu này"
            confirm: "Bạn có chắc chắn muón phục hồi bản sao lưu này?"
          rollback:
            label: "Rollback"
            title: "Đưa csdl về trạng thái làm việc trước"
            confirm: "Bạn có chắc chắn muốn phục hồi csdl về trạng thái làm việc trước?"
        location:
          local: "Lưu trữ cục bộ"
          s3: "S3"
        backup_storage_error: "Không thể truy cập bộ nhớ sao lưu: %{error_message}"
      export_csv:
        success: "Export đang được khởi tạo, bạn sẽ nhận được tin nhắn thông báo khi quá trình hoàn tất."
        failed: "Xuất lỗi. Vui lòng kiểm tra log."
        button_text: "Xuất"
        button_title:
          user: "Xuất danh sách người dùng đầy đủ với định dạng CSV."
          staff_action: "Xuất đầy đủ log hành động của nhân viên với định dạng CSV."
          screened_email: "Export danh sách email theo định dạng CSV."
          screened_ip: "Export danh sách IP theo định dạng CSV."
          screened_url: "Export danh sách URL theo định dạng CSV."
      export_json:
        button_text: "Xuất"
      invite:
        button_text: "Gửi Lời Mời"
        button_title: "Gửi Lời Mời"
      customize:
        title: "Tùy biến"
        preview: "xem trước"
        explain_preview: "Xem trang web đã bật chủ đề này"
        save: "Lưu"
        new: "Mới"
        new_style: "Style mới"
        install: "Tải về"
        delete: "Xóa"
        delete_confirm: 'Bạn có chắc chắn muốn xóa "%{theme_name}" không?'
        bulk_delete: "Bạn có chắc không?"
        color: "Màu sắc"
        opacity: "Độ mờ"
        copy: "Nhân bản"
        copy_to_clipboard: "Sao chép vào clipboard"
        copied_to_clipboard: "Sao chép vào Clipboard"
        copy_to_clipboard_error: "Lỗi sao chép dữ liệu vào Clipboard"
        theme_owner: "Không thể chỉnh sửa, thuộc sở hữu của:"
        email_templates:
          title: "Email"
          subject: "Chủ đề"
          multiple_subjects: "Email template này có nhiều chủ đề."
          body: "Nội dung"
          revert: "Hoàn nguyên thay đổi"
          revert_confirm: "Bạn có chắc chắn muốn hoàn nguyên các thay đổi?"
        component:
          all_filter: "All"
          disabled_filter: "Vô hiệu hóa"
        theme:
          theme: "Giao diện"
          component: "Thành phần"
          components: "Các thành phần"
          theme_name: "Tên chủ đề"
          component_name: "Tên thành phần"
          themes_intro: "Chọn một chủ đề hiện có hoặc cài đặt một chủ đề mới để bắt đầu"
          beginners_guide_title: "Hướng dẫn cho người mới bắt đầu sử dụng Themes"
          developers_guide_title: "Hướng dẫn của nhà phát triển về Themes"
          browse_themes: "Duyệt qua các Themes"
          customize_desc: "Tùy chỉnh:"
          title: "Themes"
          create: "Tạo"
          create_type: "Loại"
          create_name: "Tên"
          save: "Lưu lại"
          long_title: "Sửa đổi màu sắc, nội dung CSS và HTML của trang web của bạn"
          edit: "Sửa"
          edit_confirm: "Đây là một Theme từ xa, nếu bạn chỉnh sửa CSS / HTML, các thay đổi của bạn sẽ bị xóa trong lần cập nhật Theme tiếp theo."
          update_confirm: "Những thay đổi cục bộ này sẽ bị xóa bởi bản cập nhật. Bạn có chắc chắn muốn tiếp tục không?"
          update_confirm_yes: "Có, tiếp tục cập nhật"
          common: "Chung"
          desktop: "Máy tính để bàn"
          mobile: "Điện thoại"
          settings: "Cài đặt"
          translations: "Bản dịch"
          extra_scss: "SCSS bổ sung"
          extra_files: "Các tệp bổ sung"
          extra_files_upload: "Xuất chủ đề để xem các tệp này."
          extra_files_remote: "Xuất Theme hoặc kiểm tra kho lưu trữ git để xem các tệp này."
          preview: "Xem trước"
          show_advanced: "Hiển thị các trường nâng cao"
          hide_advanced: "Ẩn các trường nâng cao"
          hide_unused_fields: "Ẩn các trường không sử dụng"
          is_default: "Themes được bật theo mặc định"
          user_selectable: "Themes có thể được lựa chọn bởi người dùng"
          color_scheme_user_selectable: "Người dùng có thể lựa chọn bảng màu"
          auto_update: "Tự động cập nhật khi Discourse được cập nhật"
          color_scheme: "Bảng màu"
          default_light_scheme: "Ánh sáng (mặc định)"
          color_scheme_select: "Chọn màu được sử dụng theo Theme"
          custom_sections: "Các phần tùy chỉnh:"
          theme_components: "Thành phần Themes"
          add_all_themes: "Thêm tất cả các Themes"
          convert: "Đổi"
          convert_component_alert: "Bạn có chắc chắn muốn chuyển đổi thành phần này thành chủ đề không? Nó sẽ bị xóa dưới dạng một thành phần từ %{relatives}."
          convert_component_tooltip: "Chuyển đổi thành phần này thành chủ đề"
          convert_component_alert_generic: "Bạn có chắc chắn muốn chuyển đổi thành phần này thành chủ đề không?"
          convert_theme_alert: "Bạn có chắc chắn muốn chuyển đổi chủ đề này thành thành phần không? Nó sẽ bị xóa với tư cách là cấp độ gốc từ %{relatives}."
          convert_theme_alert_generic: "Bạn có chắc chắn muốn chuyển đổi chủ đề này thành thành phần không?"
          convert_theme_tooltip: "Chuyển đổi chủ đề này thành thành phần"
          inactive_themes: "Chủ đề không hoạt động:"
          inactive_components: "Các thành phần không sử dụng:"
          selected: "%{count} được chọn"
          cancel: "Huỷ"
          broken_theme_tooltip: "Chủ đề này có lỗi trong CSS, HTML hoặc YAML"
          disabled_component_tooltip: "Thành phần này đã bị vô hiệu hóa"
          default_theme_tooltip: "Chủ đề này là chủ đề mặc định của trang web"
          updates_available_tooltip: "Cập nhật có sẵn cho chủ đề này"
          and_x_more: "và %{count} nữa."
          collapse: Thu gọn
          uploads: "Tải lên"
          no_uploads: "Bạn có thể tải lên nội dung được liên kết với chủ đề của mình, chẳng hạn như phông chữ và hình ảnh"
          add_upload: "Thêm tải lên"
          variable_name: "Tên var SCSS:"
          variable_name_invalid: "Tên biến không hợp lệ. Chỉ cho phép chữ và số. Phải bắt đầu bằng một chữ cái. Phải là duy nhất."
          variable_name_error:
            invalid_syntax: "Tên biến không hợp lệ. Chỉ cho phép chữ và số. Phải bắt đầu bằng một chữ cái."
            no_overwrite: "Tên biến không hợp lệ. Không được ghi đè biến hiện có."
            must_be_unique: "Tên biến không hợp lệ. Phải là duy nhất."
          upload: "Tải lên"
          unsaved_changes_alert: "Bạn chưa lưu các thay đổi của mình, bạn có muốn loại bỏ chúng và tiếp tục không?"
          unsaved_parent_themes: "Bạn chưa gán thành phần cho các chủ đề, bạn có muốn tiếp tục không?"
          discard: "Hủy bỏ"
          stay: "Ở lại"
          css_html: "CSS / HTML tùy chỉnh"
          edit_css_html: "Chỉnh sửa CSS / HTML"
          edit_css_html_help: "Bạn chưa chỉnh sửa bất kỳ CSS hoặc HTML nào"
          delete_upload_confirm: "Xóa nội dung tải lên này? (CSS chủ đề có thể ngừng hoạt động!)"
          component_on_themes: "Bao gồm thành phần trên các chủ đề này"
          included_components: "Các thành phần bao gồm"
          add_all: "Thêm tất cả"
          import_web_tip: "Kho chứa chủ đề"
          direct_install_tip: "Bạn có chắc chắn muốn cài đặt <strong>%{name}</strong> từ kho lưu trữ được liệt kê bên dưới không?"
          import_web_advanced: "Nâng cao…"
          import_file_tip: "Tệp .tar.gz, .zip hoặc .dcstyle.json chứa chủ đề"
          is_private: "Theme nằm trong kho git riêng"
          remote_branch: "Tên chi nhánh (không bắt buộc)"
          public_key: "Cấp quyền truy cập khóa công khai sau vào repo:"
          install: "Cài đặt"
          installed: "Đã cài đặt"
          install_popular: "Phổ biến"
          install_upload: "Từ thiết bị của bạn"
          install_git_repo: "Từ kho git"
          install_create: "Tạo mới"
          duplicate_remote_theme: "Thành phần chủ đề “%{name}” đã được cài đặt, bạn có chắc chắn muốn cài đặt một bản sao khác không?"
          about_theme: "Giới thiệu"
          license: "Giấy phép"
          version: "Phiên bản:"
          authors: "Được sự cho phép của:"
          creator: "Tạo bởi:"
          source_url: "Nguồn"
          enable: "Kích hoạt"
          disable: "Vô hiệu hóa"
          disabled: "Thành phần này đã bị vô hiệu hóa."
          disabled_by: "Thành phần này đã bị vô hiệu hóa bởi"
          required_version:
            error: "Chủ đề này đã tự động bị tắt vì nó không tương thích với phiên bản Discourse này."
            minimum: "Yêu cầu phiên bản Discourse %{version} hoặc cao hơn."
            maximum: "Yêu cầu phiên bản Discourse %{version} hoặc thấp hơn."
          update_to_latest: "Cập nhật lên mới nhất"
          check_for_updates: "Kiểm tra cập nhật"
          updating: "Đang cập nhật…"
          up_to_date: "Chủ đề được cập nhật, kiểm tra lần cuối:"
          has_overwritten_history: "Phiên bản chủ đề hiện tại không còn tồn tại vì lịch sử Git đã bị ghi đè bởi một lực đẩy."
          add: "Thêm"
          theme_settings: "Cài đặt Themes"
          overriden_settings_explanation: "Cài đặt bị ghi đè được đánh dấu bằng dấu chấm và có màu nổi bật. Để đặt lại các cài đặt này về giá trị mặc định, hãy nhấn nút đặt lại bên cạnh chúng."
          no_settings: "Theme này không có cài đặt."
          theme_translations: "Bản dịch Theme"
          empty: "Không có mẫu nào"
          commits_behind:
            other: "Có %{count} cập nhật mới cho Theme"
          compare_commits: "(Xem cập nhật mới)"
          remote_theme_edits: "Nếu bạn muốn chỉnh sửa chủ đề này, bạn phải <a href='%{repoURL}' target='_blank'>gửi thay đổi trên kho lưu trữ của nó</a>"
          repo_unreachable: "Không thể liên hệ với kho Git chứa chủ đề này. Thông báo lỗi:"
          imported_from_archive: "Theme này đã được nhập từ tệp .zip"
          scss:
            text: "CSS"
            title: "Nhập CSS tùy chỉnh, chúng tôi chấp nhận tất cả các kiểu CSS và SCSS hợp lệ"
          header:
            text: "Header"
            title: "Nhập HTML để hiển thị phía trên tiêu đề trang web"
          after_header:
            text: "Sau tiêu đề"
            title: "Nhập HTML để hiển thị trên tất cả các trang sau tiêu đề"
          footer:
            text: "Footer"
            title: "Nhập HTML để hiển thị cuối website"
          embedded_scss:
            text: "Nhúng CSS"
            title: "Nhập CSS tùy chỉnh phiên bản có lời chú thích"
          color_definitions:
            text: "Màu sắc"
            title: "Nhập màu tùy chỉnh (chỉ dành cho người dùng nâng cao)"
            placeholder: |2-

              Sử dụng biểu định kiểu này để thêm màu tùy chỉnh vào danh sách các thuộc tính tùy chỉnh CSS.

              Ví dụ:

              %{example}

              Việc đặt tiền tố tên thuộc tính rất được khuyến khích để tránh xung đột với các plugin và/hoặc lõi.
          head_tag:
            text: "Đầu"
          body_tag:
            text: "Thân"
          yaml:
            text: "YAML"
            title: "Xác định cài đặt chủ đề ở định dạng YAML"
          scss_warning_inline: "Việc sử dụng các biến màu SCSS cốt lõi trong các chủ đề không được dùng nữa."
          all_filter: "All"
          active_filter: "Kích hoạt"
          inactive_filter: "Không hoạt động"
        colors:
          select_base:
            title: "Chọn bảng màu cơ bản"
            description: "Bảng màu cơ bản:"
          title: "Màu sắc"
          edit: "Chỉnh sửa bảng màu"
          long_title: "Bảng màu"
          about: "Sửa đổi màu sắc mà chủ đề của bạn sử dụng. Tạo một bảng màu mới để bắt đầu."
          new_name: "Bảng màu mới"
          copy_name_prefix: "Bản sao của"
          delete_confirm: "Xóa bảng màu này?"
          undo: "Hoàn tác"
          undo_title: "Hoàn tác thay đổi của bạn vơ"
          revert: "Phục hồi"
          revert_title: "Đặt lại màu này thành bảng màu mặc định của Discourse."
          primary:
            name: "chính"
            description: "Hầu hết chữ, biểu tượng, và viền."
          secondary:
            name: "cấp hai"
            description: "Màu nền, và màu chữ của một vài nút."
          tertiary:
            name: "cấp ba"
            description: "Liên kết, một và nút, thông báo, và màu nhấn."
          quaternary:
            name: "chia bốn"
            description: "Liên kết điều hướng."
          header_background:
            name: "nền header"
            description: "Màu nền header của trang."
          header_primary:
            name: "header chính"
            description: "Chữ và icon trong header của website."
          highlight:
            name: "highlight"
            description: "Màu nền của các thành phần được đánh dấu trên trang, như là bài viết và chủ đề."
          danger:
            name: "nguy hiểm"
            description: "Màu đánh dấu cho thao tác xóa bài viết và chủ đề."
          success:
            name: "thành công"
            description: "Sử dụng để chỉ một thao tác đã thành công."
          love:
            name: "đáng yêu"
            description: "Màu của nút like"
          selected:
            name: "đã chọn"
        robots:
          title: "Ghi đè tệp robots.txt của trang web của bạn:"
          warning: "Điều này sẽ ghi đè vĩnh viễn mọi cài đặt trang web liên quan."
          overridden: Tệp robots.txt mặc định của trang web của bạn bị ghi đè.
        email_style:
          title: "Kiểu email"
          heading: "Tùy chỉnh kiểu email"
          html: "Mẫu HTML"
          css: "CSS"
          reset: "Đặt lại về mặc định"
          reset_confirm: "Bạn có chắc chắn muốn đặt lại về %{fieldName} mặc định và mất tất cả các thay đổi của mình không?"
          save_error_with_reason: "Các thay đổi của bạn chưa được lưu. %{error}"
          instructions: "Tùy chỉnh mẫu trong đó tất cả các email html được hiển thị và tạo kiểu bằng CSS."
      email:
        title: "Emails"
        settings: "Cấu hình"
        templates: "Templates"
        preview_digest: "Xem trước tập san"
        advanced_test:
          title: "Kiểm tra nâng cao"
          desc: "Xem cách Discourse xử lý email nhận được. Để có thể xử lý email một cách chính xác, vui lòng dán vào bên dưới toàn bộ thông báo email gốc."
          email: "Tin nhắn gốc"
          run: "Chạy thử nghiệm"
          text: "Nội dung văn bản đã chọn"
          elided: "Văn bản Elided"
        error: "<b>LỖI</b> - %{server_error}"
        test_error: "Có vấn đề khi gửi email test. Vui lòng kiểm tra lại cấu hình email của bạn, chắc chắn host mail của bạn không bị khóa kết nối, và thử lại."
        sent: "Đã gửi"
        skipped: "Đã bỏ qua"
        bounced: "Bị trả lại"
        received: "Đã nhận"
        rejected: "Từ chối"
        sent_at: "Đã gửi vào lúc"
        time: "Thời gian"
        user: "Thành viên"
        email_type: "Loại Email"
        to_address: "Đến Địa chỉ"
        test_email_address: "địa chỉ email để test"
        send_test: "Gửi Email test"
        sent_test: "đã gửi!"
        delivery_method: "Phương thức chuyển giao"
        preview_digest_desc: "Xem trước nội dung của tập san email đã gửi cho các thành viên không hoạt động."
        refresh: "Tải lại"
        send_digest_label: "Gửi kết quả này tới:"
        send_digest: "Gửi"
        format: "Định dạng"
        html: "html"
        text: "text"
        html_preview: "Xem trước nội dung email"
        last_seen_user: "Người dùng cuối:"
        no_result: "Không tìm thấy kết quả cho tóm tắt."
        reply_key: "Key phản hồi"
        skipped_reason: "Bỏ qua Lý do"
        incoming_emails:
          from_address: "Từ"
          to_addresses: "Tới"
          cc_addresses: "Cc"
          subject: "Chủ đề"
          error: "Lỗi"
          none: "Không tìm tháy các email đến."
          modal:
            title: "Chi Tiết Email Đến"
            error: "Lỗi"
            headers: "Tên"
            subject: "Tiêu đề"
            body: "Nội dung"
            rejection_message: "Từ Chối Thư"
          filters:
            from_placeholder: "from@example.com"
            to_placeholder: "to@example.com"
            cc_placeholder: "cc@example.com"
            subject_placeholder: "Chủ đề…"
            error_placeholder: "Lỗi"
        logs:
          none: "Không tìm thấy log."
          filters:
            title: "Lọc"
            user_placeholder: "tên người dùng"
            address_placeholder: "name@example.com"
            reply_key_placeholder: "key phản hồi"
            smtp_transaction_response_placeholder: "SMTP ID"
      moderation_history:
        performed_by: "Thực hiện bởi"
        no_results: "Không có lịch sử kiểm duyệt."
        actions:
          delete_user: "Người dùng đã bị Xóa"
          suspend_user: "Thành viên đã tạm ngưng"
          silence_user: "Người dùng đã tắt tiếng"
          delete_post: "Đã xóa bài đăng"
          delete_topic: "Chủ đề đã bị xóa"
          post_approved: "Đăng được phê duyệt"
      logs:
        title: "Log"
        action: "Hành động"
        created_at: "Đã tạo"
        last_match_at: "Khớp lần cuối"
        match_count: "Khớp"
        ip_address: "IP"
        topic_id: "ID Chủ đề"
        post_id: "ID Bài viết"
        category_id: "ID Danh mục"
        delete: "Xoá"
        edit: "Sửa"
        save: "Lưu"
        screened_actions:
          block: "khóa"
          do_nothing: "không làm gì"
        staff_actions:
          all: "Tất cả"
          filter: "Lọc:"
          title: "Staff Actions"
          clear_filters: "Hiện thị mọi thứ"
          staff_user: "Người dùng"
          target_user: "Target User"
          subject: "Chủ đề"
          when: "Khi"
          context: "Ngữ cảnh"
          details: "Chi tiết"
          previous_value: "Trước"
          new_value: "Mới"
          show: "Hiển thị"
          modal_title: "Chi tiết"
          no_previous: "Không có giá trị trước đó."
          deleted: "Không có giá trị mới, bản ghi đã được xóa."
          actions:
            delete_user: "xóa người dùng"
            change_trust_level: "thay đổi cấp tin cậy"
            change_username: "thay đổi username"
            change_site_setting: "thay đổi cấu hình trang"
            change_theme: "thay đổi chủ đề"
            delete_theme: "xóa chủ đề"
            change_site_text: "thay đổi chữ trên website"
            suspend_user: "tạm khóa thành viên"
            unsuspend_user: "hủy tạm khóa thành viên"
            removed_suspend_user: "tạm ngưng người dùng (đã xóa)"
            removed_unsuspend_user: "hủy tạm ngưng người dùng (đã xóa)"
            grant_badge: "cấp huy hiệu"
            revoke_badge: "hủy bỏ huy hiệu"
            check_email: "kiểm tra email"
            delete_topic: "xóa chủ đề"
            recover_topic: "không-xóa chủ đề này"
            delete_post: "xóa bài viết"
            impersonate: "mạo danh"
            anonymize_user: "thành viên ẩn danh"
            roll_up: "cuộn lên khối IP"
            change_category_settings: "thay đổi cấu hình danh mục"
            delete_category: "xóa danh mục"
            create_category: "tạo danh mục"
            silence_user: "im lặng người dùng"
            unsilence_user: "bỏ im lặng người dùng"
            removed_silence_user: "người dùng im lặng (đã xóa)"
            grant_admin: "cấp quản trị"
            revoke_admin: "hủy bỏ quản trị"
            grant_moderation: "cấp điều hành"
            revoke_moderation: "hủy bỏ điều hành"
            backup_create: "tạo bản sao lưu"
            deleted_tag: "thẻ đã xóa"
            deleted_unused_tags: "đã xóa các thẻ không sử dụng"
            renamed_tag: "đã đổi tên thẻ"
            revoke_email: "thu hồi email"
            lock_trust_level: "khóa mức độ tin cậy"
            unlock_trust_level: "mở khóa mức độ tin cậy"
            activate_user: "kích hoạt thành viên"
            deactivate_user: "hủy kích hoạt người dùng"
            change_readonly_mode: "thay đổi chế độ chỉ đọc"
            backup_download: "tải xuống bản sao lưu"
            backup_destroy: "phá hủy bản sao lưu"
            reviewed_post: "bài đã đánh giá"
            custom_staff: "hành động tùy chỉnh plugin"
            post_locked: "bài đăng bị khóa"
            post_edit: "sửa bài đăng"
            post_unlocked: "đã mở khóa bài đăng"
            check_personal_message: "kiểm tra tin nhắn cá nhân"
            disabled_second_factor: "vô hiệu hóa xác thực hai yếu tố"
            topic_published: "chủ đề đã được xuất bản"
            post_approved: "bài đăng được chấp thuận"
            post_rejected: "bài đăng bị từ chối"
            create_badge: "tạo huy hiệu"
            change_badge: "thay đổi huy hiệu"
            delete_badge: "xóa huy hiệu"
            merge_user: "hợp nhất người dùng"
            entity_export: "thực thể xuất khẩu"
            change_name: "thay đổi tên"
            topic_timestamps_changed: "dấu thời gian chủ đề đã thay đổi"
            approve_user: "người dùng được chấp thuận"
            web_hook_create: "tạo webhook"
            web_hook_update: "cập nhật webhook"
            web_hook_destroy: "phá hủy webhook"
            web_hook_deactivate: "hủy kích hoạt webhook"
            change_theme_setting: "thay đổi cài đặt chủ đề"
            disable_theme_component: "vô hiệu hóa thành phần chủ đề"
            enable_theme_component: "kích hoạt thành phần chủ đề"
            revoke_title: "thu hồi tiêu đề"
            change_title: "Thay đổi tiêu đề"
            api_key_create: "tạo khóa api"
            api_key_update: "cập nhật khóa api"
            api_key_destroy: "hủy khóa api"
            override_upload_secure_status: "ghi đè trạng thái tải lên an toàn"
            page_published: "trang đã xuất bản"
            page_unpublished: "trang chưa được xuất bản"
            add_email: "thêm email"
            update_email: "Cập nhật email"
            destroy_email: "hủy email"
            topic_closed: "chủ đề đã đóng"
            topic_opened: "chủ đề đã mở"
            topic_archived: "chủ đề được lưu trữ"
            topic_unarchived: "chủ đề không được lưu trữ"
            post_staff_note_create: "thêm ghi chú của nhân viên"
            post_staff_note_destroy: "hủy ghi chú của nhân viên"
            delete_group: "xóa nhóm"
            watched_word_create: "thêm từ đã xem"
            watched_word_destroy: "xóa từ đã xem"
        screened_emails:
          title: "Screened Emails"
          description: "Khi ai đó cố gắng tạo tài khoản mới, các địa chỉ email sau sẽ được kiểm tra và đăng ký sẽ bị chặn, hoặc một số hành động khác được thực hiện."
          email: "Địa chỉ Email"
          actions:
            allow: "Cho phép"
        screened_urls:
          title: "Screened URLs"
          description: "Các URL được liệt kê ở đây được sử dụng trong các bài viết của người dùng đã được xác định là spammer."
          url: "URL"
          domain: "Tên miền"
        screened_ips:
          title: "Screened IPs"
          description: 'Địa chỉ IP đang được theo dõi. Sử dụng "Cho phép" để cho phép địa chỉ IP.'
          delete_confirm: "Bạn có chắc chắn muốn xóa quy tắc cho %{ip_address}?"
          actions:
            block: "Khóa"
            do_nothing: "Cho phép"
            allow_admin: "Cho phép Quản trị"
          form:
            label: "Mới:"
            ip_address: "Địa chỉ IP"
            add: "Thêm"
            filter: "Tìm kiếm"
          roll_up:
            text: "Cuộn lên"
            title: "Tạo mạng con mới các entry cấm nếu có ít nhất 'min_ban_entries_for_roll_up' entry."
        search_logs:
          title: "Nhật ký tìm kiếm"
          term: "Thuật ngữ"
          searches: "Số lần tìm kiếm"
          click_through_rate: "CTR"
          types:
            all_search_types: "Tất cả các loại tìm kiếm"
            header: "Header"
            full_page: "Toàn trang"
            click_through_only: "Tất cả (chỉ nhấp qua)"
          header_search_results: "Tiêu đề hết quả Tìm kiếm"
        logster:
          title: "Log lỗi"
      watched_words:
        title: "Từ đã xem"
        search: "Tìm kiếm"
        clear_filter: "Xóa"
        show_words:
          other: "hiển thị %{count} từ"
        download: Tải xuống
        clear_all: Xóa tất cả
        clear_all_confirm: "Bạn có chắc chắn muốn xóa tất cả các từ đã xem cho hành động %{action} ?"
        actions:
          block: "Khóa"
          censor: "Kiểm duyệt"
          require_approval: "Yêu cầu phê duyệt"
          flag: "Gắn cờ"
          replace: "Thay thế"
          silence: "Im lặng"
          link: "Liên kết"
        form:
          replace_label: "Sự thay thế"
          replace_placeholder: "thí dụ"
          link_label: "Liên kết"
          link_placeholder: "https://example.com"
          add: "Thêm"
          success: "Thành công"
          exists: "Đã tồn tại"
          upload: "Thêm từ tệp"
          upload_successful: "Tải lên thành công. Các từ đã được thêm vào."
        test:
          no_matches: "Không tìm thấy"
      form_templates:
        nav_title: "Templates"
        list_table:
          headings:
            name: "Tên"
            actions: "Hành động"
        view_template:
          close: "Đóng"
          edit: "Sửa"
          delete: "Xóa"
        new_template_form:
          submit: "Lưu lại"
          cancel: "Huỷ"
          preview: "Xem trước"
        quick_insert_fields:
          add_new_field: "Thêm"
          dropdown: "Xổ xuống"
        validations_modal:
          table_headers:
            key: "Phím"
            type: "Loại"
            description: "Mô tả"
          validations:
            required:
              key: "bắt buộc"
            minimum:
              key: "tối thiểu"
            maximum:
              key: "tối đa"
            type:
              key: "loại"
      impersonate:
        title: "Mạo danh"
        help: "Sử dụng công cụ này để mạo danh một tài khoản thành viên cho mục đích gỡ lỗi, bạn sẽ phải đăng xuất sau khi hoàn tất."
        not_found: "Không tìm thấy người dùng này."
        invalid: "Xin lỗi, bạn không thể mạo danh tài khoản đó."
      users:
        title: "Tài khoản"
        create: "Thêm tài khoản Quản trị"
        last_emailed: "Email trước đây"
        not_found: "Xin lỗi, username không tồn tại trong hệ thống."
        id_not_found: "Xin lỗi, id người dùng không tồn tại trong hệ thống."
        active: "Đã kích hoạt"
        status: "Trạng thái"
        show_emails: "Hiện địa chỉ Email"
        hide_emails: "Ẩn Email"
        nav:
          new: "Mới"
          active: "Kích hoạt"
          staff: "Nhân viên"
          suspended: "Đã tạm khóa"
          silenced: "Im lặng"
          staged: "Theo giai đoạn"
        approved: "Đã duyệt?"
        titles:
          active: "Thành viên kích hoạt"
          new: "Thành viên mới"
          pending: "Hoãn Xem xét Tài khoản"
          newuser: "Tài khoản ở Cấp độ Tin tưởng 0 (Tài khoản mới)"
          basic: "Tài khoản ở Cấp độ Tin tưởng 1 (Tài khoản Cơ bản)"
          member: "Tài khoản ở Độ tin cậy mức 2 (Member)"
          regular: "Tài khoản ở Độ tin cậy mức 3 (Regular)"
          leader: "Tài khoản ở Độ tin cậy mức 4 (Leader)"
          staff: "Nhân viên"
          admins: "Tài khoản Quản trị"
          moderators: "Điều hành viên"
          suspended: "Tài khoản Tạm khóa"
        not_verified: "Chưa xác thực"
        check_email:
          title: "Khám phá email của tài khoản này"
          text: "Hiển thị"
        check_sso:
          text: "Hiển thị"
      user:
        suspend_failed: "Có gì đó đã sai khi đình chỉ tài khoản này %{error}"
        unsuspend_failed: "Có gì đó sai khi gỡ bỏ đình chỉ tài khoản này %{error}"
        suspend_reason_label: "Tại sao bạn bị đình chỉ? Dòng chữ <b>hiển thị cho tất cả mọi người</b> sẽ hiển thị trên trang hồ sơ tài khoản của người dùng này, và sẽ hiển thị cho thành viên khi họ đăng nhập, hãy viết ngắn."
        suspend_reason_hidden_label: "Tại sao bạn lại đình chỉ? Văn bản này sẽ được hiển thị cho người dùng khi họ cố gắng đăng nhập. Hãy viết ngắn gọn."
        suspend_reason: "Lý do"
        suspend_reasons:
          not_listening_to_staff: "Không lắng nghe phản hồi của nhân viên"
          consuming_staff_time: "Tiêu tốn lượng thời gian không tương xứng của nhân viên"
          in_wrong_place: "Ở sai chỗ"
          no_constructive_purpose: "Hành động của họ không có mục đích xây dựng nào khác ngoài việc tạo ra bất đồng trong cộng đồng"
          custom: "Tùy chỉnh…"
        suspend_message: "Tin nhắn Email"
        suspend_message_placeholder: "Theo tùy chọn, cung cấp thêm thông tin về việc tạm ngưng và thông tin này sẽ được gửi qua email cho người dùng."
        suspended_by: "Tạm khóa bởi"
        silence_reason: "Lý do"
        silenced_by: "Im Lặng Bởi"
        silence_modal_title: "Người dùng im lặng"
        silence_duration: "Người dùng sẽ bị im lặng trong bao lâu?"
        silence_reason_label: "Tại sao bạn lại tắt tiếng người dùng này?"
        silence_reason_placeholder: "Lý do tắt tiếng"
        silence_message: "Tin nhắn Email"
        silence_message_placeholder: "(để trống để gửi tin nhắn mặc định)"
        suspended_until: "(cho đến %{until})"
        cant_suspend: "Thành viên này không thể bị tạm ngưng"
        delete_posts_failed: "Đã xảy ra sự cố khi xóa các bài đăng."
        post_edits: "Sửa Bài Viết"
        penalty_post_actions: "Bạn muốn làm gì với bài đăng được liên kết?"
        penalty_post_delete: "Xóa bài đăng"
        penalty_post_delete_replies: "Xóa bài đăng + bất kỳ câu trả lời nào"
        penalty_post_edit: "Chỉnh sửa bài đăng"
        penalty_post_none: "Không làm gì cả"
        clear_penalty_history:
          title: "Xóa lịch sử hình phạt"
          description: "người dùng bị phạt không thể đạt đến TL3"
        silence: "Im lặng"
        unsilence: "Không im lặng"
        silenced: "Im lặng?"
        moderator: "Mod?"
        admin: "Quản trị?"
        suspended: "Đã tạm khóa?"
        staged: "Cấp bậc?"
        show_admin_profile: "Quản trị"
        show_public_profile: "Hiển thị hồ sơ công khai"
        action_logs: "Nhật ký hành động"
        ip_lookup: "Tìm kiếm địa chỉ IP"
        log_out: "Đăng xuất"
        logged_out: "Thành viên đã đăng xuất trên tất cả thiết bị"
        revoke_admin: "Thu hồi quản trị"
        grant_admin: "Cấp quản trị"
        grant_admin_success: "Quản trị viên mới đã được xác nhận."
        grant_admin_confirm: "Chúng tôi đã gửi cho bạn một email để xác minh quản trị viên mới. Vui lòng mở nó và làm theo hướng dẫn."
        revoke_moderation: "Thu hồi điều hành"
        grant_moderation: "Cấp điều hành"
        unsuspend: "Đã mở khóa"
        suspend: "Tạm khóa"
        show_flags_received: "Hiển thị cờ đã nhận"
        flags_received_by: "Cờ nhận được bởi %{username}"
        flags_received_none: "Người dùng này chưa nhận được bất kỳ cờ nào."
        reputation: Danh tiếng
        permissions: Quyền
        activity: Hoạt động
        like_count: Đã like / Nhận
        last_100_days: "trong 100 ngày gần đây"
        private_topics_count: Chủ đề riêng tư
        posts_read_count: Đọc bài viết
        post_count: Bài đăng đã được tạo
        second_factor_enabled: Đã bật xác thực hai yếu tố
        topics_entered: Chủ để đã xem
        flags_given_count: Đã đánh dấu
        flags_received_count: Flags Received
        warnings_received_count: Đã nhận Cảnh báo
        warnings_list_warning: |
          Với tư cách là người kiểm duyệt, bạn có thể không xem được tất cả các chủ đề này. Nếu cần, hãy yêu cầu quản trị viên hoặc người kiểm duyệt cấp cho <b>@moderator</b> quyền truy cập vào tin nhắn.
        flags_given_received_count: "Đã đánh dấu / Nhận"
        approve: "Duyệt"
        approved_by: "duyệt bởi"
        approve_success: "Thành viên được duyệt và đã gửi email hướng đẫn kích hoạt."
        approve_bulk_success: "Thành công! Tất cả thành viên đã chọn được duyệt và thông báo."
        time_read: "Thời gian đọc"
        post_edits_count: "Sửa Bài Viết"
        anonymize: "Tài khoản Nặc danh"
        anonymize_confirm: "Bạn CHĂC CHẮN muốn xóa tài khoản nặc danh này? Nó sẽ thay đổi tên đăng nhập và email, và xóa tất cả thông tin trong hồ sơ."
        anonymize_yes: "Đồng ý, đây là tài khoản nặc danh."
        anonymize_failed: "Có vấn đề với những tài khoản nặc danh."
        delete: "Xóa thành viên"
        delete_posts:
          button: "Xóa tất cả bài viết"
          progress:
            title: "Tiến trình xóa bài viết"
            description: "Đang xóa bài đăng…"
          confirmation:
            title: "Xóa tất cả các bài đăng của @%{username}"
            description: |
              <p>Bạn có chắc chắn muốn xóa <b>%{post_count}</b> bài đăng của @%{username}không?

              <p><b>Không thể hoàn tác thao tác này!</b></p>

              <p>Để tiếp tục nhập: <code>%{text}</code></p>
            text: "xóa bài đăng của @%{username}"
            delete: "Xóa bài đăng của @%{username}"
            cancel: "Hủy"
        merge:
          button: "Hợp nhất"
          prompt:
            title: "Chuyển & Xóa @%{username}"
            description: |
              <p>Vui lòng chọn một chủ sở hữu mới cho nội dung của <b>@%{username}</b> .</p>

              <p>Tất cả các chủ đề, bài viết, tin nhắn và nội dung khác được tạo bởi <b>@%{username}</b> sẽ được chuyển giao.</p>
            target_username_placeholder: "Tên người dùng của chủ sở hữu mới"
            transfer_and_delete: "Chuyển & Xóa @%{username}"
            cancel: "Hủy"
          progress:
            title: "Hợp nhất tiến trình"
          confirmation:
            title: "Chuyển & Xóa @%{username}"
            description: |
              <p>Tất cả nội dung của <b>@%{username}</b> sẽ được chuyển và được quy cho <b>@%{targetUsername}</b>. Sau khi nội dung được chuyển, tài khoản của <b>@%{username}</b> sẽ bị xóa.</p>

              <p><b>Không thể hoàn tác thao tác này!</b></p>

              <p>Để tiếp tục, nhập: <code>%{text}</code></p>
            text: "chuyển @%{username} sang @%{targetUsername}"
            transfer_and_delete: "Chuyển & Xóa @%{username}"
            cancel: "Hủy"
        merging_user: "Đang hợp nhất người dùng…"
        merge_failed: "Đã xảy ra lỗi khi hợp nhất người dùng."
        delete_forbidden_because_staff: "Admin và mod không thể xóa."
        delete_posts_forbidden_because_staff: "Không thể xóa tất cả bài viết của quản trị và điều hành viên."
        delete_forbidden:
          other: "Không thể xóa tài khoản nếu họ có bài viết, hãy xóa tất cả các bài viết trước khi xóa tài khoản. (Không thể xóa các bài viết cũ hơn %{count} ngày.)"
        cant_delete_all_posts:
          other: "Không thể xóa tất cả các bài viết, một số bài viết cũ hơn %{count} ngày. (Thiết lập delete_user_max_post_age.)"
        cant_delete_all_too_many_posts:
          other: "Không thể xóa tất cả các bài viết do tài khoản có hơn %{count} bài viết. (delete_all_posts_max)"
        delete_and_block: "Xóa và <b>khóa</b> email này và địa chỉ IP"
        delete_dont_block: "Chỉ xóa"
        deleting_user: "Đang xóa người dùng…"
        deleted: "Thành viên này đã bị xóa"
        delete_failed: "Có lỗi trong quá trình xóa thành viên này. Chắc chắn rằng tất cả bài viết đã được xóa trước khi xóa thành viên."
        send_activation_email: "Gửi email kích hoạt"
        activation_email_sent: "Email kích hoạt đã được gửi."
        send_activation_email_failed: "Có vấn đề khi gửi lại email kích hoạt. %{error}"
        activate: "Kích hoạt tài khoản"
        activate_failed: "Có vấn đề khi kích hoạt thành viên này."
        deactivate_account: "Vô hiệu hóa Tài khoản"
        deactivate_failed: "Có vấn đề khi bỏ kích hoạt thành viên này."
        unsilence_failed: "Đã xảy ra sự cố khi hủy đồng bộ hóa người dùng."
        silence_failed: "Đã xảy ra sự cố khi tắt tiếng người dùng."
        silence_confirm: "Bạn có chắc chắn muốn chặn người dùng này không? Họ sẽ không thể tạo bất kỳ chủ đề hoặc bài đăng mới nào."
        silence_accept: "Có, hãy im lặng người dùng này"
        reset_bounce_score:
          label: "Cài lại"
        visit_profile: "Truy cập <a href='%{url}'>trang tùy chọn của người dùng này</a> để chỉnh sửa hồ sơ của họ"
        deactivate_explanation: "Tài khoản chờ kích hoạt phải xác thực email của họ."
        suspended_explanation: "Tài khoản tạm khóa không thể đăng nhập."
        silence_explanation: "Người dùng im lặng không thể đăng hoặc bắt đầu chủ đề."
        staged_explanation: "Người dùng có cấp bậc chỉ có thể gửi bài qua email trong các chủ đề cụ thể."
        bounce_score_explanation:
          none: "Không có thư trả lại nào được nhận gần đây từ email đó."
          some: "Một số thư trả lại đã được nhận gần đây từ email đó."
          threshold_reached: "Đã nhận được quá nhiều thư trả lại từ email đó."
        trust_level_change_failed: "Có lỗi xảy ra khi thay đổi mức độ tin tưởng của tài khoản."
        suspend_modal_title: "Tạm khóa Thành viên"
        confirm_cancel_penalty: "Bạn có chắc chắn muốn loại bỏ hình phạt không?"
        trust_level_2_users: "Độ tin cậy tài khoản mức 2"
        trust_level_3_requirements: "Độ tin cậy bắt buộc mức 3"
        trust_level_locked_tip: "mức độ tin cậy đang khóa, hệ thống sẽ không thể thăng hoặc giáng chức người dùng"
        lock_trust_level: "Khóa Cấp độ Tin tưởng"
        unlock_trust_level: "Mở khóa độ tin cậy"
        silenced_count: "Im lặng"
        suspended_count: "Đã tạm khóa"
        last_six_months: "6 tháng qua"
        other_matches_list:
          username: "Tên tài khoản"
          trust_level: "Bậc tin tưởng"
          read_time: "Thời gian đọc"
          posts: "Bài viết"
        tl3_requirements:
          title: "Yêu cầu Cấp độ tin tưởng 3"
          table_title:
            other: "Trong %{count} ngày qua:"
          value_heading: "Giá trị"
          requirement_heading: "Yêu cầu"
          visits: "Lượt xem"
          days: "ngày"
          topics_replied_to: "Topics Replied To"
          topics_viewed: "Đã xem chủ đề"
          topics_viewed_all_time: "Đã xem chủ đề (mọi lúc)"
          posts_read: "Đọc bài viết"
          posts_read_all_time: "Đọc bài viết (mọi lúc)"
          flagged_posts: "Đã gắn cờ Bài viết"
          flagged_by_users: "Users Who Flagged"
          likes_given: "Lượt Likes"
          likes_received: "Likes Đã Nhận"
          likes_received_days: "Like nhận được: ngày độc nhất"
          likes_received_users: "Like nhận được: tài khoản độc nhất"
          suspended: "Bị tạm ngưng (6 tháng qua)"
          silenced: "Im lặng (6 tháng qua)"
          qualifies: "Đủ điều kiện cho độ tin cậy mức 3."
          does_not_qualify: "Không đủ điều kiện cho độ tin cậy mức 3."
          will_be_promoted: "Sẽ sớm được thăng chức."
          will_be_demoted: "Sẽ sớm bị giáng chức."
          on_grace_period: "Hiện đang trong khoảng thời gian gia hạn thăng chức, sẽ không thể giáng chức."
          locked_will_not_be_promoted: "Mức độ tin cậy đang khóa, sẽ không thể thăng chức."
          locked_will_not_be_demoted: "Mức độ tin cậy đang khóa, sẽ không thể giáng chức."
        discourse_connect:
          external_id: "ID Bên ngoài"
          external_username: "Tên đăng nhập"
          external_name: "Tên"
          external_email: "Email"
          external_avatar_url: "URL Ảnh đại diện"
          delete_sso_record: "Xóa bản ghi SSO"
      user_fields:
        title: "Trường tài khoản"
        help: "Thêm trường dữ liệu cho người dùng nhập."
        create: "Tạo trường tài khoản"
        untitled: "Không có tiêu đề"
        name: "Tên Trường"
        type: "Loại Trường"
        description: "Trường mô tả"
        save: "Lưu"
        edit: "Sửa"
        delete: "Xoá"
        cancel: "Hủy"
        delete_confirm: "Bạn muốn xóa trường thành viên?"
        options: "Lựa chọn"
        required:
          title: "Bắt buộc lúc đăng ký"
          enabled: "bắt buộc"
          disabled: "không bắt buộc"
        editable:
          title: "Có thể chỉnh sửa sau khi đăng ký"
          enabled: "có thể chỉnh sửa"
          disabled: "không thể chỉnh sửa"
        show_on_profile:
          enabled: "hiển thị trong hồ sơ"
          disabled: "không hiển thị trong hồ sơ"
        show_on_user_card:
          title: "Hiện trên thẻ người dùng"
          enabled: "hiển trên thẻ người dùng"
          disabled: "không hiện trên thẻ người dùng"
        searchable:
          disabled: "không thể tìm kiếm được"
        field_types:
          text: "Nội dung chữ"
          confirm: "Xác nhận"
          dropdown: "Xổ xuống"
          multiselect: "Chọn nhiều"
      site_text:
        description: "Bạn có thể tùy chỉnh bất kỳ nội dung nào trên diễn đàn. Hãy bắt đầu bằng cách tìm kiếm dưới đây:"
        search: "Tìm kiếm nội dung bạn muốn sửa"
        title: "Văn bản"
        edit: "sửa"
        revert: "Hoàn nguyên thay đổi"
        revert_confirm: "Bạn có chắc chắn muốn hoàn nguyên các thay đổi?"
        go_back: "Quay lại tìm kiếm"
        recommended: "Bạn nên tùy biến các nội dung sau đây cho phù hợp với nhu cầu:"
        show_overriden: "Chỉ hiển thị chỗ ghi đè"
        locale: "Ngôn ngữ:"
        more_than_50_results: "Có hơn 50 kết quả. Vui lòng tinh chỉnh tìm kiếm của bạn."
        outdated:
          dismiss: "Bỏ qua"
      settings:
        show_overriden: "Chỉ hiển thị chỗ ghi đè"
        history: "Xem lịch sử thay đổi"
        reset: "trạng thái đầu"
        none: "không có gì"
      site_settings:
        emoji_list:
          invalid_input: "Danh sách biểu tượng cảm xúc chỉ nên chứa các tên biểu tượng cảm xúc hợp lệ, ví dụ: ôm"
          add_emoji_button:
            label: "Thêm biểu tượng cảm xúc"
        title: "Cài đặt"
        no_results: "Không tìm thấy kết quả."
        clear_filter: "Xóa"
        add_url: "thêm URL"
        add_host: "thêm host"
        add_group: "thêm nhóm"
        uploaded_image_list:
          label: "Sửa danh sách"
          empty: "Không có hình ảnh nào được nêu ra. Vui lòng tải lên một cái."
          upload:
            label: "Tải lên"
            title: "Tải lên hình ảnh(s)"
        selectable_avatars:
          title: "Danh sách ảnh đại diện mà người dùng có thể chọn"
        categories:
          all_results: "Tất cả"
          required: "Bắt buộc"
          branding: "Xây dựng thương hiệu"
          basic: "Cài đặt cơ bản"
          users: "Thành viên"
          posting: "Đang đăng bài"
          email: "Email"
          files: "Tập tin"
          trust: "Độ tin tưởng"
          security: "Bảo mật"
          onebox: "Onebox"
          seo: "SEO"
          spam: "Rác"
          rate_limits: "Rate Limits"
          developer: "Nhà phát triển"
          embedding: "Embedding"
          legal: "Legal"
          api: "API"
          user_api: "API người dùng"
          uncategorized: "Khác"
          backups: "Sao lưu"
          login: "Đăng nhập"
          plugins: "Plugins"
          user_preferences: "Tùy chỉnh Tài khoản"
          tags: "Thẻ"
          search: "Tìm kiếm"
          groups: "Nhóm"
          dashboard: "Bảng điều khiển"
          navigation: "Điều hướng"
        secret_list:
          invalid_input: "Các trường nhập không được để trống hoặc chứa ký tự thanh dọc."
        default_categories:
          modal_description: "Bạn có muốn áp dụng thay đổi này trong lịch sử không? Điều này sẽ thay đổi tùy chọn cho %{count} người dùng hiện tại."
          modal_yes: "Đồng ý"
          modal_no: "Không, chỉ áp dụng thay đổi về sau"
        simple_list:
          add_item: "Thêm mục…"
        json_schema:
          edit: Khởi chạy trình chỉnh sửa
          modal_title: "Chỉnh sửa %{name}"
        file_types_list:
          add_image_types: "Hình ảnh"
      badges:
        title: Huy hiệu
        new_badge: Thêm huy hiệu
        new: Mới
        name: Tên
        badge: Huy hiệu
        display_name: Tên Hiển thị
        description: Mô tả
        long_description: Mô Tả Dài
        badge_type: Kiểu huy hiệu
        badge_grouping: Nhóm
        badge_groupings:
          modal_title: Nhóm huy hiệu
        granted_by: Cấp bởi
        granted_at: Cấp lúc
        reason_help: (Liên kết đến bài viết hoặc chủ đề)
        save: Lưu
        delete: Xóa
        delete_confirm: Bạn có chắc chắn muốn xóa huy hiệu này?
        revoke: Thu hồi
        reason: Lý do
        expand: Mở rộng &hellip;
        revoke_confirm: Bạn có chắc chắn muốn thu hồi huy hiệu này?
        edit_badges: Sửa huy hiệu
        grant_badge: Cấp huy hiệu
        granted_badges: Cấp huy hiệu
        grant: Cấp
        no_user_badges: "%{name} chưa được cấp bất kỳ huy hiệu nào."
        no_badges: Không có huy hiệu có thể được cấp.
        none_selected: "Chọn một huy hiệu để bắt đầu"
        allow_title: Cho phép huy hiệu được sử dụng như là tên
        multiple_grant: Có thể được cấp nhiều lần
        listable: Hiện huy hiệu trên trang huy hiệu công khai
        disabled: vô hiệu hóa
        icon: Biểu tượng
        image: Hình ảnh
        graphic: Đồ họa
        icon_help: "Nhập tên biểu tượng Font Awesome (sử dụng tiền tố 'far-' cho các biểu tượng thông thường và 'fab-' cho các biểu tượng thương hiệu)"
        image_help: "Tải lên hình ảnh sẽ ghi đè trường biểu tượng nếu cả hai đều được đặt."
        select_an_icon: "Chọn một biểu tượng"
        upload_an_image: "Tải lên hình ảnh"
        read_only_setting_help: "Tùy chỉnh văn bản"
        query: Truy vấn huy hiệu (SQL)
        target_posts: Truy vấn bài viết mục tiêu
        auto_revoke: Chạy truy vấn hủy bỏ hàng ngày
        show_posts: Hiện bài viết được cấp huy hiệu trên trang huy hiệu
        trigger: Phát động
        trigger_type:
          none: "Cập nhật hàng ngày"
          post_action: "Khi người dùng hoạt động trên bài viết"
          post_revision: "Khi người dùng sửa hoặc tạo bài viết"
          trust_level_change: "Khi người dùng thay đổi mức độ tin cậy"
          user_change: "Khi người dùng được sửa hoặc được tạo"
        preview:
          link_text: "Xem trước cấp huy hiệu"
          plan_text: "Xem trước kế hoạch truy vấn"
          modal_title: "Xem trước truy vấn huy hiệu"
          sql_error_header: "Có lỗi xảy ra với truy vấn."
          error_help: "Xem các liên kết sau đây để trợ giúp các truy vấn huy hiệu."
          bad_count_warning:
            header: "CẢNH BÁO!"
            text: "Thiếu mẫu cấp độ huy hiệu, điều này xảy ra khi truy vấn huy hiệu trả về IDs tài khoản hoặc IDs bài viết không tồn tại. Điều này có thể gây ra kết quả bất ngờ sau này - hãy kiểm tra lại truy vấn của bạn lần nữa."
          no_grant_count: "Không có huy hiệu nào được gán."
          grant_count:
            other: "<b>%{count}</b> huy hiệu đã được gán."
          sample: "Ví dụ:"
          grant:
            with: <span class="username">%{username}</span>
            with_post: <span class="username">%{username}</span> for post in %{link}
            with_post_time: <span class="username">%{username}</span> viết bài trong %{link} lúc <span class="time">%{time}</span>
            with_time: <span class="username">%{username}</span> lúc <span class="time">%{time}</span>
        badge_intro:
          title: "Chọn một huy hiệu hiện có hoặc tạo một huy hiệu mới để bắt đầu"
          what_are_badges_title: "Huy hiệu là gì?"
          badge_query_examples_title: "Ví dụ về truy vấn huy hiệu"
        mass_award:
          title: Giải thưởng hàng loạt
          description: Trao cùng một huy hiệu cho nhiều người dùng cùng một lúc.
          no_badge_selected: Vui lòng chọn một huy hiệu để bắt đầu.
          perform: "Trao huy hiệu cho người dùng"
          upload_csv: Tải lên CSV có email hoặc tên người dùng
          aborted: Vui lòng tải lên CSV có chứa email người dùng hoặc tên người dùng
          success: CSV của bạn đã được nhận và %{count} người dùng sẽ sớm nhận được huy hiệu của họ.
          csv_has_unmatched_users: "Các mục nhập sau nằm trong tệp CSV nhưng chúng không thể khớp với người dùng hiện tại và do đó sẽ không nhận được huy hiệu:"
          csv_has_unmatched_users_truncated_list: "Có %{count} mục nhập trong tệp CSV không thể khớp với người dùng hiện tại và do đó sẽ không nhận được huy hiệu. Do số lượng lớn các mục nhập chưa từng có, chỉ 100 mục đầu tiên được hiển thị:"
          replace_owners: Xóa huy hiệu khỏi chủ sở hữu trước đó
          grant_existing_holders: Cấp huy hiệu bổ sung cho những chủ sở hữu huy hiệu hiện có
      emoji:
        title: "Emoji"
        help: "Thêm biểu tượng cảm xúc mới sẽ có sẵn cho tất cả mọi người. Kéo và thả nhiều tệp cùng một lúc mà không cần nhập tên để tạo biểu tượng cảm xúc bằng tên tệp của chúng. Nhóm đã chọn sẽ được sử dụng cho tất cả các tệp được thêm vào cùng một lúc. Bạn cũng có thể nhấp vào 'Thêm biểu tượng cảm xúc mới' để mở bộ chọn tệp."
        add: "Thêm emoji mới"
        choose_files: "Chọn tệp"
        uploading: "Đang tải lên…"
        name: "Tên"
        group: "Nhóm"
        image: "Hình ảnh"
        alt: "xem trước biểu tượng cảm xúc tùy chỉnh"
        delete_confirm: "Bạn có chắc chắn muốn xóa emoji :%{name}:?"
      embedding:
        get_started: "Nếu bạn muốn nhúng Discourse trên một website khác, bắt đầu bằng cách thêm host."
        confirm_delete: "Bạn muốn xóa host này?"
        title: "Nhúng"
        host: "Cho phép Host"
        allowed_paths: "Danh sách cho phép đường dẫn"
        edit: "sửa"
        category: "Đăng vào Danh mục"
        add_host: "Thêm Host"
        settings: "Thiết lập nhúng"
        crawling_settings: "Cấu hình Crawler"
        crawling_description: "Khi Discourse tạo chủ đề cho các bài viết của bạn, nếu không có RSS/ATOM thì hệ thống sẽ thử phân tích nội dung HTML. Đôi khi có thể gặp khó khăn khi trích xuất nội dung, vì vậy hệ thống cung cấp khả năng chỉ định quy tắc CSS để giúp quá trình trích xuất dễ dàng hơn."
        embed_by_username: "Tên thành viên để tạo chủ đề"
        embed_post_limit: "Số lượng tối đa bài viết được nhúng"
        embed_title_scrubber: "Biểu thức chính quy được sử dụng để xóa tiêu đề của bài đăng"
        embed_truncate: "Cắt ngắn các bài viết được nhúng"
        embed_unlisted: "Các chủ đề đã nhập sẽ không được công bố cho đến khi có phản hồi."
        allowed_embed_selectors: "Bộ chọn các thành phần CSS được hỗ trợ khi nhúng"
        blocked_embed_selectors: "CSS selector for elements that are removed from embeds"
        allowed_embed_classnames: "Tên lớp CSS được phép"
        save: "Lưu thiết lập nhúng"
      permalink:
        title: "Liên kết cố định"
        description: "Chuyển hướng để áp dụng cho các URL mà diễn đàn không biết."
        url: "URL"
        topic_id: "ID Chủ đề"
        topic_title: "Chủ đề"
        post_id: "ID Bài viết"
        post_title: "Bài viết"
        category_id: "ID Danh mục"
        category_title: "Danh mục"
        tag_name: "Tên thẻ"
        external_url: "URL bên ngoài hoặc tương đối"
        destination: "Điểm đến"
        copy_to_clipboard: "Sao chép Permalink vào Clipboard"
        delete_confirm: Bạn có chắc chắn muốn xóa liên kết tĩnh này?
        form:
          label: "Mới:"
          add: "Thêm"
          filter: "Tìm kiếm (URL hoặc External URL)"
      reseed:
        action:
          label: "Thay thế Văn bản…"
          title: "Thay thế văn bản của các danh mục và chủ đề bằng các bản dịch"
        modal:
          title: "Thay thế Văn bản"
          subtitle: "Thay thế văn bản của các danh mục và chủ đề do hệ thống tạo bằng các bản dịch mới nhất"
          categories: "Thư mục"
          topics: "Chủ đề"
          replace: "Thay thế"
  wizard_js:
    wizard:
      jump_in: "Nhay vào!"
      finish: "Thoát thiết lập"
      back: "Quay lại"
      next: "Kế tiếp"
      configure_more: "Cấu hình thêm…"
      step-text: "Bước"
      step: "%{current} trên %{total}"
      uploading: "Đang tải lên…"
      upload_error: "Xin lỗi, có lỗi xảy ra khi tải lên tập tin này. Vui lòng thử lại."
      staff_count:
        other: "Cộng đồng của bạn có %{count} nhân viên, bao gồm cả bạn."
      invites:
        add_user: "thêm vào"
        none_added: "Bạn chưa mời bất kỳ nhân viên nào. Bạn có chắc chắn muốn tiếp tục không?"
        roles:
          admin: "Quản trị"
          moderator: "Điều hành"
          regular: "Người sử dụng thường xuyên"
      previews:
        topic_title: "Tiêu đề chủ đề thảo luận"
        share_button: "Chia sẻ"
        reply_button: "Trả lời "
        topic_preview: "Xem trước chủ đề"
        homepage_preview: "Xem trước trang chủ"<|MERGE_RESOLUTION|>--- conflicted
+++ resolved
@@ -1784,13 +1784,8 @@
       no_content: Không tìm thấy
       results_count:
         other: "%{count} kết quả"
-<<<<<<< HEAD
-      filter_placeholder: Tìm kiếm...
-      filter_placeholder_with_any: Tìm kiếm hoặc tạo mới...
-=======
       filter_placeholder: Tìm kiếm…
       filter_placeholder_with_any: Tìm kiếm hoặc tạo mới…
->>>>>>> b2b1e721
       create: "Tạo mới: '%{content}'"
       max_content_reached:
         other: "Bạn chỉ có thể chọn %{count} mục."
