--- conflicted
+++ resolved
@@ -2209,10 +2209,6 @@
       success: "Your account has been created and you're now logged in."
       name_label: "Name"
       password_label: "Password"
-<<<<<<< HEAD
-      optional_description: "(optional)"
-=======
->>>>>>> 3ee0a492
       existing_user_can_redeem: "Redeem your invitation to a topic or group."
 
     password_reset:
