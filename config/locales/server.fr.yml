# WARNING: Never edit this file.
# It will be overwritten when translations are pulled from Crowdin.
#
# To work with us on translations, join this project:
# https://translate.discourse.org/

fr:
  dates:
    short_date_no_year: "D MMM"
    short_date: "D MMM YYYY"
    long_date: "D MMMM YYYY LT"
  datetime_formats: &datetime_formats
    formats:
      short: "%d-%m-%Y"
      short_no_year: "%B %-d"
      date_only: "%B %-d, %Y"
      long: "%B %-d, %Y, %l:%M%P"
      no_day: "%B %Y"
      calendar_ics: "%Y%m%dT%H%M%SZ"
  date:
    month_names:
    - null
    - Janvier
    - Février
    - Mars
    - Avril
    - Mai
    - Juin
    - Juillet
    - Août
    - Septembre
    - Octobre
    - Novembre
    - Décembre
    <<: *datetime_formats
  time:
    am: " "
    pm: " "
    <<: *datetime_formats
  title: "Discourse"
  topics: "Sujets"
  posts: "messages"
  views: "vues"
  loading: "Chargement"
  powered_by_html: 'Optimisé par <a href="https://www.discourse.org">Discourse</a>, le rendu est meilleur quand JavaScript est activé.'
  sign_up: "S'inscrire"
  log_in: "Se connecter"
  submit: "Envoyer"
  purge_reason: "Supprimé automatiquement comme compte abandonné et non activé"
  disable_remote_images_download_reason: "Le téléchargement des images externes a été désactivé faute de place suffisante sur le disque."
  anonymous: "Anonyme"
  remove_posts_deleted_by_author: "Supprimé par l'auteur"
  redirect_warning: "Nous n'avons pas été en mesure de vérifier que le lien que vous avez sélectionné a bien été publié sur le forum. Si vous souhaitez quand même continuer, sélectionnez le lien ci-dessous."
  on_another_topic: "Sur un autre sujet"
  inline_oneboxer:
    topic_page_title_post_number: "numéro %{post_number}"
    topic_page_title_post_number_by_user: "#%{post_number} par %{username}"
  themes:
    bad_color_scheme: "Impossible de mettre à jour le thème, la palette de couleurs est invalide"
    other_error: "Une erreur s'est produite lors de la mise à jour du thème"
    ember_selector_error: "Nous sommes désolés, utiliser un sélecteur CSS nommé #ember ou .ember-view n'est pas permis, car ces noms sont générés dynamiquement au moment de l'exécution et sont amenés à changer au cours du temps, ce qui entraînera potentiellement un dysfonctionnement des définitions CSS. Veuillez choisir un autre sélecteur."
    import_error:
      generic: Une erreur s'est produite lors de l'importation de ce thème
      upload: "Erreur lors de la création de l'élément de téléversement : %{name}. %{errors}"
      about_json: "Erreur d'importation : about.json n'existe pas ou est invalide. Êtes-vous sûr(e) qu'il s'agit d'un thème Discourse ?"
      about_json_values: "about.json contient des valeurs invalides : %{errors}"
      modifier_values: "les modificateurs du fichier about.json contiennent des valeurs invalides : %{errors}"
      git: "Erreur de clonage du dépôt git, l'accès est refusé ou le dépôt n'est pas trouvé."
      git_ref_not_found: "Impossible de récupérer la référence git : %{ref}"
      git_unsupported_scheme: "Impossible de cloner le dépôt Git : schéma non pris en charge"
      unpack_failed: "Impossible de décompresser le fichier"
      file_too_big: "Le fichier non compressé est trop volumineux."
      unknown_file_type: "Le fichier que vous avez essayé d'envoyer ne semble pas être un thème Discourse valide."
      not_allowed_theme: "« %{repo} » n'est pas repris dans la liste des thèmes autorisés (vérifier le paramètre général « allowed_theme_repos »)."
      ssh_key_gone: "Vous avez attendu trop longtemps pour installer le thème et la clé SSH a expiré. Veuillez réessayer."
    errors:
      component_no_user_selectable: "Les composants du thème ne peuvent pas être sélectionnés par les utilisateurs"
      component_no_default: "Les composants du thème ne peuvent pas être un thème par défaut"
      component_no_color_scheme: "Les composants du thème ne peuvent pas avoir de palette de couleurs"
      no_multilevels_components: "Les thèmes incluant des thèmes enfants ne peuvent pas être eux-mêmes des thèmes enfants"
      optimized_link: Les liens optimisés d'images sont éphémères et ne devraient pas être inclus dans le code source d'un thème.
    settings_errors:
      invalid_yaml: "Le YAML est invalide"
      data_type_not_a_number: "Le type « %{name} » n'est pas supporté. Les types supportés sont « integer », « bool », « list », « enum » et « upload »"
      name_too_long: "Il y a un paramètre avec un nom trop long. Longueur maximum 255"
      default_value_missing: "Le paramètre « %{name} » n'a pas de valeur par défaut"
      default_not_match_type: "Le type de la valeur par défaut du paramètre « %{name} » ne correspond pas au type du paramètre."
      default_out_range: "La valeur par défaut de paramètre « %{name} » n'est pas dans la plage spécifiée."
      enum_value_not_valid: "La valeur sélectionnée ne fait pas partie de la liste des choix possibles."
      number_value_not_valid: "La nouvelle valeur n'est comprise pas dans la plage autorisée."
      number_value_not_valid_min_max: "La valeur doit être comprise entre %{min} et %{max}."
      number_value_not_valid_min: "La valeur doit être supérieure ou égale à %{min}."
      number_value_not_valid_max: "La valeur doit être inférieure ou égale à %{max}."
      string_value_not_valid: "La longueur de la nouvelle valeur n'est pas comprise dans la plage autorisée."
      string_value_not_valid_min_max: "La chaîne de caractères doit contenir entre %{min} et %{max} caractères."
      string_value_not_valid_min: "La chaîne de caractères doit contenir au moins %{min} caractères."
      string_value_not_valid_max: "La chaîne de caractères doit contenir au plus %{max} caractères."
    locale_errors:
      top_level_locale: "La clé de premier niveau dans un fichier de localisation doit correspondre au nom de locale"
      invalid_yaml: "Traduction YAML non valide"
  emails:
    incoming:
      default_subject: "Ce sujet a besoin d'un titre"
      show_trimmed_content: "Montrer le contenu raccourci"
      maximum_staged_user_per_email_reached: "Vous avez atteint le nombre maximal d'utilisateurs distants qui peuvent être créés par e-mail."
      no_subject: "(aucun objet)"
      no_body: "(aucun texte)"
      missing_attachment: "(La pièce jointe %{filename} est manquante)"
      continuing_old_discussion:
        one: "Poursuite de la discussion à partir de [%{title}](%{url}), car elle a été créée il y a plus de %{count} jour."
        other: "Poursuite de la discussion à partir de [%{title}](%{url}), car elle a été créée il y a plus de %{count} jours."
      errors:
        empty_email_error: "Se produit quand l'e-mail reçu est vide."
        no_message_id_error: "Se produit quand l'e-mail n'a pas d'en-tête « Message-Id »."
        auto_generated_email_error: "Se produit quand l'en-tête « precedence » est : list, junk, bulk ou auto-reply, ou lorsque n'importe quel autre en-tête contient : auto-submitted, auto-replied ou auto-generated."
        no_body_detected_error: "Se produit quand il est impossible d'extraire le corps du message et qu'il n'y a pas de pièces jointes."
        no_sender_detected_error: "Se produit lorsque nous n'avons pas trouvé une adresse e-mail valide dans l'en-tête From."
        from_reply_by_address_error: "Survient quand l'en-tête « From » correspond à l'adresse e-mail « Reply by »."
        inactive_user_error: "Se produit quand l'expéditeur n'est pas actif."
        silenced_user_error: "Se produit lorsque l'expéditeur a été mis en sourdine."
        bad_destination_address: "Se produit quand aucune des adresses e-mail reprises dans les champs To/Cc ne correspond à une adresse e-mail entrante configurée."
        strangers_not_allowed_error: "Se produit quand un utilisateur essaie de créer un nouveau sujet dans une catégorie dans laquelle il n'est pas membre."
        insufficient_trust_level_error: "Se produit quand un utilisateur essaie de créer un nouveau sujet dans une catégorie pour laquelle il n'a pas le niveau de confiance nécessaire."
        reply_user_not_matching_error: "Se produit quand une réponse est venue d'une adresse e-mail différente de celle où a été envoyée la notification."
        topic_not_found_error: "Se produit quand quelqu'un répond à un sujet qui a été supprimé."
        topic_closed_error: "Se produit quand quelqu'un répond alors que le sujet lié a été fermé."
        bounced_email_error: "L'e-mail est un rapport d'e-mail non délivré."
        screened_email_error: "Se produit quand l'adresse e-mail de l'expéditeur est déjà sous surveillance."
        unsubscribe_not_allowed: "Se produit lorsque le désabonnement par e-mail n'est pas autorisé pour cet utilisateur."
        email_not_allowed: "Se produit quand l'adresse e-mail n'est pas reprise dans la liste autorisée ou se trouve dans la liste des expéditeurs indésirables."
      unrecognized_error: "Erreur non reconnue"
    secure_uploads_placeholder: "Masqué : ce site a activé la sécurisation des téléversements. Visitez le sujet ou cliquez sur « Afficher le contenu multimédia » pour les voir."
    view_redacted_media: "Afficher le média"
  errors: &errors
    format: ! "%{attribute} %{message}"
    format_with_full_message: "<b>%{attribute}</b> : %{message}"
    messages:
      too_long_validation: "est limité à %{max} caractères maximum ; il y en a %{length}."
      invalid_boolean: "Booléen invalide."
      taken: "a déjà été pris"
      accepted: doit être accepté
      blank: ne peut pas être vide
      present: doit être vide
      confirmation: ! "ne correspond pas à %{attribute}"
      empty: ne peut pas être vide
      equal_to: doit être égal à %{count}
      even: doit être paire
      exclusion: est réservé
      greater_than: doit être supérieur à %{count}
      greater_than_or_equal_to: doit être supérieur ou égal à %{count}
      has_already_been_used: "a déjà été utilisée"
      inclusion: n'est pas inclus dans la liste
      invalid: est invalide
      is_invalid: "ne semble pas clair, est-ce une phrase complète ?"
      is_invalid_meaningful: "ne semble pas clair, la plupart des mots contiennent les mêmes lettres répétées."
      is_invalid_unpretentious: "ne semble pas clair, un ou plusieurs mots sont très longs ?"
      is_invalid_quiet: "ne semble pas clair, vouliez-vous le saisir en MAJUSCULES ?"
      invalid_timezone: "« %{tz} » n'est pas un fuseau horaire valide"
      contains_censored_words: "contient les mots censurés suivants : %{censored_words}"
      less_than: doit être inférieur à %{count}
      less_than_or_equal_to: doit être inférieur ou égal à %{count}
      not_a_number: n'est pas un nombre
      not_an_integer: doit être un entier
      odd: doit être impair
      record_invalid: ! "Validation échouée : %{errors}"
      max_emojis: "ne peut pas contenir plus de %{max_emojis_count} émojis"
      emojis_disabled: "ne peut pas contenir des émojis"
      ip_address_already_screened: "est déjà inclus dans une règle existante"
      restrict_dependent_destroy:
        one: "Impossible de supprimer l'enregistrement, car un %{record} dépendant existe"
        other: "Impossible de supprimer l'enregistrement, car des %{record} dépendants existent"
      too_long:
        one: 'est trop long (nombre maximal de caractères : %{count})'
        other: 'est trop long (nombre maximal de caractères : %{count})'
      too_short:
        one: 'est trop court (nombre minimal de caractères : %{count})'
        other: 'est trop court (nombre minimal de caractères : %{count})'
      wrong_length:
        one: longueur erronée (devrait comprendre %{count} caractère)
        other: longueur erronée (devrait comprendre %{count} caractères)
      other_than: "doit être différent de %{count}"
      auth_overrides_username: "Le nom d'utilisateur doit être mis à jour du côté du fournisseur d'authentification, car le paramètre « auth_overrides_username » est activé."
    template:
      body: ! "Des problèmes ont été rencontrés sur les champs suivants :"
      header:
        one: "%{count} erreur a empêché l'enregistrement de ce %{model}"
        other: ! "%{count} erreurs ont empêché l'enregistrement de ce %{model}"
    embed:
      load_from_remote: "Une erreur s'est produite lors du chargement de ce message."
    site_settings:
      invalid_category_id: "Vous avez spécifiez une catégorie qui n'existe pas"
      invalid_choice:
        one: "Vous avez spécifié le choix invalide %{name}"
        other: "Vous avez spécifié les choix invalides %{name}"
      default_categories_already_selected: "Vous ne pouvez pas sélectionner une catégorie qui est utilisée dans une autre liste."
      default_tags_already_selected: "Vous ne pouvez pas sélectionner une étiquette utilisée dans une autre liste."
      s3_upload_bucket_is_required: "Vous ne pouvez pas activer l'envoi de fichiers sur S3 avant d'avoir renseigné le paramètre « s3_upload_bucket »."
      enable_s3_uploads_is_required: "Vous ne pouvez pas activer l'inventaire sur S3 avant d'avoir activé les envois S3."
      page_publishing_requirements: "La publication de pages ne peut pas être activée si la sécurisation des médias est activée."
      s3_backup_requires_s3_settings: "Utiliser S3 comme emplacement de sauvegarde nécessite de renseigner le paramètre « %{setting_name} »."
      s3_bucket_reused: "Il n'est pas possible d'utiliser le même bucket pour « s3_upload_bucket » et « s3_backup_bucket ». Choisissez un autre bucket ou utilisez un chemin d'accès différent pour chaque bucket."
      secure_uploads_requirements: "Les téléversements S3 doivent être activés avant d'activer les téléversements sécurisés."
      share_quote_facebook_requirements: "Vous devez définir un identifiant d'application Facebook pour activer le partage de citation vers Facebook."
      second_factor_cannot_enforce_with_socials: "Vous ne pouvez pas rendre obligatoire l'authentification à deux facteurs lorsque des connexions aux réseaux sociaux sont activées. Vous devez d'abord désactiver la connexion via : %{auth_provider_names}"
      second_factor_cannot_be_enforced_with_disabled_local_login: "Vous ne pouvez pas rendre obligatoire l'authentification à deux facteurs lorsque les connexions locales sont désactivées."
      second_factor_cannot_be_enforced_with_discourse_connect_enabled: "Vous ne pouvez pas appliquer 2FA si DiscourseConnect est activé."
      local_login_cannot_be_disabled_if_second_factor_enforced: "Vous ne pouvez pas désactiver les connexions locales lorsque l'authentification à deux facteurs est obligatoire. Veuillez désactiver l'obligation d'authentification à deux facteurs avant de désactiver les connexions locales."
      cannot_enable_s3_uploads_when_s3_enabled_globally: "Il n'est pas possible d'activer l'envoi de fichiers sur S3 car il est déjà activé globalement, et l'activer au niveau du site pourrait provoquer des problèmes majeurs avec les fichiers envoyés."
      cors_origins_should_not_have_trailing_slash: "Vous ne devez pas ajouter la barre oblique finale (/) aux origines CORS."
      slow_down_crawler_user_agent_must_be_at_least_3_characters: "Les agents utilisateurs doivent comporter au moins 3 caractères pour éviter de limiter incorrectement le débit des utilisateurs humains."
      slow_down_crawler_user_agent_cannot_be_popular_browsers: "Vous ne pouvez ajouter aucune des valeurs suivantes au paramètre : %{values}."
      strip_image_metadata_cannot_be_disabled_if_composer_media_optimization_image_enabled: "Vous ne pouvez pas désactiver le retrait des métadonnées de l'image si l'option « Image d’optimisation des médias du compositeur activée » est activée. Désactivez cette option avant de désactiver les métadonnées de l'image."
      twitter_summary_large_image_no_svg: "Les images de résumé Twitter utilisées pour les métadonnées twitter:image ne peuvent pas être des images .svg."
    conflicting_google_user_id: 'Le Google Account ID a changé pour ce compte ; un responsable doit intervenir pour des raisons de sécurité. Merci de contacter les responsables et les renvoyer vers <br><a href="https://meta.discourse.org/t/76575">https://meta.discourse.org/t/76575</a>'
    onebox:
      invalid_address: "Nous sommes désolés, nous n'avons pas pu générer d'aperçu pour cette page Web car le serveur « %{hostname} » n'a pas pu être trouvé. Au lieu d'un aperçu, seul un lien apparaîtra dans votre message. :cry:"
      error_response: "Nous sommes désolés, nous n'avons pas pu générer d'aperçu pour cette page Web car le serveur a retourné le code d'erreur %{status_code}. Au lieu d'un aperçu, seul un lien apparaîtra dans votre message. :cry:"
      missing_data:
        one: "Nous sommes désolés, nous n'avons pas pu générer d'aperçu pour cette page Web car la balise oEmbed/OpenGraph suivante n'a pas pu être trouvée : %{missing_attributes}"
        other: "Nous sommes désolés, nous n'avons pas pu générer d'aperçu pour cette page Web car les balises oEmbed/OpenGraph suivantes n'ont pas pu être trouvées : %{missing_attributes}"
  word_connector:
    comma: ", "
  invite:
    expired: "Votre jeton d'invitation a expiré. Veuillez <a href='%{base_url}/about'>contacter les responsables</a>."
    not_found: "Votre jeton d'invitation est invalide. Veuillez <a href='%{base_url}/about'>contacter les responsables</a>."
    not_found_json: "Votre jeton d'invitation est invalide. Veuillez contacter les responsables."
    not_matching_email: "Votre adresse e-mail ne correspond pas à celle qui a été définie dans votre invitation. Nous vous invitons à contacter un responsable."
    not_found_template: |
      <p>Votre invitation à <a href="%{base_url}">%{site_name}</a> a déjà été utilisée.</p>

      <p>Si vous vous souvenez de votre mot de passe, vous pouvez vous <a href="%{base_url}/login">connecter</a>.</p>

      <p>Sinon, veuillez <a href="%{base_url}/password-reset">réinitialiser votre mot de passe</a>.</p>
    not_found_template_link: |
      <p>La date d'expiration de cette invitation à <a href="%{base_url}">%{site_name}</a> est dépassée. Nous vous invitons à demander à la personne qui vous a invité(e) de vous faire parvenir une nouvelle invitation.</p>
    existing_user_cannot_redeem: "Cette invitation ne peut pas être utilisée. Demandez à la personne qui vous a invité(e) de vous envoyer une nouvelle invitation."
    user_exists: "Inutile d'inviter <b>%{email}</b>, cette adresse est déjà associée à un compte !"
    invite_exists: "Vous avez déjà invité <b>%{email}</b>."
    invalid_email: "%{email} n'est pas une adresse e-mail valable."
    rate_limit:
      one: "Vous avez déjà envoyé %{count} invitation dans la journée, veuillez patienter %{time_left} avant de réessayer."
      other: "Vous avez déjà envoyé %{count} invitations dans la journée, veuillez patienter %{time_left} avant de réessayer."
    confirm_email: "<p>Vous y êtes presque ! Nous avons envoyé un e-mail d'activation à votre adresse. Merci de suivre les instructions figurant dans l'e-mail pour activer votre compte.</p><p>Si vous ne le recevez pas, veuillez vérifier votre dossier de courrier indésirable.</p>"
    cant_invite_to_group: "Vous n'êtes pas autorisé(e) à inviter des utilisateurs dans le(s) groupe(s) spécifié(s). Assurez-vous que vous êtes le ou la propriétaire du ou des groupes dans lesquels vous essayez d'inviter."
    disabled_errors:
      discourse_connect_enabled: "Les invitations sont désactivées car DiscourseConnect est activé."
      invalid_access: "Vous n'êtes pas autorisé(e) à afficher la ressource demandée."
    requires_groups: "L'invitation n'a pas été enregistrée, car le sujet indiqué n'est pas accessible. Veuillez ajouter un des groupes suivants : %{groups}."
    domain_not_allowed: "Votre adresse e-mail ne peut pas servir à utiliser cette invitation."
    max_redemptions_allowed_one: "pour les invitations par e-mail, la valeur doit être 1"
    redemption_count_less_than_max: "doit être inférieur à %{max_redemptions_allowed}."
    email_xor_domain: "Les champs e-mail et domaine ne sont pas autorisés en même temps"
    existing_user_success: "Invitation utilisée avec succès"
  bulk_invite:
    file_should_be_csv: "Le fichier envoyé doit être au format CSV."
    max_rows: "Les premières %{max_bulk_invites} invitations ont été envoyées. Essayez de diviser le fichier en parties plus petites."
    error: "Une erreur est survenue lors de l'envoi de ce fichier. Veuillez réessayer plus tard."
  invite_link:
    email_taken: "Cette adresse e-mail est déjà utilisée. Si vous possédez déjà un compte, veuillez vous connecter ou réinitialiser votre mot de passe."
    max_redemptions_limit: "doit être compris entre 2 et %{max_limit}."
  topic_invite:
    failed_to_invite: "L'utilisateur ne peut pas être invité dans ce sujet sans être membre d'un des groupes suivants : %{group_names}."
    not_pm: "Vous pouvez uniquement inviter à rejoindre des messages privés."
    user_exists: "Nous sommes désolés, cet utilisateur a déjà été invité. Vous ne pouvez inviter un utilisateur qu'une seule fois par sujet."
    muted_topic: "Nous sommes désolés, cet utilisateur a mis ce sujet en sourdine."
    receiver_does_not_allow_pm: "Nous sommes désolés, cet utilisateur ne vous autorise pas à lui envoyer des messages directs."
    sender_does_not_allow_pm: "Nous sommes désolés, vous n'autorisez pas cet utilisateur à vous envoyer des messages directs."
    user_cannot_see_topic: "%{username} n'a pas la possibilité de consulter ce sujet."
  backup:
    operation_already_running: "Une opération est en cours d'exécution. Vous ne pouvez pas démarrer une nouvelle tâche pour l'instant."
    backup_file_should_be_tar_gz: "Le fichier de sauvegarde doit être une archive au format .tar.gz."
    not_enough_space_on_disk: "Il n'y a pas assez d'espace sur le disque pour charger cette sauvegarde."
    invalid_filename: "Le nom du fichier de sauvegarde contient des caractères invalides. Les caractères autorisés sont les lettres de « a » à « z », les chiffres de 0 à 9 et les caractères « . », « - », « _ »."
    file_exists: "Le fichier que vous essayez d'envoyer existe déjà."
  invalid_params: "Vous avez fourni des paramètres invalides pour la requête : %{message}"
  not_logged_in: "Vous devez être connecté(e) pour effectuer cette opération."
  not_found: "L'URL ou la ressource demandée n'a pas été retrouvée."
  invalid_access: "L'accès à la ressource demandée n'est pas autorisé."
  authenticator_not_found: "La méthode d'authentification n'existe pas ou a été désactivée."
  authenticator_no_connect: "Ce fournisseur d'authentification ne permet pas d'établir une connexion avec un compte utilisateur existant sur le forum."
  invalid_api_credentials: "Vous n'êtes pas autorisé(e) à voir cette ressource. Le nom d’utilisateur ou la clé API n'est pas valide."
  provider_not_enabled: "Vous n'êtes pas autorisé(e) à voir cette ressource. Le fournisseur d'authentification n'est pas activé."
  provider_not_found: "Vous n'êtes pas autorisé(e) à voir cette ressource. Le fournisseur d'authentification n'existe pas."
  read_only_mode_enabled: "Le site est en mode lecture seule. Les interactions sont désactivées."
  invalid_grant_badge_reason_link: "Le lien Discourse externe ou invalide n'est pas autorisé dans le motif du badge"
  email_template_cant_be_modified: "Ce modèle d'e-mail ne peut pas être modifié"
  invalid_whisper_access: "Les murmures ne sont pas activés ou vous n'avez pas accès à la création des messages murmures."
  not_in_group:
    title_topic: "Vous devez demander l'adhésion au groupe « %{group} » pour voir ce sujet."
    title_category: "Vous devez faire une demande d'adhésion au groupe « %{group} » pour voir cette catégorie."
    request_membership: "Demande d'adhésion"
    join_group: "Rejoindre le groupe"
  deleted_topic: "Ce sujet a été supprimé et n'est plus disponible."
  delete_topic_failed: "Une erreur est survenue pendant la suppression de ce sujet. Veuillez contacter l'administrateur du site."
  reading_time: "Temps de lecture"
  likes: "J'aime"
  too_many_replies:
    one: "Nous sommes désolés, mais les nouveaux utilisateurs sont temporairement limités à %{count} réponse par sujet."
    other: "Nous sommes désolés, mais les nouveaux utilisateurs sont temporairement limités à %{count} réponses par sujet."
  max_consecutive_replies:
    one: "Aucune réponse consécutive n'est autorisée. Veuillez modifier votre réponse précédente ou attendre que quelqu'un vous réponde."
    other: "Seules %{count} réponses consécutives sont autorisées. Veuillez modifier votre réponse précédente ou attendre que quelqu'un vous réponde."
  embed:
    start_discussion: "Démarrer la discussion"
    continue: "Continuer la discussion"
    error: "Erreur d'intégration"
    referer: "Référent :"
    error_topics: "Le paramètre « embed topics list » n'a pas été activé"
    mismatch: "Le référent n'a pas été envoyé, ou ne correspond à aucun des hôtes suivants :"
    no_hosts: "Aucun hôte n'a été configuré pour l'intégration."
    configure: "Configurer l'intégration"
    more_replies:
      one: "%{count} réponse supplémentaire"
      other: "%{count} réponses supplémentaires"
    loading: "Chargement de la discussion…"
    permalink: "Permalien"
    imported_from: "Ce sujet de discussion accompagne la publication sur %{link}"
    in_reply_to: "▶ %{username}"
    replies:
      one: "%{count} réponse"
      other: "%{count} réponses"
    likes:
      one: "%{count} « J'aime »"
      other: "%{count} « J'aime »"
    last_reply: "Dernière réponse"
    created: "Créé"
    new_topic: "Créer un nouveau sujet"
  no_mentions_allowed: "Nous sommes désolés, vous ne pouvez pas mentionner d'autres utilisateurs."
  too_many_mentions:
    one: "Nous sommes désolés, vous ne pouvez mentionner qu'un utilisateur dans un même message."
    other: "Nous sommes désolés, vous ne pouvez mentionner que %{count} utilisateurs dans un même message."
  no_mentions_allowed_newuser: "Nous sommes désolés, les nouveaux utilisateurs ne peuvent pas mentionner d'autres utilisateurs."
  too_many_mentions_newuser:
    one: "Nous sommes désolés, les nouveaux utilisateurs ne peuvent mentionner qu'un utilisateur dans un même message."
    other: "Nous sommes désolés, les nouveaux utilisateurs ne peuvent mentionner que %{count} utilisateurs dans un même message."
  no_embedded_media_allowed_trust: "Nous sommes désolés, il ne vous est pas possible d'inclure des médias dans un message."
  no_embedded_media_allowed: "Nous sommes désolés, les nouveaux utilisateurs ne peuvent pas inclure de médias dans leurs messages."
  too_many_embedded_media:
    one: "Nous sommes désolés, les nouveaux utilisateurs ne peuvent inclure qu'un seul média dans leurs messages."
    other: "Nous sommes désolés, les nouveaux utilisateurs ne peuvent inclure que %{count} médias dans leurs messages."
  no_attachments_allowed: "Nous sommes désolés, les nouveaux utilisateurs ne peuvent pas ajouter de fichiers dans leurs messages."
  too_many_attachments:
    one: "Nous sommes désolés, les nouveaux utilisateurs ne peuvent ajouter qu'un seul fichier dans leurs messages."
    other: "Nous sommes désolés, les nouveaux utilisateurs ne peuvent ajouter que %{count} fichiers dans leurs messages."
  no_links_allowed: "Nous sommes désolés, les nouveaux utilisateurs ne peuvent pas insérer de liens dans leurs messages."
  links_require_trust: "Nous sommes désolés, vous ne pouvez pas inclure de liens dans vos messages."
  too_many_links:
    one: "Nous sommes désolés, les nouveaux utilisateurs ne peuvent insérer qu'un seul lien par message."
    other: "Nous sommes désolés, les nouveaux utilisateurs ne peuvent insérer que %{count} liens par message."
<<<<<<< HEAD
=======
  contains_blocked_word: "Nous sommes désolés, le mot « %{word} » est interdit et il vous est impossible de l'utiliser."
  contains_blocked_words: "Il vous est impossible de publier ce message, car les mots suivants sont interdits : « %{words} »."
>>>>>>> 3ee0a492
  spamming_host: "Désolé, vous ne pouvez pas insérer de lien vers ce domaine."
  user_is_suspended: "Les utilisateurs suspendus ne sont pas autorisés à publier des messages."
  topic_not_found: "Une erreur est survenue. Peut-être que ce sujet a été fermé ou supprimé pendant que vous le regardiez ?"
  not_accepting_pms: "Nous sommes désolés, %{username} n'accepte pas les messages pour le moment."
  max_pm_recipients: "Nous sommes désolés, vous pouvez envoyer un message à un maximum de %{recipients_limit} destinataires."
  pm_reached_recipients_limit: "Nous sommes désolés, vous ne pouvez pas avoir plus de %{recipients_limit} destinataires dans un même message direct."
  removed_direct_reply_full_quotes: "La citation complète du message précédent a été supprimée automatiquement."
  watched_words_auto_tag: "Sujet automatiquement étiqueté"
  secure_upload_not_allowed_in_public_topic: "Nous sommes désolés, les envois sécurisés suivants ne peuvent pas être utilisés dans un sujet public : %{upload_filenames}."
  create_pm_on_existing_topic: "Nous sommes désolés, vous ne pouvez pas créer un message direct sur un sujet existant."
  slow_mode_enabled: "Ce sujet est en mode ralenti."
  just_posted_that: "est trop similaire à ce que vous avez récemment publié"
  invalid_characters: "contient des caractères invalides"
  is_invalid: "ne semble pas clair, est-ce une phrase complète ?"
  next_page: "page suivante →"
  prev_page: "← page précédente"
  page_num: "Page %{num}"
  home_title: "Accueil"
  topics_in_category: "Sujets dans la catégorie « %{category} »"
  rss_posts_in_topic: "Flux RSS de « %{topic} »"
  rss_topics_in_category: "Flux RSS des sujets dans la catégorie « %{category} »"
  rss_num_posts:
    one: "%{count} message"
    other: "%{count} messages"
  rss_num_participants:
    one: "%{count} participant(e)"
    other: "%{count} participant(e)s"
  read_full_topic: "Lire le sujet en entier"
  private_message_abbrev: "Msg"
  rss_description:
    latest: "Sujets récents"
    top: "Meilleurs sujets"
    top_all: "Meilleurs sujets de tous les temps"
    top_yearly: "Meilleurs sujets de l'année"
    top_quarterly: "Meilleurs sujets du semestre"
    top_monthly: "Meilleurs sujets du mois"
    top_weekly: "Meilleurs sujets de la semaine"
    top_daily: "Meilleurs sujets du jour"
    posts: "Messages récents"
    private_posts: "Derniers messages directs"
    group_posts: "Derniers messages de %{group_name}"
    group_mentions: "Dernières mentions de %{group_name}"
    user_posts: "Derniers messages de @%{username}"
    user_topics: "Derniers sujets de @%{username}"
    tag: "Sujets étiquetés"
    badge: "Badge %{display_name} sur %{site_title}"
  too_late_to_edit: "Ce message a été créé il y a trop longtemps. Il ne peut plus être modifié ou supprimé."
  edit_conflict: "Vos modifications ne peuvent plus être enregistrées car ce message a été modifié par un autre utilisateur."
  revert_version_same: "La version actuelle est identique à celle vers laquelle vous essayez de revenir."
  cannot_edit_on_slow_mode: "Le mode ralenti a été activé sur ce sujet. Dans le but de favoriser une discussion réfléchie, la modifications de messages déjà publiés n'est pas autorisée pour le moment."
  excerpt_image: "image"
  bookmarks:
    errors:
      already_bookmarked_post: "Il n'est pas possible de mettre plus d'un signet sur un même message."
      already_bookmarked: "Vous ne pouvez pas mettre en signet le même %{type} deux fois."
      too_many: "Nous sommes désolés, vous ne pouvez pas créer plus de %{limit} signets. Pour en supprimer certains, rendez-vous sur <a href='%{user_bookmarks_url}'>%{user_bookmarks_url}</a> ."
      cannot_set_past_reminder: "Vous ne pouvez pas définir de rappel de signet à une date passée."
      cannot_set_reminder_in_distant_future: "Vous ne pouvez pas définir de rappel de signet plus de 10 ans dans le futur."
      time_must_be_provided: "Un horaire doit être indiqué pour chaque rappel"
      for_topic_must_use_first_post: "Un signet peut seulement être associé au premier message d'un sujet."
      bookmarkable_id_type_required: "Le nom et le type de l'enregistrement à mettre en signet sont requis."
      invalid_bookmarkable: "Un %{type} ne peut pas être mis en signet."
    reminders:
      at_desktop: "La prochaine fois que je suis à mon bureau"
      later_today: "Plus tard dans la journée"
      next_business_day: "Prochain jour ouvré"
      tomorrow: "Demain"
      next_week: "La semaine prochaine"
      next_month: "Le mois prochain"
      custom: "Date et heure personnalisées"
  groups:
    success:
      bulk_add:
        one: "%{count} utilisateur a été ajouté au groupe."
        other: "%{count} utilisateurs ont été ajoutés au groupe."
    errors:
      grant_trust_level_not_valid: "« %{trust_level} » n'est pas un niveau de confiance valide."
      can_not_modify_automatic: "Vous ne pouvez pas modifier un groupe automatique"
      member_already_exist:
        one: "%{username} est déjà membre de ce groupe."
        other: "Les utilisateurs suivants sont déjà membres de ce groupe : %{username}"
      invalid_domain: "« %{domain} » n'est pas un domaine valide."
      invalid_incoming_email: "L'adresse « %{email} » n'est pas une adresse e-mail valide."
      email_already_used_in_group: "L'adresse « %{email} » est déjà utilisée par le groupe « %{group_name} »."
      email_already_used_in_category: "L'adresse « %{email} » est déjà utilisée par la catégorie « %{category_name} »."
      cant_allow_membership_requests: "Vous ne pouvez pas autoriser les requêtes d'adhésion pour un groupe sans propriétaire."
      already_requested_membership: "Vous avez déjà demandé à adhérer à ce groupe."
      adding_too_many_users:
        one: "Un maximum de %{count} utilisateur peut être ajouté à la fois"
        other: "Un maximum de %{count} utilisateurs peut être ajouté à la fois"
      usernames_or_emails_required: "Des noms d'utilisateur ou des adresses e-mail doivent être indiqués"
      no_invites_with_discourse_connect: "Il vous est seulement possible d'inviter des utilisateurs enregistrés, car DiscourseConnect est activé."
      no_invites_without_local_logins: "Il est vous seulement possible d'inviter des utilisateurs enregistrés, car l'authentification locale est désactivée."
    default_names:
      everyone: "tous"
      admins: "administrateurs"
      moderators: "modérateurs"
      staff: "responsables"
      trust_level_0: "niveau_confiance_0"
      trust_level_1: "niveau_confiance_1"
      trust_level_2: "niveau_confiance_2"
      trust_level_3: "niveau_confiance_3"
      trust_level_4: "niveau_confiance_4"
    request_membership_pm:
      title: "Demande d'adhésion au groupe @%{group_name}"
    request_accepted_pm:
      title: "Vous avez été accepté(e) dans le groupe @%{group_name}"
      body: |
        Votre demande à rejoindre le groupe @%{group_name} a été acceptée et vous êtes désormais membre.
  education:
    until_posts:
      one: "%{count} message"
      other: "%{count} messages"
    "new-topic": |
      Bienvenue sur %{site_name} - **merci de débuter une nouvelle conversation !**

      - Le titre vous semble-t-il intéressant lorsque vous le lisez à haute voix ? Est-ce une bonne synthèse de votre message ?

      - Qui pourrait être intéressé par cette conversation ? Pourquoi est-elle importante ? Quel genre de réponses attendez-vous ?

      - Incluez des mots fréquents dans votre sujet pour que les utilisateurs puissent le *retrouver*. Pour le regrouper avec des sujets liés, sélectionnez une catégorie (ou une étiquette).

      Pour plus d'informations, [consultez la charte de la communauté](%{base_path}/guidelines). Ce message apparaîtra uniquement pour vos premiers %{education_posts_text}.
    "new-reply": |
      Bienvenue sur %{site_name} - **merci de contribuer !**

      - Faites preuve de bienveillance à l'égard des membres de la communauté.

      - Votre réponse améliore-t-elle la discussion ?

      - Les critiques constructives sont les bienvenues, mais critiquez les *idées*, pas les individus.

      Pour plus d'informations, [consultez la charte de la communauté](%{base_path}/guidelines). Ce message apparaîtra uniquement pour vos premiers %{education_posts_text}.
    avatar: |
      ### Avez-vous pensé à une photo de profil ?

      Vous avez publié quelques sujets et réponses, mais votre photo de profil n'est pas unique comme vous, ce n'est qu'une lettre.

      Avez-vous pensé à **[visiter votre profil utilisateur](%{profile_path})** et ajouter une photo qui vous représente ?

      Il est plus facile de suivre les discussions et de rencontrer des personnes intéressantes dans les conversations lorsque tout le monde a une photo de profil unique !
    sequential_replies: |
      ### Pensez à répondre à plusieurs messages en même temps

      Plutôt que d'écrire plusieurs messages consécutifs dans un même sujet, pensez à écrire une seule réponse contenant des citations ou des mentions faisant référence à des messages précédents.

      Vous pouvez modifier votre dernière réponse et ajouter une citation en sélectionnant le texte à citer et en cliquant sur le bouton <b>Citer</b>.

      Il est plus facile de lire des discussions comprenant des réponses approfondies plutôt que de nombreuses réponses individuelles brèves.
    get_a_room: Nous remarquons que vous avez déjà envoyé un certain nombre de réponses (%{count}) à @%{reply_username}. Saviez-vous qu'il est également possible d'échanger des messages directs avec cette personne sur notre site ?
    too_many_replies: |
      ### Vous avez atteint le nombre maximal de réponses dans ce sujet

      Nous sommes désolés, les nouveaux membres sont limités temporairement à %{newuser_max_replies_per_topic} réponses dans un même sujet.

      Plutôt que d'ajouter une nouvelle réponse, vous pouvez modifier vos messages précédents ou visiter d'autres sujets.
    reviving_old_topic: |
      ### Relancer ce sujet ?

      La dernière réponse à ce sujet remonte à **%{time_ago}**. Votre réponse remettra ce sujet en tête de liste et provoquera l'envoi d'une notification à tous les intervenants qui y ont pris part auparavant.

      Voulez-vous vraiment continuer cette ancienne conversation ?
  activerecord:
    attributes:
      category:
        name: "Nom de la catégorie"
      topic:
        title: "Titre"
        featured_link: "Lien à la une"
        category_id: "Catégorie"
      post:
        raw: "Corps"
      user_profile:
        bio_raw: "À propos de moi"
    errors:
      models:
        topic:
          attributes:
            base:
              warning_requires_pm: "Vous ne pouvez associer des avertissements qu'à des messages directs."
              too_many_users: "Vous ne pouvez envoyer des avertissements qu'à un utilisateur à la fois."
              cant_send_pm: "Nous sommes désolés, vous ne pouvez pas envoyer de message direct à cet utilisateur."
              no_user_selected: "Vous devez choisir un utilisateur valide."
              reply_by_email_disabled: "Réponse par e-mail désactivée."
              send_to_email_disabled: "Nous sommes désolés, vous ne pouvez pas faire parvenir de message personnel par e-mail."
              target_user_not_found: "Un des utilisateurs à qui vous envoyez ce message n'a pas été trouvé."
              unable_to_update: "Une erreur s'est produite lors de la mise à jour de ce sujet."
              unable_to_tag: "Une erreur s'est produite lors de l'ajout d'étiquette à ce sujet."
            featured_link:
              invalid: "est invalide. L'URL doit inclure http:// ou https://."
        user:
          attributes:
            password:
              common: "fait partie des 10 000 mots de passe les plus utilisés. Veuillez utiliser un mot de passe plus sécurisé."
              same_as_username: "est identique à votre nom d'utilisateur. Veuillez utiliser un mot de passe plus sécurisé."
              same_as_email: "est identique à votre adresse e-mail. Veuillez utiliser un mot de passe plus sécurisé."
              same_as_current: "est identique à votre mot de passe actuel."
              same_as_name: "est identique à votre nom."
              unique_characters: "contient trop de caractères répétés. Veuillez utiliser un mot de passe plus sécurisé."
            username:
              same_as_password: "est identique à votre mot de passe."
            name:
              same_as_password: "est identique à votre mot de passe."
            ip_address:
              signup_not_allowed: "L'inscription n'est pas autorisée à partir de ce compte."
        user_profile:
          attributes:
            featured_topic_id:
              invalid: "Ce sujet ne peut pas être mis en vedette sur votre profil."
        user_email:
          attributes:
            user_id:
              reassigning_primary_email: "Il n'est pas permis de réassigner une adresse e-mail à un autre utilisateur."
        color_scheme_color:
          attributes:
            hex:
              invalid: "n'est pas une couleur valide"
        post_reply:
          base:
            different_topic: "La message et la réponse doivent appartenir au même sujet."
        web_hook:
          attributes:
            payload_url:
              invalid: "L'URL est invalide. Elle devrait inclure http:// ou https:// et aucun espace n'est autorisé."
        custom_emoji:
          attributes:
            name:
              taken: est déjà utilisé par un autre émoji
        topic_timer:
          attributes:
            execute_at:
              in_the_past: "doit être dans le futur"
            duration_minutes:
              cannot_be_zero: "doit être supérieur à 0."
              exceeds_maximum: "ne peut pas dépasser 20 ans."
        translation_overrides:
          attributes:
            value:
              invalid_interpolation_keys: 'Les clés d''interpolation suivantes sont invalides : « %{keys} »'
        watched_word:
          attributes:
            word:
              too_many: "Trop de mots pour cette action"
            base:
              invalid_url: "L'URL de substitution n'est pas valide"
              invalid_tag_list: "La liste d'étiquettes de remplacement n'est pas valide"
        sidebar_section_link:
          attributes:
            linkable_type:
              invalid: "n'est pas valide"
      <<: *errors
  uncategorized_category_name: "Sans catégorie"
  general_category_name: "Général"
  general_category_description: "Créez ici des sujets qui ne rentrent dans aucune autre catégorie existante."
  meta_category_name: "Commentaires sur le site"
  meta_category_description: "Discussions à propos du site, son organisation, son fonctionnement et comment nous pouvons l'améliorer."
  staff_category_name: "Responsables"
  staff_category_description: "Catégorie privée pour les discussions entre responsables. Les sujets ne sont visibles que pour les administrateurs et les modérateurs."
  discourse_welcome_topic:
    title: "Bienvenue dans notre communauté !"
    body: |2

      Le premier paragraphe de ce sujet épinglé sera visible comme message de bienvenue à tous les nouveaux visiteurs de votre page d'accueil. Il est important !

      **Modifiez le** en une brève description de votre communauté :

      - À qui est-elle destinée ?
      - Que peuvent-ils y trouver ?
      - Pourquoi devraient-ils venir ici ?
      - Où peuvent-ils en savoir plus (liens, ressources, etc.) ?

      <img src="%{base_path}/images/welcome/discourse-edit-post-animated.gif" width="508" height="106">

      Vous voulez peut-être fermer ce sujet via l'administration :wrench: (dans le coin supérieur droit et en bas) afin que les réponses ne s'accumulent pas après une annonce.
  admin_quick_start_title: "À LIRE EN PREMIER : Guide de démarrage pour les administrateurs"
  category:
    topic_prefix: "À propos de la catégorie %{category}"
    replace_paragraph: "(Remplacez ce paragraphe par une courte description de votre nouvelle catégorie. Cette information apparaîtra dans la zone de sélection de la catégorie, veillez donc à saisir moins de 200 caractères.)"
    post_template: "%{replace_paragraph}\n\nUtilisez les paragraphes suivants pour une plus longue description ou pour établir des règles :\n\n- À quoi sert cette catégorie ? Pourquoi les utilisateurs choisiraient-ils cette catégorie pour leur discussion ?\n\n- En quoi est-elle différente des autres catégories existantes ?\n\n- Quels sont les sujets qui devraient figurer dans cette catégorie ?\n\n- Avons-nous besoin de cette catégorie ? Devrions-nous fusionner celle-ci avec une autre catégorie ?\n"
    errors:
      not_found: "Catégorie non trouvée !"
      uncategorized_parent: "La catégorie « Sans catégorie » ne peut pas avoir de parent"
      self_parent: "Le parent d'une sous-catégorie ne peut pas être elle-même"
      depth: "Vous ne pouvez pas imbriquer une sous-catégorie sous une autre"
      invalid_email_in: "L'adresse « %{email} » n'est pas une adresse e-mail valide."
      email_already_used_in_group: "L'adresse « %{email} » est déjà utilisée par le groupe « %{group_name} »."
      email_already_used_in_category: "L'adresse « %{email} » est déjà utilisée par la catégorie « %{category_name} »."
      description_incomplete: "Le message de description de la catégorie doit contenir au moins un paragraphe."
      permission_conflict: "Tout groupe autorisé à accéder à une sous-catégorie doit également avoir accès à la catégorie parente. Les groupes suivants ont accès à une des sous-catégories, mais n'ont pas accès à la catégorie parente : %{group_names}."
      disallowed_topic_tags: "Ce sujet contient des étiquettes qui ne sont pas autorisées dans cette catégorie : %{tags}"
      disallowed_tags_generic: "Ce sujet contient des étiquettes interdites."
      slug_contains_non_ascii_chars: "contient des caractères non-ascii"
      is_already_in_use: "est déjà utilisé"
    cannot_delete:
      uncategorized: "Cette catégorie est spéciale. Elle sert à rassembler les sujets qui n'ont pas de catégorie ; elle ne peut pas être supprimée."
      has_subcategories: "Vous ne pouvez pas supprimer cette catégorie car elle comprend des sous-catégories."
      topic_exists:
        one: "Vous ne pouvez pas supprimer cette catégorie car elle contient %{count} sujet. Le plus ancien sujet est %{topic_link}."
        other: "Vous ne pouvez pas supprimer cette catégorie car elle contient %{count} sujets. Le plus ancien sujet est %{topic_link}."
      topic_exists_no_oldest: "Vous ne pouvez pas supprimer cette catégorie car le nombre de sujet est de %{count}."
    uncategorized_description: "Les sujets qui n'ont pas besoin d'une catégorie ou qui ne correspondent à aucune catégorie existante."
  trust_levels:
    admin: "Administrateur"
    staff: "Responsable"
    change_failed_explanation: "Vous avez essayé de rétrograder %{user_name} au niveau %{new_trust_level}. Cependant son niveau de confiance est déjà %{current_trust_level}. %{user_name} restera au niveau %{current_trust_level}. Si vous souhaitez rétrograder un utilisateur, vous devez verrouiller le niveau de confiance au préalable"
  post:
    image_placeholder:
      broken: "Cette image ne fonctionne pas"
      blocked_hotlinked_title: "Image hébergée sur un autre site. Cliquez pour ouvrir dans un nouvel onglet."
      blocked_hotlinked: "Image externe"
    media_placeholder:
      blocked_hotlinked_title: "Contenu multimédia hébergé sur un autre site. Cliquez pour ouvrir dans un nouvel onglet."
      blocked_hotlinked: "Contenu multimédia externe"
    hidden_bidi_character: "Les caractères de contrôle bidirectionnels permettent de modifier l'ordre dans lequel les éléments d'un texte seront affichés. Ceci pourrait servir à dissimuler du code informatique malveillant."
    has_likes:
      one: "%{count} « J'aime »"
      other: "%{count} « J'aime »"
    cannot_permanently_delete:
      wait_or_different_admin: "Vous devez attendre %{time_left} avant de supprimer définitivement ce message ou demander à un autre administrateur de le faire."
  rate_limiter:
    slow_down: "Vous avez réalisé cette action un trop grand nombre de fois, veuillez réessayer plus tard."
    too_many_requests: "Vous avez effectué cette action un trop grand nombre de fois. Veuillez attendre %{time_left} avant de réessayer."
    by_type:
      first_day_replies_per_day: "Votre enthousiasme est très apprécié, nous espérons qu'il va perdurer ! Cependant, par mesure de sécurité, afin de protéger notre communauté, nous avons défini une limite au nombre de réponses qu'il vous est possible de publier le jour de votre inscription. Nous vous invitons à patienter %{time_left}, après quoi vous serez en mesure de publier de nouvelles réponses."
      first_day_topics_per_day: "Votre enthousiasme est très apprécié, nous espérons qu'il va perdurer ! Cependant, par mesure de sécurité, afin de protéger notre communauté, nous avons défini une limite au nombre de nouveaux sujets qu'il vous est possible de créer le jour de votre inscription. Nous vous invitons à patienter %{time_left}, après quoi vous serez en mesure de créer de nouveaux sujets."
      create_topic: "Vous créez de nouveaux sujets à un rythme un peu trop élevé. Nous vous invitons à patienter %{time_left} avant de réessayer."
      create_post: "Vous publiez des réponses à un rythme un peu trop élevé. Nous vous invitons à patienter %{time_left} avant de réessayer."
      delete_post: "Vous supprimez des messages à un rythme un peu trop élevé. Nous vous invitons à patienter %{time_left} avant de réessayer."
      public_group_membership: "Vous rejoignez ou quittez des groupes à rythme un peu trop élevé. Nous vous invitons à patienter %{time_left} avant de réessayer."
      topics_per_day: "Vous avez atteint la limite quotidienne de nouveaux sujets qu'il vous est possible de créer. Vous pourrez créer de nouveaux sujets d'ici %{time_left}."
      pms_per_day: "Vous avez atteint la limite quotidienne de messages qu'il vous est possible de publier. Vous pourrez publier de nouveaux messages d'ici %{time_left}."
      create_like: "Ouah ! Vous avez beaucoup d'amour à partager ! Vous avez atteint la limite quotidienne du nombre de « J'aime » qu'ils vous est possible d'attribuer. Cependant, vous aurez le droit d'en attribuer davantage à mesure que votre niveau de confiance augmentera. Vous pourrez à nouveau laisser des « J'aime » d'ici %{time_left}."
      create_bookmark: "Vous avez atteint la limite quotidienne du nombre de signets qu'il vous est possible de créer. Vous pourrez créer de nouveaux signets d'ici %{time_left}."
      edit_post: "Vous avez atteint la limite quotidienne du nombre de modifications qu'il vous est possible d'apporter à des messages. Vous pourrez faire de nouvelles modifications d'ici %{time_left}."
      live_post_counts: "Vous demandez le nombre de messages en activité trop rapidement. Veuillez patienter %{time_left} avant de réessayer."
      unsubscribe_via_email: "Vous avez atteint la limite quotidienne du nombre de désinscriptions par e-mail. Veuillez patienter %{time_left} avant de réessayer."
      topic_invitations_per_day: "Vous avez atteint la limite quotidienne du nombre d'invitations qu'il vous est possible d'envoyer. Vous pourrez envoyer de nouvelles invitations d'ici %{time_left}."
    hours:
      one: "%{count} heure"
      other: "%{count} heures"
    minutes:
      one: "%{count} minute"
      other: "%{count} minutes"
    seconds:
      one: "%{count} seconde"
      other: "%{count} secondes"
    short_time: "quelques secondes"
  datetime:
    distance_in_words:
      half_a_minute: "< 1 min"
      less_than_x_seconds:
        one: "< %{count} sec"
        other: "< %{count} sec"
      x_seconds:
        one: "%{count} sec"
        other: "%{count} sec"
      less_than_x_minutes:
        one: "< %{count} min"
        other: "< %{count} min"
      x_minutes:
        one: "%{count} min"
        other: "%{count} min"
      about_x_hours:
        one: "%{count} h"
        other: "%{count} h"
      x_days:
        one: "%{count} j"
        other: "%{count} j"
      about_x_months:
        one: "%{count} mois"
        other: "%{count} mois"
      x_months:
        one: "%{count} mois"
        other: "%{count} mois"
      about_x_years:
        one: "%{count} an"
        other: "%{count} ans"
      over_x_years:
        one: "> %{count} an"
        other: "> %{count} ans"
      almost_x_years:
        one: "%{count} an"
        other: "%{count} ans"
    distance_in_words_verbose:
      half_a_minute: "à l'instant"
      less_than_x_seconds: "à l'instant"
      x_seconds:
        one: "il y a une seconde"
        other: "il y a %{count} secondes"
      less_than_x_minutes:
        one: "il y a moins d'une minute"
        other: "il y a moins de %{count} minutes"
      x_minutes:
        one: "il y a %{count} minute"
        other: "il y a %{count} minutes"
      about_x_hours:
        one: "il y a %{count} heure"
        other: "il y a %{count} heures"
      x_days:
        one: "il y a un jour"
        other: "il y a %{count} jours"
      about_x_months:
        one: "il y a environ un mois"
        other: "il y a environ %{count} mois"
      x_months:
        one: "il y a un mois"
        other: "il y a %{count} mois"
      about_x_years:
        one: "il y a environ un an"
        other: "il y a environ %{count} ans"
      over_x_years:
        one: "il y a plus d'un an"
        other: "il y a plus de %{count} ans"
      almost_x_years:
        one: "il y a presque un an"
        other: "il y a presque %{count} ans"
  password_reset:
    no_token: 'Oups ! Le lien que vous avez utilisé ne fonctionne plus. Vous pouvez vous <a href="%{base_url}/login">connecter</a> maintenant. Si vous avez oublié votre mot de passe, vous pouvez <a href="%{base_url}/password-reset">demander un lien</a> pour le réinitialiser.'
    title: "Réinitialiser le mot de passe"
    success: "Vous avez modifié votre mot de passe avec succès et vous êtes maintenant connecté(e)."
    success_unapproved: "Vous avez modifié votre mot de passe avec succès."
  email_login:
    invalid_token: 'Oups ! Le lien que vous avez utilisé ne fonctionne plus. Vous pouvez vous <a href="%{base_url}/login">connecter</a> maintenant. Si vous avez oublié votre mot de passe, vous pouvez <a href="%{base_url}/password-reset">demander un lien</a> pour le réinitialiser.'
    title: "Connexion par e-mail"
  user_auth_tokens:
    browser:
      chrome: "Google Chrome"
      discoursehub: "DiscourseHub"
      edge: "Microsoft Edge"
      firefox: "Firefox"
      ie: "Internet Explorer"
      opera: "Opera"
      safari: "Safari"
      unknown: "navigateur inconnu"
    device:
      android: "Appareil Android"
      chromebook: "Chrome OS"
      ipad: "iPad"
      iphone: "iPhone"
      ipod: "iPod"
      linux: "Ordinateur GNU/Linux"
      mac: "Mac"
      mobile: "Appareil portable"
      windows: "Ordinateur Windows"
      unknown: "appareil inconnu"
    os:
      android: "Android"
      chromeos: "Chrome OS"
      ios: "iOS"
      linux: "Linux"
      macos: "macOS"
      windows: "Microsoft Windows"
      unknown: "système d'exploitation inconnu"
  change_email:
    wrong_account_error: "Vous êtes connecté(e) avec le mauvais compte, veuillez vous déconnecter et réessayer."
    confirmed: "Votre adresse e-mail a été mise à jour."
    please_continue: "Continuer vers %{site_name}"
    error: "Une erreur s'est produite lors de la modification de votre adresse e-mail. L'adresse est peut-être déjà utilisée ?"
    doesnt_exist: "Cette adresse e-mail n'est pas associée à votre compte."
    error_staged: "Une erreur est survenue lors de la modification de votre adresse e-mail. Cette adresse est déjà utilisée par un utilisateur distant."
    already_done: "Nous sommes désolés, ce lien de confirmation n'est plus valide. Votre adresse e-mail a peut-être déjà été modifiée ?"
    confirm: "Confirmer"
    max_secondary_emails_error: "Vous avez atteint la limite autorisée du nombre d'adresses e-mail secondaires."
    authorizing_new:
      title: "Confirmer votre nouvelle adresse e-mail"
      description: "Veuillez confirmer que vous souhaitez remplacer votre adresse e-mail par :"
      description_add: "Veuillez confirmer que vous souhaitez ajouter une adresse e-mail alternative :"
    authorizing_old:
      title: "Modifier votre adresse e-mail"
      description: "Veuillez confirmer votre changement d'adresse e-mail"
      description_add: "Veuillez confirmer que vous souhaitez ajouter une adresse e-mail alternative :"
      old_email: "Adresse e-mail précédente : %{email}"
      new_email: "Nouvelle adresse e-mail : %{email}"
      almost_done_title: "Confirmer une nouvelle adresse e-mail"
      almost_done_description: "Nous avons envoyé un e-mail à votre nouvelle adresse pour confirmer le changement !"
  associated_accounts:
    revoke_failed: "Échec de la révocation de votre compte avec %{provider_name}."
    connected: "(connecté)"
  activation:
    action: "Cliquez ici pour activer votre compte"
    already_done: "Nous sommes désolés, ce lien de confirmation n'est plus valide. Votre compte est peut-être déjà activé ?"
    please_continue: "Votre nouveau compte est confirmé ; vous allez être redirigé(e) vers la page d'accueil."
    continue_button: "Continuer vers %{site_name}"
    welcome_to: "Bienvenue sur %{site_name} !"
    approval_required: "Un modérateur doit approuver manuellement votre nouveau compte avant que vous puissiez accéder au forum. Vous recevrez un e-mail lorsque que votre compte sera approuvé !"
    missing_session: "Nous ne pouvons pas détecter si votre compte a été créé, veuillez vérifier que les cookies de votre navigateur sont activés."
    activated: "Nous sommes désolés, ce compte a déjà été activé."
    admin_confirm:
      title: "Confirmer le compte administrateur"
      description: "Voulez-vous vraiment que <b>%{target_username} (%{target_email})</b> ait le statut d'administrateur ?"
      grant: "Accorder l'accès d'administrateur"
      complete: "<b>%{target_username}</b> a désormais le statut d'administrateur."
      back_to: "Retourner à %{title}"
  reviewable_score_types:
    needs_approval:
      title: "Nécessite l'approbation"
  post_action_types:
    off_topic:
      title: "Hors-sujet"
      description: "Étant donné le titre et le premier message de cette discussion, ce message n'est pas pertinent dans ce contexte et devrait probablement être déplacé ailleurs."
      short_description: "N'est pas pertinent par rapport à la discussion"
    spam:
      title: "Spam"
      description: "Ce message est une publicité ou du vandalisme. Il n'est pas utile ni pertinent dans le sujet actuel."
      short_description: "C'est de la publicité ou du vandalisme"
      email_title: '« %{title} » a été signalé comme spam'
      email_body: "%{link}\n\n%{message}"
    inappropriate:
      title: "Répréhensible"
      short_description: 'Une transgression de <a href="%{base_path}/guidelines">notre charte communautaire</a>'
    notify_user:
      title: "Envoyer un message à @%{username}"
      description: "J'aimerais m'adresser à cette personne directement et personnellement au sujet de son message."
      short_description: "J'aimerais m'adresser à cette personne directement et personnellement au sujet de son message."
      email_title: 'Votre message sur « %{title} »'
      email_body: "%{link}\n\n%{message}"
    notify_moderators:
      title: "Autre chose"
      description: "Ce message requiert l'intervention des responsables pour une autre raison."
      short_description: "Nécessite l'attention des responsables pour une autre raison"
      email_title: 'Un message dans « %{title} » nécessite l''attention des responsables'
      email_body: "%{link}\n\n%{message}"
    bookmark:
      title: "Mettre un signet"
      description: "Mettre un signet"
      short_description: "Mettre un signet"
    like:
      title: "J'aime"
      description: "Aimer ce message"
      short_description: "Aimer ce message"
  draft:
    sequence_conflict_error:
      title: "erreur de brouillon"
      description: "Le brouillon est en train d'être modifié dans une autre fenêtre. Veuillez recharger cette page."
  draft_backup:
    pm_title: "Brouillons relatifs à des sujets en cours de discussion."
    pm_body: "Sujet contenant des brouillons enregistrés"
  user_activity:
    no_log_search_queries: "La journalisation des recherches effectuées par les utilisateurs est désactivée. (Les administrateurs ont la possibilité de les activer dans les paramètres du site.)"
  email_settings:
    pop3_authentication_error: "L'authentification auprès du serveur POP3 a échoué. Vérifiez le nom d'utilisateur et le mot de passe avant de réessayer."
    imap_authentication_error: "L'authentification auprès du serveur IMAP a échoué. Vérifiez le nom d'utilisateur et le mot de passe avant de réessayer."
    imap_no_response_error: "Une erreur est survenue lors de la communication avec le serveur IMAP. %{message}"
    smtp_authentication_error: "L'authentification auprès du serveur SMTP a échoué. Vérifiez le nom d'utilisateur et le mot de passe avant de réessayer."
    authentication_error_gmail_app_password: 'Un mot de passe propre à l''application est requis. Pour en savoir plus, consultez cet <a target="_blank" href="https://support.google.com/accounts/answer/185833">article du centre d''assistance de Google</a>'
    smtp_server_busy_error: "Le serveur SMTP indique qu'il subit une trop forte charge. Patientez un moment avant de réessayer."
    smtp_unhandled_error: "Une erreur non prise en charge est survenue lors de la communication avec le serveur SMTP. %{message}"
    imap_unhandled_error: "Une erreur non prise en charge est survenue lors de la communication avec le serveur IMAP. %{message}"
    connection_error: "Un problème de connexion au serveur s'est produit. Vérifiez le nom du serveur et le numéro de port avant de réessayer."
    timeout_error: "Le délai d'établissement de la connexion au serveur s'est écoulé. Vérifiez le nom du serveur et le numéro de port avant de réessayer."
    unhandled_error: "Une erreur non prise en charge est survenue lors du test des paramètres d'e-mail. %{message}"
  webauthn:
    validation:
      invalid_type_error: "Le type de webauthn est invalide. Les types valides sont webauthn.get et webauthn.create."
      challenge_mismatch_error: "Le défi fourni ne correspond pas au défi généré par le serveur d'authentification."
      invalid_origin_error: "L'origine de la requête d'authentification ne correspond pas à l'origine du serveur."
      malformed_attestation_error: "Une erreur s'est produite pendant le déchiffrage des données d'attestation."
      invalid_relying_party_id_error: "L'identifiant de la partie de confiance qui a été transmise par le serveur ne correspond pas à l'identifiant de la partie de confiance associée à cette demande d'authentification."
      user_verification_error: "Une vérification de l'utilisateur est requise."
      unsupported_public_key_algorithm_error: "L'algorithme de clé publique n'est pas supporté par le serveur."
      unsupported_attestation_format_error: "Le format d'attestation n'est pas pris en charge par le serveur."
      credential_id_in_use_error: "L'ID d'identification est déjà utilisé."
      public_key_error: "La vérification de la clé publique pour l'identifiant a échoué."
      ownership_error: "La clé de sécurité n'appartient pas à l'utilisateur."
      not_found_error: "Aucune clé de sécurité avec cet ID d'identification n'a été trouvée."
      unknown_cose_algorithm_error: "L'algorithme utilisé pour la clé de sécurité n'est pas reconnu."
  topic_flag_types:
    spam:
      title: "Spam"
      description: "Ce sujet est une publicité. Il n'est pas utile ni pertinent pour le forum, et de nature promotionnelle."
      long_form: "signalé comme spam"
      short_description: "Ceci est une publicité"
    inappropriate:
      title: "Répréhensible"
      long_form: "signalé comme répréhensible"
      short_description: 'Une transgression de <a href="%{base_path}/guidelines">notre charte communautaire</a>'
    notify_moderators:
      title: "Autre chose"
      description: 'Ce sujet nécessite l''intervention des responsables, selon la <a href="%{base_path}/guidelines">charte de la communauté</a>, <a href="%{tos_url}">les conditions d''utilisation</a> ou pour une autre raison.'
      long_form: "signalé pour modération"
      short_description: "Nécessite l'attention des responsables pour une autre raison"
      email_title: 'Le sujet « %{title} » nécessite l''attention d''un modérateur'
      email_body: "%{link}\n\n%{message}"
  flagging:
    you_must_edit: '<p>Votre message a été signalé par la communauté. Veuillez <a href="%{path}">consulter vos messages directs</a>.</p>'
    user_must_edit: "<p>Ce message est provisoirement masqué suite à des signalements de la communauté.</p>"
  ignored:
    hidden_content: "<p>Contenu ignoré</p>"
  archetypes:
    regular:
      title: "Sujet normal"
    banner:
      title: "Sujet à la une"
      message:
        make: "Ce sujet est maintenant à la une. Il sera affiché en haut de chaque page jusqu'à ce qu'il soit ignoré par un utilisateur."
        remove: "Ce sujet n'est plus à la une. Il ne sera plus affiché en haut de chaque page."
  unsubscribed:
    title: "Préférences d'e-mail enregistrées !"
    description: "Les préférences de messagerie pour <b>%{email}</b> ont été mises à jour. Pour modifier vos paramètres de messagerie <a href='%{url}'>visitez vos préférences utilisateur</a>."
    topic_description: "Pour vous réabonner à %{link}, utilisez le contrôle des notifications en bas ou à droite du sujet."
    private_topic_description: "Pour vous réabonner, utilisez le contrôle des notifications en bas ou à droite du sujet."
  uploads:
    marked_insecure_from_theme_component_reason: "fichier utilisé dans un composant de thème"
  unsubscribe:
    title: "Se désabonner"
    stop_watching_topic: "Arrêter de surveiller ce sujet, %{link}"
    mute_topic: "Ignorer toutes les notifications pour ce sujet, %{link}"
    unwatch_category: "Arrêter de surveiller les sujets de la catégorie %{category}"
    mailing_list_mode: "Désactiver la liste de diffusion"
    all: "Ne pas m'envoyer d'e-mail de %{sitename}"
    different_user_description: "Vous êtes actuellement connecté(e) avec un utilisateur différent de celui à qui l'e-mail est adressé. Veuillez vous déconnecter ou utiliser le mode anonyme avant de réessayer."
    log_out: "Déconnexion"
    submit: "Enregistrer les préférences"
    digest_frequency:
      title: "Vous recevez des e-mails de résumé %{frequency}"
      never_title: "Vous ne recevez pas d'e-mails de résumé"
      select_title: "Régler la fréquence des e-mails de résumé sur :"
      never: "jamais"
      every_30_minutes: "toutes les 30 minutes"
      every_hour: "toutes les heures"
      daily: "tous les jours"
      weekly: "toutes les semaines"
      every_month: "tous les mois"
      every_six_months: "tous les six mois"
  user_api_key:
    title: "Autoriser l'accès d'application"
    authorize: "Autoriser"
    read: "lecture"
    read_write: "lecture/écriture"
    description: '« %{application_name} » demande l''accès suivant à votre compte :'
    instructions: 'Nous venons de générer une nouvelle clé API utilisateur à utiliser avec « %{application_name} », merci de coller cette clé dans votre application :'
    otp_description: 'Voulez-vous autoriser « %{application_name} » à accéder à ce site ?'
    otp_confirmation:
      confirm_title: Continuer vers %{site_name}
      logging_in_as: Connexion en tant que %{username}
      confirm_button: Terminer la connexion
    no_trust_level: "Nous sommes désolés, vous n'avez pas le niveau de confiance requis pour accéder à l'API utilisateur"
    generic_error: "Nous sommes désolés, nous n'avons pu générer de clés pour l'API utilisateur. Cette fonctionnalité a peut-être été désactivée par l'administrateur"
    scopes:
      message_bus: "Mises à jour en temps réel"
      notifications: "Lire et supprimer les notifications"
      push: "Envoyer des notifications à des services externes"
      session_info: "Lire les informations de la session utilisateur"
      read: "Tout lire"
      write: "Tout écrire"
      one_time_password: "Créer un jeton à accès unique"
      bookmarks_calendar: "Lire les rappels de signet"
    invalid_public_key: "Nous sommes désolés, la clé publique est invalide."
    invalid_auth_redirect: "Nous sommes désolés, cet hôte auth_redirect n'est pas autorisé."
    invalid_token: "Jeton manquant, invalide ou expiré."
  flags:
    errors:
      already_handled: "Signalement déjà géré"
  reports:
    default:
      labels:
        count: Nombre
        percent: Pourcentage
        day: Jour
    post_edits:
      title: "Modifications de message"
      labels:
        edited_at: Date
        post: Message
        editor: Éditeur
        author: Auteur
        edit_reason: Raison
      description: "Nombre de nouvelles modifications de messages"
    user_flagging_ratio:
      title: "Ratio de signalements utilisateur"
      labels:
        user: Utilisateur
        agreed_flags: Signalement acceptés
        disagreed_flags: Signalements rejetés
        ignored_flags: Signalements ignorés
        score: Score
      description: "Liste d'utilisateurs par ratio de réponse (rejetés à acceptés) des responsables aux signalements."
    moderators_activity:
      title: "Activité des modérateurs"
      labels:
        moderator: Modérateur
        flag_count: Signalements examinés
        time_read: Temps de lecture
        topic_count: Sujets créés
        post_count: Messages créés
        pm_count: Messages directs créés
        revision_count: Révisions
      description: Détail de l'activité des modérateurs, y compris l'examen d'éléments signalés, le temps de lecture, les sujets créés, les messages créés, les messages directs créés et les révisions de messages publiées.
    flags_status:
      title: "Statut des signalements"
      values:
        agreed: Acceptés
        disagreed: Rejetés
        deferred: Reportés
        no_action: Aucune action
      labels:
        flag: Type
        assigned: Affectés
        poster: Auteur
        flagger: Signaleur
        time_to_resolution: Temps de résolution
      description: "Liste des statuts de signalement : type de signalement, auteur, signaleur et temps de résolution."
    visits:
      title: "Visites d'utilisateurs"
      xaxis: "Jour"
      yaxis: "Nombre de visites"
      description: "Nombre total de visites d'utilisateurs."
    signups:
      title: "Inscriptions"
      xaxis: "Jour"
      yaxis: "Nombre d'inscriptions"
      description: "Nouvelles créations de compte pour cette période."
    new_contributors:
      title: "Nouveaux contributeurs"
      xaxis: "Jour"
      yaxis: "Nombre de nouveaux contributeurs"
      description: "Nombre d'utilisateurs qui ont fait leur première contribution durant cette période."
    trust_level_growth:
      title: "Progression du niveau de confiance"
      xaxis:
        tl1_reached: "Niveau de confiance 1 atteint"
        tl2_reached: "Niveau de confiance 2 atteint"
        tl3_reached: "Niveau de confiance 3 atteint"
        tl4_reached: "Niveau de confiance 4 atteint"
      yaxis: "Jour"
      description: "Nombre d'utilisateurs ayant augmenté leur niveau de confiance au cours de cette période."
    consolidated_page_views:
      title: "Pages vues unifiées"
      xaxis:
        page_view_crawler: "Robots d'indexation"
        page_view_anon: "Utilisateurs anonymes"
        page_view_logged_in: "Utilisateurs connectés"
      yaxis: "Jour"
      description: "Pages vues par les utilisateurs connectés, les utilisateurs anonymes et les robots d'indexation."
      labels:
        post: Message
        editor: Éditeur
        author: Auteur
        edit_reason: Raison
    consolidated_api_requests:
      xaxis:
        api: "API"
        user_api: "API utilisateur"
      yaxis: "Jour"
    dau_by_mau:
      title: "DAU/MAU"
      xaxis: "Jour"
      yaxis: "DAU/MAU"
      description: "Nombre d'utilisateurs qui se sont connectés au cours de la dernière journée, divisé par le nombre d'utilisateurs qui se sont connectés au cours du dernier mois. Valeur exprimée en % qui représente le taux d'adhésion de la communauté. Viser > 30 %."
    daily_engaged_users:
      title: "Utilisateurs impliqués au quotidien"
      xaxis: "Jour"
      yaxis: "Utilisateurs impliqués"
      description: "Nombre d'utilisateurs ayant aimé ou publié un message au cours des dernières 24 heures."
    profile_views:
      title: "Vues des profils d'utilisateur"
      xaxis: "Jour"
      yaxis: "Nombre de profils d'utilisateur consultés"
      description: "Total des nouvelles vues des profils d'utilisateur."
    topics:
      title: "Sujets"
      xaxis: "Jour"
      yaxis: "Nombre de nouveaux sujets"
      description: "Nouveaux sujets créés pour cette période."
    posts:
      title: "Messages"
      xaxis: "Jour"
      yaxis: "Nombre de nouveaux messages"
      description: "Nouveaux messages créés pendant cette période"
    likes:
      title: "J'aime"
      xaxis: "Jour"
      yaxis: "Nombre de nouveaux « J'aime »"
      description: "Nombre de nouveaux « J'aime »."
    flags:
      title: "Signalements"
      xaxis: "Jour"
      yaxis: "Nombre de signalements"
      description: "Nombre de nouveaux signalements."
    bookmarks:
      title: "Signets"
      xaxis: "Jour"
      yaxis: "Nombre de nouveaux signets"
      description: "Nombre de nouveaux sujets et messages ajoutés aux signets."
    users_by_trust_level:
      title: "Utilisateurs par niveau de confiance"
      xaxis: "Niveau de confiance"
      yaxis: "Nombre d'utilisateurs"
      labels:
        level: Niveau
      description: "Nombre d'utilisateurs groupés par niveau de confiance."
      description_link: "https://blog.discourse.org/2018/06/understanding-discourse-trust-levels/"
    users_by_type:
      title: "Utilisateurs par type"
      xaxis: "Type"
      yaxis: "Nombre d'utilisateurs"
      labels:
        type: Type
      xaxis_labels:
        admin: Administrateur
        moderator: Modérateur
        suspended: Suspendu
        silenced: En sourdine
      description: "Nombre d'utilisateurs regroupés par administrateurs, modérateurs, suspendus et mis en sourdine."
    trending_search:
      title: Critères de recherche populaires
      labels:
        term: Terme
        searches: Recherches
        click_through: CTR
      description: "Les critères de recherche les plus tendances avec leurs taux de clics."
    emails:
      title: "E-mails envoyés"
      xaxis: "Jour"
      yaxis: "Nombre d'e-mails"
      description: "Nombre de nouveaux e-mails envoyés."
    user_to_user_private_messages:
      title: "Utilisateur à utilisateur (sans les réponses)"
      xaxis: "Jour"
      yaxis: "Nombre de messages"
      description: "Nombre de nouveaux messages directs."
    user_to_user_private_messages_with_replies:
      title: "Utilisateur à utilisateur (avec les réponses)"
      xaxis: "Jour"
      yaxis: "Nombre de messages"
      description: "Nombre de nouveaux messages directs et réponses."
    system_private_messages:
      title: "Système"
      xaxis: "Jour"
      yaxis: "Nombre de messages"
      description: "Nombre de messages directs envoyés automatiquement par le système."
    moderator_warning_private_messages:
      title: "Avertissements des modérateurs"
      xaxis: "Jour"
      yaxis: "Nombre de messages"
      description: "Nombre d'avertissements envoyés par message direct de la part des modérateurs."
    notify_moderators_private_messages:
      title: "Notifications aux modérateurs"
      xaxis: "Jour"
      yaxis: "Nombre de messages"
      description: "Nombre de fois où les modérateurs ont été informés d'un signalement par message direct."
    notify_user_private_messages:
      title: "Notifications aux utilisateurs"
      xaxis: "Jour"
      yaxis: "Nombre de messages"
      description: "Nombre de fois où les utilisateurs ont été informés d'un signalement par message direct."
    top_referrers:
      title: "Meilleurs référents"
      xaxis: "Utilisateur"
      num_clicks: "Clics"
      num_topics: "Sujets"
      labels:
        user: "Utilisateur"
        num_clicks: "Clics"
        num_topics: "Sujets"
      description: "Utilisateurs par nombre de clics sur les liens qu'ils ont partagés."
    top_traffic_sources:
      title: "Meilleures sources de trafic"
      xaxis: "Domaine"
      num_clicks: "Clics"
      num_topics: "Sujets"
      num_users: "Utilisateurs"
      labels:
        domain: Domaine
        num_clicks: Clics
        num_topics: Sujets
      description: "Liens externes qui ont envoyés le plus de clics à ce site."
    top_referred_topics:
      title: "Sujets les plus référencés"
      labels:
        num_clicks: "Clics"
        topic: "Sujet"
      description: "Sujets qui ont reçu le plus de visites depuis des sources externes."
    page_view_anon_reqs:
      title: "Anonymes"
      xaxis: "Jour"
      yaxis: "Nombre de vues par les utilisateurs non connectés"
      description: "Nombre de nouvelles vues de pages par des visiteurs sans compte."
    page_view_logged_in_reqs:
      title: "Connectés"
      xaxis: "Jour"
      yaxis: "Nombre de vues par les utilisateurs connectés"
      description: "Nombre de nouvelles vues d'utilisateurs connectés."
    page_view_crawler_reqs:
      title: "Pages vues par les robots d'indexation"
      xaxis: "Jour"
      yaxis: "Nombre de vues par les robots d'indexation"
      description: "Total de pages vues par les robots d'indexation au fil du temps."
    page_view_total_reqs:
      title: "Pages vues"
      xaxis: "Jour"
      yaxis: "Total de pages vues"
      description: "Nombre de vues par tous les visiteurs."
    page_view_logged_in_mobile_reqs:
      title: "Nombre de vues par les utilisateurs connectés"
      xaxis: "Jour"
      yaxis: "Nombre de vues par les utilisateurs connectés sur mobile"
      description: "Nombre de nouvelles vues de pages par les utilisateurs connectés depuis des appareils mobiles."
    page_view_anon_mobile_reqs:
      title: "Nombre de vues par les utilisateurs non connectés"
      xaxis: "Jour"
      yaxis: "Nombre de vues par les utilisateurs non connectés sur mobile"
      description: "Nombre de nouvelles vues de pages par les utilisateurs anonymes depuis des appareils mobiles."
    http_background_reqs:
      title: "Arrière-plan"
      xaxis: "Jour"
      yaxis: "Requêtes utilisées pour la mise à jour et le suivi en temps réel"
    http_2xx_reqs:
      title: "Statut 2xx (OK)"
      xaxis: "Jour"
      yaxis: "Requêtes traitées avec succès (Statut 2xx)"
    http_3xx_reqs:
      title: "HTTP 3xx (Redirection)"
      xaxis: "Jour"
      yaxis: "Requêtes de redirection (Statut 3xx)"
    http_4xx_reqs:
      title: "HTTP 4xx (Erreur du client)"
      xaxis: "Jour"
      yaxis: "Erreurs du client (Statut 4xx)"
    http_5xx_reqs:
      title: "HTTP 5xx (Erreur du serveur)"
      xaxis: "Jour"
      yaxis: "Erreurs du serveur (Statut 5xx)"
    http_total_reqs:
      title: "Total"
      xaxis: "Jour"
      yaxis: "Total des requêtes"
    time_to_first_response:
      title: "Délai de première réponse"
      xaxis: "Jour"
      yaxis: "Temps moyen (heures)"
      description: "Temps moyen (en heures) avant la première réponse dans les nouveaux sujets."
    topics_with_no_response:
      title: "Sujets sans réponses"
      xaxis: "Jour"
      yaxis: "Total"
      description: "Nombre de nouveaux sujets qui n'ont pas de réponses."
    mobile_visits:
      title: "Visites d'utilisateur (mobile)"
      xaxis: "Jour"
      yaxis: "Nombre de visites"
      description: "Nombre de visites uniques d'utilisateurs depuis un appareil mobile."
    web_crawlers:
      title: "Agents utilisateurs des robots d'indexation"
      labels:
        user_agent: "Agent utilisateur"
        page_views: "Pages vues"
      description: "Liste des agents utilisateurs des robots d'indexation, par ordre de pages vues."
    suspicious_logins:
      title: "Connexions suspectes"
      labels:
        user: Utilisateur
        client_ip: IP du client
        location: Localisation
        browser: Navigateur
        device: Appareil
        os: Système d'exploitation
        login_time: Heure de connexion
      description: "Détails des nouvelles connexions qui diffèrent de manière suspecte des connexions précédentes."
    staff_logins:
      title: "Connexions des administrateurs"
      labels:
        user: Utilisateur
        location: Localisation
        login_at: Heure de connexion
      description: "Liste des heures et localisations des connexions des administrateurs."
    top_uploads:
      title: "Principaux fichiers envoyés"
      labels:
        filename: Nom du fichier
        extension: Extension
        author: Auteur
        filesize: Taille du fichier
      description: "Liste de tous les fichiers envoyés, par extension, avec la taille des fichiers et leur auteur."
    top_ignored_users:
      title: "Principaux utilisateurs ignorés/mis en sourdine"
      labels:
        ignored_user: Utilisateur ignoré
        ignores_count: Ignorés
        mutes_count: Mis en sourdine
      description: "Les utilisateurs qui ont été mis en sourdine ou ignorés par de nombreux autres utilisateurs."
    top_users_by_likes_received:
      title: "Utilisateurs ayant reçu le plus de J'aime"
      labels:
        user: Utilisateur
        qtt_like: '« J''aime » reçus'
      description: "Top 10 des utilisateurs qui ont reçu des J'aime."
    top_users_by_likes_received_from_inferior_trust_level:
      title: "Utilisateurs ayant reçu le plus de J'aime venant d'utilisateurs d'un niveau de confiance inférieur"
      labels:
        user: Utilisateur
        trust_level: Niveau de confiance
        qtt_like: '« J''aime » reçus'
      description: "Liste des 10 utilisateurs ayant reçu le plus de J'aime de la part d'utilisateurs d'un niveau de confiance inférieur au leur."
    top_users_by_likes_received_from_a_variety_of_people:
      title: "Utilisateurs ayant reçu le plus de J'aime d'une grande diversité de personnes"
      labels:
        user: Utilisateur
        qtt_like: '« J''aime » reçus'
      description: "Liste des 10 utilisateurs ayant reçu le plus de J'aime de la part d'une grande diversité de personnes différentes."
  dashboard:
    group_email_credentials_warning: 'L''authentification auprès du serveur de messagerie a échoué avec les identifiants spécifiés pour le groupe <a href="%{base_path}/g/%{group_name}/manage/email">%{group_full_name}</a>. Les e-mails liés à ce groupe ne pourront pas être expédiés tant que ce problème ne sera pas résolu. %{error}'
    rails_env_warning: "Votre serveur fonctionne dans l'environnement de %{env}."
    host_names_warning: "Votre fichier config/database.yml utilise le nom d'hôte par défaut. Veuillez renseigner votre nom d'hôte."
    sidekiq_warning: 'Sidekiq n''est pas en cours d''exécution. De nombreuses tâches, comme l''envoi d''e-mails, sont exécutées de manière asynchrone par Sidekiq. Assurez-vous d''avoir au moins un processus Sidekiq en exécution. <a href="https://github.com/mperham/sidekiq" target="_blank">En savoir plus sur Sidekiq</a>.'
    queue_size_warning: "Il y a %{queue_size} tâches dans la file d'attente, ce qui est assez élevé. Cela peut indiquer un problème avec les processus Sidekiq ou que ces derniers ne sont pas assez nombreux pour traiter efficacement les tâches."
    memory_warning: "Votre serveur dispose de moins de 1 Go de mémoire vive. Au moins 1 Go de RAM est recommandé."
    google_oauth2_config_warning: 'Le serveur est configuré pour permettre l''authentification via Google Oauth2 (enable_google_oauth2_logins), mais les valeurs de l''identifiant client et le secret client ne sont pas renseignés. Allez dans les <a href="%{base_path}/admin/site_settings">paramètres du site</a> et configurez ces valeurs. <a href="https://meta.discourse.org/t/configuring-google-login-for-discourse/15858" target="_blank">Voir le guide pour en savoir plus</a>.'
    facebook_config_warning: 'Le serveur est configuré pour permettre l''authentification par Facebook (enable_facebook_logins), mais les paramètres facebook_app_id et facebook_app_secret ne sont pas renseignés. Allez dans les <a href="%{base_path}/admin/site_settings">Paramètres</a> et configurez ces valeurs. <a href="https://meta.discourse.org/t/configuring-facebook-login-for-discourse/13394" target="_blank">Voir le guide pour en savoir plus</a>.'
    twitter_config_warning: 'Le serveur est configuré pour permettre l''authentification par Twitter (enable_twitter_logins), mais les paramètres key et secret ne sont pas renseignés. Allez dans les <a href="%{base_path}/admin/site_settings">Paramètres</a> et configurez ces valeurs. <a href="https://meta.discourse.org/t/configuring-twitter-login-for-discourse/13395" target="_blank">Voir le guide pour en savoir plus</a>.'
    github_config_warning: 'Le serveur est configuré pour permettre l''authentification par GitHub (enable_github_logins), mais les paramètres github_client_id et github_client_secret ne sont pas renseignés. Allez dans les <a href="%{base_path}/admin/site_settings">Paramètres</a> et configurez ces valeurs. <a href="https://meta.discourse.org/t/configuring-github-login-for-discourse/13745" target="_blank">Voir le guide pour en savoir plus</a>.'
    s3_config_warning: 'Le serveur est configuré pour envoyer les sauvegardes sur S3, mais l''un des paramètres suivants n''est pas renseigné : s3_access_key_id, s3_secret_access_key ou s3_backup_bucket. Allez dans les <a href="%{base_path}/admin/site_settings">Paramètres</a> et configurez ces valeurs. <a href="https://meta.discourse.org/t/how-to-set-up-image-uploads-to-s3/7229" target="_blank">Consultez « Comment mettre en place une sauvegarde sur S3 ? » pour en savoir plus</a>.'
    s3_backup_config_warning: 'Le serveur est configuré pour envoyer les sauvegardes sur S3, mais l''un des paramètres suivants n''est pas renseigné : s3_access_key_id, s3_secret_access_key, s3_use_iam_profile ou s3_backup_bucket. Allez dans les <a href="%{base_path}/admin/site_settings">Paramètres</a> et configurez ces valeurs. <a href="https://meta.discourse.org/t/how-to-set-up-image-uploads-to-s3/7229" target="_blank">Consultez « Comment mettre en place une sauvegarde sur S3 ? » pour en savoir plus</a>.'
    s3_cdn_warning: 'Le serveur est configuré pour envoyer les fichiers sur S3, mais aucun CDN S3 n''est configuré. Cela peut entraîner des coûts S3 élevés et réduire les performances du site. <a href="https://meta.discourse.org/t/-/148916" target="_blank">Consultez « Utiliser un stockage d''objet pour les envois » pour en savoir plus</a>.'
    image_magick_warning: 'Le serveur est configuré pour créer des aperçus des grandes images, mais ImageMagick n''est pas installé. Installez ImageMagick en utilisant votre gestionnaire de paquets favori ou <a href="https://www.imagemagick.org/script/download.php" target="_blank">téléchargez directement la dernière version</a>.'
    failing_emails_warning: 'Il y a %{num_failed_jobs} tâches d''envoi d''e-mail échouées. Vérifiez votre fichier app.yml et assurez-vous de la conformité des paramètres du serveur d''e-mail. <a href="%{base_path}/sidekiq/retries" target="_blank">Voir aussi les processus en échec dans Sidekiq</a>.'
    subfolder_ends_in_slash: "Votre configuration de sous-répertoire est erronée ; DISCOURSE_RELATIVE_URL_ROOT se termine avec une barre oblique ."
    email_polling_errored_recently:
      one: "La vérification des e-mails a généré une erreur au cours des 24 dernières heures. Vérifiez <a href='%{base_path}/logs' target='_blank'>le journal</a> pour plus de détails."
      other: "La vérification des e-mails a généré %{count} erreurs au cours des 24 dernières heures. Vérifiez <a href='%{base_path}/logs' target='_blank'>le journal</a> pour plus de détails."
    missing_mailgun_api_key: "Le serveur est configuré pour envoyer des e-mails via Mailgun, mais vous n'avez pas fourni la clé API nécessaire pour vérifier les messages Webhook."
    bad_favicon_url: "Impossible de charger la favicon. Vérifiez le paramètre favicon dans les <a href='%{base_path}/admin/site_settings'>paramètres du site</a>"
    poll_pop3_timeout: "La connexion vers le serveur POP3 a expiré. Les e-mails entrants n'ont pas pu être téléchargés. Veuillez vérifier <a href='%{base_path}/admin/site_settings/category/email'>les paramètres POP3</a> et votre fournisseur de service de messagerie."
    poll_pop3_auth_error: "La connexion vers le serveur POP3 échoue avec une erreur d'authentification. Veuillez vérifier <a href='%{base_path}/admin/site_settings/category/email'>les paramètres POP3</a>."
    force_https_warning: "Votre site Web utilise SSL. Mais l'option « <a href='%{base_path}/admin/site_settings/category/all_results?filter=force_https'>force_https</a> » n'est pas encore activée dans les paramètres du site."
    out_of_date_themes: "Des mises à jour sont disponibles pour les thèmes suivants :"
    unreachable_themes: "Nous n'avons pas pu vérifier les mises à jour pour les thèmes suivants :"
    watched_word_regexp_error: "L'expression régulière pour détecter des mots suivis et déclencher l'action « %{action} » n'est pas valide. Veuillez vérifier la <a href='%{base_path}/admin/customize/watched_words'>configuration des mots surveillés</a> ou désactiver le paramètre « watched words regular expressions »."
  site_settings:
    allow_bulk_invite: "Autoriser l'envoi d'invitations multiples via l'importation d'un fichier CSV"
    disabled: "désactivé"
    display_local_time_in_user_card: "Afficher l'heure locale en fonction du fuseau horaire de l'utilisateur quand sa carte est ouverte."
    censored_words: "Mots qui seront automatiquement remplacés par &#9632;&#9632;&#9632;&#9632;"
    delete_old_hidden_posts: "Supprimer automatiquement les messages masqués pendant plus de 30 jours."
    default_locale: "La langue par défaut de cette instance Discourse. Vous pouvez remplacer le texte des catégories et des sujets générés par le système dans <a href='%{base_path}/admin/customize/site_texts' target='_blank'>Personnaliser/texte</a> ."
    allow_user_locale: "Autoriser les utilisateurs à choisir la langue de l'interface dans leurs préférences"
    set_locale_from_accept_language_header: "définir la langue de l'interface pour les utilisateurs anonymes à partir des en-têtes de langue de leur navigateur Web"
    support_mixed_text_direction: "Permettre le mélange de textes gauche-droite et droite-gauche."
    min_post_length: "Longueur minimale autorisée des messages en nombre de caractères"
    min_first_post_length: "Longueur minimale d'un premier message (corps de sujet) en nombre de caractères"
    min_personal_message_post_length: "Longueur minimale des messages en nombre de caractères"
    max_post_length: "Longueur maximale autorisée des messages en nombres de caractères"
    topic_featured_link_enabled: "Activer la publication de liens avec les sujets."
    show_topic_featured_link_in_digest: "Afficher le lien du sujet à la une dans le résumé par e-mail."
    min_topic_views_for_delete_confirm: "Nombre minimum de vues qu'un sujet doit avoir pour qu'une fenêtre de confirmation apparaisse lors de sa suppression"
    min_topic_title_length: "Longueur minimale autorisée des titres de sujet en nombre de caractères"
    max_topic_title_length: "Longueur maximale autorisée des titres de sujet en nombre de caractères"
    min_personal_message_title_length: "Longueur minimale pour un titre de message en nombre de caractères"
    max_emojis_in_title: "Nombre maximal d'émojis permis dans le titre d'un sujet"
    min_search_term_length: "Longueur minimale en caractères du terme à rechercher"
    search_tokenize_chinese: "Forcer le système de recherche à segmenter en symboles le chinois, y compris sur des sites non-chinois"
    search_tokenize_japanese: "Forcer le système de recherche à segmenter en symboles le japonais, y compris sur des sites non-japonais"
    search_prefer_recent_posts: "Si les recherches dans votre forum sont lentes, cette option effectue l'indexation des messages les plus récents en premier"
    search_recent_posts_size: "Combien de messages récents à garder dans l'index"
    log_search_queries: "Archiver les requêtes de recherche des utilisateurs"
    search_query_log_max_size: "Nombre maximal de requêtes de recherche à conserver"
    search_query_log_max_retention_days: "Durée maximale de conservation des requêtes de recherche"
    search_ignore_accents: "Ignorer les accents dans les recherches textuelles."
    category_search_priority_low_weight: "Pondération appliquée au classement des résultats de recherche pour les catégories à faible priorité."
    category_search_priority_high_weight: "Pondération appliquée au classement des résultats de recherche pour les catégories à priorité élevée."
    default_composer_category: "Catégorie utilisée pour préremplir la liste déroulante des catégories lors de la création d'un nouveau sujet."
    allow_uncategorized_topics: "Autoriser la création de sujets sans catégorie. ATTENTION : s'il existe des sujets sans catégorie, vous devez les classer avant de désactiver ce paramètre."
    allow_duplicate_topic_titles: "Autoriser la création de sujet avec le même titre."
    allow_duplicate_topic_titles_category: "Permettre l'existence de plusieurs sujets au titre identique s'ils appartiennent à des catégories différentes. Le paramètre « allow_duplicate_topic_titles » doit être désactivé."
    unique_posts_mins: "Combien de temps avant qu'un utilisateur puisse publier le même contenu à nouveau"
    educate_until_posts: "Lors de la rédaction des (n) premiers nouveaux sujets de l'utilisateur, afficher le panneau d'aide à la saisie."
    crawl_images: "Récupérer les images provenant de sources tierces pour y insérer les dimensions correctes (hauteur et largeur)."
    download_remote_images_to_local: "Convertissez des images distantes (hotlink) en images locales en les téléchargeant. Cela préserve le contenu même si les images sont supprimées du site distant à l'avenir."
    download_remote_images_threshold: "Quantité minimale d'espace disque requise pour télécharger localement des images distantes (en pourcentage)"
    disabled_image_download_domains: "Les images distantes de ces domaines ne seront jamais téléchargées. Liste délimitée par des lignes verticales."
    block_hotlinked_media: "Empêchez les utilisateurs d'introduire des contenus multimédias distants (liens hypertexte) dans leurs messages. Les contenus mutimédias distants qui ne sont pas téléchargé via « download_remote_images_to_local » seront remplacés par un lien réservé."
    block_hotlinked_media_exceptions: "Liste des URL de base exemptées du paramètre block_hotlinked_media. Le protocole (p. ex., https://example.com) est inclus."
    editing_grace_period: "Pendant (n) secondes après sa publication, la modification du message ne créera pas de nouvelle version dans l'historique des messages."
    editing_grace_period_max_diff: "Nombre maximal de caractères modifiés autorisé dans le délai de grâce de modification. Si un plus grand nombre de caractères sont modifiés, une nouvelle révision du message sera enregistrée (niveau de confiance 0 et 1)"
    editing_grace_period_max_diff_high_trust: "Nombre maximal de caractères modifiés autorisé dans le délai de grâce de modification. Si un plus grand nombre de caractères sont modifiés, une nouvelle révision du message sera enregistrée (niveau de confiance 2 et plus)"
    staff_edit_locks_post: "Les messages seront verrouillés à la modification s'ils sont modifiés par des responsables"
    post_edit_time_limit: "Un auteur du niveau de confiance 0 ou 1 peut modifier ses messages pendant (n) minutes après leur publication. Mettre à 0 pour retirer cette limite."
    tl2_post_edit_time_limit: "Un auteur de niveau de confiance 2 ou supérieur peut modifier ses messages pendant (n) minutes après leur publication. Mettre à 0 pour retirer cette limite."
    edit_history_visible_to_public: "Autoriser tout le monde à voir les versions précédentes d'un message modifié. Quand cette option est désactivée, seuls les responsables peuvent voir l'historique."
    delete_removed_posts_after: "Les messages retirés par leur auteur seront automatiquement supprimés après (n) heures. Si cette valeur est à 0, les messages seront supprimés immédiatement."
    notify_users_after_responses_deleted_on_flagged_post: "Lorsqu'un message fait l'objet d'un signalement, puis d'une suppression, envoyer une notification à tous les utilisateurs qui avaient répondu à ce message."
    responsive_post_image_sizes: "Adapter la taille des visualisations d'images aux écrans à haut DPI avec les ratios suivants. Retirez toutes les valeurs pour désactiver l'adaptation dynamique des images."
    fixed_category_positions: "Si cette option est cochée, vous pourrez modifier l'ordre des catégories. Si elle est décochée, elles seront triées par ordre d'activité."
    fixed_category_positions_on_create: "Si cette option est cochée, le classement des catégories sera maintenu dans la fenêtre de création de sujet (nécessite « fixed_category_positions »)."
    add_rel_nofollow_to_user_content: 'Ajouter la relation « nofollow » à tous les contenus des utilisateurs, sauf les liens internes (incluant les domaines parents). Si vous modifiez ceci, vous devez exécuter la commande « rake posts:rebake »'
    exclude_rel_nofollow_domains: "Une liste de domaines pour lesquels la relation « nofollow » ne sera pas ajoutée aux liens. Le domaine « exemple.com » autorisera automatiquement le sous-domaine « sub.exemple.com ». Au minimum, vous devriez ajouter le domaine de premier niveau (TLD) de ce site pour aider les robots d'indexation à trouver tout le contenu. Si d'autres parties du site se trouvent sur d'autres domaines, ajoutez-les également."
    post_excerpt_maxlength: "Longueur maximale d'un extrait/résumé de message."
    topic_excerpt_maxlength: "Longueur maximale d'un extrait/résumé qui est généré à partir du premier message d'un sujet."
    show_pinned_excerpt_mobile: "Afficher les extraits des sujets épinglés en vue mobile."
    show_pinned_excerpt_desktop: "Afficher les extraits des sujets épinglés en vue bureau."
    post_onebox_maxlength: "Longueur maximale en nombre de caractères d'un message Discourse intégré comme Onebox."
<<<<<<< HEAD
=======
    blocked_onebox_domains: "Liste de domaines qui ne seront jamais intégrés dans une Onebox. (P. ex., wikipedia.org.) (Les symboles joker « * » et « ? » ne sont pas pris en charge.)"
    block_onebox_on_redirect: "Bloquer Onebox pour les URL redirigées."
>>>>>>> 3ee0a492
    allowed_inline_onebox_domains: "Une liste de domaines qui seront transformés en Onebox s'ils ont été insérés sans titre"
    enable_inline_onebox_on_all_domains: "Ignorer le paramètre « inline_onebox_domain_allowlist » et permettre des Onebox en ligne pour tous les domaines."
    force_custom_user_agent_hosts: "Domaines pour lesquels utiliser un agent utilisateur personnalisé pour les requêtes de Onebox. (Cela est utile pour les domaines limitant les accès par agent utilisateur.)"
    max_oneboxes_per_post: "Nombre maximal de Onebox dans un message."
    facebook_app_access_token: "Un jeton généré à partir de votre identifiant d'application Facebook et de votre secret. Utilisé pour générer des Onebox Instagram."
    logo: "L'image de votre logo située en haut à gauche de votre site. Utilisez une forme rectangulaire large avec une hauteur de 120 et une largeur de plus que 360. Si vous laissez ce champ vide, le nom de votre site apparaîtra."
    logo_small: "La petite image logo affichée en haut à gauche du site quand la page est défilée vers le bas. Utilisez une image carrée de 120 x 120. Si vous laissez ce champ vide, une icône de maison sera affichée."
    digest_logo: "L'image alternative de votre logo utilisée en haut du résumé par e-mail de votre site. Utilisez une image rectangulaire et suffisamment large. N'utilisez pas une image SVG. Si vous laissez ce champ vide, l'image du paramètre « logo » sera utilisée."
    mobile_logo: "L'image de votre logo utilisée pour la version mobile de votre site. Utilisez une image rectangulaire avec une hauteur de 120 et une largeur de plus que 360. Si vous laissez ce champ vide, l'image du paramètre « logo » sera utilisée."
    logo_dark: "Alternative au paramètre « logo » pour le mode sombre."
    logo_small_dark: "Alternative au paramètre « logo small » pour le mode sombre."
    mobile_logo_dark: "Alternative au paramètre « mobile logo » pour le mode sombre."
    large_icon: "Image utilisée comme base pour d'autres icônes de métadonnées. Elle devrait idéalement être plus grande que 512 x 512. Si vous laissez ce champ vide, « logo_small » sera utilisée."
    manifest_icon: "Image utilisée comme logo/image de démarrage sur Android. Elle sera automatiquement redimensionnée au format 512 × 512. Si vous laissez ce champ vide, « large_icon » sera utilisée."
    manifest_screenshots: "Captures d'écran qui mettent en valeur les atouts et les fonctionnalités de votre instance du logiciel. Ces images doivent toutes être enregistrées localement sur le serveur et posséder des dimensions identiques."
    favicon: "Un favicon pour votre site, voir <a href='https://en.wikipedia.org/wiki/Favicon' target='_blank'>https://fr.wikipedia.org/wiki/Favicon</a> . Pour fonctionner correctement sur un CDN, il doit être au format PNG. Il sera redimensionné en 32x32. Si vous laissez ce champ vide, « large_icon » sera utilisée."
    apple_touch_icon: "Icône utilisée pour les appareils Apple touch. Elle sera automatiquement redimensionnée en 180x180. Si vous laissez ce champ vide, « large_icon » sera utilisée."
    opengraph_image: "Image opengraph par défaut, utilisée lorsque la page n'a pas d'autre image appropriée. Si vous laissez ce champ vide, « large_icon » sera utilisée"
    twitter_summary_large_image: "Carte Twitter « Summary Card with Large Image » (sa taille doit être d'au moins 280 en largeur et d'au moins 150 en hauteur et ne peut pas être au format .svg). Si vous laissez ce champ vide, les métadonnées normales de carte sont générées à l'aide d'« opengraph_image » tant que celle-ci n'est pas au format .svg également."
    notification_email: "L'adresse e-mail utilisée pour envoyer les e-mails systèmes essentiels et affichée dans le champ « De ». Le nom de domaine spécifié doit comprendre les informations SPF, DKIM et PTR inversé correctement renseignées pour que l'e-mail arrive à destination."
    email_custom_headers: "Une liste délimitée par des barres verticales d'en-têtes d'e-mail"
    email_subject: "Format du sujet personnalisable pour les e-mails normaux. Voir <a href='https://meta.discourse.org/t/customize-subject-format-for-standard-emails/20801' target='_blank'>https://meta.discourse.org/t/customize-subject-format-for-standard-emails/20801</a>"
    detailed_404: "Donne plus d'informations aux utilisateurs concernant la raison pour laquelle ils ne peuvent pas accéder à ce sujet en particulier. Note : cela est moins sécurisé car les utilisateurs sauront si une URL pointe vers un sujet valide ou non."
    enforce_second_factor: "Force les utilisateurs à activer l'authentification à deux facteurs. Sélectionner « tous » pour l'appliquer à tous les utilisateurs. Sélectionner « responsables » pour l'appliquer aux responsables uniquement."
    force_https: "Forcer votre site en HTTPS uniquement. ATTENTION : n'activez PAS cette fonction tant que vous n'avez pas vérifié que le HTTPS est complètement configuré et fonctionne absolument partout ! Avez-vous vérifié que vos CDN, vos connexions de réseaux sociaux et tous les logos/dépendances tiers sont eux aussi compatibles avec HTTPS ?"
    same_site_cookies: "Émettre des cookies avec l'attribut SameSite. Cela permet d'éliminer tous les vecteurs de requêtes illégitimes par rebond (attaques de type « CSRF ») dans les navigateurs qui le prennent en charge (en mode « Lax » ou « Strict »). Attention : le mode « Strict » ne fonctionne que sur des sites qui obligent à s'authentifier et qui utilisent un système d'authentification externe."
    summary_score_threshold: "Le score minimal pour qu'un message soit inclus dans le résultat de « Résumer ce sujet »"
    summary_posts_required: "Nombre minimal de messages dans un sujet avant que la fonctionnalité « Résumer ce sujet » soit activée. Les modifications de ce paramètre sont appliquées rétroactivement sur une semaine."
    summary_likes_required: "Nombre minimal de « J'aime » dans un sujet avant que la fonctionnalité « Résumer ce sujet » soit activée. Les modifications de ce paramètre sont appliquées rétroactivement sur une semaine."
    summary_percent_filter: "Quand un utilisateur clique sur « Résumer ce sujet », montrer le top % des messages"
    summary_max_results: "Nombre maximal de messages inclus dans le résultat de « Résumer ce sujet »"
    summary_timeline_button: "Afficher un bouton « Résumer » dans la chronologie de chaque sujet"
    enable_personal_messages: "OBSOLÈTE, utilisez plutôt le paramètre « Groupes activés par messages personnels ». Autorisez les utilisateurs de niveau de confiance 1 (configurable via une confiance minimale pour envoyer des messages) à créer des messages et à y répondre. Notez que les responsables peuvent toujours envoyer des messages quoi qu'il arrive."
    personal_message_enabled_groups: "Autorisez les utilisateurs de ces groupes à créer des messages et à y répondre. Les groupes de niveaux de confiance incluent tous les niveaux de confiance supérieurs à ce nombre. Par exemple, le fait de choisir trust_level_1 permet également aux utilisateurs des niveaux trust_level_2, 3, 4 d'envoyer des messages directs. Notez que le personnel peut toujours envoyer des messages quoi qu'il arrive."
    enable_system_message_replies: "Permettre aux utilisateurs de répondre aux messages système, même si les messages directs sont désactivés."
    enable_chunked_encoding: "Activer les réponses d'encodage par bloc par le serveur. Cette fonctionnalité fonctionne dans la plupart des configurations, mais certains proxys peuvent mettre les réponses en mémoire tampon et risquent donc de les retarder"
    long_polling_base_url: "Racine de l'URL utilisée pour les requêtes longues (dans le cas de l'utilisation d'un CDN pour fournir du contenu dynamique, pensez à le configurer en mode « origin pull »). Par exemple : http://origin.site.com"
    polling_interval: "À quelle fréquence les clients connectés devraient-ils interroger le serveur, en millisecondes (sans utiliser les requêtes longues)"
    anon_polling_interval: "À quelle fréquence les clients anonymes doivent-ils envoyer une requête au serveur, en millisecondes"
    background_polling_interval: "À quelle fréquence les clients doivent-ils envoyer une requête au serveur, en millisecondes (lorsque la fenêtre est en arrière-plan)"
    hide_post_sensitivity: "La probabilité qu'un message marqué soit masqué"
    silence_new_user_sensitivity: "La probabilité qu'un nouvel utilisateur soit mis en sourdine en fonction des indicateurs de spam"
    auto_close_topic_sensitivity: "La probabilité qu'un sujet signalé soit automatiquement fermé"
    cooldown_minutes_after_hiding_posts: "Nombre de minutes qu'un utilisateur doit attendre avant de pouvoir modifier un message masqué suite à un signalement de la communauté"
    max_topics_in_first_day: "Le nombre maximal de sujets qu'un utilisateur est autorisé à créer dans la période de 24 h après avoir créé son premier message"
    max_replies_in_first_day: "Le nombre maximal de réponses qu'un utilisateur est autorisé à créer dans la période de 24 h après avoir créé son premier message"
    tl2_additional_likes_per_day_multiplier: "Augmenter la limite quotidienne de « J'aime » pour les utilisateurs de niveau 2 (membres) en la multipliant par ce nombre"
    tl3_additional_likes_per_day_multiplier: "Augmenter la limite quotidienne de « J'aime » pour les utilisateurs de niveau 3 (habitués) en la multipliant par ce nombre"
    tl4_additional_likes_per_day_multiplier: "Augmenter la limite quotidienne de « J'aime » pour les utilisateurs de niveau 4 (meneurs) en la multipliant par ce nombre"
    tl2_additional_edits_per_day_multiplier: "Augmenter la limite quotidienne de modifications de messages pour les utilisateurs de niveau 2 (membres) en la multipliant par ce nombre"
    tl3_additional_edits_per_day_multiplier: "Augmenter la limite quotidienne de modifications de messages pour les utilisateurs de niveau 3 (habitués) en la multipliant par ce nombre"
    tl4_additional_edits_per_day_multiplier: "Augmenter la limite quotidienne de modifications de messages pour les utilisateurs de niveau 4 (meneurs) en la multipliant par ce nombre"
    tl2_additional_flags_per_day_multiplier: "Augmenter la limite maximale de signalements quotidiens pour les utilisateurs de niveau de confiance 2 (membres) en la multipliant par ce nombre."
    tl3_additional_flags_per_day_multiplier: "Augmenter la limite maximale de signalements quotidiens pour les utilisateurs de niveau de confiance 3 (habitués) en la multipliant par ce nombre."
    tl4_additional_flags_per_day_multiplier: "Augmenter la limite maximale de signalements quotidiens pour les utilisateurs de niveau de confiance 4 (meneurs) en la multipliant par ce nombre."
    num_users_to_silence_new_user: "Si les messages d'un nouvel utilisateur obtiennent num_spam_flags_to_silence_new_user signalements de la part de ce nombre d'utilisateurs différents, masquer tous ses messages et l'empêcher de publier à l'avenir. 0 désactive cette fonctionnalité."
    num_tl3_flags_to_silence_new_user: "Si les messages d'un nouvel utilisateur obtiennent ce nombre de signalements de la part de num_tl3_users_to_silence_new_user utilisateurs différents de niveau de confiance 3, masquer tous ses messages et l'empêcher de publier à l'avenir. 0 désactive cette fonctionnalité."
    num_tl3_users_to_silence_new_user: "Si les messages d'un nouvel utilisateur obtiennent num_tl3_flags_to_silence_new_user signalements de la part de plusieurs utilisateurs différents de niveau de confiance 3, masquer tous ses messages et l'empêcher de publier à l'avenir. 0 désactive cette fonctionnalité."
    notify_mods_when_user_silenced: "Si un utilisateur est automatiquement mis en sourdine, envoyer un message à tous les modérateurs."
    flag_sockpuppets: "Si un nouvel utilisateur répond à un sujet avec la même adresse IP que l'utilisateur qui a commencé le sujet, leurs messages seront automatiquement marqués comme spam."
    traditional_markdown_linebreaks: "Utiliser le retour à la ligne traditionnel dans Markdown, qui nécessite deux espaces pour un saut de ligne."
    enable_markdown_typographer: "Utiliser des règles typographiques pour améliorer la lisibilité du texte : remplacer les apostrophes droites ' par des apostrophes courbes ’, (c) (tm) par des symboles, -- par des tirets longs –, etc."
    enable_markdown_linkify: "Traiter automatiquement le texte qui ressemble à un lien comme un lien : www.site.com et https://site.com seront automatiquement liés."
    markdown_linkify_tlds: "Liste des domaines de premier niveau qui sont automatiquement traités comme des liens."
    markdown_typographer_quotation_marks: "Liste des paires de remplacement des guillemets doubles et simples"
    post_undo_action_window_mins: "Nombre de minutes pendant lesquelles un utilisateur peut annuler une action sur un message (« J'aime », signalement, etc.)"
    must_approve_users: "Un responsable doit approuver tous les nouveaux utilisateurs avant qu'ils aient accès au site."
    invite_code: "Les utilisateurs doivent saisir ce code pour pouvoir créer un compte (cette obligation est ignorée si le champ est laissé vide, insensible à la casse)"
    approve_suspect_users: "Ajouter les utilisateurs suspects à la file des éléments en attente d'examen. Les utilisateurs qui ont renseigné une biographie ou un site Web sur leur profil mais n'ont pas parcouru le forum sont définis comme suspects."
    review_every_post: "Chaque message doit être examiné par un responsable avant sa publication. AVERTISSEMENT : DÉCONSEILLÉ POUR UN SITE À FORTE FRÉQUENTATION."
    pending_users_reminder_delay_minutes: "Avertir les modérateurs si des nouveaux utilisateurs sont en attente d'approbation depuis ce nombre de minutes. Mettre -1 pour désactiver les notifications."
    persistent_sessions: "Les utilisateurs resteront connectés lorsque le navigateur Web sera fermé"
    maximum_session_age: "L'utilisateur restera connecté pour n heures après la dernière visite"
    ga_version: "Version de Google Universal Analytics à utiliser : v3 (analytics.js), v4 (gtag)"
    ga_universal_tracking_code: "Code de suivi Google Universal Analytics, par exemple : UA-12345678-9 ; voir <a href='https://google.com/analytics' target='_blank'>https://google.com/analytics</a>"
    ga_universal_domain_name: "Nom de domaine Google Universal Analytics, par exemple : monsite.com ; voir <a href='https://google.com/analytics' target='_blank'>https://google.com/analytics</a>"
    ga_universal_auto_link_domains: "Activer le suivi de plusieurs domaines pour Google Universal Analytics. Les liens sortants vers ces domaines seront accompagnés de l'identifiant client. Voir le guide <a href='https://support.google.com/analytics/answer/1034342?hl=en' target='_blank'>Configurer le suivi de plusieurs domaines</a>."
    gtm_container_id: "Identifiant de conteneur Google Tag Manager, par exemple : GTM-ABCDEF. <br/>Note : les scripts tiers chargés par GTM devront peut-être être ajoutés à la liste d'autorisation « content security policy script src »."
    enable_escaped_fragments: "Utiliser l'API Ajax-Crawling de Google si aucun robot n'est détecté. Voir <a href='https://developers.google.com/webmasters/ajax-crawling/docs/learn-more' target='_blank'>https://developers.google.com/webmasters/ajax-crawling/docs/learn-more</a>"
    moderators_manage_categories_and_groups: "Autoriser les modérateurs à créer et gérer les catégories et les groupes"
    moderators_change_post_ownership: "Permettre aux modérateurs de modifier l'utilisateur propriétaire d'un message."
    cors_origins: "Requêtes cross-origin (CORS) autorisées. Chaque origine doit inclure http:// ou https://. La variable d'environnement DISCOURSE_ENABLE_CORS doit être renseignée sur la valeur « true » pour activer CORS."
    use_admin_ip_allowlist: "Les administrateurs ne peuvent se connecter que s'ils sont sur une adresse IP définie dans la liste des IP sous surveillance (Administration > Journaux > IP sous surveillance)."
    blocked_ip_blocks: "Une liste de blocs IP privés qui ne doivent jamais être indexés par Discourse"
    allowed_internal_hosts: "Une liste de domaines internes que Discourse peut indexer en sécurité pour les Onebox et autres"
    allowed_onebox_iframes: "Liste de domaines dans l'attribut « src » des iframes qui sont autorisés dans les prévisualisations Onebox. Le caractère « * » autorise tous les moteurs Onebox par défaut."
    allowed_iframes: "Une liste des préfixes du domaine src iframe que Discourse peut autoriser en toute sécurité dans les messages"
    allowed_crawler_user_agents: "Les agents utilisateurs des robots d'indexation qui sont autorisés à accéder au site. ATTENTION : CE PARAMÈTRE BLOQUERA TOUS LES ROBOTS D'INDEXATION NON LISTÉS ICI !"
    blocked_crawler_user_agents: "Mot unique insensible à la casse dans la chaîne de caractères de l'agent utilisateur identifiant les robots d'indexation Web qui ne devraient pas être autorisés à accéder au site. Ne s'applique pas si la liste d'autorisations est définie."
    slow_down_crawler_user_agents: 'Agents utilisateurs des robots d''indexation Web dont le débit doit être limité, comme configuré dans le paramètre « slow down crawler rate ». Chaque valeur doit comporter au moins 3 caractères.'
    slow_down_crawler_rate: "Si slow_down_crawler_user_agents est défini, ce taux s'appliquera à tous les robots d'indexation (nombre de secondes d'attente entre requêtes)"
    content_security_policy: "Activer Content-Security-Policy"
    content_security_policy_report_only: "Activer Content-Security-Policy-Report-Only"
    content_security_policy_collect_reports: "Activer la collecte des rapports de violation CSP sur la page /csp_reports"
    content_security_policy_frame_ancestors: "Limiter les parties autorisées à intégrer ce site dans une iframe par le biais de l'attribut « csp ». Appliquer les restrictions d'hôtes définies dans la page <a href='%{base_path}/admin/customize/embedding'>Intégration externe</a>."
    content_security_policy_script_src: "Sources supplémentaires de scripts acceptées. L'hôte actuel et le CDN sont inclus par défaut. Voir <a href='https://meta.discourse.org/t/mitigate-xss-attacks-with-content-security-policy/104243' target='_blank'>Empêcher les attaques XSS avec Content Security Policy</a>."
    invalidate_inactive_admin_email_after_days: "Les comptes administrateurs qui n'ont pas visité le site depuis ce nombre de jours devront revalider leur adresse e-mail avant de se connecter. Mettre à 0 pour désactiver."
    top_menu: "Choisissez les éléments qui apparaissent dans la navigation de la page d'accueil, ainsi que leur ordre. Exemple latest|new|unread|categories|top|read|posted|bookmarks"
    post_menu: "Choisissez les éléments qui apparaissent dans le menu du message, ainsi que leur ordre. Exemple like|edit|flag|delete|share|bookmark|reply"
    post_menu_hidden_items: "Les éléments du menu qui seront masqués par défaut jusqu'à extension du menu."
    share_links: "Choisissez les éléments qui apparaissent dans la fenêtre de partage, ainsi que leur ordre."
    allow_username_in_share_links: "Autoriser l'inclusion de noms d'utilisateur dans les liens partagés. Ceci est utile pour attribuer les badges en fonction du nombre de visiteurs uniques."
    site_contact_username: "Un nom d'utilisateur de responsable valide pour envoyer tous les messages automatiques. Si vous laissez ce champ vide, le compte système par défaut sera utilisé."
    site_contact_group_name: "Un nom de groupe valide à inviter à tous les messages directs automatiques."
    send_welcome_message: "Envoyer à tous les nouveaux utilisateurs un message de bienvenue avec un guide de démarrage rapide."
    send_tl1_welcome_message: "Envoyer à tous les utilisateurs de niveau de confiance 1 un message de bienvenue."
    send_tl2_promotion_message: "Envoyer aux nouveaux utilisateurs de niveau de confiance 2 un message à propos de la promotion."
    suppress_reply_directly_below: "Ne pas afficher le panneau extensible des réponses d'un message quand la seule réponse se trouve juste en dessous ce dernier."
    suppress_reply_directly_above: "Ne pas afficher « en réponse à » sur un message quand il n'y a qu'une réponse au-dessus de ce message."
    remove_full_quote: "Suppression automatique de la citation si (a) elle se trouve en début du message, (b) il s'agit de l'ensemble du message, et (c) il s'agit du message précédent. Pour plus de détails, consultez <a href='https://meta.discourse.org/t/removal-of-full-quotes-from-direct-replies/106857' target='_blank'>Suppression des citations entières dans une réponse directe</a>"
    suppress_reply_when_quoting: "Ne pas afficher « en réponse à » sur un message qui répond avec une citation."
    max_reply_history: "Nombre maximal de réponses à développer en déroulant « en réponse à »"
    topics_per_period_in_top_summary: "Nombre de meilleurs sujets affichés dans le résumé par défaut des meilleurs sujets."
    topics_per_period_in_top_page: "Nombre de meilleurs sujets affichés lorsqu'on sélectionne « Voir plus » des meilleurs sujets."
    redirect_users_to_top_page: "Rediriger automatiquement les nouveaux utilisateurs et les longues absences sur la page Top."
    top_page_default_timeframe: "Période par défaut pour la page la plus vue."
    moderators_view_emails: "Permettre aux modérateurs de voir les adresses e-mail des utilisateurs"
    prioritize_username_in_ux: "Afficher le nom d'utilisateur en premier sur la page d'un utilisateur, sa carte et ses messages (si cette option est désactivée, le nom complet est affiché en premier)"
    enable_rich_text_paste: "Permettre la conversion automatique du HTML en Markdown lorsque du texte est collé dans l'éditeur. (Expérimental)"
    send_old_credential_reminder_days: "Rappeler l'utilisation de vieux identifiants après ce nombre de jours"
    email_token_valid_hours: "Les jetons (tokens) de mot de passe oublié/activation de compte sont valides (n) jours."
    enable_badges: "Activer le système de badges"
    max_favorite_badges: "Nombre maximal de badges que l'utilisateur peut sélectionner"
    whispers_allowed_groups: "Autoriser la communication privée au sein des sujets pour les membres de groupes spécifiques."
    allow_index_in_robots_txt: "Indiquer dans le fichier robots.txt que ce site peut être indexé par les moteurs de recherche Web. Dans des cas exceptionnels, vous pouvez remplacer définitivement le fichier <a href='%{base_path}/admin/customize/robots'>robots.txt</a>."
    blocked_email_domains: "Une liste de domaines de messageries, séparés par des barres verticales (caractère « | ») que les utilisateurs ne sont pas autorisés à utiliser pour s'inscrire. Exemple : mailinator.com|trashmail.net"
    allowed_email_domains: "Une liste de domaines de messageries, séparés par des barres verticales (caractère « | ») que les utilisateurs DOIVENT utiliser pour s'inscrire. ATTENTION : les utilisateurs avec une adresse e-mail d'un domaine non repris dans la liste ne seront pas autorisés à s'inscrire !"
    normalize_emails: "Vérifiez que l'adresse e-mail normalisée n'est pas déjà utilisée. L'adresse normalisée s'obtient en ôtant tous les points et caractères éventuellement situés entre les symboles « + » et « @ » de l'adresse indiquée par l'utilisateur."
    auto_approve_email_domains: "Les utilisateurs dont le domaine de l'adresse e-mail appartient à cette liste seront automatiquement approuvés."
    hide_email_address_taken: "Ne pas indiquer aux utilisateurs qu'un compte associé à une adresse e-mail donnée existe sur le serveur, au moment de l'inscription ou lors de la récupération d'un mot de passe perdu. Exiger une adresse e-mail complète lors de la récupération d'un mot de passe perdu."
    log_out_strict: "Lors de la déconnexion, déconnecter TOUTES les sessions de l'utilisateur sur tous les appareils"
    version_checks: "Vérifier périodiquement les serveurs Discourse pour obtenir des informations de mises à jour et les afficher sur le tableau de bord <a href='%{base_path}/admin' target='_blank'>/admin</a>"
    new_version_emails: "Envoyer un e-mail à contact_email quand une nouvelle version de Discourse est disponible."
    invite_expiry_days: "La période (en jours) pendant laquelle les clés d'invitation sont valides"
    invite_only: "Tous les nouveaux utilisateurs doivent être explicitement invités par des utilisateurs de confiance ou des responsables. L'inscription publique est désactivée."
    login_required: "Exiger l'authentification pour lire le contenu du site et interdire l'accès anonyme."
    min_username_length: "Longueur minimale du nom d'utilisateur en caractères. ATTENTION : si des utilisateurs ou groupes existants ont des noms plus courts que cette valeur, votre site risque de ne plus fonctionner correctement !"
    max_username_length: "Longueur maximale du nom d'utilisateur en caractères. ATTENTION : si des utilisateurs ou groupes existants ont des noms plus longs que cette valeur, votre site risque de ne plus fonctionner correctement !"
    unicode_usernames: "Autoriser les noms d'utilisateur et noms de groupe à contenir des lettres et des chiffres Unicode."
    allowed_unicode_username_characters: "Expression régulière pour autoriser uniquement certains caractères Unicode dans les noms d'utilisateur. Les lettres et les chiffres ASCII seront toujours autorisés et n'ont pas besoin d'être inclus dans la liste."
    reserved_usernames: "Noms d'utilisateurs pour lesquels l'inscription n'est pas autorisée. Le symbole « * » peut être utilisé pour représenter n'importe quel caractère 0 ou plusieurs fois."
    min_password_length: "Longueur minimale du mot de passe."
    min_admin_password_length: "Longueur minimale du mot de passe pour l'administrateur."
    password_unique_characters: "Nombre minimal de caractères uniques qu'un mot de passe doit avoir."
    block_common_passwords: "Ne pas autoriser les mots de passe qui font partie des 10 000 mots de passe les plus utilisés."
    auth_skip_create_confirm: Lors de l'inscription via une authentification externe, ignorer la fenêtre contextuelle de création de compte. À utiliser de préférence avec les paramètres sso_overrides_email, sso_overrides_username et sso_overrides_name.
    auth_immediately: "Rediriger automatiquement vers le système d'authentification externe, sans interaction avec l'utilisateur. Cela n'a d'effet que lorsque le paramètre login_required est activé et qu'un seul système d'authentification externe est défini."
    enable_discourse_connect: "Activer le système d''authentification DiscourseConnect (précédemment appelé « Discourse SSO »). (ATTENTION : LES ADRESSES E-MAIL DES UTILISATEURS *DOIVENT* ÊTRE VALIDÉES PAR LE SITE EXTERNE !)"
    verbose_discourse_connect_logging: "Journaliser les diagnostics étendus liés au fonctionnement de DiscourseConnect dans le répertoire <a href='%{base_path}/logs' target='_blank'>/logs</a>"
    enable_discourse_connect_provider: "Implémenter le protocole fournisseur de DiscourseConnect (précédemment appelé « Discourse SSO ») au point de terminaison /session/sso_provider, nécessite que le paramètre discourse_connect_provider soit défini"
    discourse_connect_url: "URL du point de terminaison DiscourseConnect (comprenant http:// ou https://)"
    discourse_connect_secret: "Secret partagé servant à authentifier par cryptographie les informations liées à DiscourseConnect, assurez-vous qu'il compte au minimum 10 caractères"
    discourse_connect_provider_secrets: "Une liste de couples nom de domaine - clé secrète utilisant DiscourseConnect. Assurez-vous que la clé secrète DiscourseConnect compte au minimum 10 caractères. Le caractère de remplacement « * » peut servir à désigner n'importe quel nom de domaine ou n'importe quelle sous-partie d'un nom de domaine (p. ex. : *.exemple.com)."
    discourse_connect_overrides_bio: "Écrase la biographie du profil utilisateur et empêche l'utilisateur de la modifier"
    discourse_connect_overrides_groups: "Synchroniser l'ensemble des appartenances à des groupes définies manuellement avec les groupes spécifiés dans l'attribut « groups » (ATTENTION : si vous ne spécifiez aucun groupe, toutes les appartenances à des groupes définies manuellement par l'utilisateur seront remises à zéro)"
    auth_overrides_email: "Écrase l'adresse e-mail définie localement en la remplaçant par l'adresse e-mail définie sur le site externe à chaque connexion, et interdit de la modifier localement. S'applique à tous les fournisseurs de service d'authentification. (ATTENTION : des divergences peuvent se produire en raison d'un algorithme de normalisation des adresses e-mail locales)"
    auth_overrides_username: "Écrase le nom d'utilisateur défini localement en le remplaçant par le nom d'utilisateur défini sur le site externe à chaque connexion, et interdit de le modifier localement. S'applique à tous les fournisseurs de service d'authentification. (ATTENTION : des divergences peuvent se produire en raison de contraintes de longueur ou de complexité des noms d'utilisateur)"
    auth_overrides_name: "Écrase le nom complet défini localement en le remplaçant par le nom complet défini sur le site externe à chaque connexion, et interdit de le modifier localement. S'applique à tous les fournisseurs de service d'authentification."
    discourse_connect_overrides_avatar: "Écrase l'image de profil en la remplaçant par une image de profil définie par un site externe, par le biais de données transmises avec le protocole DiscourseConnect. Lorsque ce paramètre est activé, les utilisateurs ne sont pas autorisés à envoyer et utiliser leurs propres images de profil dans Discourse."
    discourse_connect_overrides_location: "Écrase le champ utilisateur « Localisation » en le remplaçant par une valeur définie par un site externe, par le biais de données transmises avec le protocole DiscourseConnect. Lorsque ce paramètre est activé, les utilisateurs ne sont pas autorisés à modifier ce champ."
    discourse_connect_overrides_website: "Écrase le champ utilisateur « Site Web » en le remplaçant par une valeur définie par un site externe, par le biais de données transmises avec le protocole DiscourseConnect. Lorsque ce paramètre est activé, les utilisateurs ne sont pas autorisés à modifier ce champ."
    discourse_connect_overrides_profile_background: "Écrase l'arrière-plan du profil en le remplaçant par une valeur définie par un site externe, par le biais de données transmises avec le protocole DiscourseConnect."
    discourse_connect_overrides_card_background: "Écrase l'arrière-plan de la carte utilisateur en le remplaçant par une valeur définie par un site externe, par le biais de données transmises avec le protocole DiscourseConnect."
    discourse_connect_not_approved_url: "Rediriger les comptes DiscourseConnect non validés vers cette URL"
    discourse_connect_allows_all_return_paths: "Ne pas restreindre le nom de domaine du champ return_paths indiqué par DiscourseConnect (si ce paramètres est désactivé, l'emplacement indiqué par « return path » doit se trouver sur le site actuel)"
    enable_local_logins: "Activer l'authentification locale avec nom d'utilisateur et mot de passe. ATTENTION : si ce paramètre est désactivé, il vous sera peut-être impossible de vous connecter si vous n'avez pas configuré au moins une méthode d'authentification alternative."
    enable_local_logins_via_email: "Permettre aux utilisateurs de demander qu'un lien de connexion en un clic leur soit envoyé par e-mail."
    allow_new_registrations: "Autoriser l'inscription des nouveaux utilisateurs. Décocher pour empêcher la création de nouveau compte."
    enable_signup_cta: "Afficher un rappel aux visiteurs pour les encourager à créer un compte."
    enable_google_oauth2_logins: "Activer l'authentification Google Oauth2. C'est la méthode d'authentification que Google prend désormais en charge. Nécessite un identifiant et une clé secrète. Voir <a href='https://meta.discourse.org/t/15858' target='_blank'>Comment configurer l'authentification Google pour Discourse</a> (en anglais)."
    google_oauth2_client_id: "Identifiant client de votre application Google."
    google_oauth2_client_secret: "Clé secrète du client de votre application Google."
    google_oauth2_prompt: "Liste facultative de valeurs de chaînes de caractères délimitées par des espaces, qui spécifie si le serveur d'autorisation invite l'utilisateur à s'authentifier à nouveau et à donner son consentement. Voir <a href='https://developers.google.com/identity/protocols/OpenIDConnect#prompt' target='_blank'>https://developers.google.com/identity/protocols/OpenIDConnect#prompt</a> pour connaître les valeurs possibles."
    google_oauth2_hd: "Un domaine optionnel Google Apps Hosted auquel la connexion sera limitée. Voir <a href='https://developers.google.com/identity/protocols/OpenIDConnect#hd-param' target='_blank'>https://developers.google.com/identity/protocols/OpenIDConnect#hd-param</a> pour obtenir plus de détails."
    google_oauth2_hd_groups: "(réglage expérimental) Pour chaque utilisateur, récupérer les groupes Google existant sur le domaine hébergé au moment de l'authentification. Les groupes Google ainsi récupérés peuvent être utilisés pour délencher automatiquement l'appartenance à un groupe Discourse (voir la rubrique « Groupes » dans les paramètres). Pour plus d'informations, voir https://meta.discourse.org/t/226850"
    google_oauth2_hd_groups_service_account_admin_email: "Une adresse e-mail appartenant à un compte administrateur Google Workspace. Elle sera utilisée avec les informations d'identification du compte de service pour récupérer les informations du groupe."
    google_oauth2_hd_groups_service_account_json: "Informations clés au format JSON pour le compte de service. Elles seront utilisées pour récupérer les informations du groupe."
    enable_twitter_logins: "Activer l'authentification Twitter, nécessite twitter_consumer_key et twitter_consumer_secret. Voir <a href='https://meta.discourse.org/t/13395' target='_blank'>Configurer la connexion Twitter (avec rich embeds) pour Discourse</a>."
    twitter_consumer_key: "Clé consommateur pour l'authentification Twitter, enregistrée sur <a href='https://developer.twitter.com/apps' target='_blank'>https://developer.twitter.com/apps</a>"
    twitter_consumer_secret: "Secret consommateur pour l'authentification Twitter, enregistrée sur <a href='https://developer.twitter.com/apps' target='_blank'>https://developer.twitter.com/apps</a>"
    enable_facebook_logins: "Activer l'authentification Facebook, nécessite facebook_app_id et facebook_app_secret. Voir <a href='https://meta.discourse.org/t/13394' target='_blank'>Configurer la connexion Facebook pour Discourse</a>."
    facebook_app_id: "Identifiant d'application pour l'authentification et le partage Facebook, enregistré sur <a href='https://developers.facebook.com/apps/' target='_blank'>https://developers.facebook.com/apps</a>"
    facebook_app_secret: "App secret pour l'authentification Facebook, enregistré sur <a href='https://developers.facebook.com/apps/' target='_blank'>https://developers.facebook.com/apps</a>"
    enable_github_logins: "Activer l'authentification GitHub, nécessite github_client_id et github_client_secret. Voir <a href='https://meta.discourse.org/t/13745' target='_blank'>Configurer la connexion GitHub pour Discourse</a>."
    github_client_id: "Identifiant du client pour l'authentification GitHub, enregistré sur <a href='https://github.com/settings/developers/' target='_blank'>https://github.com/settings/developers</a>"
    github_client_secret: "Clé secrète du client pour l'authentification GitHub, enregistrée sur <a href='https://github.com/settings/developers/' target='_blank'>https://github.com/settings/developers</a>"
    enable_discord_logins: "Permettre aux utilisateurs de s'authentifier via Discord ?"
    discord_client_id: 'Identifiant de l''utilisateur Discord (en cas de besoin, le créer via <a href="https://discordapp.com/developers/applications/me">le portail de développement Discord</a>)'
    discord_secret: "Clé secrète Discord"
    discord_trusted_guilds: 'Seuls les membres de ces guildes Discord peuvent se connecter via Discord. Utilisez les identifiants numériques des guildes. Pour plus d''informations, suivez les instructions <a href="https://meta.discourse.org/t/configuring-discord-login-for-discourse/127129">ici</a>. Laissez vide pour autoriser toutes les guildes.'
    enable_backups: "Autoriser les administrateurs à créer des sauvegardes du forum"
    allow_restore: "Autoriser la restauration de données, ce qui peut écraser TOUTES les données du site ! Laissez ce paramètre désactivé, sauf si vous envisagez de restaurer une sauvegarde."
    automatic_backups_enabled: "Créer automatiquement des sauvegardes suivant la fréquence définie dans le paramètre « backup frequency »"
    backup_frequency: "Nombre de jours entre chaque sauvegarde"
    s3_backup_bucket: "Bucket distant qui contiendra les sauvegardes. ATTENTION : vérifiez que le bucket est privé."
    s3_endpoint: "La destination peut être modifiée pour envoyer les sauvegardes vers un service compatible avec S3, par exemple DigitalOcean Spaces ou Minio. ATTENTION : laisser vide si vous utilisez AWS S3."
    s3_configure_tombstone_policy: "Activer la suppression automatique des fichiers non utilisés. IMPORTANT : en cas de désactivation, aucun espace disque ne sera récupéré après la suppression des fichiers."
    s3_disable_cleanup: "Empêcher la suppression des anciennes sauvegardes sur S3 lorsqu'il y a plus de sauvegardes que le maximum autorisé."
    enable_s3_inventory: "Générer des rapports et vérifier les envois avec l'inventaire Amazon S3. IMPORTANT : cela nécessite un accès valide à S3 (l'identifiant et la clé secrète)."
    backup_time_of_day: "Heure (UTC) de planification de la sauvegarde."
    backup_with_uploads: "Inclure les fichiers envoyés dans les sauvegardes. Si cette option est désactivée, seule la base de données sera sauvegardée."
    backup_location: "Emplacement de stockage des sauvegardes. IMPORTANT : S3 nécessite la saisie d'identifiants valides dans la section « Fichiers » des paramètres du site."
    backup_gzip_compression_level_for_uploads: "Niveau de compression gzip utilisé pour compresser les envois."
    include_thumbnails_in_backups: "Inclure les vignettes générées dans les sauvegardes. Si vous désactivez cette option, les sauvegardes seront plus petites mais leur restauration nécessitera de régénérer tous les messages."
    active_user_rate_limit_secs: "À quelle fréquence mettre à jour le champ « last_seen_at », en secondes."
    verbose_localization: "Afficher des informations supplémentaires sur l'interface des textes à traduire."
    previous_visit_timeout_hours: "Combien d'heures pour qu'une visite soit considérée comme la visite « précédente »."
    top_topics_formula_log_views_multiplier: "formule pour la valeur de multiplicateur de vues de journal (n) dans les sujets tendance : « log(views_count) * (n) + op_likes_count * 0.5 + LEAST(likes_count / posts_count, 3) + 10 + log(posts_count) »"
    top_topics_formula_first_post_likes_multiplier: "formule permettant d'obtenir la valeur du multiplicateur des premiers « J'aime » (n) dans les sujets tendance : « log(views_count) * 2 + op_likes_count * (n) + LEAST(likes_count / posts_count, 3) + 10 + log(posts_count) »"
    top_topics_formula_least_likes_per_post_multiplier: "formule permettant d'obtenir la valeur du multiplicateur du plus petit nombre de « J'aime » par message (n) dans les sujets tendance : « log(views_count) * 2 + op_likes_count * 0.5 + LEAST(likes_count / posts_count, (n)) + 10 + log(posts_count) »"
    enable_safe_mode: "Permettre aux utilisateurs d'utiliser le mode sans échec pour déboguer les extensions."
    rate_limit_create_topic: "Après la création d'un sujet, les utilisateurs doivent attendre (n) secondes avant de pouvoir en créer un nouveau."
    rate_limit_create_post: "Après avoir publié un message, les utilisateurs doivent attendre (n) secondes avant de pouvoir en publier un autre."
    rate_limit_new_user_create_topic: "Après la création d'un sujet, les nouveaux utilisateurs doivent attendre (n) secondes avant de pouvoir en créer un nouveau."
    rate_limit_new_user_create_post: "Après avoir publié un message, les nouveaux utilisateurs doivent attendre (n) secondes avant de pouvoir en publier un autre."
    max_likes_per_day: "Nombre maximal de « J'aime » par utilisateur chaque jour."
    max_flags_per_day: "Nombre maximal de signalements par utilisateur chaque jour."
    max_bookmarks_per_day: "Nombre maximal de signets par utilisateur et par jour."
    max_edits_per_day: "Nombre maximal de modifications par utilisateur chaque jour."
    max_topics_per_day: "Nombre maximal de sujets qu'un utilisateur peut créer par jour."
    max_personal_messages_per_day: "Nombre maximal de messages directs différents qu'un utilisateur peut créer par jour."
    max_invites_per_day: "Nombre maximal d'invitations qu'un utilisateur peut envoyer par jour."
    max_topic_invitations_per_day: "Nombre maximal d'invitations à un sujet qu'un utilisateur peut envoyer par jour."
    max_topic_invitations_per_minute: "Nombre maximal d'invitations à des sujets qu'un utilisateur peut envoyer par minute."
    max_logins_per_ip_per_hour: "Nombre maximal de connexions autorisées par adresse IP et par heure"
    max_logins_per_ip_per_minute: "Nombre maximal de connexions autorisées par adresse IP, par minute"
    max_post_deletions_per_minute: "Nombre maximal de messages qu'un utilisateur peut supprimer par minute. Réglez sur 0 pour désactiver les suppressions de messages."
    max_post_deletions_per_day: "Nombre maximal de messages qu'un utilisateur peut supprimer par jour. Réglez sur 0 pour désactiver les suppressions de messages."
    invite_link_max_redemptions_limit: "Le nombre maximal d'utilisations des liens d'invitation doit être inférieur à cette valeur."
    invite_link_max_redemptions_limit_users: "Le nombre maximal d'utilisations d'un lien d'invitation généré par un utilisateur normal ne peut excéder cette valeur."
    alert_admins_if_errors_per_minute: "Nombre d'erreurs par minute nécessaires pour déclencher une alerte administrateur. Une valeur de 0 désactive cette fonctionnalité. REMARQUE : nécessite un redémarrage."
    alert_admins_if_errors_per_hour: "Nombre d'erreurs par heure nécessaires pour déclencher une alerte administrateur. Une valeur de 0 désactive cette fonctionnalité. REMARQUE : nécessite un redémarrage."
    categories_topics: "Nombre de sujets à afficher dans la page /categories. Si ce paramètres est configuré à 0, une valeur automatique sera appliquée pour que les colonnes des catégories et des sujets soient symétriques."
    suggested_topics: "Nombre de sujets suggérés affichés en bas d'un sujet."
    limit_suggested_to_category: "Afficher uniquement les sujets de la catégorie actuelle dans les sujets similaires."
    suggested_topics_max_days_old: "Les sujets suggérés ne devraient pas remonter à plus de n jours."
    suggested_topics_unread_max_days_old: "Les sujets non lus suggérés ne devraient pas remonter à plus de n jours."
    clean_up_uploads: "Supprimez les fichiers envoyés orphelins pour prévenir les hébergements illégaux. ATTENTION : vous devriez faire une sauvegarde de votre répertoire « /uploads » avant d'activer ce paramètre."
    clean_orphan_uploads_grace_period_hours: "La période de grâce (en heures) avant qu'un fichier envoyé orphelin soit supprimé."
    purge_deleted_uploads_grace_period_days: "La période de grâce (en jours) avant qu'un fichier envoyé et supprimé soit effacé."
    purge_unactivated_users_grace_period_days: "Période de grâce (en jours) avant qu'un utilisateur qui n'a pas activé son compte soit supprimé. Régler à 0 pour ne jamais purger les utilisateurs non activés."
    enable_s3_uploads: "Placez les fichiers envoyés sur un stockage Amazon S3. IMPORTANT : cela nécessite un accès valide à S3 (l'identifiant et la clé secrète)."
    s3_use_iam_profile: 'Utiliser un <a href="https://docs.aws.amazon.com/IAM/latest/UserGuide/id_roles_use_switch-role-ec2_instance-profiles.html">profil d''instance AWS EC2</a> pour accorder l''accès au bucket S3. NOTE : cela nécessite que Discourse soit exécuté sur une instance EC2 correctement configurée et remplace les paramètres « s3 access key id » et « s3 secret access key ».'
    s3_upload_bucket: "Le nom du bucket Amazon S3 qui contiendra les fichiers envoyés. ATTENTION : ce nom doit être en minuscule, sans point ni tiret bas."
    s3_access_key_id: "La clé d'accès Amazon S3 qui sera utilisée pour envoyer les images, les pièces jointes et les sauvegardes."
    s3_secret_access_key: "La clé d'accès secrète Amazon S3 qui sera utilisée pour envoyer les images, les pièces jointes et les sauvegardes."
    s3_region: "Le nom de la région Amazon S3 qui va être utilisée pour envoyer les images et sauvegardes."
    s3_cdn_url: "L'adresse du CDN à utiliser pour toutes les ressources s3 (par exemple : https://cdn.monsite.com). ATTENTION : après avoir changé ce paramètre, vous devez régénérer la totalité des messages existants."
    avatar_sizes: "Liste des tailles des avatars automatiquement générés"
    external_system_avatars_enabled: "Utilisez un service d'avatars externe."
    external_system_avatars_url: "URL du service d'avatars externe. Les remplacements autorisés sont {username} {first_letter} {color} {size}"
    external_emoji_url: "URL du service externe de fourniture d'images d'émojis. Laisser ce champ vierge pour désactiver cette fonctionnalité."
    use_site_small_logo_as_system_avatar: "Utiliser le logo de petit format du site à la place de l'avatar de l'utilisateur 'system'. Nécessite que ce logo soit défini."
    restrict_letter_avatar_colors: "Une liste de couleurs au format hexadécimal à 6 chiffres utilisées pour l'arrière-plan des avatars en forme de lettres."
    enable_listing_suspended_users_on_search: "Permettre aux utilisateurs habitués de trouver des utilisateurs suspendus lors d'une recherche."
    selectable_avatars_mode: "Restreindre l'utilisation d'avatars personnalisés aux niveaux de confiance spécifiés, et n'autoriser les autres utilisateurs qu'à choisir un avatar dans la liste « selectable_avatars »."
    selectable_avatars: "Liste d'avatars que les utilisateurs peuvent sélectionner."
    allow_all_attachments_for_group_messages: "Autoriser toutes les pièces jointes pour les messages de groupes."
    png_to_jpg_quality: "Qualité du fichier JPEG converti (1 représente la qualité la plus faible, 99 la meilleure qualité, 100 sert à désactiver)."
    recompress_original_jpg_quality: "Qualité des fichiers image envoyés (1 représente la qualité la plus faible, et 99 la meilleure qualité, 100 sert à désactiver)."
    image_preview_jpg_quality: "Qualité des fichiers image redimensionnés (1 représente la qualité la plus faible, et 99 la meilleure qualité, 100 sert à désactiver)."
    allow_staff_to_upload_any_file_in_pm: "Autoriser les responsables à envoyer n'importe quel fichier dans les messages directs."
    strip_image_metadata: "Enlever les métadonnées de l'image."
    composer_media_optimization_image_enabled: "Permet l'optimisation multimédia côté client des fichiers image téléversés."
    composer_media_optimization_image_bytes_optimization_threshold: "Taille minimale du fichier image pour déclencher l'optimisation côté client"
    composer_media_optimization_image_resize_dimensions_threshold: "Largeur d'image minimale pour déclencher le redimensionnement côté client"
    composer_media_optimization_image_resize_width_target: "Les images dont la largeur est supérieure à « composer_media_optimization_image_dimensions_resize_threshold » seront redimensionnées à cette largeur. Doit être >= à « composer_media_optimization_image_dimensions_resize_threshold »."
    composer_media_optimization_image_encode_quality: "Qualité d'encodage JPEG utilisée dans le processus de réencodage."
    min_ratio_to_crop: "Ratio utilisé pour recadrer les images en hauteur. Saisissez le résultat de la largeur/hauteur."
    simultaneous_uploads: "Nombre maximal de fichiers qui peuvent être glissés et déposés dans l'éditeur"
    default_invitee_trust_level: "Niveau de confiance par défaut (0-4) pour les invités."
    default_trust_level: "Niveau de confiance par défaut (entre 0 et 4) pour tous les nouveaux utilisateurs. ATTENTION ! La modification de ce paramètre peut vous exposer à des spams."
    tl1_requires_topics_entered: "À combien de sujets un nouvel utilisateur doit avoir participé pour être promu au niveau de confiance 1."
    tl1_requires_read_posts: "Combien de messages un nouvel utilisateur doit avoir lus pour être promu au niveau de confiance 1."
    tl1_requires_time_spent_mins: "Combien de minutes un nouvel utilisateur doit avoir passées à lire des messages pour être promu au niveau de confiance 1."
    tl2_requires_topics_entered: "À combien de sujets un utilisateur doit avoir participé pour être promu au niveau de confiance 2."
    tl2_requires_read_posts: "Combien de message un utilisateur doit avoir lus pour être promu au niveau de confiance 2."
    tl2_requires_time_spent_mins: "Combien de minutes un utilisateur doit avoir passées à lire des messages pour être promu au niveau de confiance 2."
    tl2_requires_days_visited: "Combien de jours un utilisateur doit visiter le site pour être promu au niveau de confiance 2."
    tl2_requires_likes_received: "Combien de « J'aime » un utilisateur doit recevoir pour être promu au niveau de confiance 2."
    tl2_requires_likes_given: "Combien de « J'aime » un utilisateur doit attribuer pour être promu au niveau de confiance 2."
    tl2_requires_topic_reply_count: "À combien de sujets un utilisateur doit avoir participé pour être promu au niveau de confiance 2."
    tl3_time_period: "Période de temps requise pour accéder au niveau de confiance 3 (en jours)"
    tl3_requires_days_visited: "Nombre minimum de jours qu'un utilisateur doit avoir passé sur le site au cours des (tl3 time period) derniers jours pour être éligible au niveau de confiance 3. Fixer à plus que la période pour désactiver les promotions. (0 ou plus)"
    tl3_requires_topics_replied_to: "Nombre minimum de sujets auquel un utilisateur doit avoir répondu au cours des (tl3 time period) derniers jours pour être éligible au niveau de confiance 3. (0 ou plus)"
    tl3_requires_topics_viewed: "Le pourcentage de sujets créés au cours des (tl3 time period) derniers jours qu'un utilisateur doit avoir vus pour être éligible au niveau de confiance 3. (0 à 100)"
    tl3_requires_topics_viewed_cap: "Le nombre maximal requis de sujets vus au cours des (tl3 time period) derniers jours."
    tl3_requires_posts_read: "Le pourcentage de messages créés au cours des (tl3 time period) derniers jours qu'un utilisateur doit avoir vus pour être éligible au niveau de confiance 3. (0 à 100)"
    tl3_requires_posts_read_cap: "Le nombre maximal requis de messages lus au cours des (tl3 time period) derniers jours."
    tl3_requires_topics_viewed_all_time: "Nombre minimal de sujets qu'un utilisateur doit avoir vus pour être promu au niveau de confiance 3."
    tl3_requires_posts_read_all_time: "Nombre minimal de messages qu'un utilisateur doit avoir vus pour être promu au niveau de confiance 3."
    tl3_requires_max_flagged: "L'utilisateur ne doit pas avoir plus de x messages signalés par x utilisateurs différents au cours des (tl3 time period) derniers jours pour être éligible au niveau de confiance 3, x étant la valeur de ce paramètre. (0 ou plus)"
    tl3_promotion_min_duration: "Nombre minimal de jours qu'un utilisateur restera promu au niveau de confiance 3 avant de pouvoir être rétrogradé au niveau de confiance 2."
    tl3_requires_likes_given: "Le nombre minimal de « J'aime » à attribuer au cours des (tl3 time period) derniers jours pour être éligible au niveau de confiance 3."
    tl3_requires_likes_received: "Le nombre minimal de « J'aime » à recevoir au cours des (tl3 time period) derniers jours pour être éligible au niveau de confiance 3."
    tl3_links_no_follow: "Ne pas retirer rel=nofollow sur les liens des messages par les utilisateurs de niveau de confiance 3."
    trusted_users_can_edit_others: "Permettre aux utilisateurs ayant un niveau de confiance élevé de modifier le contenu d'autres utilisateurs"
    min_trust_to_create_topic: "Le niveau de confiance minimal pour créer un nouveau sujet."
    allow_flagging_staff: "Si cette option est activée, les utilisateurs peuvent signaler les messages des responsables."
    min_trust_to_edit_wiki_post: "Le niveau de confiance minimal requis pour modifier les messages de type wiki."
    min_trust_to_edit_post: "Le niveau de confiance minimal requis pour modifier des messages."
    min_trust_to_allow_self_wiki: "Le niveau de confiance minimal requis pour transformer ses propres messages en type wiki."
    min_trust_to_send_messages: "OBSOLÈTE, utilisez plutôt le paramètre « Groupes activés par messages directs ». Le niveau de confiance minimal requis pour créer de nouveaux messages directs."
    min_trust_to_send_email_messages: "Le niveau de confiance minimal pour envoyer un message privé par e-mail."
    min_trust_to_flag_posts: "Le niveau de confiance minimal requis pour signaler des messages"
    min_trust_to_post_links: "Le niveau de confiance minimal requis pour inclure des liens dans les messages"
    min_trust_to_post_embedded_media: "Le niveau de confiance minimal requis pour intégrer des éléments multimédia dans un message"
    min_trust_level_to_allow_profile_background: "Le niveau de confiance minimal requis pour envoyer un arrière-plan de profil"
    min_trust_level_to_allow_user_card_background: "Le niveau de confiance minimal requis pour envoyer un arrière-plan de carte utilisateur"
    min_trust_level_to_allow_invite: "Le niveau de confiance minimal requis pour inviter des utilisateurs"
    min_trust_level_to_allow_ignore: "Le niveau de confiance minimal requis pour ignorer les utilisateurs"
    allowed_link_domains: "Domaines vers lesquels les utilisateurs peuvent créer des liens, même s'ils n'ont pas le niveau de confiance suffisant pour publier des liens."
    newuser_max_links: "Combien de liens un nouvel utilisateur peut-il ajouter à un message."
    newuser_max_embedded_media: "Combien de médias un nouvel utilisateur peut-il ajouter à un message."
    newuser_max_attachments: "Combien de fichiers un nouvel utilisateur peut-il ajouter à un message."
    newuser_max_mentions_per_post: "Nombre maximal de noms d'utilisateurs qu'un nouvel utilisateur peut mentionner dans un message."
    newuser_max_replies_per_topic: "Nombre maximal de réponses qu'un nouvel utilisateur peut faire dans une même discussion avant que quelqu'un lui réponde."
    max_mentions_per_post: "Nombre maximal de noms d'utilisateurs que les utilisateurs peuvent mentionner dans un message."
    max_users_notified_per_group_mention: "Nombre maximal d'utilisateurs qui peuvent recevoir une notification si un groupe est mentionné (si le seuil est atteint, aucune notification ne sera envoyée)"
    enable_mentions: "Permettre aux utilisateurs de mentionner d'autres utilisateurs."
    here_mention: "Nom d'une @mention permettant aux utilisateurs privilégiés d'envoyer une notification à chaque participant à un sujet, avec une limite de « max_here_mentioned » notifications envoyées. Doit être distinct de tout nom d'utilisateur existant."
    max_here_mentioned: "Nombre maximal de personnes recevant une notification lorsque la mention @here est utilisée."
    min_trust_level_for_here_mention: "Niveau de confiance minimal requis pour utiliser la mention @here."
    create_thumbnails: "Créer un aperçu et une visionneuse pour les images qui sont trop grandes pour le message."
    email_time_window_mins: "Attendre (n) minutes avant l'envoi des e-mails de notification, afin de laisser une chance aux utilisateurs de modifier ou de finaliser leurs messages."
    personal_email_time_window_seconds: "Attendre (n) secondes avant d'envoyer des e-mails de notification directs, afin de donner aux utilisateurs la possibilité de modifier et de finaliser leurs messages."
    email_posts_context: "Combien de réponses précédentes doit-on inclure dans les e-mails de notification pour situer le contexte."
    flush_timings_secs: "À quelle fréquence les données de timing doivent être vidées, en secondes."
    title_max_word_length: "Le nombre maximal de caractères dans le titre d'un sujet."
    title_min_entropy: "L'entropie minimale (caractères uniques, les caractères en langues étrangères comptent davantage) requise pour le titre d'un sujet."
    body_min_entropy: "L'entropie minimale (caractères uniques, les caractères en langues étrangères comptent davantage) requise pour le corps d'un message."
    allow_uppercase_posts: "Autoriser les messages ou les titres de sujets entièrement en majuscules."
    max_consecutive_replies: "Nombre de messages consécutifs qu'un utilisateur peut publier dans un sujet avant de ne plus pouvoir ajouter de nouvelle réponse."
    enable_filtered_replies_view: 'Le bouton « (n) réponses » réduit tous les autres messages et n''affiche que le message actuel et ses réponses.'
    title_fancy_entities: "Convertir les caractères ASCII communs en jolies entités HTML dans les titres des sujets, comme SmartyPants <a href='https://daringfireball.net/projects/smartypants/' target='_blank'>https://daringfireball.net/projects/smartypants/</a>"
    min_title_similar_length: "La taille minimale d'un titre avant que l'on vérifie l'existence de sujets identiques."
    desktop_category_page_style: "Style visuel de la page /categories."
    category_colors: "Une liste de couleurs en valeur hexadécimale autorisées pour les catégories."
    category_style: "Style visuel pour les badges de catégorie."
    default_dark_mode_color_scheme_id: "Le jeu de couleurs utilisé en mode sombre."
    dark_mode_none: "Aucune"
    max_image_size_kb: "La taille maximale des images envoyées en Ko. La valeur doit aussi être configurée dans Nginx (client_max_body_size), Apache ou le proxy. Les images dont la taille est supérieure à celle indiquée et inférieure à client_max_body_size seront redimensionnées à l'envoi."
    max_attachment_size_kb: "La taille maximale des fichiers envoyés en Ko. La valeur doit aussi être configurée dans Nginx (client_max_body_size), Apache ou le proxy."
    authorized_extensions: "Une liste des extensions de fichier autorisées pour les envois sur le serveur (mettre « * » pour autoriser tous les types)"
    authorized_extensions_for_staff: "Une liste des extensions de fichiers autorisées pour les envois effectués par les responsables en plus de la liste définie dans le paramètre « authorized_extensions ». (utilisez « * » pour activer tous les types de fichiers)"
    theme_authorized_extensions: "Une liste des extensions de fichiers autorisées pour les envois de thème (mettre « * » pour autoriser tous les types de fichier)"
    max_similar_results: "Combien de sujets similaires sont affichés lors de la création d'un nouveau sujet. La comparaison se base sur le titre et le contenu."
    max_image_megapixels: "Nombre maximal autorisé de mégapixels pour une image. Les images avec un nombre plus élevé seront rejetées."
    title_prettify: "Corriger les coquilles les plus communes dans les titres (intégralité du titre en majuscule, première lettre en minuscule, de multiples « ! » et « ? », un « . » inutile à la fin, etc.)"
    title_remove_extraneous_space: "Supprimer les espaces devant les signes de ponctuation de fin."
    automatic_topic_heat_values: 'Mettre à jour automatiquement les paramètres « topic views heat » et « topic post like heat » en fonction de l''activité du site.'
    topic_views_heat_low: "Après ce nombre de vues, le champ Vues sera légèrement mis en évidence."
    topic_views_heat_medium: "Après ce nombre de vues, le champ Vues sera modérément mis en évidence."
    topic_views_heat_high: "Après ce nombre de vues, le champ Vues sera fortement mis en évidence."
    cold_age_days_low: "Après ce nombre de jours de conversation, la date de dernière activité est légèrement estompée."
    cold_age_days_medium: "Après ce nombre de jours de conversation, la date de dernière activité est modérément estompée."
    cold_age_days_high: "Après ce nombre de jours de conversation, la date de dernière activité est fortement estompée."
    history_hours_low: "Un message modifié durant ce nombre d'heures verra son indicateur de modification légèrement mis en évidence"
    history_hours_medium: "Un message modifié durant ce nombre d'heures verra son indicateur de modification modérément mis en évidence."
    history_hours_high: "Un message modifié durant ce nombre d'heures verra son indicateur de modification fortement mis en évidence."
    topic_post_like_heat_low: "Après le dépassement de ce ratio « J'aime »/message, le compteur de messages est légèrement mis en évidence."
    topic_post_like_heat_medium: "Après le dépassement de ce ratio « J'aime »/message, le compteur de messages est modérément mis en évidence."
    topic_post_like_heat_high: "Après le dépassement de ce ratio « J'aime »/message, le compteur de messages est fortement mis en évidence."
    faq_url: "Si vous disposez déjà d'une FAQ/Règles de la communauté hébergée ailleurs que vous souhaitez utiliser, vous pouvez renseigner l'URL complète ici."
    tos_url: "Si vous disposez déjà de conditions générales d'utilisation hébergées ailleurs que vous souhaitez utiliser, vous pouvez renseigner leur URL complète ici."
    privacy_policy_url: "Si vous disposez déjà d'une politique de confidentialité hébergée ailleurs que vous voulez utiliser, vous pouvez renseigner son URL complète ici."
    newuser_spam_host_threshold: "Combien de fois un nouvel utilisateur peut publier un lien vers le même domaine dans la limite de leur « newuser_spam_host_threshold » messages avant d'être considéré comme du spam."
    allowed_spam_host_domains: "Une liste des domaines exclus des hôtes testés pour spam. Les nouveaux utilisateurs pourront toujours créer des messages contenant des liens vers ces domaines."
    staff_like_weight: "La pondération à accorder aux « J'aime » provenant d'un responsable (les autres « J'aime » ont une pondération de 1)."
    topic_view_duration_hours: "Compter la vue d'un sujet une seule fois par IP ou par utilisateur toutes les N heures"
    user_profile_view_duration_hours: "Compter la vue d'un profil d'utilisateur une seule fois par IP ou par utilisateur qui visite toutes les N heures"
    levenshtein_distance_spammer_emails: "Une adresse e-mail sera attribuée à un spammeur connu même si elle diffère par ce nombre de caractères."
    max_new_accounts_per_registration_ip: "S'il y a déjà (n) comptes avec un niveau de confiance de 0 utilisant cette adresse IP (et si aucun n'est un responsable ni un utilisateur avec un niveau de confiance de 2 ou plus), ne plus accepter de nouvelles inscriptions en provenance de cette adresse IP. Le réglage de cette valeur à 0 désactive cette limite."
    min_ban_entries_for_roll_up: "En cliquant sur le bouton Consolider, une liste d'au moins (N) adresses interdites sera remplacée par une plage de sous réseau."
    max_age_unmatched_emails: "Effacer les adresses e-mail sous surveillance sans correspondance après (N) jours"
    max_age_unmatched_ips: "Effacer les adresses IP sous surveillance sans correspondance après (N) jours"
    num_flaggers_to_close_topic: "Nombre minimal de signalements uniques requis pour suspendre automatiquement un sujet pour intervention"
    num_hours_to_close_topic: "Nombre d'heures de fermeture d'un sujet pour intervention."
    auto_respond_to_flag_actions: "Activer la réponse automatique lors du traitement d'un signalement."
    min_first_post_typing_time: "Durée minimale en millisecondes qu'un utilisateur doit passer à saisir son premier message, si le seuil n'est pas atteint, le message rejoindra automatiquement la file d'attente pour approbation. Mettre à 0 pour désactiver (non recommandé)"
    auto_silence_fast_typers_on_first_post: "Mettre en sourdine automatiquement les utilisateurs qui n'ont pas respecté min_first_post_typing_time"
    auto_silence_fast_typers_max_trust_level: "Niveau de confiance maximal pour automatiquement mettre en sourdine les utilisateurs rédigeant des messages trop rapidement."
    auto_silence_first_post_regex: "Expression régulière non sensible à la casse qui, si elle est détectée, déclenchera la mise en sourdine du premier message de tout utilisateur et ajoutera ce message à la liste des messages à valider. Exemple : « rageux|a[bc]a » mettra en sourdine les premiers messages contenant « rageux » ou « aba » ou « aca ». DÉPRÉCIÉ : utilisez la fonctionnalité « Mettre en sourdine » à la place."
    reviewable_claiming: "Les éléments à examiner doivent-ils être réservés avant de pouvoir être traités ?"
    reviewable_default_topics: "Par défaut, afficher les éléments à examiner en les regroupant par sujet"
    reviewable_default_visibility: "Ne pas afficher les éléments à examiner à moins qu'ils aient ce niveau de priorité"
    reviewable_low_priority_threshold: "Le filtre de niveau de priorité masque les éléments à examiner dont le score est inférieur au niveau spécifié, sauf lorsque le filtre « (tous) » est appliqué."
    high_trust_flaggers_auto_hide_posts: "Les messages des nouveaux utilisateurs seront automatiquement masqués après avoir été signalés comme spam par un utilisateur d'un niveau de confiance 3 et plus"
    cooldown_hours_until_reflag: "Combien de temps les utilisateurs doivent attendre avant de pouvoir signaler à nouveau un message"
    slow_mode_prevents_editing: "Le « mode lent » empêche-t-il l'édition après editing_grace_period ?"
    reply_by_email_enabled: "Activer les réponses aux sujets par e-mail."
    reply_by_email_address: "Modèle pour la réponse par e-mail entrant, exemple : %%{reply_key}@reply.example.com ou replies+%%{reply_key}@example.com"
    alternative_reply_by_email_addresses: "Liste des modèles alternatifs pour les adresses des e-mails entrants de la réponse par e-mail. Exemple : %%{reply_key}@reply.example.com|replies+%%{reply_key}@example.com"
    incoming_email_prefer_html: "Utilisez du HTML plutôt que du texte pour les e-mails entrants."
    strip_incoming_email_lines: "Supprimer les espaces en début et fin de chaque ligne d'e-mail entrants."
    disable_emails: "Empêcher Discourse d'envoyer tout type d'e-mails. Sélectionnez « oui » pour désactiver les e-mails pour tous les utilisateurs. Sélectionnez « non responsables » pour désactiver les e-mails uniquement pour les utilisateurs qui ne sont pas des responsables."
    strip_images_from_short_emails: "Retirer les images des e-mails dont la taille est inférieure à 2 800 octets"
    short_email_length: "Taille des e-mails courts en octets"
    display_name_on_email_from: "Afficher les noms complets dans le champ « De » des e-mails"
    unsubscribe_via_email: "Autoriser les utilisateurs à se désabonner des e-mails en envoyant un e-mail avec « unsubscribe » dans le sujet ou le corps du message."
    unsubscribe_via_email_footer: "Inclure un lien de désabonnement dans le pied des e-mails envoyés"
    delete_email_logs_after_days: "Effacer les journaux de messagerie après (N) jours. 0 pour conserver indéfiniment."
    disallow_reply_by_email_after_days: "Interdire la réponse par e-mail après (N) jours. 0 pour permettre indéfiniment."
    max_emails_per_day_per_user: "Nombre maximal d'e-mails à envoyer aux utilisateurs par jour. 0 pour désactiver la limite"
    enable_staged_users: "Créer automatiquement des utilisateurs distants lors du traitement des e-mails entrants."
    maximum_staged_users_per_email: "Nombre maximal d'utilisateurs distants créés lors du traitement d'un e-mail entrant."
    maximum_recipients_per_new_group_email: "Bloquez les e-mails entrants contenant trop de destinataires."
    auto_generated_allowlist: "Liste des adresses e-mail qui ne seront pas vérifiées pour du contenu généré automatiquement. Exemple : foo@bar.com|discourse@bar.com"
    block_auto_generated_emails: "Bloquer les e-mails entrants identifiés comme étant générés automatiquement."
    ignore_by_title: "Ignorer les e-mails entrants selon leur titre."
    mailgun_api_key: "Clé API secrète de Mailgun utilisée pour vérifier les messages du Webhook."
    soft_bounce_score: "Valeur ajoutée au taux d'e-mails non délivrés de l'utilisateur quand un e-mail ne peut pas être délivré temporairement."
    hard_bounce_score: "Valeur ajoutée au taux d'e-mails non délivrés de l'utilisateur quand plus aucun e-mail ne peut être délivré à son adresse."
    bounce_score_threshold: "Taux maximal d'e-mails non délivrés à partir duquel nous arrêterons d'envoyer des e-mails à un utilisateur."
    reset_bounce_score_after_days: "Réinitialiser automatiquement le taux d'e-mails non délivrés après X jours."
    blocked_attachment_content_types: "Liste des mots-clés utilisés pour filtrer les pièces jointes en fonction du type de contenu."
    blocked_attachment_filenames: "Liste des mots-clés utilisés pour filtrer les pièces jointes en fonction du nom de fichier."
    forwarded_emails_behaviour: "Comment traiter un e-mail transféré à Discourse"
    always_show_trimmed_content: "Toujours montrer la partie réduite des e-mails entrants. ATTENTION : cela peut révéler les adresses e-mail."
    trim_incoming_emails: "Débarrasser les e-mails entrants des passages qui ne sont pas pertinents."
    private_email: "Ne pas inclure le contenu de messages ou de sujets dans le titre ou le corps de l'e-mail. REMARQUE : désactive également les e-mails de résumé."
    email_total_attachment_size_limit_kb: "Taille totale maximale des fichiers joints aux e-mails expédiés, en Ko. Si ce paramètre est défini à la valeur 0, l'envoi de pièces jointes sera désactivé."
    post_excerpts_in_emails: "Dans les e-mails de notification, toujours envoyer des extraits au lieu de messages complets."
    raw_email_max_length: "Combien de caractères doivent être stockés pour l'e-mail entrant."
    raw_rejected_email_max_length: "Combien de caractères doivent être stockés pour l'e-mail entrant rejeté."
    delete_rejected_email_after_days: "Supprimer les e-mails rejetés remontant à plus de (n) jours."
    require_change_email_confirmation: "Demandez aux utilisateurs qui ne sont pas des responsables de confirmer leur ancienne adresse e-mail avant de la modifier. Ne s'applique pas aux responsables, ils doivent toujours confirmer leur ancienne adresse e-mail."
    manual_polling_enabled: "Envoyer les e-mails en utilisant l'API des réponses par e-mail."
    pop3_polling_enabled: "Utiliser POP3 pour les réponses par e-mail."
    pop3_polling_ssl: "Utiliser SSL pour les connexions au serveur POP3. (Recommandé)"
    pop3_polling_openssl_verify: "Vérifier le certificat TLS du serveur (activé par défaut)"
    pop3_polling_period_mins: "La période en minutes entre chaque vérification du compte POP3 des e-mails.\nNote : nécessite un redémarrage de la machine."
    pop3_polling_port: "Le port sur lequel interroger un compte POP3."
    pop3_polling_host: "L'hôte à interroger pour les e-mails via POP3."
    pop3_polling_username: "Le nom d'utilisateur du compte POP3 à interroger pour les e-mails."
    pop3_polling_password: "Le mot de passe du compte POP3 à interroger pour les e-mails."
    pop3_polling_delete_from_server: "Supprimer les e-mails du serveur. NOTE : si vous désactivez ceci vous devrez vider manuellement votre boîte de réception."
    log_mail_processing_failures: "Enregistrer tous les problèmes d'e-mail dans <a href='%{base_path}/logs' target='_blank'>/logs</a>"
    email_in: 'Autoriser les utilisateurs à créer de nouveaux sujets par e-mail (nécessite une requête manuelle ou via POP3). Configurez les adresses dans l''onglet « Paramètres » de chaque catégorie.'
    email_in_min_trust: "Le niveau de confiance minimal qu'un utilisateur doit avoir pour être autorisé à créer de nouveaux sujets par e-mail."
    email_in_authserv_id: "L'identifiant du service vérifiant l'authentification des e-mails entrants. Voir <a href='https://meta.discourse.org/t/134358'>https://meta.discourse.org/t/134358</a> pour obtenir plus d'informations."
    email_in_spam_header: "En-tête d'e-mail pour détecter du spam."
    enable_imap: "Activer IMAP pour synchroniser les messages de groupes."
    enable_imap_write: "Activer la synchronisation IMAP bidirectionnelle. Si elle est désactivée, toutes les opérations d'écriture sur les comptes IMAP sont désactivées."
    enable_imap_idle: "Utiliser le mécanisme IMAP IDLE pour attendre de nouveaux e-mails."
    enable_smtp: "Activer SMTP pour l'envoi de notifications concernant les messages de groupe."
    imap_polling_period_mins: "La durée en minutes entre chaque vérification des comptes IMAP pour les nouveaux e-mails."
    imap_polling_old_emails: "Le nombre maximal d'anciens e-mails (traités) à mettre à jour chaque fois qu'une boîte IMAP est interrogée (0 pour tous)."
    imap_polling_new_emails: "Le nombre maximal de nouveaux e-mails (non traités) à mettre à jour chaque fois qu'une boîte IMAP est interrogée."
    imap_batch_import_email: "Le nombre minimal de nouveaux e-mails qui déclenchent le mode d'importation (désactive les alertes de messages)."
    email_prefix: "Le [label] qui sera utilisé dans le sujet des e-mails. Par défaut il prend la valeur de « title »."
    email_site_title: "Le titre du site utilisé comme expéditeur pour les e-mails du site. Par défaut il prend la valeur de « title ». Si votre « title » utilise des caractères interdits dans les e-mails, utilisez ce paramètre."
    find_related_post_with_key: "N'utiliser que la « reply key » pour trouver le message auquel on a répondu. ATTENTION : la désactivation de cette option permet l'usurpation d'identité de l'utilisateur sur la base de l'adresse e-mail."
    minimum_topics_similar: "Combien de sujets ont besoin d'exister dans la base de données avant que des sujets similaires soient présentés lors de la rédaction de nouveaux sujets."
    relative_date_duration: "Nombre de jours après la création d'un message à partir desquels les dates seront affichées en absolu (20 Fév.) plutôt qu'en relatif (7j)"
    delete_user_max_post_age: "Interdire la suppression des utilisateurs dont le premier message est daté de plus de (n) jours."
    delete_all_posts_max: "Le nombre maximal de messages qui peuvent être supprimés en une seule fois avec le bouton « Supprimer tous les messages ». Si un utilisateur détient un nombre de messages supérieur à cette limite, ses messages ne pourront pas être supprimés en une seule fois et l'utilisateur ne pourra pas être supprimé."
    delete_user_self_max_post_count: "Le nombre maximal de messages qu'un utilisateur peut avoir pour l'autoriser à supprimer son propre compte. La valeur -1 empêche les utilisateurs de supprimer leur propre compte."
    username_change_period: "Le nombre de jours maximal après l'inscription pendant lesquels l'utilisateur peut encore modifier son nom d'utilisateur (0 pour empêcher la modification du nom d'utilisateur)."
    email_editable: "Autoriser les utilisateurs à modifier leur adresse e-mail après l'inscription."
    logout_redirect: "URL vers laquelle rediriger le navigateur après déconnexion (par exemple : https://example.com/logout)"
    allow_uploaded_avatars: "Autoriser les utilisateurs à envoyer une photo de profil personnalisée."
    default_avatars: "Adresses URL des avatars qui seront utilisés par défaut pour les nouveaux utilisateurs jusqu'à ce qu'ils les modifient."
    automatically_download_gravatars: "Télécharger les Gravatars des utilisateurs lors de la création du compte ou lors de la modification de l'adresse e-mail."
    digest_topics: "Le nombre maximal de sujets populaires à afficher dans le résumé par e-mail."
    digest_posts: "Le nombre maximal de messages populaires à afficher dans le résumé par e-mail."
    digest_other_topics: "Le nombre maximal de sujets à afficher dans la section « Nouveautés dans les sujets et catégories que vous suivez » du résumé par e-mail."
    digest_min_excerpt_length: "Longueur minimale (en caractères) de l'extrait des messages dans le résumé par e-mail."
    suppress_digest_email_after_days: "Ne pas envoyer de résumés par e-mail aux utilisateurs qui n'ont pas visité le site depuis plus de (n) jours."
    digest_suppress_categories: "Ne pas inclure ces catégories dans les résumés par e-mail."
    disable_digest_emails: "Désactiver les résumés par e-mail pour tous les utilisateurs."
    apply_custom_styles_to_digest: "Appliquer des modèles et un CSS personnalisés pour les e-mails de résumé."
    email_accent_bg_color: "La couleur d'accentuation utilisée comme arrière-plan de certains éléments des e-mails HTML. Saisissez un nom de couleur (« red ») ou une valeur hexadécimale (« #FF0000 »)."
    email_accent_fg_color: "La couleur des textes rendus sur la couleur d'arrière-plan des e-mails HTML. Saisissez un nom de couleur (« white ») ou une valeur hexadécimale (« #FFFFFF »)."
    email_link_color: "La couleur des liens dans les e-mails HTML. Saisissez un nom de couleur (« blue ») ou une valeur hexadécimale (« #0000FF »)."
    detect_custom_avatars: "Vérifier ou non si les utilisateurs ont envoyé une photo de profil personnalisée."
    max_daily_gravatar_crawls: "Nombre maximal de fois où Discourse vérifiera Gravatar pour des avatars personnalisés en une journée."
    public_user_custom_fields: "Une liste des champs personnalisables qui peuvent être récupérés avec l'API."
    staff_user_custom_fields: "Une liste de champs personnalisables qui peuvent être récupérés pour les responsables avec l'API."
    enable_user_directory: "Activer l'annuaire des utilisateurs"
    enable_group_directory: "Activer l'annuaire des groupes"
    enable_category_group_moderation: "Autoriser les groupes à modérer le contenu dans des catégories spécifiques"
    group_in_subject: "Mettre %%{optional_pm} dans le sujet de l'e-mail au nom du premier groupe du message direct. Voir : <a href='https://meta.discourse.org/t/customize-specific-email-templates/88323' target='_blank'>personnaliser le format du sujet des e-mails standards</a>"
    allow_anonymous_posting: "Permettre aux utilisateurs de passer en mode anonyme"
    anonymous_posting_min_trust_level: "Le niveau de confiance minimal pour passer en mode anonyme."
    anonymous_account_duration_minutes: "Pour protéger l'anonymat, créer un nouveau compte anonyme toutes les N minutes pour chaque utilisateur. Exemple : si la valeur 600 est choisie, lorsque 600 minutes seront passées après le dernier message ET que l'utilisateur passera en mode anonyme, un nouveau compte anonyme lui sera créé."
    hide_user_profiles_from_public: "Désactiver les cartes, les profils et le répertoire d'utilisateurs pour les visiteurs."
    allow_users_to_hide_profile: "Autoriser les utilisateurs à masquer leur profil et leur présence"
    allow_featured_topic_on_user_profiles: "Permettre aux utilisateurs de mettre un lien vers un sujet à la une sur leur carte et leur profil."
    show_inactive_accounts: "Autoriser les utilisateurs connectés à parcourir les profils de comptes inactifs."
    hide_suspension_reasons: "Ne pas afficher les raisons d'une suspension sur les profils utilisateurs."
    log_personal_messages_views: "Afficher les vues de messages directs par un administrateur pour les autres utilisateurs et groupes."
    ignored_users_count_message_threshold: "Notifier les modérateurs si un utilisateur est ignoré par ce nombre d'utilisateurs."
    ignored_users_message_gap_days: "Délai d'attente avant de notifier à nouveau les modérateurs d'un utilisateur ignoré par beaucoup d'autres."
    clean_up_inactive_users_after_days: "Nombre de jours avant qu'un utilisateur inactif (niveau de confiance 0 sans aucun message) soit supprimé. Pour désactiver le nettoyage, saisir 0."
    clean_up_unused_staged_users_after_days: "Nombre de jours avant de supprimer un utilisateur distant inutilisé (sans aucun message). 0 pour désactiver le nettoyage."
    user_selected_primary_groups: "Autoriser les utilisateurs à définir leur groupe principal"
    max_notifications_per_user: "Volume maximal de notifications par utilisateur. Si ce seuil est dépassé, les notifications les plus anciennes seront supprimées. Applicable chaque semaine. La valeur 0 permet de désactiver cette fonction."
    allowed_user_website_domains: "Le site Web de l'utilisateur sera vérifié par rapport à ces domaines. Liste délimitée par des barres verticales."
    allow_profile_backgrounds: "Autoriser les utilisateurs à envoyer des arrière-plans de profil."
    sequential_replies_threshold: "Nombre de messages consécutifs qu'un utilisateur peut publier dans un sujet avant d'être averti d'avoir publié trop de réponses consécutives."
    get_a_room_threshold: "Nombre de messages qu'un utilisateur doit envoyer à la même personne dans un même sujet avant de recevoir un avertissement."
    enable_mobile_theme: "Les appareils mobiles utilisent un thème adapté aux mobiles, avec la possibilité de passer à la totalité du site. Désactivez cette option si vous voulez utiliser une feuille de style personnalisée qui répond à tous les types de client."
    dominating_topic_minimum_percent: "Quel pourcentage de messages un utilisateur doit publier dans un sujet avant d'être averti et invité à laisser la communauté répondre."
    disable_avatar_education_message: "Désactiver le message incitant à changer l'avatar."
    pm_warn_user_last_seen_months_ago: "Lors de la création d'un nouveau message direct, avertissez les utilisateurs lorsque le destinataire cible n'a pas été vu il y a plus de n mois."
    suppress_uncategorized_badge: "Ne pas afficher le badge pour les sujets sans catégorie dans les listes de sujets."
    header_dropdown_category_count: "Nombre de catégories qui peuvent être affichées dans le menu déroulant de l'en-tête."
    permalink_normalizations: "Appliquer l'expression régulière suivante avant de détecter les permaliens, par exemple /(\\/topic.*)\\?.*/\\1 supprimera les chaînes de requête des chemins de sujet. Le format est regex+string, utilisez \\1 etc. pour capturer des séquences"
    global_notice: "Afficher une bannière de notification d'URGENCE globale qui ne peut pas être ignorée par les visiteurs (HTML autorisé). Laissez le champ vide pour masquer la bannière."
    disable_system_edit_notifications: "Désactiver les notifications de modifications par l'utilisateur système lorsque l'option « download_remote_images_to_local » est activée."
    disable_category_edit_notifications: "Ne pas déclencher de notifications lorsque la catégorie d'un sujet est modifiée."
    disable_tags_edit_notifications: "Ne pas déclencher de notifications lorsque les étiquettes d'un sujet sont modifiées."
    notification_consolidation_threshold: "Nombre de notifications de « J'aime » ou de demandes d'adhésion à partir duquel les notifications sont regroupées en une seule. Mettre 0 pour désactiver."
    likes_notification_consolidation_window_mins: "Durée en minutes après laquelle les notifications de « J'aime » sont consolidées en une seule notification une fois que le seuil est atteint. Le seuil peut être configuré via « SiteSetting.Notification_Consolidation_Threshold »."
    automatically_unpin_topics: "Désépingler automatiquement les sujets lorsque l'utilisateur atteint la fin de la liste."
    read_time_word_count: "Nombre de mots par minute servant de base de calcul à l'estimation du temps de lecture."
    topic_page_title_includes_category: "La <a href='https://developer.mozilla.org/en-US/docs/Web/HTML/Element/title' target='_blank'>balise title</a> de la page du sujet comprend le nom de la catégorie."
    native_app_install_banner_ios: "Affiche la bannière de l'application DiscourseHub sur les appareils iOS aux utilisateurs habitués (niveau de confiance 1 ou supérieur)."
    native_app_install_banner_android: "Affiche la bannière de l'application DiscourseHub sur les appareils Android aux utilisateurs habitués (niveau de confiance 1 ou supérieur)."
    app_association_android: "Contenu de <a href='%{base_path}/.well-known/assetlinks.json'>.well-known/assetlinks.json</a>, utilisé par l'API Digital Asset Links de Google."
    app_association_ios: "Contenu de <a href='%{base_path}/apple-app-site-association'>apple-app-site-association</a>, utilisé pour créer des Universal Links entre ce site et des applications iOS."
    share_anonymized_statistics: "Partager les statistiques d'utilisation anonymes."
    auto_handle_queued_age: "Après tant de jours écoulés, traiter automatiquement les éléments en attente d'examen. Les signalements seront ignorés, les messages et les utilisateurs en attente d'examen seront rejetés. Réglez cette valeur à 0 pour désactiver cette fonction."
    penalty_step_hours: "Durées par défaut de mise en sourdine ou de suspension des utilisateurs, en heures. La première valeur correspond à la première infraction d'un compte, la deuxième valeur à sa deuxième infraction, etc."
    svg_icon_subset: "Ajouter des icônes supplémentaires FontAwesome 5 que vous souhaitez inclure dans vos médias. Utilisez le préfixe « fa- » pour les icônes solides, « far- » pour les icônes normales et « fab- » pour les icônes de marques."
    max_prints_per_hour_per_user: "Nombre maximal d'accès à la page /print (mettre à 0 pour désactiver)"
    full_name_required: "Le nom complet est requis dans le profil utilisateur."
    enable_names: "Autoriser l'affichage des noms complets des utilisateurs dans leur profil, sur leur carte d'utilisateur et dans les e-mails. Décocher pour masquer les noms complets partout."
    display_name_on_posts: "Afficher le nom complet de l'utilisateur dans ses messages en plus de son nom d'utilisateur."
    show_time_gap_days: "Si deux messages sont publiés avec ce nombre de jours d'écart, afficher cette durée dans le sujet."
    short_progress_text_threshold: "Si le nombre de messages dans un sujet dépasse cette valeur, la barre de progression affichera uniquement le nombre de messages actuel. Si vous modifiez la largeur de la barre de progression, vous devrez peut-être modifier cette valeur."
    warn_reviving_old_topic_age: "Lorsque quelqu'un commence à répondre à un sujet dont la dernière réponse remonte à plusieurs jours, un avertissement sera affiché. Désactivez la fonctionnalité en indiquant 0."
    autohighlight_all_code: "Forcer la coloration syntaxique dans tous les blocs de codes, même si aucun langage de programmation n'est défini explicitement."
    highlighted_languages: "Règles de coloration syntaxique supportées. (Attention : supporter trop de langages peut impacter les performances.) Voir : <a href='https://highlightjs.org/static/demo/' target='_blank'>https://highlightjs.org/static/demo/</a> pour une démonstration."
    show_copy_button_on_codeblocks: "Afficher un bouton dans les blocs de mise en forme de type « code » permettant de copier le contenu du bloc vers le presse-papier de l'utilisateur."
    embed_any_origin: "Autoriser le contenu intégré, quelle que soit son origine. Cela est nécessaire pour les applications mobiles utilisant du HTML statique."
    embed_topics_list: "Permettre l'intégration HTML des listes de sujets"
    embed_set_canonical_url: "Configurer l'URL canonique des sujets intégrés à l'URL du contenu intégré."
    embed_truncate: "Tronquer les messages embarqués."
    embed_unlisted: "Les sujets importés seront invisibles jusqu'à ce qu'un utilisateur réponde."
    embed_support_markdown: "Permettre la mise en forme Markdown pour les messages intégrés."
    allowed_embed_selectors: "Une liste séparée par des virgules des éléments CSS autorisés à être intégrés."
    allowed_href_schemes: "Préfixes autorisés dans les liens en plus de http et https."
    embed_post_limit: "Nombre maximal de messages à intégrer."
    embed_username_required: "Un nom d'utilisateur est nécessaire pour la création du sujet."
    notify_about_flags_after: "Si des signalements n'ont pas été gérés après ce nombre d'heures, envoyer un message direct aux modérateurs. 0 pour désactiver."
    show_create_topics_notice: "Si le site contient moins de 5 sujets publics, afficher un message pour demander aux administrateurs de créer d'autres sujets."
    delete_drafts_older_than_n_days: "Supprimer les brouillons remontant à plus de (n) jours."
    delete_merged_stub_topics_after_days: "Délai (en jours) de suppression automatique des sujets fusionnés, c'est-à-dire les sujets sans réponses résultant de la fusion de deux sujets par déplacement de messages. Si la valeur est fixée à 0, les sujets fusionnés ne seront pas supprimés."
    bootstrap_mode_min_users: "Nombre minimal d'utilisateurs nécessaire pour désactiver le mode d'amorçage (mettre à 0 pour désactiver)"
    prevent_anons_from_downloading_files: "Empêcher les utilisateurs anonymes de télécharger les pièces jointes."
    secure_media: "OBSOLÈTE : utilisez plutôt le paramètre secure_uploads, qui sera supprimé dans Discourse 3.0."
    secure_uploads: 'Limite l''accès à TOUS les fichiers envoyés (image, vidéo, audio, texte, PDF, ZIP, etc.). Si le paramètre « connexion requise » est activé, seuls les utilisateurs connectés peuvent accéder aux fichiers envoyés. Sinon, l''accès sera limité uniquement aux contenus multimédias des messages et catégories privés. ATTENTION : ce paramètre est complexe et nécessite des connaissances d''administration approfondies. Consultez <a target="_blank" href="https://meta.discourse.org/t/-/140017">ce sujet sur les téléversements sécurisés</a> pour en savoir plus.'
    secure_media_allow_embed_images_in_emails: "OBSOLÈTE : utilisez secure_uploads_allow_embed_images_in_emails, qui sera supprimé dans Discourse 3.0."
    secure_uploads_allow_embed_images_in_emails: "Autorise l'intégration d'images sécurisées (qui seraient autrement expurgées) dans les e-mails, si leur taille est inférieure à la valeur du paramètre « secure uploads max email embed image size kb »."
    secure_media_max_email_embed_image_size_kb: "OBSOLÈTE : Utilisez secure_uploads_max_email_embed_image_size_kb, qui sera supprimé dans Discourse 3.0."
    secure_uploads_max_email_embed_image_size_kb: "La taille maximale d'images sécurisées qui seront intégrées dans des e-mails si le paramètre « secure uploads allow embed in emails » est activé. Si celui-ci n'est pas activé, ce paramètre est sans effet."
    slug_generation_method: "Choisissez une méthode de génération d'identifiant. « encoded » générera des chaînes de caractères encodées avec des pourcentages. « none » désactivera complètement les identifiants."
    enable_emoji: "Activer les émojis"
    enable_emoji_shortcuts: "Les textes de smiley courants « :) », « :p » ou « :( » seront convertis en émojis"
    emoji_set: "Comment aimeriez-vous votre émoji ?"
    emoji_autocomplete_min_chars: "Nombre minimal de caractères nécessaires pour activer la fenêtre contextuelle d'émojis"
    enable_inline_emoji_translation: "Active la traduction d'émojis en ligne (non précédés par un espace ou un signe de ponctuation)"
    approve_post_count: "Le nombre de messages d'un utilisateur nouveau ou basique devant être approuvés"
    approve_unless_trust_level: "Les messages des utilisateurs qui n'ont pas atteint ce niveau de confiance doivent être approuvés"
    approve_new_topics_unless_trust_level: "Les nouveaux sujets des utilisateurs en dessous de ce niveau de confiance doivent être approuvés"
    approve_unless_staged: "Les nouveaux sujets et messages des utilisateurs distants doivent être approuvés"
    notify_about_queued_posts_after: "Après tant d'heures écoulées, envoyer un e-mail à tous les modérateurs si des messages sont en attente d'examen. Désactiver l'envoi de ces e-mails en renseignant la valeur « 0 »."
    auto_close_messages_post_count: "Nombre maximal de messages dans un message privé avant qu'il soit automatiquement fermé (0 pour désactiver)"
    auto_close_topics_post_count: "Nombre maximal de messages dans un sujet avant qu'il soit automatiquement fermé (0 pour désactiver)"
    auto_close_topics_create_linked_topic: "Créer un nouveau sujet lié lorsqu'un sujet est automatiquement fermé du fait du paramètre « auto close topics post count »"
    code_formatting_style: "Le bouton Code de l'éditeur utilisera ce style de mise en forme par défaut"
    max_allowed_message_recipients: "Nombre maximal de destinataires autorisés dans un message."
    watched_words_regular_expressions: "Les mots surveillés sont des expressions régulières."
    enable_diffhtml_preview: "Fonctionnalité expérimentale utilisant diffHTML pour synchroniser la prévisualisation plutôt que de redéclencher un traitement d'affichage entier."
    enable_fast_edit: "Permet de sélectionner une courte portion d'un message pour la modifier directement."
    old_post_notice_days: "Jours avant que la remarque de publication devienne obsolète"
    new_user_notice_tl: "Niveau de confiance minimal requis pour voir les nouveaux avis de publication d'utilisateur."
    returning_user_notice_tl: "Niveau de confiance minimum requis pour voir les avis postés par les utilisateurs de retour."
    returning_users_days: "Combien de jours doivent s'écouler avant qu'un utilisateur soit considéré comme étant de retour."
    review_media_unless_trust_level: "Les messages envoyés par les utilisateurs ayant un niveau de confiance inférieur à celui-ci et qui contiennent des médias intégrés devront être examinés par un responsable."
    blur_tl0_flagged_posts_media: "Flouter les images des messages signalés pour masquer du contenu potentiellement NSFW."
    enable_page_publishing: "Autoriser les responsables de publier des sujets vers de nouvelles URL utilisant leur propre style."
    show_published_pages_login_required: "Les utilisateurs anonymes peuvent voir les pages publiées, même quand la connexion est nécessaire."
    skip_auto_delete_reply_likes: "Lors de la suppression automatique des anciennes réponses, cette option permet d'ignorer la suppression des messages ayant ce nombre ou un nombre supérieur de « J'aime »."
    default_email_digest_frequency: "Par défaut, à quelle fréquence les utilisateurs reçoivent les résumés par e-mail."
    default_include_tl0_in_digests: "Par défaut, inclure les messages des nouveaux utilisateurs dans les résumés par e-mail. Les utilisateurs peuvent changer cela dans leurs préférences."
    default_email_level: "Définissez le niveau de notification par e-mail par défaut pour les sujets standards."
    default_email_messages_level: "Définissez le niveau de notification par e-mail par défaut quand quelqu'un envoie un message direct à un utilisateur."
    default_email_mailing_list_mode: "Envoyer un e-mail pour chaque nouveau message."
    default_email_mailing_list_mode_frequency: "Par défaut, les utilisateurs ayant activé la liste de diffusion recevront des e-mails à cette fréquence."
    disable_mailing_list_mode: "Interdire aux utilisateurs d'activer le mode « liste de diffusion » (empêche tout e-mail d'être expédié vers une liste de diffusion)."
    default_email_previous_replies: "Inclure par défaut les réponses précédentes dans les e-mails."
    default_email_in_reply_to: "Inclure par défaut l'extrait du message auquel se fait la réponse dans les e-mails."
    default_hide_profile_and_presence: "Masquez le profil public de l'utilisateur et les fonctionnalités de présence par défaut."
    default_other_new_topic_duration_minutes: "Condition par défaut pour considérer un sujet comme nouveau."
    default_other_auto_track_topics_after_msecs: "Durée par défaut après laquelle un sujet est automatiquement suivi."
    default_other_notification_level_when_replying: "Niveau de notification global par défaut quand un utilisateur répond à un sujet."
    default_other_external_links_in_new_tab: "Par défaut, ouvrir tous les liens externes dans un nouvel onglet"
    default_other_enable_quoting: "Par défaut, proposer de citer le texte sélectionné."
    default_other_enable_defer: "Par défaut, activer le bouton pour reporter un sujet à plus tard."
    default_other_dynamic_favicon: "Par défaut, faire apparaître le nombre de sujets récemment créés ou mis à jour sur l'icône du navigateur."
    default_other_skip_new_user_tips: "Ignorer les conseils et badges d'intégration des nouveaux utilisateurs."
    default_other_like_notification_frequency: "Par défaut, notifier les utilisateurs lors de l'attribution d'un « J'aime »"
    default_topics_automatic_unpin: "Par défaut, désépingler automatiquement les sujets lorsque l'utilisateur atteint la fin de la liste."
    default_categories_watching: "Liste des catégories surveillées par défaut."
    default_categories_tracking: "Liste des catégories suivies par défaut."
    default_categories_muted: "Liste des catégories mises en sourdine par défaut."
    default_categories_watching_first_post: "Liste des catégories dont le premier message de chaque nouveau sujet sera surveillé par défaut."
    default_categories_normal: "Liste des catégories qui ne sont pas mises en sourdine par défaut. Utile lorsque le paramètre « mute_all_categories_by_default » est activé."
    mute_all_categories_by_default: "Définir le niveau des notifications de toutes les catégories à « Muet ». Cela demande aux utilisateurs de sélectionner explicitement les catégories qui peuvent apparaître sur leurs pages « Récents » et « Catégories ». Si vous souhaitez revoir les valeurs par défaut pour les utilisateurs anonymes, veuillez renseigner les paramètres « default_categories_ »."
    default_tags_watching: "Liste des étiquettes qui sont surveillées par défaut."
    default_tags_tracking: "Liste des étiquettes qui sont suivies par défaut."
    default_tags_muted: "Liste des étiquettes qui sont mises en sourdine par défaut."
    default_tags_watching_first_post: "Liste des étiquettes pour lesquelles le premier message de chaque nouveau sujet sera surveillé par défaut."
    default_text_size: "Taille de texte par défaut"
    default_title_count_mode: "Mode par défaut pour le compteur inclut dans le titre de la page"
    retain_web_hook_events_period_days: "Nombre de jours de conservation des événements des Webhooks."
    retry_web_hook_events: "Réessayer jusqu'à 4 fois les événements de Webhooks qui ont échoué. Les intervalles entre chaque tentative sont de 1, 5, 25 et 125 minutes."
    revoke_api_keys_days: "Nombre de jours avant qu'une clé API inutilisée soit automatiquement révoquée (0 pour jamais)"
    allow_user_api_keys: "Autoriser la génération des clés de l'API utilisateur"
    allow_user_api_key_scopes: "Liste des champs d'action autorisés pour les clés de l'API utilisateur"
    min_trust_level_for_user_api_key: "Niveau de confiance requis pour générer des clés pour l'API utilisateur"
    allowed_user_api_auth_redirects: "URL autorisée pour la redirection d'un utilisateur lors de l'authentification via les clés d'API. Le symbole « * » peut être utilisé pour remplacer n'importe quelle partie de cette adresse (p. ex. : www.exemple.fr/*)."
    allowed_user_api_push_urls: "Adresses URL autorisées pour le service push du serveur vers l'API utilisateur"
    expire_user_api_keys_days: "Nombre de jours avant l'expiration automatique d'une clé API utilisateur (0 pour jamais)"
    tagging_enabled: "Activer l'étiquetage des sujets ?"
    min_trust_to_create_tag: "Le niveau de confiance minimal requis pour créer une étiquette."
    max_tags_per_topic: "Le nombre maximal d'étiquettes pouvant être ajoutées à un sujet."
    max_tag_length: "Le nombre maximum de caractères pouvant être utilisés pour une étiquette."
    max_tag_search_results: "Lors d'une recherche d'étiquettes, le nombre maximal de résultats à afficher."
    max_tags_in_filter_list: "Nombre maximal d'étiquettes à afficher dans la liste déroulante des filtres. Les étiquettes les plus utilisées seront affichées."
    tags_sort_alphabetically: "Afficher les étiquettes par ordre alphabétique. Par défaut, elles sont affichées par ordre de popularité."
    tags_listed_by_group: "Lister les étiquettes par groupe d'étiquettes sur la <a href='%{base_path}/tags' target='_blank'>page Étiquettes</a>."
    tag_style: "Style visuel pour les badges d'étiquette."
    pm_tags_allowed_for_groups: "Autoriser les membres du ou des groupes inclus à étiqueter tout message personnel"
    min_trust_level_to_tag_topics: "Niveau de confiance minimal requis pour étiqueter des sujets"
    suppress_overlapping_tags_in_list: "Si des étiquettes correspondent exactement à des mots du titre d'un sujet, ne pas afficher ces étiquettes"
    remove_muted_tags_from_latest: "Ne pas afficher les sujets avec des étiquettes mises en sourdine dans la liste des sujets récents."
    force_lowercase_tags: "Forcer les nouvelles étiquettes à être en minuscule."
    company_name: "Nom de société"
    governing_law: "Droit applicable"
    city_for_disputes: "Ville pour les litiges"
    shared_drafts_category: "Activez la fonction Brouillons partagés en désignant une catégorie pour les brouillons de sujet. Les sujets repris dans cette catégorie ne figureront pas dans les listes de sujets pour les responsables."
    shared_drafts_min_trust_level: "Autoriser les utilisateurs à afficher et à modifier les brouillons partagés."
    push_notifications_prompt: "Afficher la demande de consentement de l'utilisateur"
    push_notifications_icon: "L'icône du badge qui apparaît dans les notifications. Une image monochrome de taille 96×96 et au format PNG avec transparence est recommandée."
    base_font: "Police de base à utiliser pour la plupart des textes du site. Les thèmes peuvent remplacer cette police via la propriété personnalisée CSS « --font-family »."
    heading_font: "Police à utiliser pour les titres du site. Les thèmes peuvent remplacer cette police via la propriété personnalisée CSS « --heading-font-family »."
    enable_sitemap: "Générez un sitemap pour votre site et l'inclure dans le fichier robots.txt."
    sitemap_page_size: "Nombre d'URL à inclure dans chaque page de sitemap. Maximum 50 000"
    enable_user_status: "(expérimental) Autoriser les utilisateurs à définir un message d'état personnalisé (émoji + description)."
    enable_user_tips: "(expérimental) Activer les nouveaux conseils d'utilisation qui décrivent les fonctionnalités clés aux utilisateurs"
    short_title: "Le titre court sera utilisé sur l'écran d'accueil de l'utilisateur, le lanceur d'applications ou d'autres endroits où la place disponible est limitée. Il devrait être limité à 12 caractères."
    dashboard_hidden_reports: "Permettre de masquer les rapports du tableau de bord."
    dashboard_visible_tabs: "Choisissez les onglets visibles sur le tableau de bord."
    dashboard_general_tab_activity_metrics: "Sélectionnez les rapports à afficher comme indicateurs d'activité dans l'onglet général."
    gravatar_name: "Nom du fournisseur Gravatar"
    gravatar_base_url: "URL de base de l'API du fournisseur Gravatar"
    gravatar_login_url: "URL relative à gravatar_base_url qui permet à l'utilisateur de se connecter au service Gravatar"
    share_quote_buttons: "Choisissez les éléments qui apparaissent dans le bouton de partage de citation, ainsi que leur ordre."
    share_quote_visibility: "Choisissez quand afficher le bouton de partage de citation : jamais, uniquement aux utilisateurs anonymes ou à tous les utilisateurs. "
    create_revision_on_bulk_topic_moves: "Créer une révision pour les premiers messages lorsque les sujets sont déplacés en masse dans une nouvelle catégorie."
    allow_changing_staged_user_tracking: "Permettre aux administrateurs de modifier les préférences de notification relatives aux catégories et aux étiquettes, pour les comptes d'utilisateurs distants."
    use_email_for_username_and_name_suggestions: "Utiliser la première moitié des adresses e-mail pour suggérer des noms d'utilisateur et des pseudos. Veuillez noter que cela permet à chacun de facilement deviner les adresses e-mail entières des utilisateurs (car une grande part de ceux-ci sont inscrits à des services communément utilisés tels que GMail)."
    use_name_for_username_suggestions: "Utiliser le nom complet d'un utilisateur lorsque vous suggérez des noms d'utilisateur."
    suggest_weekends_in_date_pickers: "Inclure les week-ends dans les suggestions du sélectionneur de date (désactivez ce paramètre si vous n'utilisez Discourse que les jours de semaine)."
    splash_screen: "Affiche un écran de chargement temporaire pendant le chargement des ressources du site"
    default_sidebar_categories: "Les catégories sélectionnées seront affichées par défaut dans la section Catégories de la barre latérale."
    default_sidebar_tags: "Les étiquettes sélectionnées seront affichées par défaut dans la section Étiquettes de la barre latérale."
    enable_new_user_profile_nav_groups: "EXPÉRIMENTAL : les utilisateurs des groupes sélectionnés verront apparaître le nouveau menu de navigation du profil utilisateur"
    errors:
      invalid_css_color: "Couleur non valide. Indiquez un nom de couleur ou une valeur hexadécimale."
      invalid_email: "Adresse e-mail invalide."
      invalid_username: "Il n'y a aucun utilisateur ayant ce nom d'utilisateur."
      valid_username: "Ce nom d'utilisateur est déjà pris."
      invalid_group: "Il n'y a aucun groupe ayant ce nom."
      invalid_integer_min_max: "La valeur doit être comprise entre %{min} et %{max}."
      invalid_integer_min: "La valeur doit être de %{min} ou plus."
      invalid_integer_max: "La valeur ne peut pas être supérieure à %{max}."
      invalid_integer: "La valeur doit être un nombre entier."
      regex_mismatch: "La valeur ne correspond pas au format requis."
      must_include_latest: "Le menu du haut doit contenir l'onglet « Récents »."
      invalid_string: "Valeur invalide."
      invalid_string_min_max: "La chaîne de caractères doit contenir entre %{min} et %{max} caractères."
      invalid_string_min: "La chaîne de caractères doit contenir au moins %{min} caractères."
      invalid_string_max: "La chaîne de caractères doit contenir au plus %{max} caractères."
      invalid_json: "Données JSON non valides."
      invalid_reply_by_email_address: "La valeur doit contenir « %{reply_key} » et être différente de l'e-mail de notification."
      invalid_alternative_reply_by_email_addresses: "Toutes les valeurs doivent contenir « %{reply_key} » et être différentes de l'e-mail de notification."
      invalid_domain_hostname: "Ne peut inclure les caractères « * » ou « ? »."
      pop3_polling_host_is_empty: "Vous devez définir « pop3 polling host » avant d'activer le relevé via POP3."
      pop3_polling_username_is_empty: "Vous devez définir « pop3 polling username » avant d'activer le relevé via POP3."
      pop3_polling_password_is_empty: "Vous devez définir « pop3 polling password » avant d'activer le relevé via POP3."
      pop3_polling_authentication_failed: "Échec de l'authentification POP3. Veuillez vérifier vos identifiants POP3."
      reply_by_email_address_is_empty: "Vous devez configurer le paramètre « reply by email address » avant d'activer les réponses par e-mail."
      email_polling_disabled: "Vous devez activer le relevé manuel ou via POP3 avant d'activer les réponses par e-mail."
      user_locale_not_enabled: "Vous devez d'abord activer « allow user locale » avant d'activer ce paramètre."
      personal_message_enabled_groups_invalid: "Vous devez spécifier au moins un groupe pour ce paramètre. Si vous ne souhaitez pas que quelqu'un d'autre que les responsables envoie des messages directs, choisissez le groupe des responsables."
      invalid_regex: "L'expression régulière est invalide ou non autorisée."
      invalid_regex_with_message: "L'expression régulière « %{regex} » est erronée : %{message}"
      email_editable_enabled: "Vous devez désactiver « email editable » avant d'activer ce paramètre."
      staged_users_disabled: "Vous devez d'abord activer « staged users » avant d'activer ce paramètre."
      reply_by_email_disabled: "Vous devez d'abord activer « reply by email » avant d'activer ce paramètre."
      discourse_connect_url_is_empty: "Avant d'activer ce paramètre, vous devez d'abord définir le paramètre « discourse connect url »."
      discourse_connect_invite_only: "Il ne vous est pas possible d'activer simultanément DiscourseConnect et le paramètre « invite only »."
      enable_local_logins_disabled: "Vous devez d'abord activer « enable local logins » avant d'activer ce paramètre."
      min_username_length_exists: "Il n'est pas possible de définir une longueur minimale de nom d'utilisateur qui soit plus longue qu'un nom d'utilisateur qui existe déjà (%{username})."
      min_username_length_range: "Il n'est pas possible de définir un minimum plus grand qu'un maximum."
      max_username_length_exists: "Il n'est pas possible de définir une longueur maximale de nom d'utilisateur qui soit plus courte qu'un nom d'utilisateur qui existe déjà (%{username})."
      max_username_length_range: "Il n'est pas possible de définir un maximum plus petit que le minimum."
      invalid_hex_value: "Les valeurs de couleurs doivent être au format hexadécimal à 6 chiffres."
      empty_selectable_avatars: "Vous devez d'abord envoyer au moins deux avatars sélectionnables avant d'activer ce paramètre."
      category_search_priority:
        low_weight_invalid: "Il ne vous est pas possible de définir une pondération supérieure ou égale à 1."
        high_weight_invalid: "Il ne vous est pas possible de définir une pondération inférieure ou égale à 1."
      allowed_unicode_usernames:
        regex_invalid: "L'expression régulière n'est pas valide : %{error}"
        leading_trailing_slash: "L'expression régulière ne doit pas commencer et se terminer par une barre oblique."
      unicode_usernames_avatars: "Les avatars du système n'acceptent pas les noms d'utilisateurs contenant des caractères Unicode."
      list_value_count: "La liste doit contenir exactement %{count} valeurs."
      markdown_linkify_tlds: "Vous ne pouvez pas inclure la valeur « * »."
      google_oauth2_hd_groups: "Vous devez configurer tous les paramètres « google oauth2 HD » avant d'activer ce paramètre."
      search_tokenize_chinese_enabled: "Pour activer ce paramètre, vous devez d'abord désactiver « search_tokenize_chinese »."
      search_tokenize_japanese_enabled: "Pour activer ce paramètre, vous devez d'abord désactiver « search_tokenize_japanese »."
      discourse_connect_cannot_be_enabled_if_second_factor_enforced: "Vous ne pouvez pas activer DiscourseConnect si la 2FA est obligatoire."
      delete_rejected_email_after_days: "Ce paramètre ne peut pas être inférieur au paramètre delete_email_logs_after_days ou supérieur à %{max}"
      invalid_uncategorized_category_setting: "La catégorie Sans catégorie ne peut pas être sélectionnée si l'autorisation des sujets sans catégorie n'est pas autorisée"
    placeholder:
      discourse_connect_provider_secrets:
        key: "www.example.com"
        value: "Clé secrète DiscourseConnect"
  search:
    extreme_load_error: "Le site est soumis à une charge extrême, la recherche est désactivée. Veuillez réessayer plus tard"
    within_post: "#%{post_number} par %{username}"
    types:
      category: "Catégories"
      topic: "Résultats"
      user: "Utilisateurs"
    results_page: "Résultats de recherche pour « %{term} »"
    audio: "[audio]"
    video: "[vidéo]"
  discourse_connect:
    login_error: "Erreur de connexion"
    not_found: "Votre compte est introuvable. Veuillez contacter l'administrateur du site."
    account_not_approved: "Votre compte est en attente d'approbation. Vous recevrez une notification par e-mail lorsqu'il sera approuvé."
    unknown_error: "Votre compte présente un problème. Nous vous invitons à contacter l'administrateur du site."
    timeout_expired: "Le délai de connexion au compte est arrivé à expiration, nous vous invitons à réessayer."
    no_email: "Aucune adresse e-mail n'a été fournie. Veuillez contacter l'administrateur du site."
    blank_id_error: "Le champ « external_id » est requis mais il a été laissé vide."
    email_error: "Il n'a pas été possible de créer un compte avec l'adresse e-mail <b>%{email}</b>. Nous vous invitons à contacter l'administrateur du site."
    missing_secret: "L'authentification a échoué du fait de l'absence d'une clé secrète. Nous vous invitons à contacter l'administrateur du site afin de résoudre ce problème."
    invite_redeem_failed: "Il n'a pas été possible d'utiliser ce lien d'invitation. Nous vous invitons à contacter l'administrateur du site."
  original_poster: "Créateur du sujet"
  most_recent_poster: "Auteur le plus récent"
  frequent_poster: "Auteur fréquent"
  poster_description_joiner: ", "
  redirected_to_top_reasons:
    new_user: "Bienvenue dans notre communauté ! Voici les sujets récents les plus populaires."
    not_seen_in_a_month: "Nous sommes heureux de vous revoir parmi nous ! Nous ne vous avons pas vu(e) depuis un moment. Voici les sujets les plus populaires depuis votre absence."
  merge_posts:
    edit_reason:
      one: "Un message a été fusionné par %{username}"
      other: "%{count} messages ont été fusionnés par %{username}"
    errors:
      different_topics: "Des messages appartenant à différents sujets ne peuvent pas être fusionnés."
      different_users: "Des messages appartenant à différents utilisateurs ne peuvent pas être fusionnés."
      max_post_length: "Ces messages ne peuvent pas être fusionnées car la taille du message résultant serait supérieure à la limite autorisée."
  move_posts:
    new_topic_moderator_post:
      one: "Un message a été scindé en un nouveau sujet : %{topic_link}"
      other: "%{count} messages ont été scindés en un nouveau sujet : %{topic_link}"
    new_message_moderator_post:
      one: "Un message a été scindé en un nouveau message direct : %{topic_link}"
      other: "%{count} messages ont été scindés en un nouveau message direct : %{topic_link}"
    existing_topic_moderator_post:
      one: "Un message a été fusionné à un sujet existant : %{topic_link}"
      other: "%{count} messages ont été fusionnés à un sujet existant : %{topic_link}"
    existing_message_moderator_post:
      one: "Un message a été fusionné à un message direct existant : %{topic_link}"
      other: "%{count} messages ont été fusionnés à un message direct existant : %{topic_link}"
  change_owner:
    post_revision_text: "Propriété transférée"
  publish_page:
    slug_errors:
      blank: "ne peut pas être vide"
      unavailable: "est indisponible"
      invalid: "contient des caractères invalides"
  topic_statuses:
    autoclosed_message_max_posts:
      one: "Ce message a été automatiquement fermé après avoir atteint la limite maximale de %{count} réponse."
      other: "Ce message a été automatiquement fermé après avoir atteint la limite maximale de %{count} réponses."
    autoclosed_topic_max_posts:
      one: "Ce sujet a été automatiquement fermé après avoir atteint la limite maximale de %{count} réponse."
      other: "Ce sujet a été automatiquement fermé après avoir atteint la limite maximale de %{count} réponses."
    autoclosed_enabled_days:
      one: "Cette discussion a été automatiquement fermée après un jour. Aucune réponse n'est permise dorénavant."
      other: "Ce sujet a été automatiquement fermé après %{count} jours. Aucune réponse n'est permise dorénavant."
    autoclosed_enabled_hours:
      one: "Cette discussion a été automatiquement fermée après une heure. Aucune réponse n'est permise dorénavant."
      other: "Ce sujet a été automatiquement fermé après %{count} heures. Aucune réponse n'est permise dorénavant."
    autoclosed_enabled_minutes:
      one: "Cette discussion a été automatiquement fermée après une minute. Aucune réponse n'est permise dorénavant."
      other: "Ce sujet a été automatiquement fermé après %{count} minutes. Aucune réponse n'est permise dorénavant."
    autoclosed_enabled_lastpost_days:
      one: "Cette discussion a été automatiquement fermée après un jour. Aucune réponse n'est permise dorénavant."
      other: "Ce sujet a été automatiquement fermé après %{count} jours. Aucune réponse n'est permise dorénavant."
    autoclosed_enabled_lastpost_hours:
      one: "Cette discussion a été automatiquement fermée après %{count} heure suivant le dernier commentaire. Aucune réponse n'est permise dorénavant."
      other: "Ce sujet a été automatiquement fermé après %{count} heures suivant le dernier commentaire. Aucune réponse n'est permise dorénavant."
    autoclosed_enabled_lastpost_minutes:
      one: "Cette discussion a été automatiquement fermée une minute après le dernier message. Aucune réponse n'est permise dorénavant."
      other: "Ce sujet a été automatiquement fermé %{count} minutes après le dernier message. Aucune réponse n'est permise dorénavant."
    autoclosed_disabled_days:
      one: "Ce sujet a été automatiquement ouvert après %{count} jour."
      other: "Ce sujet a été automatiquement ouvert après %{count} jours."
    autoclosed_disabled_hours:
      one: "Ce sujet a été automatiquement ouvert après %{count} heure."
      other: "Ce sujet a été automatiquement ouvert après %{count} heures."
    autoclosed_disabled_minutes:
      one: "Ce sujet a été automatiquement ouvert après %{count} minute."
      other: "Ce sujet a été automatiquement ouvert après %{count} minutes."
    autoclosed_disabled_lastpost_days:
      one: "Ce sujet a été automatiquement ouvert %{count} jour après la dernière réponse."
      other: "Ce sujet a été automatiquement ouvert %{count} jours après la dernière réponse."
    autoclosed_disabled_lastpost_hours:
      one: "Ce sujet a été automatiquement ouvert %{count} heure après la dernière réponse."
      other: "Ce sujet a été automatiquement ouvert %{count} heures après la dernière réponse."
    autoclosed_disabled_lastpost_minutes:
      one: "Ce sujet a été automatiquement ouvert %{count} minute après la dernière réponse."
      other: "Ce sujet a été automatiquement ouvert %{count} minutes après la dernière réponse."
    autoclosed_disabled: "Ce sujet est maintenant ouvert. Les nouvelles réponses sont autorisées."
    autoclosed_disabled_lastpost: "Ce sujet est maintenant ouvert. Les nouvelles réponses sont autorisées."
    auto_deleted_by_timer: "Supprimé automatiquement par une action planifiée."
  login:
    invalid_second_factor_method: "La méthode à deux facteurs sélectionnée n'est pas valide."
    not_enabled_second_factor_method: "La méthode à deux facteurs sélectionnée n'est pas activée pour votre compte."
    security_key_description: "Dès que votre clé de sécurité physique est prête, appuyez sur le bouton « S'authentifier avec une clé de sécurité » ci-dessous."
    security_key_alternative: "Essayer une autre méthode"
    security_key_authenticate: "S'authentifier avec une clé de sécurité"
    security_key_not_allowed_error: "La procédure d'authentification de la clé de sécurité a expiré ou a été annulée."
    security_key_no_matching_credential_error: "Aucun identifiant correspondant n'a pu être trouvé dans la clé de sécurité donnée."
    security_key_support_missing_error: "Votre appareil ou navigateur actuel ne prend pas en charge l'utilisation des clés de sécurité. Veuillez utiliser une autre méthode."
    security_key_invalid: "Une erreur est survenue lors de la validation de la clé de sécurité."
    not_approved: "Votre compte n'a pas encore été approuvé. Vous recevrez une notification par e-mail lorsque vous pourrez vous connecter."
    incorrect_username_email_or_password: "Nom d'utilisateur, adresse e-mail ou mot de passe incorrect(e)"
    incorrect_password: "Mot de passe incorrect"
    wait_approval: "Merci pour votre inscription. Nous vous informerons lorsque votre compte sera approuvé."
    active: "Votre compte est activé et prêt à l'emploi."
    activate_email: "<p>C'est presque terminé ! Nous avons envoyé un e-mail d'activation à <b>%{email}</b>. Merci de suivre les instructions qui y figurent pour activer votre compte.</p><p>Si vous ne recevez pas cet e-mail, vérifiez le dossier du courrier indésirable dans votre messagerie.</p>"
    not_activated: "Vous ne pouvez pas vous connecter pour le moment. Nous vous avons envoyé un e-mail d'activation. Merci de suivre les instructions qui y figurent pour activer votre compte."
    not_allowed_from_ip_address: "Vous ne pouvez pas vous connecter en tant que %{username} depuis cette adresse IP."
    admin_not_allowed_from_ip_address: "Vous ne pouvez pas vous connecter en tant qu'administrateur à partir de cette adresse IP."
    reset_not_allowed_from_ip_address: "Vous ne pouvez pas réinitialiser le mot de passe depuis cette adresse IP."
    suspended: "Vous ne pouvez pas vous connecter jusqu'au %{date}."
    suspended_with_reason: "Compte suspendu jusqu'au %{date} : %{reason}"
    suspended_with_reason_forever: "Compte supsendu : %{reason}"
    errors: "%{errors}"
    not_available: "Indisponible. Essayer %{suggestion} ?"
    something_already_taken: "Un problème est survenu. Votre nom d'utilisateur ou votre adresse e-mail est peut-être déjà enregistré(e). Essayez le lien d'oubli du mot de passe."
    omniauth_error:
      generic: "Nous sommes désolés, une erreur s'est produite lors de l'autorisation de votre compte. Veuillez réessayer."
      csrf_detected: "L'autorisation a expiré ou vous avez changé de navigateur. Veuillez réessayer."
      request_error: "Une erreur s'est produite lors du démarrage de l'autorisation. Veuillez réessayer."
      invalid_iat: "Impossible de vérifier le jeton d'autorisation en raison de différences d'horloge du serveur. Veuillez réessayer."
    omniauth_error_unknown: "Un problème est survenu lors de votre connexion. Veuillez réessayer."
    omniauth_confirm_title: "Connectez-vous à l'aide de %{provider}"
    omniauth_confirm_button: "Continuer"
    authenticator_error_no_valid_email: "Aucune adresse e-mail associée à %{account} n'est autorisée. Vous devrez peut-être configurer votre compte avec une autre adresse."
    new_registrations_disabled: "La création de nouveaux comptes n'est pas autorisée pour le moment."
    password_too_long: "Les mots de passe sont limités à 200 caractères."
    email_too_long: "L'e-mail renseigné est trop long. Les noms d'adresses e-mail ne doivent pas dépasser 254 caractères et les noms de domaines ne doivent pas dépasser 253 caractères."
    wrong_invite_code: "Le code d'invitation est invalide."
    reserved_username: "Ce nom d'utilisateur n'est pas autorisé."
    missing_user_field: "Vous n'avez pas renseigné l'ensemble des champs utilisateur"
    auth_complete: "Authentification terminée."
    click_to_continue: "Cliquez ici pour continuer."
    already_logged_in: "Nous sommes désolés ! Cette invitation est destinée aux nouveaux utilisateurs qui n'ont pas encore de compte existant."
    second_factor_title: "Authentification à deux facteurs"
    second_factor_description: "Veuillez saisir le code d'authentification généré par votre application :"
    second_factor_backup_description: "Veuillez saisir un de vos codes de secours :"
    second_factor_backup_title: "Code de secours de l'authentification à deux facteurs"
    invalid_second_factor_code: "Code d'authentification invalide. Chaque code ne peut être utilisé qu'une fois."
    invalid_security_key: "Clé de sécurité invalide."
    missing_second_factor_name: "Veuillez renseigner un nom."
    missing_second_factor_code: "Veuillez renseigner un code."
    second_factor_toggle:
      totp: "Utiliser une application d'authentification ou une clé de sécurité"
      backup_code: "Utiliser un code de secours à la place"
  second_factor_auth:
    challenge_not_found: "Un défi d'authentification à deux facteurs (2FA) n'a pas pu être trouvé dans le contexte de votre session actuelle."
    challenge_expired: "Le délai d'expiration de l'authentification 2FA est écoulé. Veuillez réessayer."
    challenge_not_completed: "Vous n'avez pas effectué l'authentification 2FA requise pour accomplir cette tâche. Veuillez vous authentifier (2FA) et réessayer."
    actions:
      grant_admin:
        description: "Par mesure de sécurité, vous devez vous authentifier via l'authentification 2FA avant que l'accès administrateur soit accordé à %{username}."
      discourse_connect_provider:
        description: "%{hostname} requiert la confirmation de votre 2FA. Vous serez redirigé(e) vers le site après avoir confirmé votre 2FA."
  admin:
    email:
      sent_test: "envoyé !"
    user:
      merge_user:
        updating_username: "Mise à jour du nom d'utilisateur…"
        changing_post_ownership: "Modification de la propriété du message…"
        merging_given_daily_likes: "Fusion des « J'aime » quotidiens…"
        merging_post_timings: "Fusion des horaires des messages…"
        merging_user_visits: "Fusion des visites des utilisateurs…"
        updating_site_settings: "Mise à jour des paramètres du site…"
        updating_user_stats: "Mise à jour des statistiques utilisateur…"
        merging_user_attributes: "Fusion des attributs utilisateur…"
        updating_user_ids: "Mise à jour des identifiants utilisateur…"
        deleting_source_user: "Suppression de l'utilisateur source…"
  user:
    deactivated: "A été désactivé car trop d'e-mails envoyés à « %{email} » n'ont pas été délivrés."
    deactivated_by_staff: "Désactivé par un responsable"
    deactivated_by_inactivity:
      one: "Désactivé automatiquement après %{count} jour d'inactivité"
      other: "Désactivé automatiquement après %{count} jours d'inactivité"
    activated_by_staff: "Activé par un responsable"
    new_user_typed_too_fast: "Le nouvel utilisateur écrivait trop rapidement"
    content_matches_auto_silence_regex: "Le contenu correspond à l'expression régulière de mise en sourdine automatique"
    content_matches_auto_block_regex: "Le contenu correspond à l'expression régulière de blocage automatique"
    username:
      short: "doit contenir au moins %{min} caractères"
      long: "ne doit pas contenir plus de %{max} caractères"
      too_long: "est trop long"
      characters: "doit uniquement contenir des chiffres, lettres, points, tirets et tirets bas."
      unique: "doit être unique"
      blank: "doit être présent"
      must_begin_with_alphanumeric_or_underscore: "doit commencer par une lettre, un chiffre ou un tiret bas"
      must_end_with_alphanumeric: "doit finir par une lettre ou un chiffre"
      must_not_contain_two_special_chars_in_seq: "ne doit pas contenir une séquence de 2 caractères spéciaux ou plus (« . », « - », « _ »)"
      must_not_end_with_confusing_suffix: "ne doit pas se terminer par un suffixe déroutant comme « .json » ou « .png » etc."
    email:
      invalid: "est invalide."
      not_allowed: "n'est pas autorisé pour ce fournisseur d'e-mails. Veuillez utiliser une autre adresse."
      blocked: "n'est pas autorisé."
      revoked: "N'enverra plus d'e-mails à « %{email} » jusqu'au %{date}."
      does_not_exist: "S.O."
    ip_address:
      blocked: "Les nouvelles inscriptions ne sont pas acceptées depuis votre adresse IP."
      max_new_accounts_per_registration_ip: "Les nouvelles inscriptions ne sont pas autorisées depuis votre adresse IP (limite atteinte). Contactez un responsable."
    website:
      domain_not_allowed: "Site Web invalide. Les domaines autorisés sont : %{domains}"
    auto_rejected: "Refusé automatiquement en raison de l'âge. Voir le paramètre de site « auto_handle_queued_age »."
    destroy_reasons:
      unused_staged_user: "Utilisateur distant inutilisé"
      fixed_primary_email: "Correction de l'e-mail principal pour l'utilisateur distant"
      same_ip_address: "Même adresse IP (%{ip_address}) que d'autres utilisateurs"
      inactive_user: "Utilisateur inactif"
      reviewable_reject_auto: "Traiter automatiquement les éléments à examiner en file d'attente"
      reviewable_reject: "L'inscription de cet utilisateur a été refusée"
    email_in_spam_header: "Le premier e-mail de l'utilisateur a été signalé comme spam"
    already_silenced: "L'utilisateur a déjà été mis en sourdine par %{staff} il y a %{time_ago}."
    already_suspended: "L'utilisateur a déjà été suspendu par %{staff} il y a %{time_ago}."
    cannot_delete_has_posts:
      one: "L'utilisateur %{username} a %{count} message dans un sujet public ou message personnel, vous ne pouvez donc pas le supprimer."
      other: "L'utilisateur %{username} a %{count} messages dans des sujets publics ou messages personnels, vous ne pouvez donc pas le supprimer."
  unsubscribe_mailer:
    title: "Désabonnement"
    subject_template: "Confirmez que vous ne souhaitez plus recevoir d'e-mails de mises à jour de %{site_title}"
    text_body_template: |
      Quelqu'un (peut-être vous ?) a demandé à ne plus recevoir de mises à jour pour %{site_domain_name} sur cette adresse e-mail.

      Pour le confirmer, merci de cliquer sur ce lien :

      %{confirm_unsubscribe_link}

      Si vous souhaitez continuer à recevoir ces e-mails, vous pouvez ignorer ce message.
  invite_mailer:
    title: "Invitation"
    subject_template: "%{inviter_name} vous a invité(e) à participer à « %{topic_title} » sur %{site_domain_name}"
    text_body_template: |
      %{inviter_name} vous a invité(e) à une discussion

      > **%{topic_title}**

      >

      > %{topic_excerpt}

      à

      > %{site_title} -- %{site_description}

      Si cela vous intéresse, cliquez sur le lien ci-dessous :

      %{invite_link}
  custom_invite_mailer:
    title: "Invitation personnalisée"
    subject_template: "%{inviter_name} vous a invité(e) à participer à « %{topic_title} » sur %{site_domain_name}"
    text_body_template: |
      %{inviter_name} vous a invité(e) à une discussion

      > **%{topic_title}**

      >

      > %{topic_excerpt}

      à

      > %{site_title} -- %{site_description}

      Avec ce message :

      > %{user_custom_message}

      Si cela vous intéresse, cliquez sur le lien ci-dessous :

      %{invite_link}
  invite_forum_mailer:
    title: "Invitation sur le forum"
    subject_template: "%{inviter_name} vous a invité(e) à rejoindre %{site_domain_name}"
    text_body_template: |
      %{inviter_name} vous invite à rejoindre :

      > **%{site_title}**

      >

      > %{site_description}

      Si cela vous intéresse, cliquez sur le lien ci-dessous :

      %{invite_link}
  custom_invite_forum_mailer:
    title: "Invitation personnalisée sur le forum"
    subject_template: "%{inviter_name} vous a invité(e) à rejoindre %{site_domain_name}"
    text_body_template: |
      %{inviter_name} vous a invité(e) à rejoindre :

      > **%{site_title}**

      >

      > %{site_description}

      Avec ce message :

      > %{user_custom_message}

      Si cela vous intéresse, cliquez sur le lien ci-dessous :

      %{invite_link}
  invite_password_instructions:
    title: "Instructions du mot de passe d'invité"
    subject_template: "Choisissez un mot de passe pour votre compte sur %{site_name}"
    text_body_template: |
      Merci d'avoir accepté l'invitation sur %{site_name} -- Bienvenue !

      Cliquez sur le lien ci-dessous pour définir un mot de passe :

      %{base_url}/u/password-reset/%{email_token}

      (Si le lien est expiré, cliquez sur « J'ai oublié mon mot de passe » au moment de vous connecter avec votre adresse e-mail.)
  download_backup_mailer:
    title: "Téléchargement de la sauvegarde"
    subject_template: "[%{email_prefix}] Téléchargement de la sauvegarde du site"
    text_body_template: |
      Voici le lien vers la [sauvegarde du site](%{backup_file_path}) que vous avez demandée.

      Nous avons envoyé ce lien à votre adresse e-mail validée pour des raisons de sécurité.

      (Si vous *n'avez pas* effectué cette demande, il y a lieu de vous inquiéter : quelqu'un a accès à l'administration de votre site.)
    no_token: |
      Nous sommes désolés, ce lien de téléchargement a déjà été utilisé ou a expiré.
  admin_confirmation_mailer:
    title: "Confirmation de l'administrateur"
    subject_template: "[%{email_prefix}] Confirmer votre nouveau compte"
    text_body_template: |
      Veuillez confirmer que vous souhaitez ajouter **%{target_username} (%{target_email})** comme administrateur à votre forum.

      [Confirmer le compte administrateur](%{admin_confirm_url})
  test_mailer:
    title: "Envoyer un e-mail de test"
    subject_template: "[%{email_prefix}] Test de délivrabilité de l'e-mail"
    text_body_template: |
      Ceci est un e-mail de test expédié par

      [**%{base_url}**][0]

      Nous espérons que ce test d'envoi d'e-mail vous sera parvenu correctement !

      Voici une [liste de points à vérifier pour assurer la bonne remise de vos e-mails][1].

      Bonne chance,

      Vos amis développeurs de [Discourse](https://www.discourse.org)

      [0] : %{base_url}
      [1] : https://meta.discourse.org/t/email-delivery-configuration-checklist/209839
  new_version_mailer:
    title: "Nouvelle version"
    subject_template: "[%{email_prefix}] Nouvelle version de Discourse, mise à jour disponible"
    text_body_template: |
      Hourra, une nouvelle version de [Discourse](https://www.discourse.org) est disponible !

      Votre version : %{installed_version}
      Nouvelle version : **%{new_version}**

      - Effectuez facilement la mise à jour depuis votre navigateur en utilisant la **[mise à jour en 1 clic](%{base_url}/admin/upgrade)**

      - Découvrez les nouveautés en consultant les [notes de version](https://meta.discourse.org/tag/release-notes) ou l'[historique GitHub](https://github.com/discourse/discourse/commits/main)

      - Rendez vous sur [meta.discourse.org](https://meta.discourse.org) pour consulter des actualités, des discussions et obtenir de l'aide concernant Discourse
  new_version_mailer_with_notes:
    title: "Nouvelle version avec notes de modifications"
    subject_template: "[%{email_prefix}] Mise à jour disponible"
    text_body_template: |
      Hourra, une nouvelle version de [Discourse](https://www.discourse.org) est disponible !

      Votre version : %{installed_version}
      Nouvelle version : **%{new_version}**

      - Effectuez facilement la mise à jour depuis votre navigateur en utilisant la **[mise à jour en 1 clic](%{base_url}/admin/upgrade)**

      - Découvrez les nouveautés en consultant les [notes de version](https://meta.discourse.org/tag/release-notes) ou l'[historique GitHub](https://github.com/discourse/discourse/commits/main)

      - Rendez vous sur [meta.discourse.org](https://meta.discourse.org) pour consulter des actualités, des discussions et obtenir de l'aide concernant Discourse

      ### Notes de version

      %{notes}
  flag_reasons:
    off_topic: "Votre message a été signalé comme étant **hors sujet** : la communauté considère qu'il ne correspond pas au sujet en question qui est défini par son titre et son premier message."
    spam: "Votre message a été signalé comme étant du **spam** : la communauté considère qu'il s'agit d'une publicité ou du contenu trop promotionnel au lieu d'être utile et pertinent au regard du sujet."
    notify_moderators: "Votre message a été **signalé aux modérateurs** : la communauté considère qu'il nécessite l'intervention d'un responsable."
    responder:
      off_topic: "Ce message a été signalé comme étant **hors sujet** : la communauté considère qu'il ne correspond pas au sujet en question tel que défini par son titre et son premier message."
      spam: "Ce message a été signalé comme étant du **courrier indésirable** : la communauté considère qu'il s'agit d'une publicité, c'est-à-dire d'un message de nature trop promotionnelle au lieu d'être utile et pertinent au regard du sujet."
      notify_moderators: "Ce message a été **signalé aux modérateurs** : la communauté considère qu'il nécessite l'intervention d'un responsable."
  flags_dispositions:
    agreed: "Merci de nous en informer. Nous sommes en accord avec votre signalement et nous travaillons à sa résolution."
    agreed_and_deleted: "Merci de nous en informer. Nous sommes en accord avec votre signalement et avons supprimé le message."
    disagreed: "Merci de nous en informer. Nous travaillons à sa résolution."
    ignored: "Merci de nous en informer. Nous travaillons à sa résolution."
    ignored_and_deleted: "Merci de nous en informer. Nous avons supprimé le message."
  temporarily_closed_due_to_flags:
    one: "Ce sujet est fermé pour au moins %{count} heure suite à plusieurs signalements de la communauté."
    other: "Ce sujet est fermé pour au moins %{count} heures suite à plusieurs signalements de la communauté."
  system_messages:
    reviewables_reminder:
      subject_template: "Des éléments sont à examiner dans la file des messages en attente d'examen"
      text_body_template:
        one: "%{mentions} éléments ont été soumis depuis %{count} heure. [Merci de les examiner](%{base_url}/review)."
        other: "%{mentions} éléments ont été soumis depuis %{count} heures. [Merci de les examiner](%{base_url}/review)."
    private_topic_title: "Sujet #%{id}"
    contents_hidden: "Veuillez visiter le message pour voir son contenu."
    post_hidden:
      title: "Message masqué"
      subject_template: "Message masqué suite à des signalements de la communauté"
      text_body_template: |
        Bonjour,

        Ce message vous est envoyé de manière automatisée par %{site_name} pour vous informer que votre message a été masqué.

        <%{base_url}%{url}>

        %{flag_reason}

        Ce message a été masqué suite à des signalements de la communauté. Nous vous invitons par conséquent à envisager de le modifier en prenant en considération leurs commentaires. **Vous pourrez modifier votre message d'ici %{edit_delay} minutes, et il sera ensuite rendu automatiquement visible à nouveau.**

        Toutefois, si ce message est masqué par la communauté une seconde fois, il le restera jusqu'à ce qu'il soit examiné par des responsables.

        Pour obtenir davantage de conseils, nous vous invitons à consulter notre [charte communautaire](%{base_url}/charte).
    post_hidden_again:
      title: "Message masqué à nouveau"
      subject_template: "Message masqué suite à des signalements de la communauté, responsables avertis"
      text_body_template: |
        Bonjour,

        Ce message vous est envoyé de manière automatisée par %{site_name} pour vous informer que votre message a été masqué à nouveau.

         <%{base_url}%{url}>

         %{flag_reason}

        La communauté a signalé ce message et il est maintenant masqué. **Ce message ayant été masqué plus d'une fois, il le restera jusqu'à ce qu'un responsable intervienne.**

        Pour obtenir davantage de conseils, nous vous invitons à consulter notre [charte communautaire](%{base_url}/charte).
    queued_by_staff:
      title: "Message en attente de vérification"
      subject_template: "Message masqué par un responsable, en attente de vérification"
      text_body_template: |
        Bonjour,

        Ce message vous est envoyé de manière automatisée par %{site_name} pour vous informer que votre message a été masqué.

        <%{base_url}%{url}>

        Votre message restera masqué jusqu'à ce qu'un responsable en prenne connaissance et l'examine.

        Pour obtenir davantage de conseils, nous vous invitons à consulter notre [charte communautaire](%{base_url}/guidelines).
    flags_disagreed:
      title: "Le message signalé a été rétabli par un responsable"
      subject_template: "Le message signalé a été rétabli par un responsable"
      text_body_template: |
        Bonjour,

        Ce message vous est envoyé de manière automatisée par %{site_name} pour vous informer que [votre message](%{base_url}%{url}) a été rétabli.

        Ce message a été signalé par la communauté et un responsable a décidé de le rétablir.

        [details="Cliquez pour voir le message rétabli"]
        ``` markdown
        %{flagged_post_raw_content}
        ```
        [/details]
    flags_agreed_and_post_deleted:
      title: "Le message signalé a été retiré par un responsable"
      subject_template: "Le message signalé a été retiré par un responsable"
      text_body_template: |
        Bonjour,

        Ce message vous est envoyé de manière automatisée par %{site_name} pour vous informer que [votre message](%{base_url}%{url}) a été supprimé.

        %{flag_reason}

        Ce message a été signalé par la communauté et un responsable a décidé de le supprimer.

        ``` markdown
        %{flagged_post_raw_content}
        ```

        Pour plus d'informations, nous vous invitons à consulter notre [charte communautaire](%{base_url}/guidelines).
    flags_agreed_and_post_deleted_for_responders:
      title: "Cette réponse à un message signalé a été supprimée par un responsable."
      subject_template: "Cette réponse à un message signalé a été supprimée par un responsable."
      text_body_template: |
        Bonjour,

        Ce message vous est envoyé de manière automatisée par %{site_name} pour vous informer qu'un [post](%{base_url}%{url}) auquel vous aviez répondu a été supprimé.

        %{flag_reason}

        Ce message a été signalé par la communauté et un responsable a décidé de le supprimer.

        ``` markdown
        %{flagged_post_raw_content}
        ```

        Auquel vous aviez répondu

        ``` markdown
        %{flagged_post_response_raw_content}
        ```

        Pour plus d'informations, nous vous invitons à consulter notre [charte communautaire](%{base_url}/guidelines).
    usage_tips:
      text_body_template: |
        Pour connaître quelques astuces qui vous aideront à démarrer en tant que nouveau membre, [rendez-vous sur cette page](https://meta.discourse.org/t/fr-trucs-et-astuces-pour-nouveaux-utilisateurs/84100/).

        À mesure que vous participerez ici, nous apprendrons à vous connaître et les limitations temporaires des nouveaux utilisateurs seront levées. Avec le temps, vous gagnerez [des niveaux de confiance](https://blog.discourse.org/2018/06/understanding-discourse-trust-levels/) qui incluent des fonctionnalités spéciales pour nous aider à gérer notre communauté ensemble.
    welcome_user:
      title: "Bienvenue utilisateur"
      subject_template: "Bienvenue sur %{site_name} !"
      text_body_template: |
        Merci d'avoir rejoint %{site_name}, nous vous souhaitons la bienvenue !

        %{new_user_tips}

        Nous prônons [la civilité au sein de notre communauté](%{base_url}/guidelines) en toutes circonstances.

        En vous souhaitant d'agréables moments parmi nous !
    welcome_tl1_user:
      title: "Bienvenue utilisateur de niveau 1"
      subject_template: "Merci de passer du temps avec nous"
      text_body_template: |
        Salut ! Nous avons vu que vous lisez beaucoup, ce qui est super, alors nous vous avons monté d'un [niveau de confiance](https://blog.discourse.org/2018/06/understanding-discourse-trust-levels/) !

        Nous sommes ravis que vous passiez du temps avec nous, et nous adorerions en savoir plus sur vous. Prenez un moment pour [remplir votre profil](%{base_url}/my/preferences/profile) ou sentez-vous libre de [démarrer un nouveau sujet](%{base_url}/categories).
    welcome_staff:
      title: "Bienvenue dans l'équipe"
      subject_template: "Félicitations, le statut de %{role} vous a été accordé !"
      text_body_template: |
        Le rôle de %{role} vous a été accordé par un responsable.

        En tant que %{role}, vous avez maintenant accès à l'interface <a href='%{base_url}/admin' target='_blank'>d'administration</a>.

        Qui dit pouvoir, dit responsabilité. Si vous débutez dans le rôle de modérateur, nous vous invitons à consulter le [Guide de modération](https://meta.discourse.org/t/guide-des-moderateurs/89968).
    welcome_invite:
      title: "Bienvenue invité"
      subject_template: "Bienvenue sur %{site_name} !"
      text_body_template: |
        Merci d'avoir accepté l'invitation sur %{site_name}. Nous vous souhaitons la bienvenue !

        - Nous vous avons créé un nouveau compte : **%{username}**. Vous pourrez modifier votre nom d'utilisateur ou votre mot de passe en vous rendant sur [votre profil utilisateur][prefs].

        - Au moment de vous connecter, nous vous prions **d'indiquer l'adresse e-mail à laquelle votre invitation a été adressée**. Autrement, nous ne saurons pas qu'il s'agit de vous !

        %{new_user_tips}

        Nous prônons [la civilité au sein de notre communauté](%{base_url}/guidelines) en toutes circonstances.

        En vous souhaitant d'agréables moments parmi nous !

        [prefs] : %{user_preferences_url}
    tl2_promotion_message:
      subject_template: "Félicitations pour votre promotion de niveau de confiance !"
      text_body_template: |
        Nous vous avons promu à un nouveau [niveau de confiance](https://blog.discourse.org/2018/06/understanding-discourse-trust-levels/) !

        Atteindre le niveau de confiance 2 signifie que vous avez suffisamment lu et participé activement pour être considéré(e) comme membre de la communauté.

        En tant qu'utilisateur ou utilisatrice expérimenté(e), vous pourrez apprécier [cette liste de trucs et astuces](https://blog.discourse.org/2016/12/discourse-new-user-tips-and-tricks/).

        Nous vous encourageons à continuer votre participation. Nous sommes heureux de vous compter parmi nous.
    backup_succeeded:
      title: "Sauvegarde effectuée"
      subject_template: "Sauvegarde terminée avec succès"
      text_body_template: |
        La sauvegarde a été effectuée avec succès.

        Accédez à la section [admin > sauvegarde] (%{base_url}/admin/backups) pour télécharger votre nouvelle sauvegarde.

        Voici le journal :

        %{logs}
    backup_failed:
      title: "Sauvegarde échouée"
      subject_template: "Échec de la sauvegarde"
      text_body_template: |
        La sauvegarde a échoué.

        Voici le journal :

        %{logs}
    restore_succeeded:
      title: "Restauration réussie"
      subject_template: "Restauration terminée avec succès"
      text_body_template: |
        La restauration a été effectuée avec succès.

        Voici le journal :

        %{logs}
    restore_failed:
      title: "Restauration échouée"
      subject_template: "Échec de la restauration"
      text_body_template: |
        La restauration a échoué.

        Voici le journal :

        %{logs}
    bulk_invite_succeeded:
      title: "Invitation en masse réussie"
      subject_template: "Envoi des invitations en masse réussi"
      text_body_template: |
        Votre fichier d'invitation d'utilisateurs en masse a été traité, %{sent} invitations ont été envoyées, %{skipped} ont été ignorées et %{warnings} avertissement(s) ont été émis.

        ``` text
        %{logs}
        ```
    bulk_invite_failed:
      title: "Invitation en masse échouée"
      subject_template: "Envoi des invitations en masse effectué avec des erreurs"
      text_body_template: |
        Votre fichier d'invitation d'utilisateurs en masse a été traité, %{sent} invitations ont été envoyées, %{skipped} ont été ignorées, %{warnings} avertissement(s) ont été émis et %{failed} erreur(s) ont été reçues.

        Voici le journal :

        ``` text
        %{logs}
        ```
    user_added_to_group_as_owner:
      title: "Désigné(e) comme propriétaire du groupe"
      subject_template: "Vous avez été désigné(e) comme l'un(e) des propriétaire du groupe %{group_name}"
      text_body_template: |
        Vous avez été désigné(e) comme l'un(e) des propriétaires du groupe [%{group_name}](%{base_url}%{group_path}).
    user_added_to_group_as_member:
      title: "Désigné(e) comme membre du groupe"
      subject_template: "Vous êtes maintenant membre du groupe %{group_name}."
      text_body_template: |
        Vous êtes maintenant membre du groupe [%{group_name}](%{base_url}%{group_path}).
    csv_export_succeeded:
      title: "Export CSV réussi"
      subject_template: "[%{export_title}] Exportation des données terminée"
      text_body_template: |
        Votre export de données s'est terminé correctement ! :dvd:

        %{download_link}

        Ce lien de téléchargement fonctionnera pendant 48 heures.

        Les données sont compressées dans une archive au format zip. Si vous ne parvenez pas à en extraire les fichiers, nous vous recommandons d'utiliser l'outil suivant : https://www.7-zip.org/.
    csv_export_failed:
      title: "Export CSV échoué"
      subject_template: "Échec de l'exportation des données"
      text_body_template: "Nous sommes désolés, votre exportation de données a échoué. Veuillez consulter les journaux ou [contacter un responsable](%{base_url}/about)."
    email_reject_insufficient_trust_level:
      title: "E-mail rejeté - Niveau de confiance insuffisant"
      subject_template: "[%{email_prefix}] Problème d'e-mail - Niveau de confiance insuffisant"
      text_body_template: |
        Nous sommes désolés, mais l'envoi de votre e-mail à %{destination} (intitulé %{former_title}) n'a pas fonctionné.

        Votre compte n'a pas le niveau de confiance requis pour créer un nouveau sujet via cette adresse e-mail. Si vous pensez qu'il s'agit d'une erreur, [contactez un responsable](%{base_url}/about).
    email_reject_user_not_found:
      title: "E-mail rejeté - Utilisateur introuvable"
      subject_template: "[%{email_prefix}] Problème d'e-mail -- L'utilisateur est introuvable"
      text_body_template: |
        Nous sommes désolés, mais l'envoi de votre e-mail à %{destination} (intitulé %{former_title}) n'a pas fonctionné.

        Votre réponse a été envoyée depuis une adresse inconnue. Essayez de l'envoyer depuis une autre adresse ou [contactez un responsable](%{base_url}/about).
    email_reject_screened_email:
      title: "E-mail rejeté - E-mail sous surveillance"
      subject_template: "[%{email_prefix}] Problème d'e-mail - E-mail bloqué"
      text_body_template: |
        Nous sommes désolés, mais l'envoi de votre e-mail à %{destination} (intitulé %{former_title}) n'a pas fonctionné.

        Votre réponse a été envoyée depuis une adresse bloquée. Essayez de l'envoyer depuis une autre adresse ou [contactez un responsable](%{base_url}/about).
    email_reject_not_allowed_email:
      title: "E-mail rejeté - E-mail non autorisé"
      subject_template: "[%{email_prefix}] Problème d'e-mail - E-mail bloqué"
      text_body_template: |
        Nous sommes désolés, mais l'envoi de votre e-mail à %{destination} (intitulé %{former_title}) n'a pas fonctionné.

        Votre réponse a été envoyée depuis une adresse bloquée. Essayez de l'envoyer depuis une autre adresse ou [contactez un responsable](%{base_url}/about).
    email_reject_inactive_user:
      title: "E-mail rejeté - Utilisateur inactif"
      subject_template: "[%{email_prefix}] Problème d'e-mail - Utilisateur inactif"
      text_body_template: |
        Nous sommes désolés, mais l'envoi de votre e-mail à %{destination} (intitulé %{former_title}) n'a pas fonctionné.

        Le compte associé à cette adresse n'est pas activé. Veuillez activer votre compte avant d'envoyer des e-mails.
    email_reject_silenced_user:
      title: "E-mail rejeté - Utilisateur mis en sourdine"
      subject_template: "[%{email_prefix}] Problème d'e-mail - Utilisateur mis en sourdine"
      text_body_template: |
        Nous sommes désolés, mais l'envoi de votre e-mail à %{destination} (intitulé %{former_title}) n'a pas fonctionné.

        Le compte associé à cette adresse a été mis en sourdine.
    email_reject_reply_user_not_matching:
      title: "E-mail rejeté - L'utilisateur ne correspond pas"
      subject_template: "[%{email_prefix}] Problème d'e-mail - Adresse de réponse inattendue"
      text_body_template: |
        Nous sommes désolés, mais l'envoi de votre e-mail à %{destination} (intitulé %{former_title}) n'a pas fonctionné.

        Votre réponse nous est parvenue d'une autre adresse e-mail que celle attendue, nous ne savons donc pas s'il s'agit de la même personne. Essayez de l'envoyer depuis une autre adresse ou [contactez un responsable](%{base_url}/about).
    email_reject_empty:
      title: "E-mail rejeté - Vide"
      subject_template: "[%{email_prefix}] Problème d'e-mail - Aucun contenu"
      text_body_template: |
        Nous sommes désolés, mais l'envoi de votre e-mail à %{destination} (intitulé %{former_title}) n'a pas fonctionné.

        Assurez-vous d'avoir écrit votre réponse au début de l'e-mail.

        Si vous obtenez ce message alors que vous aviez inclus une réponse, réessayez avec une mise en forme plus simple.
    email_reject_parsing:
      title: "E-mail rejeté - Parsing"
      subject_template: "[%{email_prefix}] Problème d'e-mail - Contenu non reconnu"
      text_body_template: |
        Nous sommes désolés, mais l'envoi de votre e-mail à %{destination} (intitulé %{former_title}) n'a pas fonctionné.

        Nous n'avons pas pu trouver votre réponse dans l'e-mail. **Assurez-vous que votre réponse se trouve au début de l'e-mail** - nous ne pouvons pas traiter les réponses en ligne.
    email_reject_invalid_access:
      title: "E-mail rejeté - Accès invalide"
      subject_template: "[%{email_prefix}] Problème d'e-mail - Accès invalide"
      text_body_template: |
        Nous sommes désolés, mais l'envoi de votre e-mail à %{destination} (intitulé %{former_title}) n'a pas fonctionné.

        Votre compte n'a pas le niveau de confiance requis pour créer un nouveau sujet dans cette catégorie. Si vous pensez qu'il s'agit d'une erreur, [contactez un responsable](%{base_url}/about).
    email_reject_strangers_not_allowed:
      title: "E-mail rejeté - Inconnus interdits"
      subject_template: "[%{email_prefix}] Problème d'e-mail - Accès invalide"
      text_body_template: |
        Nous sommes désolés, mais l'envoi de votre e-mail à %{destination} (intitulé %{former_title}) n'a pas fonctionné.

        La catégorie vers laquelle vous avez envoyé cet e-mail autorise uniquement les réponses d'utilisateurs avec un compte valide et une adresse e-mail connue. Si vous pensez qu'il s'agit d'une erreur, [contactez un responsable](%{base_url}/about).
    email_reject_invalid_post:
      title: "E-mail rejeté - Message invalide"
      subject_template: "[%{email_prefix}] Problème d'e-mail - Erreur d'envoi d'un message"
      text_body_template: |
        Nous sommes désolés, mais l'envoi de votre e-mail à %{destination} (intitulé %{former_title}) n'a pas fonctionné.

        Cela peut-être dû à une mise en forme trop complexe ou à un message trop long ou trop court. Veuillez réessayer ou rédigez votre message directement sur le site si le problème persiste.
    email_reject_invalid_post_specified:
      title: "E-mail rejeté - Message invalide spécifié"
      subject_template: "[%{email_prefix}] Problème d'e-mail - Erreur d'envoi d'un message"
      text_body_template: |
        Nous sommes désolés, mais l'envoi de votre e-mail à %{destination} (intitulé %{former_title}) n'a pas fonctionné.

        Raison :

        %{post_error}

        Si vous pouvez corriger les erreurs, veuillez réessayer.
      date_invalid: "Aucune date de création de message trouvée. Est-ce qu'il manque un en-tête Date à cet e-mail ?"
    email_reject_post_too_short:
      title: "E-mail rejeté trop court"
      subject_template: "[%{email_prefix}] Problème d'e-mail - Message trop court"
      text_body_template: |
        Nous sommes désolés, mais l'envoi de votre e-mail à %{destination} (intitulé %{former_title}) n'a pas fonctionné.

        Afin de favoriser des discussions plus approfondies, les réponses très courtes ne sont pas permises. Est-ce que vous pouvez reformuler votre réponse avec au moins %{count} caractères ? Vous pouvez aussi aimer un message par e-mail en répondant « +1 ».
    email_reject_invalid_post_action:
      title: "E-mail rejeté - Message action invalide"
      subject_template: "[%{email_prefix}] Problème d'e-mail - Action de message invalide"
      text_body_template: |
        Nous sommes désolés, mais l'envoi de votre e-mail à %{destination} (intitulé %{former_title}) n'a pas fonctionné.

        Le Post Action n'était pas reconnu. Veuillez réessayer ou rédigez votre message directement sur le site si le problème persiste.
    email_reject_reply_key:
      title: "E-mail rejeté - Clé de réponse"
      subject_template: "[%{email_prefix}] Problème d'e-mail - Clé de réponse inconnue"
      text_body_template: |
        Nous sommes désolés, mais l'envoi de votre e-mail à %{destination} (intitulé %{former_title}) n'a pas fonctionné.

        La clé de réponse est invalide ou inconnue et nous ne pouvons pas savoir à quel message s’adresse cette réponse. [Contactez un responsable](%{base_url}/about).
    email_reject_bad_destination_address:
      title: "E-mail rejeté - Mauvaise adresse de destination"
      subject_template: "[%{email_prefix}] Problème d'e-mail - Adresse de destinataire inconnue"
      text_body_template: |
        Nous sommes désolés, mais l'envoi de votre e-mail à %{destination} (intitulé %{former_title}) n'a pas fonctionné.

        Voici quelques points à vérifier :

          - Utilisez-vous plusieurs adresses e-mail ? Avez-vous répondu en utilisant une adresse différente de celle que vous avez utilisé au départ ? Les réponses par e-mail nécessitent que vous utilisiez la même adresse e-mail.

          - Votre client de messagerie a-t-il correctement utilisé le champ « Reply-To: » pour définir le destinataire de votre réponse ? Certains logiciels utilisent malheureusement le champ « From: » à la place, ce qui est incorrect et ne fonctionne pas dans le cas qui nous préoccupe.

          - L'en-tête « Message-ID » de l'e-mail a-t-il été modifié ? Cet en-tête doit conserver une valeur constante.

        En cas de besoin, vous pourrez obtenir davantage d'aide en consultant la page %{base_url}/about.
    email_reject_old_destination:
      title: "E-mail rejeté - Destination obsolète"
      subject_template: "[%{email_prefix}] Problème d'e-mail - Vous essayez de répondre à une ancienne notification"
      text_body_template: |
        Nous sommes désolé, mais l'envoi de votre e-mail à destination de %{destination} (intitulé %{former_title}) n'a pas fonctionné.

        Pour des raisons de sécurité, nous n'acceptons les réponses aux notifications que pendant %{number_of_days} jours. Veuillez vous rendre sur [le sujet](%{short_url}) pour continuer la conversation.
    email_reject_topic_not_found:
      title: "E-mail rejeté - Sujet introuvable"
      subject_template: "[%{email_prefix}] Problème d'e-mail - Sujet introuvable"
      text_body_template: |
        Nous sommes désolés, mais l'envoi de votre e-mail à %{destination} (intitulé %{former_title}) n'a pas fonctionné.

        Le sujet auquel vous répondez n'existe plus. Si vous pensez qu'il s'agit d'une erreur, [contactez un responsable](%{base_url}/about).
    email_reject_topic_closed:
      title: "E-mail rejeté - Sujet fermé"
      subject_template: "[%{email_prefix}] Problème d'e-mail - Sujet fermé"
      text_body_template: |
        Nous sommes désolés, mais l'envoi de votre e-mail à %{destination} (intitulé %{former_title}) n'a pas fonctionné.

        Le sujet auquel vous répondez est actuellement fermé et n'accepte plus de réponses. Si vous pensez qu'il s'agit d'une erreur, [contactez un responsable](%{base_url}/about).
    email_reject_auto_generated:
      title: "E-mail rejeté - Réponse automatique"
      subject_template: "[%{email_prefix}] Problème d'e-mail - Réponse automatique"
      text_body_template: |
        Nous sommes désolés, mais l'envoi de votre e-mail à %{destination} (intitulé %{former_title}) n'a pas fonctionné.

        Votre e-mail a été marqué comme « généré automatiquement », ce qui signifie qu'il a été créé par un ordinateur au lieu d'être rédigé par un humain ; nous ne pouvons pas accepter ce type d'e-mail. Si vous pensez qu'il s'agit d'une erreur, [contactez un responsable](%{base_url}/about).
    email_reject_unrecognized_error:
      title: "E-mail rejeté - Erreur inconnue"
      subject_template: "[%{email_prefix}] Problème d'e-mail - Erreur inconnue"
      text_body_template: |
        Nous sommes désolés, mais l'envoi de votre e-mail à %{destination} (intitulé %{former_title}) n'a pas fonctionné.

        Une erreur inconnue est survenue lors du traitement de votre e-mail. Essayez de l'envoyer depuis une autre adresse ou [contactez un responsable](%{base_url}/about).
    email_reject_attachment:
      title: "Pièce jointe rejetée"
      subject_template: "[%{email_prefix}] Problème d'e-mail - Pièce jointe rejetée"
      text_body_template: |
        Nous sommes désolés, mais des pièces jointes à l'e-mail que vous avez envoyé à %{destination} (intitulé %{former_title}) ont été rejetées.

        Détails :
        %{rejected_errors}

        Si vous pensez qu'il s'agit d'une erreur, [contactez un responsable](%{base_url}/about).
    email_reject_reply_not_allowed:
      title: "E-mail rejeté - Réponses interdites"
      subject_template: "[%{email_prefix}] Problème d'e-mail - Réponse non autorisée"
      text_body_template: |
        Nous sommes désolés, mais l'envoi de votre e-mail à %{destination} (intitulé %{former_title}) n'a pas fonctionné.

        Vous n'êtes pas autorisé(e) à répondre au sujet. Si vous pensez qu'il s'agit d'une erreur, [contactez un responsable](%{base_url}/about).
    email_reject_reply_to_digest:
      title: "E-mail rejeté - Réponse au résumé"
      subject_template: "[%{email_prefix}] Problème d'e-mail - Réponse au résumé"
      text_body_template: |
        Nous sommes désolés, mais l'envoi de votre e-mail à %{destination} (intitulé %{former_title}) n'a pas fonctionné.

        Vous avez répondu à un e-mail de résumé, ce qui n'est pas accepté.

        Si vous pensez qu'il s'agit d'une erreur, [contactez un responsable](%{base_url}/about).
    email_reject_too_many_recipients:
      title: "Rejeter un e-mail avec trop de destinataires"
      subject_template: "[%{email_prefix}] Problème d'e-mail -- Trop de destinataires"
      text_body_template: |
        Nous sommes désolés, mais l'envoi de votre e-mail à %{destination} (intitulé %{former_title}) n'a pas fonctionné.

        Vous avez essayé d'envoyer un e-mail à plus de %{max_recipients_count} personnes et notre système a automatiquement marqué votre e-mail comme étant un courrier indésirable.

        Si vous pensez qu'il s'agit d'une erreur, [contactez un responsable] (%{base_url}/about).
    email_error_notification:
      title: "Notification d'erreur d'e-mail"
      subject_template: "[%{email_prefix}] Problème d'e-mail - Erreur d'authentification POP3"
      text_body_template: |
        Malheureusement, une erreur d'authentification s'est produite lors de la récupération des e-mails depuis le serveur POP.

        Assurez-vous que les paramètres de connexion POP sont corrects dans les [paramètres du site](%{base_url}/admin/site_settings/category/email).

        S'il y a une interface Web pour le compte POP, vous devrez peut-être vous y connecter pour vérifier les paramètres.
    email_revoked:
      title: "E-mail révoqué"
      subject_template: "Est-ce que votre adresse e-mail est correcte ?"
      text_body_template: |
        Nous sommes désolés, mais nous avons des difficultés à vous joindre par e-mail. Nos derniers e-mailsn'ont pas été délivrés.

        Pouvez-vous vous assurer que [votre adresse e-mail](%{base_url}/my/preferences/email) est valide et fonctionne ? Vous pouvez également ajouter notre adresse e-mail à votre carnet d'adresses ou liste de contacts pour améliorer la réception de nos e-mails.
    email_bounced: |
      L'e-mail envoyé à %{email} n'a pas été délivré .

      ### Détails

      ``` text
      %{raw}
      ```
    ignored_users_summary:
      title: "Un utilisateur ignoré a dépassé le seuil"
      subject_template: "Un utilisateur a été ignoré par de nombreux utilisateurs"
      text_body_template: "Bonjour, \n\nCe message vous est envoyé de manière automatisée par %{site_name} pour vous informer que @%{username} a été ignoré par %{ignores_threshold} utilisateurs. Cela pourrait être le signe qu'un problème est en train de se développer au sein de votre communauté.\n\nVous souhaiterez peut-être [examiner les messages récents](%{base_url}/u/%{username}/summary) de cet utilisateur et, éventuellement, examiner la situation des autres utilisateurs figurant dans le [rapport des utilisateurs ignorés et mis en sourdine](%{base_url}/admin/reports/top_ignored_users).\n\nPour obtenir davantage de conseils, nous vous invitons à consulter notre [charte communautaire](%{base_url}/guidelines).\n"
    too_many_spam_flags:
      title: "Trop de signalements de spam"
      subject_template: "Nouveau compte bloqué"
      text_body_template: |
        Bonjour,

        Ce message vous est envoyé de manière automatisée par %{site_name} pour vous informer que vos messages ont été provisoirement masqués suite à des signalements de la communauté.

        Par mesure de précaution, votre nouveau compte a été mis en sourdine. Vous ne pourrez plus publier de réponses ni de nouveaux sujets tant qu'un responsable n'aura pas examiné la situation de votre compte. Nous vous prions de nous excuser pour la gêne occasionnée.

        Pour obtenir davantage de conseils, nous vous invitons à consulter notre [charte communautaire](%{base_url}/guidelines).
    too_many_tl3_flags:
      title: "Trop de signalements en provenance d'utilisateurs de niveau de confiance 3"
      subject_template: "Nouveau compte bloqué"
      text_body_template: |
        Bonjour,

        Ce message vous est envoyé de manière automatisée par %{site_name} pour vous informer que votre compte a été restreint suite à un grand nombre de signalements de la communauté.

        Par mesure de précaution, votre nouveau compte a été mis en sourdine. Vous ne pourrez pas publier de réponses ni de nouveaux sujets tant qu'un responsable n'aura pas examiné la situation de votre compte. Nous vous prions de nous excuser pour la gêne occasionnée.

        Pour obtenir davantage de conseils, nous vous invitons à consulter notre [charte communautaire](%{base_url}/guidelines).
    silenced_by_staff:
      title: "Mis en sourdine par un responsable"
      subject_template: "Compte temporairement bloqué"
      text_body_template: |
        Bonjour,

        Ce message vous est envoyé de manière automatisée par %{site_name} pour vous informer que votre compte a été provisoirement restreint par mesure de précaution.

        Vous pouvez continuer de consulter le forum, mais vous ne pourrez plus répondre ni créer de sujets tant qu'[un responsable](%{base_url}/about) n'aura pas examiné vos messages récents. Nous vous prions de nous excuser pour la gêne occasionnée.

        Pour obtenir davantage de conseils, nous vous invitons à consulter notre [charte communautaire](%{base_url}/guidelines).
    user_automatically_silenced:
      title: "Utilisateur automatiquement mis en sourdine"
      subject_template: "Nouvel utilisateur %{username} mis en sourdine suite à des signalements de la communauté"
      text_body_template: |
        Ce message vous est envoyé de manière automatisée.

        Le nouvel utilisateur [%{username}](%{user_url}) a été automatiquement mis en sourdine car plusieurs utilisateurs ont signalé des messages publiés par %{username}.

        Nous vous invitons à [examiner ces signalements](%{base_url}/admin/flags). Si %{username} a été mis en sourdine de façon injustifiée, utilisez le bouton d'annulation de la mise en sourdine situé sur la [page d'administration de cet utilisateur](%{user_url}).

        Le seuil de signalements déclenchant l'envoi de ce message peut être modifié avec le paramètre « silence_new_user ».
    spam_post_blocked:
      title: "Message spam bloqué"
      subject_template: "Les messages du nouvel utilisateur %{username} sont bloqués pour des liens répétés"
      text_body_template: |
        Ce message vous est envoyé de manière automatisée.

        Le nouvel utilisateur [%{username}](%{user_url}) a tenté de créer plusieurs messages contenant des liens vers %{domains}, et ces messages ont été bloqués pour prévenir la publicité indésirable. Cet utilisateur reste autorisé à créer des messages qui ne contiennent pas de liens vers %{domains}.

        Nous vous invitons à [examiner la situation de cet utilisateur](%{user_url}).

        Cette règle peut être modifiée avec les paramètres « newuser_spam_host_threshold » et « allowed_spam_host_domains ». Le paramètre « allowed_spam_host_domains » constitue une liste d'autorisations qui vous permettra d'exempter %{domains} de cette vérification.
    unsilenced:
      title: "Mise en sourdine annulée"
      subject_template: "Compte débloqué"
      text_body_template: |
        Bonjour,

        Ce message vous est envoyé de manière automatisée par %{site_name} pour vous informer que les restrictions sur votre compte ont été levées suite à l'intervention d'un responsable.

        Vous pouvez à nouveau publier des messages. Nous vous remercions de votre patience.
    pending_users_reminder:
      title: "Rappel d'utilisateurs en attente"
      subject_template:
        one: "%{count} utilisateur en attente d'approbation"
        other: "%{count} utilisateurs en attente d'approbation"
      text_body_template: |
        De nouvelles inscriptions d'utilisateurs sont en attente d'approbation (ou de rejet).

        Nous vous invitons à [les examiner](%{base_url}/review).
    download_remote_images_disabled:
      title: "Téléchargement d'images distantes désactivé"
      subject_template: "Téléchargement d'images distantes désactivé"
      text_body_template: "Le paramètre « download_remote_images_to_local » a été désactivé car la limite (« download_remote_images_threshold ») d'espace disque utilisé par les images vient d'être dépassée."
    dashboard_problems:
      title: "Problèmes du tableau de bord"
      subject_template: "Des nouveaux conseils sur votre tableau de bord"
      text_body_template: |
        Nous avons de nouveaux conseils et recommandations pour vous d'après vos paramètres actuels.

        [Rendez-vous sur votre tableau de bord](%{base_url}/admin) pour les voir.

        Si rien n'est visible sur votre tableau de bord, il est possible qu'un autre responsable ait déjà appliqué ces conseils. Une liste des actions réalisées par les responsables se trouve sur la page [Actions des responsables](%{base_url}/admin/logs/staff_action_logs).
    new_user_of_the_month:
      title: "Vous êtes un nouvel utilisateur ou une nouvelle utilisatrice du mois !"
      subject_template: "Vous êtes un nouvel utilisateur ou une nouvelle utilisatrice du mois !"
      text_body_template: |
        Félicitations, vous avez reçu le prix du **nouveau membre du mois de %{month_year}**. :trophy:

        Ce prix est seulement accordé à deux nouveaux membres par mois et sera listé [dans vos badges](%{url}).

        Vous êtes rapidement devenu(e) un membre précieux de notre communauté. Merci de nous avoir rejoint et continuez à participer de cette manière !
    queued_posts_reminder:
      title: "Messages dans la file d'attente"
      subject_template:
        one: "%{count} message en attente d'examen"
        other: "%{count} messages en attente d'examen"
      text_body_template: |
        Bonjour,

        Des messages de nouveaux utilisateurs sont en attente de modération. Nous vous invitons à [les approuver ou les rejeter](%{base_url}/review?type=ReviewableQueuedPost).
  unsubscribe_link: |
    Pour vous désabonner de ces e-mails, [cliquez ici](%{unsubscribe_url}).
  unsubscribe_link_and_mail: |
    Pour vous désabonner de ces e-mails, [cliquez ici](%{unsubscribe_url}).
  unsubscribe_mailing_list: |
    Vous recevez cet e-mail car vous avez activé la liste de diffusion.

    Pour vous désabonner de ces e-mails, [cliquez ici](%{unsubscribe_url}).
  subject_re: "Re : "
  subject_pm: "[MD] "
  email_from: "%{user_name} via %{site_name}"
  email_from_without_site: "%{group_name}"
  user_notifications:
    previous_discussion: "Réponses précédentes"
    reached_limit:
      one: "Rappel : nous envoyons un maximum de %{count} e-mail quotidien. Accédez au site pour le consulter."
      other: "Rappel : nous envoyons un maximum de %{count} e-mails quotidiens. Accédez au site pour voir lesquels pourraient être retenus. P.S. : merci d'être populaire !"
    in_reply_to: "En réponse à"
    unsubscribe:
      title: "Se désabonner"
      description: "Ces e-mailsne vous intéressent pas ? Aucun problème ! Cliquez ci-dessous pour vous désabonner immédiatement :"
    reply_by_email: "[Voir le sujet](%{base_url}%{url}) ou répondre à cet e-mail pour répondre."
    reply_by_email_pm: "[Voir le message](%{base_url}%{url}) ou répondre à cet e-mail pour répondre à %{participants}."
    only_reply_by_email: "Répondre à cet e-mail pour répondre."
    only_reply_by_email_pm: "Répondre à cet e-mail pour répondre à %{participants}."
    visit_link_to_respond: "[Voir le sujet](%{base_url}%{url}) pour répondre."
    visit_link_to_respond_pm: "[Voir le message](%{base_url}%{url}) pour répondre à %{participants}."
    reply_above_line: "## Veuillez saisir votre réponse au-dessus de cette ligne. ##"
    posted_by: "Publié par %{username} le %{post_date}"
    pm_participants: "Participants : %{participants}"
    more_pm_participants:
      one: "%{participants} et %{count} autre participant"
      other: "%{participants} et %{count} autres participants"
    invited_group_to_private_message_body: |
      %{username} a invité @%{group_name} à un message

      > **[%{topic_title}](%{topic_url})**
      >
      > %{topic_excerpt}

      sur

      > %{site_title} -- %{site_description}

      Pour rejoindre la discussion, cliquez sur le lien ci-dessous :

      %{topic_url}
    invited_to_private_message_body: |
      %{username} vous invite à un message

      > **[%{topic_title}](%{topic_url})**
      >
      > %{topic_excerpt}

      sur

      > %{site_title} -- %{site_description}

      Pour rejoindre la discussion, cliquez sur le lien ci-dessous :

      %{topic_url}
    invited_to_topic_body: |
      %{username} vous invite à une discussion

      > **[%{topic_title}](%{topic_url})**
      >
      > %{topic_excerpt}

      sur

      > %{site_title} -- %{site_description}

      Pour rejoindre la discussion, cliquez sur le lien ci-dessous :

      %{topic_url}
    user_invited_to_private_message_pm_group:
      title: "Groupe invité au MD par un utilisateur"
      subject_template: "[%{email_prefix}] %{username} a invité @%{group_name} dans la conversation « %{topic_title} »"
      text_body_template: |
        %{header_instructions}

        %{message}

        %{respond_instructions}
    user_invited_to_private_message_pm:
      title: "Utilisateur invité au MD"
      subject_template: "[%{email_prefix}] %{username} vous a invité(e) dans la conversation « %{topic_title} »"
      text_body_template: |
        %{header_instructions}

        %{message}

        %{respond_instructions}
    user_invited_to_private_message_pm_staged:
      title: "Utilisateur distant invité au MD"
      subject_template: "[%{email_prefix}] %{username} vous a invité(e) dans la conversation « %{topic_title} »"
      text_body_template: |
        %{header_instructions}

        %{message}

        %{respond_instructions}
    user_invited_to_topic:
      title: "Utilisateur invité au sujet"
      subject_template: "[%{email_prefix}] %{username} vous a invité(e) dans « %{topic_title} »"
      text_body_template: |
        %{header_instructions}

        %{message}

        %{respond_instructions}
    user_replied:
      title: "Utilisateur a répondu"
      subject_template: "[%{email_prefix}] %{topic_title}"
      text_body_template: |
        %{header_instructions}

        %{message}

        %{context}

        %{respond_instructions}
    user_replied_pm:
      title: "Utilisateur a répondu au MD"
      subject_template: "[%{email_prefix}] [MD] %{topic_title}"
      text_body_template: |
        %{header_instructions}

        %{message}

        %{context}

        %{respond_instructions}
    user_quoted:
      title: "Utilisateur a cité"
      subject_template: "[%{email_prefix}] %{topic_title}"
      text_body_template: |
        %{header_instructions}

        %{message}

        %{context}

        %{respond_instructions}
    user_linked:
      title: "Utilisateur lié"
      subject_template: "[%{email_prefix}] %{topic_title}"
      text_body_template: |
        %{header_instructions}

        %{message}

        %{context}

        %{respond_instructions}
    user_mentioned:
      title: "Utilisateur a mentionné"
      subject_template: "[%{email_prefix}] %{topic_title}"
      text_body_template: |
        %{header_instructions}

        %{message}

        %{context}

        %{respond_instructions}
    user_mentioned_pm:
      title: "Utilisateur a mentionné un MD"
      subject_template: "[%{email_prefix}] [MD] %{topic_title}"
      text_body_template: |
        %{header_instructions}

        %{message}

        %{context}

        %{respond_instructions}
    user_group_mentioned:
      title: "Mention de groupe utilisateur"
      subject_template: "[%{email_prefix}] %{topic_title}"
      text_body_template: |
        %{header_instructions}

        %{message}

        %{context}

        %{respond_instructions}
    user_group_mentioned_pm:
      title: "Groupe d'utilisateurs a mentionné un MD"
      subject_template: "[%{email_prefix}] [MD] %{topic_title}"
      text_body_template: |
        %{header_instructions}

        %{message}

        %{context}

        %{respond_instructions}
    user_group_mentioned_pm_group:
      title: "Groupe d'utilisateurs a mentionné un MD"
      subject_template: "[%{email_prefix}] [MD] %{topic_title}"
      text_body_template: |
        %{header_instructions}

        %{message}

        %{context}

        %{respond_instructions}
    user_posted:
      title: "Publié par l'utilisateur"
      subject_template: "[%{email_prefix}] %{topic_title}"
      text_body_template: |
        %{header_instructions}

        %{message}

        %{context}

        %{respond_instructions}
    user_watching_category_or_tag:
      subject_template: "[%{email_prefix}] %{topic_title}"
      text_body_template: |
        %{header_instructions}

        %{message}

        %{context}

        %{respond_instructions}
    user_watching_first_post:
      title: "Utilisateur surveille le premier message"
      subject_template: "[%{email_prefix}] %{topic_title}"
      text_body_template: |
        %{header_instructions}

        %{message}

        %{context}

        %{respond_instructions}
    user_posted_pm:
      title: "Utilisateur a publié un MD"
      subject_template: "[%{email_prefix}] [MD] %{topic_title}"
      text_body_template: |
        %{header_instructions}

        %{message}

        %{context}

        %{respond_instructions}
    user_posted_pm_staged:
      title: "Utilisateur distant a publié un MD"
      subject_template: "%{optional_re}%{topic_title}"
      text_body_template: |2

        %{message}
    account_suspended:
      title: "Compte suspendu"
      subject_template: "[%{email_prefix}] Votre compte a été suspendu"
      text_body_template: |
        Votre compte sur le forum a été suspendu jusqu'à %{suspended_till}.

        Motif : %{reason}
    account_suspended_forever:
      title: "Compte suspendu"
      subject_template: "[%{email_prefix}] Votre compte a été suspendu"
      text_body_template: |
        Votre compte a été suspendu du forum.

        Motif : %{reason}
    account_silenced:
      title: "Compte mis en sourdine"
      subject_template: "[%{email_prefix}] Votre compte a été mis en sourdine"
      text_body_template: |
        Votre compte sur le forum a été mis en sourdine jusqu'à %{silenced_till}.

        Motif : %{reason}
    account_silenced_forever:
      title: "Compte mis en sourdine"
      subject_template: "[%{email_prefix}] Votre compte a été mis en sourdine"
      text_body_template: |
        Votre compte a été mis en sourdine sur le forum.

        Motif : %{reason}
    account_exists:
      title: "Le compte existe déjà"
      subject_template: "[%{email_prefix}] Le compte existe déjà"
      text_body_template: |
        Vous venez d'essayer de créer un compte sur %{site_name}, ou d'essayer de changer l'adresse e-mail d'un compte vers %{email}. Cependant, un compte existe déjà pour %{email}.

        Si vous avez oublié votre mot de passe, [réinitialisez-le maintenant](%{base_url}/password-reset).

        Si vous n'avez pas essayé de créer un compte avec l'adresse %{email} ou de changer votre adresse e-mail, ne vous inquiétez pas. Vous pouvez ignorer ce message.

        Si vous avez des questions, [contactez notre équipe](%{base_url}/about).
    account_second_factor_disabled:
      title: "Authentification à deux facteurs désactivée"
      subject_template: "[%{email_prefix}] Authentification à deux facteurs désactivée"
      text_body_template: |
        L'authentification à deux facteurs a été désactivée sur votre compte à %{site_name}. Vous pouvez maintenant vous connecter uniquement avec votre mot de passe ; un code d'authentification supplémentaire n'est plus nécessaire.

        Si vous n'avez pas choisi de désactiver l'authentification à deux facteurs, il se peut que quelqu'un ait compromis votre compte.

        Si vous avez des questions, [contactez notre équipe](%{base_url}/about).
    digest:
      why: "Voici un bref résumé de ce qu'il s'est passé sur %{site_link} depuis votre dernière visite le %{last_seen_at}"
      since_last_visit: "Depuis votre dernière visite"
      new_topics: "Nouveaux sujets"
      unread_notifications: "Notifications non lues"
      unread_high_priority: "Notifications prioritaires non lues"
      liked_received: "« J'aime » reçus"
      new_users: "Nouveaux utilisateurs"
      popular_topics: "Sujets populaires"
      follow_topic: "Suivre ce sujet"
      join_the_discussion: "Lire la suite"
      popular_posts: "Messages populaires"
      more_new: "Nouveau pour vous"
      subject_template: "[%{email_prefix}] Résumé"
      unsubscribe: "Ce résumé vous est envoyé par %{site_link} lorsque vous ne vous connectez pas pendant un moment. Vous pouvez %{email_preferences_link} ou %{unsubscribe_link} pour vous désabonner."
      your_email_settings: "vos préférences d'e-mail"
      click_here: "cliquez ici"
      from: "%{site_name}"
      preheader: "Un bref résumé depuis votre dernière visite le %{last_seen_at}"
    forgot_password:
      title: "Mot de passe oublié"
      subject_template: "[%{email_prefix}] Réinitialisation du mot de passe"
      text_body_template: |
        Quelqu'un a demandé la réinitialisation de votre mot de passe sur [%{site_name}](%{base_url}).

        Si ce n'est pas vous, vous pouvez ignorer cet e-mail.

        Cliquez sur le lien suivant pour définir un nouveau mot de passe :

        %{base_url}/u/password-reset/%{email_token}
    email_login:
      title: "Se connecter avec un lien"
      subject_template: "[%{email_prefix}] Se connecter avec un lien"
      text_body_template: |
        Voici votre lien pour vous connecter à [%{site_name}](%{base_url}).

        Si vous n'en avez pas fait la demande, vous pouvez ignorer cet e-mail.

        Sinon, cliquez sur le lien suivant pour vous connecter :

        %{base_url}/session/email-login/%{email_token}
    set_password:
      title: "Définir le mot de passe"
      subject_template: "[%{email_prefix}] Définir le mot de passe"
      text_body_template: |
        Quelqu'un a demandé un mot de passe pour votre compte sur [%{site_name}](%{base_url}). Vous pouvez vous identifier en utilisant un service en ligne pris en charge (Google, Facebook, etc.) qui est associé avec cette adresse e-mail.

        Si vous n'avez pas fait cette demande, vous pouvez ignorer cet e-mail.

        Cliquez sur le lien suivant pour définir un mot de passe :

        %{base_url}/u/password-reset/%{email_token}
    admin_login:
      title: "Connexion administrateur"
      subject_template: "[%{email_prefix}] Connexion"
      text_body_template: |
        Quelqu'un a demandé à se connecter sur votre compte sur [%{site_name}](%{base_url}).

        Si vous n'avez pas fait cette demande, vous pouvez ignorer cet e-mail.

        Cliquez sur le lien ci-dessous pour vous connecter :

        %{base_url}/session/email-login/%{email_token}
    account_created:
      title: "Compte créé"
      subject_template: "[%{email_prefix}] Votre nouveau compte"
      text_body_template: |
        Un nouveau compte a été créé pour vous sur %{site_name}

        Cliquez sur le lien ci-dessous pour choisir un mot de passe pour votre compte :

        %{base_url}/u/password-reset/%{email_token}
    confirm_new_email:
      title: "Confirmer votre nouvelle adresse e-mail"
      subject_template: "[%{email_prefix}] Confirmez votre nouvelle adresse e-mail"
      text_body_template: |
        Confirmez votre nouvelle adresse e-mail pour %{site_name} en cliquant sur le lien suivant :

        %{base_url}/u/confirm-new-email/%{email_token}

        Si vous n'avez pas demandé ce changement, veuillez contacter un [administrateur](%{base_url}/about).
    confirm_new_email_via_admin:
      title: "Confirmer votre nouvelle adresse e-mail"
      subject_template: "[%{email_prefix}] Confirmez votre nouvelle adresse e-mail"
      text_body_template: |
        Confirmez votre nouvelle adresse e-mail pour %{site_name} en cliquant sur le lien suivant :

        %{base_url}/u/confirm-new-email/%{email_token}

        Ce changement d'adresse a été demandé par un administrateur du site. Si vous n'avez pas demandé ce changement, veuillez contacter un [administrateur](%{base_url}/about).
    confirm_old_email:
      title: "Confirmez votre ancienne adresse e-mail"
      subject_template: "[%{email_prefix}] Confirmez votre adresse e-mail actuelle"
      text_body_template: |
        Avant de pouvoir modifier votre adresse e-mail, nous avons besoin de confirmer que vous contrôlez bien ce compte de messagerie. Une fois cette étape terminée, nous vous demanderons de confirmer la nouvelle adresse e-mail.

        Confirmez votre adresse e-mail actuelle pour %{site_name} en cliquant sur le lien suivant :

        %{base_url}/u/confirm-old-email/%{email_token}
    confirm_old_email_add:
      title: "Confirmation à la précédente adresse (ajout)"
      subject_template: "[%{email_prefix}] Confirmez votre adresse e-mail actuelle"
      text_body_template: |
        Avant de pouvoir ajouter une nouvelle adresse e-mail, nous avons besoin de confirmer que vous contrôlez bien ce compte de messagerie. Une fois cette étape terminée, nous vous demanderons de confirmer la nouvelle adresse e-mail.

        Confirmez votre adresse e-mail actuelle pour %{site_name} en cliquant sur le lien suivant :

        %{base_url}/u/confirm-old-email/%{email_token}
    notify_old_email:
      title: "Notifier l'ancienne adresse e-mail"
      subject_template: "[%{email_prefix}] Votre adresse e-mail a été modifiée"
      text_body_template: |
        Ceci est un message automatique pour vous informer que votre adresse e-mail pour
        %{site_name} a été modifiée. S'il s'agit d'une erreur, veuillez contacter
        un administrateur du site.

        Votre adresse e-mail a été modifiée comme :

        %{new_email}
    notify_old_email_add:
      title: "Notification à la précédente adresse (ajout)"
      subject_template: "[%{email_prefix}] Une nouvelle adresse e-mail a été ajoutée"
      text_body_template: |
        Ceci est un message automatique pour vous informer qu'une adresse e-mail pour %{site_name} a été ajoutée. S'il s'agit d'une erreur, veuillez contacter un administrateur du site.

        Votre adresse e-mail ajoutée :

        %{new_email}
    signup_after_approval:
      title: "Inscription après approbation"
      subject_template: "Votre compte a été approuvé sur %{site_name} !"
      text_body_template: |
        Bienvenue sur %{site_name} !

        Un responsable a approuvé votre inscription sur %{site_name}.

        Pour accéder à votre nouveau compte, vous pouvez utiliser le lien suivant :

        %{base_url}

        Dans le cas où le lien ci-dessus ne serait pas utilisable, nous vous invitons à le copier-coller dans la barre d'adresse de votre navigateur.

        %{new_user_tips}

        Nous prônons [la civilité au sein de notre communauté](%{base_url}/guidelines) en toutes circonstances.

        En vous souhaitant d'agréables moments parmi nous !
    signup_after_reject:
      title: "Inscription suite à un refus"
      subject_template: "Votre inscription à %{site_name} a été rejetée"
      text_body_template: |
        Un responsable a refusé votre inscription sur %{site_name}.

        Motif : %{reject_reason}
    signup:
      title: "Inscription"
      subject_template: "[%{email_prefix}] Activez votre nouveau compte"
      text_body_template: |
        Bienvenue sur %{site_name} !

        Cliquez sur le lien ci-dessous pour confirmer et activer votre compte :
        %{base_url}/u/activate-account/%{email_token}

        Si le lien n'est pas cliquable, essayez de le copier-coller dans la barre d'adresse de votre navigateur.
    activation_reminder:
      title: "Rappel d'activation"
      subject_template: "[%{email_prefix}] Rappel pour activer votre compte"
      text_body_template: |
        Bienvenue sur %{site_name} !

        Nous vous rappelons amicalement que votre compte doit être activé.

        Cliquez sur le lien ci-dessous pour confirmer et activer votre compte :
        %{base_url}/u/activate-account/%{email_token}

        Si le lien n'est pas cliquable, essayez de le copier-coller dans la barre d'adresse de votre navigateur.
    suspicious_login:
      title: "Notification de nouvelle connexion"
      subject_template: "[%{site_name}] Nouvelle connexion depuis %{location}"
      text_body_template: |
        Bonjour,

        Nous avons remarqué une connexion provenant d'un lieu ou d'un appareil que vous n'utilisez pas d'habitude. Était-ce bien vous ?

         - Lieu : %{location} (%{client_ip})
         - Navigateur : %{browser}
         - Appareil : %{device} – %{os}

        Si c'était bien vous, tant mieux ! Rien à signaler.

        Si ce n'est pas vous, nous vous prions d'[examiner les connexions établies récemment](%{base_url}/my/preferences/security) et d'envisager un changement de votre mot de passe.
    post_approved:
      title: "La publication de votre message a été autorisée"
      subject_template: "[%{site_name}] La publication de votre message a été autorisée"
      text_body_template: |
        Bonjour,

        Ce message vous est envoyé automatiquement par %{site_name} pour vous informer que la publication de [votre message](%{base_url}%{post_url}) a été autorisée.
  page_forbidden:
    title: "Oups ! Cette page est privée."
  site_setting_missing: "Le paramètre « %{name} » doit être défini."
  page_not_found:
    page_title: "Page introuvable"
    title: "Oups ! Cette page n'existe pas ou est privée."
    popular_topics: "Populaires"
    recent_topics: "Récents"
    see_more: "Plus"
    search_title: "Rechercher sur ce site"
    search_button: "Rechercher"
  offline:
    title: "Impossible de charger l'application"
    offline_page_message: "Il semble que vous n'êtes pas connecté(e) à Internet ! Veuillez vérifier votre connexion réseau et réessayez."
  login_required:
    welcome_message: |
      ## [Bienvenue sur %{title}](#welcome)
      Un compte est nécessaire. Veuillez en créer un ou connectez-vous pour continuer.
    welcome_message_invite_only: |
      ## [Bienvenue sur %{title}](#welcome)
      Un compte est nécessaire. Veuillez demander une invitation à un membre ou connectez-vous pour continuer.
  deleted: "supprimé"
  image: "image"
  upload:
    edit_reason: "téléchargement de copies locales des images distantes"
    unauthorized: "Nous sommes désolés, le fichier que vous essayez d'envoyer n'est pas autorisé (extensions autorisées : %{authorized_extensions})."
    pasted_image_filename: "Image collée"
    store_failure: "Erreur lors du stockage du fichier numéro %{upload_id} pour l'utilisateur %{user_id}."
    file_missing: "Nous sommes désolés, vous devez fournir un fichier à envoyer."
    empty: "Nous sommes désolés, mais le fichier que vous avez fourni est vide."
    failed: "Le téléversement a échoué. Nous vous prions de réessayer."
    png_to_jpg_conversion_failure_message: "Une erreur est survenue lors de la conversion du format PNG en JPG."
    optimize_failure_message: "Une erreur est survenue lors de l'optimisation de l'image envoyée."
    download_failure: "Le téléchargement du fichier depuis la source externe a échoué."
    size_mismatch_failure: "La taille du fichier chargé vers S3 ne correspondait pas à la taille prévue pour le téléversement externe. %{additional_detail}"
    create_multipart_failure: "Impossible de créer un téléversement partitionné dans la boutique externe."
    abort_multipart_failure: "Impossible d'interrompre le téléversement partitionné dans la boutique externe."
    complete_multipart_failure: "Impossible de terminer le téléversement partitionné dans la boutique externe."
    external_upload_not_found: "Le téléversement n'a pas été trouvé dans la boutique externe. %{additional_detail}"
    checksum_mismatch_failure: "La somme de contrôle du fichier que vous avez téléversé ne correspond pas. Le contenu du fichier a peut-être changé lors du téléversement. Veuillez réessayer."
    cannot_promote_failure: "Le téléversement n'a pas pu être effectué. Il avait peut-être déjà été effectué ou échoué une première fois."
    size_zero_failure: "Un problème semble être survenu, la taille du fichier que vous tentez d'importer est de 0 octet. Veuillez réessayer."
    attachments:
      too_large: "Nous sommes désolés, le fichier que vous essayez d'envoyer est trop volumineux (la taille maximale autorisée est de %{max_size_kb} Ko)."
      too_large_humanized: "Nous sommes désolés, le fichier que vous essayez d'envoyer est trop volumineux (la taille maximale autorisée est de %{max_size})."
    images:
      too_large: "Nous sommes désolés, l'image que vous essayez d'envoyer est trop grande (la taille maximale autorisée est de %{max_size_kb} Ko). Veuillez la redimensionner puis réessayez."
      too_large_humanized: "Nous sommes désolés, l'image que vous essayez d'envoyer est trop grande (la taille maximale autorisée est de %{max_size}). Veuillez la redimensionner, puis réessayez."
      larger_than_x_megapixels: "Nous sommes désolés, l'image que vous essayez d'envoyer est trop grande (la dimension maximale est de %{max_image_megapixels} mégapixels). Veuillez la redimensionner puis réessayez."
      size_not_found: "Nous sommes désolés, mais nous n'avons pas pu déterminer la taille de votre image. Peut-être est-elle corrompue ?"
    placeholders:
      too_large: "(image plus grande que %{max_size_kb} Ko)"
      too_large_humanized: "(taille de l'image supérieure à %{max_size})"
  avatar:
    missing: "Nous sommes désolés, nous ne parvenons pas à trouver un avatar associé à cette adresse e-mail. Pouvez-vous essayer de l'envoyer à nouveau ?"
  flag_reason:
    sockpuppet: "Un nouvel utilisateur a créé un sujet et un autre nouvel utilisateur avec la même adresse IP (%{ip_address}) a répondu. Voir le paramètre <a href='%{base_path}/admin/site_settings/category/spam'>« flag_sockpuppets »</a>."
    spam_hosts: "Ce nouvel utilisateur a tenté de créer plusieurs messages avec des liens vers le même domaine. Tous les messages de cet utilisateur qui contiennent des liens doivent être examinés. Cette règle peut être ajustée avec le paramètre <a href='%{base_path}/admin/site_settings/category/spam'>« newuser_spam_host_threshold »</a>."
  skipped_email_log:
    exceeded_emails_limit: "max_emails_per_day_per_user dépassé"
    exceeded_bounces_limit: "bounce_score_threshold dépassé"
    mailing_list_no_echo_mode: "Notifications de la liste de diffusion désactivées pour les messages de l'utilisateur."
    user_email_no_user: "Impossible de trouver l'utilisateur avec l'ID %{user_id}"
    user_email_post_not_found: "Impossible de trouver le message avec l'ID %{post_id}"
    user_email_anonymous_user: "L'utilisateur est anonyme"
    user_email_user_suspended_not_pm: "L'utilisateur est suspendu, pas un message"
    user_email_seen_recently: "L'utilisateur a été vu récemment"
    user_email_notification_already_read: "La notification de cet e-mail a déjà été lue"
    user_email_notification_topic_nil: "post.topic est nul"
    user_email_post_user_deleted: "L'auteur du message a été supprimé."
    user_email_post_deleted: "le message a été supprimé par son auteur"
    user_email_user_suspended: "l'utilisateur a été suspendu"
    user_email_already_read: "l'utilisateur a déjà lu ce message"
    user_email_access_denied: "l'utilisateur n'est pas autorisé à voir ce message"
    user_email_no_email: "Aucun e-mail n'est associé à l'ID utilisateur %{user_id}"
    sender_message_blank: "le message est vide"
    sender_message_to_blank: "message.to est vide"
    sender_text_part_body_blank: "text_part.body est vide"
    sender_body_blank: "sans contenu"
    sender_post_deleted: "le message a été supprimé"
    sender_message_to_invalid: "le destinataire a une adresse e-mail invalide"
    sender_topic_deleted: "le sujet a été supprimé"
    group_smtp_post_deleted: "le message a été supprimé"
    group_smtp_topic_deleted: "le sujet a été supprimé"
    group_smtp_disabled_for_group: "SMTP a été désactivé pour le groupe"
  color_schemes:
    base_theme_name: "Base"
    light: "Clair"
    dark: "Sombre"
    neutral: "Neutre"
    grey_amber: "Gris ambre"
    shades_of_blue: "Nuances de bleu"
    latte: "Café crème"
    summer: "Été"
    dark_rose: "Rose foncé"
    wcag: "WCAG Clair"
    wcag_theme_name: "WCAG Clair"
    dracula: "Dracula"
    dracula_theme_name: "Dracula"
    solarized_light: "Lumière solarisée"
    solarized_light_theme_name: "Lumière solarisée"
    solarized_dark: "Sombre solarisé"
    solarized_dark_theme_name: "Sombre solarisé"
    wcag_dark: "WCAG Sombre"
    wcag_dark_theme_name: "WCAG Sombre"
    default_theme_name: "Par défaut"
    light_theme_name: "Clair"
    dark_theme_name: "Sombre"
    neutral_theme_name: "Neutre"
    grey_amber_theme_name: "Gris ambre"
    shades_of_blue_theme_name: "Nuances de bleu"
    latte_theme_name: "Café crème"
    summer_theme_name: "Été"
    dark_rose_theme_name: "Rose foncé"
  edit_this_page: "Modifier cette page"
  csv_export:
    boolean_yes: "Oui"
    boolean_no: "Non"
    rate_limit_error: "Les messages peuvent être téléchargés une fois par jour, veuillez réessayer demain."
  static_topic_first_reply: |
    Modifiez le premier message de ce sujet pour changer le contenu de la page %{page_name}.
  guidelines_topic:
    title: "FAQ/Charte"
    body: |
      <a name="civilized"></a>

      ## [Ce lieu est consacré à la discussion courtoise et publique](#civilized)

      Nous vous invitons à faire preuve du même degré de respect envers ce forum qu'envers un jardin public. Nous constituons également une ressource collective, un endroit où partager des savoir-faire, des connaissances ou des goûts par le biais de conversations écrites.

      Ces règles n'appellent pas à une interprétation stricte. Ce sont des lignes directrices, conçues pour fournir un cadre au discernement des membres de notre communauté afin que ce lieu demeure amical, bienveillant et propice aux échanges courtois en public.

      <a name="improve"></a>

      ## [Contribuez à la discussion](#improve)

      Contribuez à faire de ce forum un lieu de discussion agréable en y apportant quelque chose de bon à chaque message, si modestement que ce soit. Si vous doutez que votre message puisse alimenter la conversation, repensez à ce que vous souhaitez communiquer avant de poursuivre sa rédaction.

      L'une des façons de contribuer aux discussions consiste à rechercher celles qui ont déjà lieu. Passez un peu de temps à consulter celles qui se tiennent ici avant d'y répondre ou avant de créer la vôtre. Vous augmenterez ainsi vos chances de rencontrer des personnes qui partagent vos centres d'intérêt.

      Les sujets dont nous discutons ici nous tiennent à cœur, et nous souhaitons que vous vous comportiez comme s'ils vous importaient aussi. Faites preuve de respect envers les thèmes choisis et les personnes qui en discutent, y compris si vous n'êtes pas d'accord avec tout ce qui est dit.

      <a name="agreeable"></a>

      ## [Faites preuve de courtoisie, même si vous êtes en désaccord](#agreeable)

      Vous pouvez tout à fait exprimer un désaccord. Mais veillez à critiquer les idées, pas les personnes. Nous vous prions d'éviter :

      * les insultes
      * les attaques ad hominem
      * de réagir au ton d'un message plutôt qu'au fond de ce qu'il exprime
      * l'esprit de contradiction systématique

      Tâchez plutôt d'apporter un point de vue réfléchi susceptible d'améliorer la conversation.

      <a name="participate"></a>

      ## [Votre participation importe](#participate)

      Les conversations qui se tiennent ici donnent voix à chaque nouvel utilisateur ou nouvelle utilisatrice. Aidez-nous à façonner l'avenir de cette communauté en participant à des discussions qui rendent ce forum intéressant et évitez celles dont ce n'est pas le cas.

      <em>Discourse</em> comprend des outils qui permettent à la communauté d'identifier collectivement les meilleures (et les pires) contributions : signets, « J'aime », signalements, réponses, modifications, abonnements, mise en sourdine, et ainsi de suite. Utilisez ces fonctionnalités pour améliorer votre propre expérience, ainsi que celle des autres membres.

      Faites en sorte que la communauté se porte mieux au moment de votre départ qu'à celui de votre arrivée.

      <a name="flag-problems"></a>

      ## [Signalez-nous les problèmes](#flag-problems)

      Les modérateurs disposent d'une autorité particulière : ils sont responsables de ce forum. Mais vous l'êtes aussi. Moyennant votre aide, les modérateurs pourront faciliter la vie de la communauté, plutôt que de seulement servir de gendarme ou de concierge.

      Face à un comportement nuisible, ne répondez pas. Répondre dans de telles circonstances encourage les comportements délétères en leur accordant une forme de reconnaissance ; vous y perdrez de l'énergie et tout le monde y perdra son temps. Signalez-le, rien de plus. Si plusieurs signalements s'accumulent, une suite sera donnée, soit par l'intervention d'un modérateur, soit de façon automatisée.

      Pour le bien de notre communauté, les modérateurs sont autorisés à supprimer tout contenu ou tout compte d'utilisateur, à tout moment et quel qu'en soit le motif. Veuillez noter que les modérateurs n'ont pas connaissance des messages avant leur publication ; les modérateurs et les administrateurs du site déclinent toute responsabilité quant au contenu publié au sein de la communauté.

      <a name="be-civil"></a>

      ## [Faites toujours preuve de politesse](#be-civil)

      Rien de tel que l'impolitesse pour saboter une bonne conversation.

      * Faites preuve de civilité. Ne publiez rien qui puisse être considéré comme offensant, injurieux, violent ou haineux par une personne raisonnable.
      * Évitez la grossièreté. Ne publiez rien d'obscène ni de pornographique.
      * Respectez les autres. Ne harcelez personne, n'accablez personne, ne vous faites pas passer pour quelqu'un d'autre, et ne révélez pas d'informations privées qui ne soient pas les vôtres.
      * Respectez notre forum. N'y publiez pas de spam et ne le vandalisez pas.

      Ces conditions sont volontairement abstraites et dénuées de définitions précises ; abstenez-vous de tout ce qui peut avoir la simple apparence de telles choses. En cas de doute, demandez-vous : que feriez-vous si votre message finissait en page d'accueil d'un site d'actualités nationales ?

      Ce forum est public, et ces discussions sont indexées par les moteurs de recherche. Faites en sorte que le langage, les liens et les images y figurant conviennent aux membres de la famille et aux amis de chacun.

      <a name="keep-tidy"></a>

      ## [Mettez-y un peu d'ordre](#keep-tidy)

      Faites en sorte que les choses soient à leur place, afin que nous passions plus de temps à échanger et moins de temps à faire le ménage. À ce titre :

      * Ne créez pas un nouveau sujet dans une catégorie erronée ; nous vous invitons à lire les descriptions des catégories.
      * Ne publiez pas plusieurs fois le même message dans différents sujets.
      * Ne publiez pas de réponses dénuées de toute substance.
      * Ne détournez pas un fil de discussion en changeant de sujet.
      * N'inscrivez pas de signature dans vos messages. Ces derniers contiennent déjà des informations extraites de votre profil.

      Plutôt que d'écrire « +1 » ou « c'est clair », utilisez le bouton <em>J'aime</em>. Plutôt que de faire dériver un sujet vers une direction radicalement autre, utilisez la fonctionnalité <em>Répondre via un sujet lié</em>.

      <a name="stealing"></a>

      ## [Ne publiez que ce qui vous appartient](#stealing)
      Il vous est interdit de publier quoi que ce soit qui ne vous appartienne pas au format numérique sans l'autorisation de son auteur. Vous ne pouvez pas publier de procédés visant à voler la propriété intellectuelle d'autrui (images, son, vidéo, logiciels) ou à violer toute autre loi, ni de liens renvoyant vers de tels procédés.

      <a name="power"></a>

      ## [Soutenu par vous](#power)

      Ce site est géré par vos [gentils administrateurs](%{base_path}/about) et par *vous*, la communauté. Si vous avez une question au sujet de la façon dont les choses devraient fonctionner chez nous, créez un nouveau sujet dans la [catégorie consacrée](%{base_path}/c/site-feedback) et discutons-en ! En cas de problème critique ou urgent ne pouvant pas être géré par un méta-sujet ou par un signalement, vous pouvez nous joindre via la [page des responsables](%{base_path}/about).

      <a name="tos"></a>

      ## [Conditions d'utilisation](#tos)

      Le jargon juridique est ennuyeux, certes, mais nous devons veiller à nous protéger (et par extension, à vous protéger, ainsi que vos données) contre les individus mal intentionnés. Nous avons des [conditions générales d'utilisation](%{base_path}/tos) qui décrivent vos droits et devoirs (ainsi que les nôtres) ayant trait au contenu, à la protection de la vie privée et à la législation. Pour utiliser ce service, vous devez respecter nos [CGU](%{base_path}/tos).
  tos_topic:
    title: "Conditions générales d'utilisation"
  privacy_topic:
    title: "Politique de confidentialité"
    body: |
      <a name="collect"></a>

      ## [Quelles sont les informations que nous recueillons ?](#collect)

      Nous recueillons des informations lorsque vous vous inscrivez sur notre site et nous recueillons des données lorsque vous participez au forum en lisant, en écrivant et en évaluant le contenu partagé ici.

      Lorsque vous vous inscrivez sur notre site, vous pouvez être invité(e) à saisir votre nom et votre adresse e-mail. Vous pouvez, toutefois, visiter notre site sans vous inscrire. Votre adresse e-mail sera vérifiée par l'envoi d'un e-mail contenant un lien unique. Si ce lien est utilisé, nous saurons que vous êtes le ou la propriétaire de l'adresse e-mail renseignée.

      Une fois que vous êtes inscrit(e) et que vous publiez un message, nous en enregistrons l'adresse IP de provenance. Nous pouvons également conserver les journaux des serveurs qui comprennent l'adresse IP de chaque demande envoyée à notre serveur.

      <a name="use"></a>

      ## [Comment utilisons-nous vos informations ?](#use)

      Toute les informations que nous recueillons auprès de vous peuvent être utilisées de l'une des façons suivantes : * Pour personnaliser votre expérience : vos informations nous aident à mieux répondre à vos besoins individuels.

      * Pour améliorer notre site : nous nous efforçons continuellement d'améliorer nos fonctionnalités sur la base des informations et des commentaires que nous recevons de votre part.

      * Pour améliorer le service client : vos informations nous aident à répondre plus efficacement à vos demandes de service et d'assistance.

      * Pour envoyer des e-mails périodiques : l'adresse e-mail que vous fournissez peut être utilisée pour vous envoyer des informations, les notifications que vous avez demandées telles que les modifications apportées aux thèmes, les réponses mentionnant votre nom d'utilisateur, les réponses à des demandes de renseignements et/ou d'autres demandes ou questions.

      <a name="protect"></a>

      ## [Comment protégeons-nous vos informations ?](#protect)

      Nous mettons en œuvre diverses mesures de sécurité pour maintenir la sécurité de vos informations personnelles lorsque vous saisissez, soumettez ou accédez à vos renseignements personnels.

      <a name="data-retention"></a>

      ## [Quelle est votre politique de conservation des données ?](#data-retention)

      Nous ferons des efforts de bonne foi pour :

      * Conserver les journaux du serveur contenant les adresses IP de toutes les requêtes vers ce serveur sans dépasser les 90 jours.

      * Conserver les adresses IP associées à des utilisateurs enregistrés et leurs messages pour une période ne dépassant pas les 5 ans.

      <a name="cookies"></a>

      ## [Utilisons-nous des cookies ?](#cookies)

      Oui. Les cookies sont de petits fichiers qu'un site ou ses prestataires de services transfèrent sur le disque dur de votre ordinateur via votre navigateur Web (si vous le permettez). Ces cookies permettent au site de reconnaître votre navigateur et, si vous avez un compte enregistré, de l'associer à votre compte.

      Nous utilisons des cookies pour comprendre et sauvegarder vos préférences pour les futures visites et compiler des données globales sur le trafic du site et les interactions avec le site afin d'offrir de meilleures expériences de navigation et de meilleurs outils à l'avenir. Nous pouvons conclure des contrats avec des fournisseurs de services tiers pour nous aider à mieux comprendre les visiteurs du site. Ces fournisseurs de services ne sont pas autorisés à utiliser les renseignements recueillis en notre nom, sauf pour nous aider à mener et à améliorer notre entreprise.

      <a name="disclose"></a>

      ## [Divulguons-nous des informations à des tiers?](#disclose)

      Nous ne vendons pas, n'échangeons pas et ne transférons pas vos renseignements personnels à des tiers. Ceci n'inclut pas les tiers de confiance qui nous aident à exploiter notre site, la conduite de nos affaires ou vous servir, tant que ces parties s'engagent à garder ces informations confidentielles. Nous pouvons également divulguer vos informations lorsque nous considérons cela nécessaire pour nous conformer à la loi, appliquer nos politiques ou protéger nos droits ou d'autres droits, la propriété ou la sécurité. Toutefois, des informations non personnelles des visiteurs peuvent être fournies à d'autres parties à des fins de marketing, de publicité ou autre.

      <a name="third-party"></a>

      ## [Liens vers des tiers](#third-party)

      Parfois, à notre discrétion, nous pouvons inclure ou offrir des produits ou services de tiers sur notre site. Ces sites tiers ont des politiques de confidentialité distinctes et indépendantes. Nous n'avons donc aucune responsabilité au regard du contenu et des activités de ces sites. Néanmoins, nous cherchons à protéger l'intégrité de notre site et sommes disposés à accueillir tous les commentaires au sujet de ces sites.

      <a name="coppa"></a>

      ## [Protection des mineurs](#coppa)

      Notre site, nos produits et nos services sont destinés aux personnes âgées de 13 ans ou plus. Si ce serveur se trouve aux États-Unis et que vous êtes âgé(e) de moins de 13 ans, conformément aux exigences de la COPPA ([Children's Online Privacy Protection Act](https://en.wikipedia.org/wiki/Children%27s_Online_Privacy_Protection_Act)), évitez d'utiliser ce site.

      <a name="online"></a>

      ## [Politique de confidentialité en ligne](#online)

      Cette politique de confidentialité en ligne s'applique uniquement aux informations collectées sur notre site et non aux informations recueillies hors connexion.

      <a name="consent"></a>

      ## [Votre consentement](#consent)

      En utilisant notre site, vous acceptez les termes de la Politique de confidentialité de notre site Web.

      <a name="changes"></a>

      ## [Changements apportés à notre politique de confidentialité](#changes)

      Si nous décidons de modifier notre politique de confidentialité, nous afficherons ces modifications sur cette page. Ce document est soumis à la licence creative commons CC-BY-SA. Il a été mis à jour le 31 mai 2013.
  badges:
    mass_award:
      errors:
        invalid_csv: Une erreur s'est produite à la ligne %{line_number}. Veuillez confirmer que le fichier CSV contient une adresse e-mail par ligne.
        too_many_csv_entries: Trop de lignes dans le fichier CSV. Veuillez fournir un fichier CSV contenant un maximum de %{count} lignes.
        badge_disabled: Veuillez préalablement activer le badge %{badge_name}.
        cant_grant_multiple_times: Impossible d'attribuer le badge %{badge_name} plusieurs fois à un même utilisateur.
    editor:
      name: Éditeur
      description: Première modification d'un message
      long_description: |
        Ce badge est accordé après la première modification d'un de vos messages. Bien que la possibilité de modifier un message soit limitée dans le temps, la modification est toujours encouragée. Vous pouvez améliorer les messages, corriger des petites erreurs ou ajouter des éléments que vous avez oubliés lors de la rédaction. Modifiez vos messages pour améliorer !
    wiki_editor:
      name: Éditeur wiki
      description: Première modification d'un wiki
      long_description: |
        Ce badge est accordé la première fois que vous modifiez un message wiki.
    basic_user:
      name: Actif
      description: <a href="https://blog.discourse.org/2018/06/understanding-discourse-trust-levels/">Accès accordé</a> à toutes les fonctions communautaires essentielles
      long_description: |
        Ce badge est accordé lorsque vous atteignez le niveau de confiance 1. Merci d'être resté(e) sur le forum et d'avoir lu quelques sujets pour en apprendre plus sur notre communauté. Les restrictions liées au nouveaux utilisateurs ont été levées et vous avez accès aux fonctionnalités essentielles telles que la messagerie personnelle, le signalement, l'édition des wikis et la possibilité de publier plusieurs images et liens.
    member:
      name: Membre
      description: <a href="https://blog.discourse.org/2018/06/understanding-discourse-trust-levels/">Accès accordé</a> aux invitations, aux messages de groupe et à plus de « J'aime »
      long_description: |
        Ce badge est accordé lorsque vous atteignez le niveau de confiance 2. Merci d'avoir participé durant plusieurs semaines à notre communauté. Vous pouvez désormais envoyer des invitations personnelles depuis votre page utilisateur ou un sujet, envoyer des messages groupés et vous bénéficiez de « J'aime » supplémentaires à attribuer chaque jour.
    regular:
      name: Habitué
      description: <a href="https://blog.discourse.org/2018/06/understanding-discourse-trust-levels/">Accès accordé</a> à la recatégorisation, au renommage, au suivi de liens, au wiki et à plus de « J'aime »
      long_description: |
        Ce badge est accordé lorsque vous atteignez le niveau de confiance 3. Merci d'avoir contribué régulièrement à notre communauté pendant ces quelques mois. Vous faites partie de nos lecteurs et lectrices les plus actifs et votre contribution à ce qui rend notre communauté si belle est significative. Vous pouvez désormais recatégoriser et renommer des sujets, accéder au salon privé, signaler des spams et vous bénéficiez de nombreux « J'aime » supplémentaires à attribuer chaque jour.
    leader:
      name: Meneur
      description: <a href="https://blog.discourse.org/2018/06/understanding-discourse-trust-levels/">Accès accordé</a> à l'édition globale, l'épinglage, la fermeture, l'archivage, la séparation et la fusion de sujets, et toujours plus de « J'aime »
      long_description: |
        Ce badge est accordé lorsque vous atteignez le niveau de confiance 4. Vous avez le statut de meneur au sein de cette communauté, tel que décidé par les responsables, et vous montrez l'exemple dans vos actions et vos propos. Vous avez la possibilité de modifier tous les messages, utiliser les actions de modérations telles qu'épingler, fermer, masquer, archiver, scinder et fusionner les sujets.
    welcome:
      name: Bienvenue
      description: A reçu un « J'aime »
      long_description: |
        Ce badge est accordé lorsque vous recevez votre premier « J'aime » sur un de vos messages. Félicitations, vous avez écrit quelque chose que les membres de votre communauté ont trouvé intéressant, sympa ou utile !
    autobiographer:
      name: Autobiographe
      description: A complété les informations de son <a href="%{base_uri}/my/preferences/profile">profil</a>
      long_description: |
        Ce badge est accordé pour avoir complété <a href="%{base_uri}/my/preferences/profile">votre profil utilisateur</a> et choisi une photo de profil. Dites-en plus sur vous et sur vos intérêts à la communauté pour la rendre plus agréable et plus connectée. Rejoignez-nous !
    anniversary:
      name: Jubilaire
      description: Membre actif depuis un an, avec au moins un message
      long_description: |
        Ce badge est accordé après avoir été membre du site pendant une année, avec au moins un message créé durant cette année. Merci d'être resté(e) avec nous et de contribuer ainsi à notre communauté ! Nous n'aurions pas pu le faire sans vous.
    nice_post:
      name: Jolie réponse
      description: A reçu 10 « J'aime » sur une réponse
      long_description: |
        Ce badge est accordé quand votre réponse obtient 10 « J'aime ». Votre réponse a fait bonne impression auprès de la communauté et a aidé la conversation à progresser.
    good_post:
      name: Bonne réponse
      description: A reçu 25 « J'aime » sur une réponse
      long_description: |
        Ce badge est accordé quand votre réponse obtient 25 « J'aime ». Votre réponse était exceptionnelle et a rendu la conversation beaucoup plus intéressante !
    great_post:
      name: Super réponse
      description: A reçu 50 « J'aime » sur une réponse
      long_description: |
        Ce badge est accordé quand votre réponse obtient 50 « J'aime ». Votre réponse était inspirante, fascinante, hilarante ou pertinente et la communauté l'a adorée !
    nice_topic:
      name: Sujet intéressant
      description: A reçu 10 « J'aime » sur un sujet
      long_description: |
        Ce badge est accordé quand votre sujet obtient 10 « J'aime ». Vous avez commencé une conversation intéressante que la communauté a apprécié !
    good_topic:
      name: Bon sujet
      description: A reçu 25 « J'aime » sur un sujet
      long_description: |
        Ce badge est accordé quand votre sujet obtient 25 « J'aime ». Vous avez lancé une conversation vibrante autour de laquelle la communauté s'est ralliée !
    great_topic:
      name: Super sujet
      description: A reçu 50 « J'aime » sur un sujet
      long_description: |
        Ce badge est accordé quand votre sujet obtient 50 « J'aime ». Vous avez initié une conversation fascinante et la communauté a apprécié la discussion dynamique à laquelle elle a donné lieu !
    nice_share:
      name: Partage sympa
      description: Message partagé avec 25 visiteurs uniques
      long_description: |
        Ce badge est accordé après le partage d'un lien vers un message consulté par 25 visiteurs extérieurs. Merci de faire connaître nos discussions et cette communauté.
    good_share:
      name: Bon partage
      description: Message partagé avec 300 visiteurs uniques
      long_description: |
        Ce badge est accordé après le partage d'un lien vers un message consulté par 300 visiteurs extérieurs. Bon travail ! Vous avez diffusé une discussion intéressante auprès de nouveaux utilisateurs et vous nous avez aidés à grandir.
    great_share:
      name: Super partage
      description: Message partagé avec 1000 visiteurs uniques
      long_description: |
        Ce badge est accordé après le partage d'un lien qui a été cliqué par 1000 visiteurs extérieurs. Ouah ! Vous avez fait la promotion d'une discussion intéressante auprès d'une nouvelle audience d'envergure et vous avez aidé notre communauté à grandir de manière significative !
    first_like:
      name: Premier « J'aime »
      description: A aimé un message
      long_description: |
        Ce badge est accordé la première fois que vous aimez un message en utilisant le bouton :heart:. Aimer des messages est le moyen parfait pour dire aux autres membres de la communauté que ce qu'ils ont publié était intéressant, utile, sympa ou amusant !
    first_flag:
      name: Premier signalement
      description: A signalé un message
      long_description: |
        Ce badge est accordé la première fois que vous signalez un message. Les signalements sont essentiels à la santé de la communauté. Si vous remarquez des messages nécessitant l'intervention d'un modérateur, n'hésitez pas à les signaler. Si vous voyez un problème, :flag_black: signalez-le !
    promoter:
      name: Ambassadeur
      description: A invité un utilisateur
      long_description: |
        Ce badge est accordé quand vous invitez quelqu'un à rejoindre la communauté via le bouton d'invitation de la page utilisateur ou à la fin d'un sujet. L'invitation d'amis susceptibles d'être intéressés par des discussions spécifiques est un bonne manière d'introduire de nouvelles personnes dans la communauté, nous vous en remercions !
    campaigner:
      name: Militant
      description: A invité 3 utilisateurs basiques
      long_description: |
        Ce badge est accordé lorsque vous avez invité 3 personnes qui ont ensuite passé assez de temps sur le site pour devenir des utilisateurs de base. Une communauté dynamique a besoin d'un apport régulier de nouveaux arrivants qui participent régulièrement et ajoutent de nouvelles voix aux conversations.
    champion:
      name: Champion
      description: A invité 5 membres
      long_description: |
        Ce badge est accordé lorsque vous avez invité 5 personnes qui ont ensuite passé assez de temps sur le site pour devenir des membres à part entière. Ouah ! Merci d'élargir la diversité de notre communauté avec de nouveaux membres !
    first_share:
      name: Premier partage
      description: A partagé un message
      long_description: |
        Ce badge est accordé la première fois que vous partagez un lien vers une réponse ou un sujet en utilisant le bouton de partage. Le partage de liens est une excellente façon de montrer des discussions intéressantes au reste du monde et de faire grandir votre communauté.
    first_link:
      name: Premier lien
      description: A ajouté un lien vers un autre sujet
      long_description: |
        Ce badge est accordé la première fois que vous ajoutez un lien vers un autre sujet. Avec l'affichage des relations entre les sujets, les liens vers les sujets aident les autres lecteurs à trouver des conversations intéressantes. Ajoutez des liens librement !
    first_quote:
      name: Première citation
      description: A cité un message
      long_description: |
        Ce badge est accordé la première fois que vous citez un message dans votre réponse. La citation des sections pertinentes des messages précédents dans votre réponse permet de maintenir les discussions reliées entre elles et reliées au sujet. La meilleure façon de citer est de sélectionner une section d'un message, puis d'appuyer sur le bouton de réponse. Citez généreusement !
    read_guidelines:
      name: Règlement lu
      description: A lu le <a href="%{base_uri}/guidelines">règlement de la communauté</a>
      long_description: |
        Ce badge est accordé après <a href="%{base_uri}/guidelines">la lecture de la charte de la communauté</a>. Le respect et le partage de ces règles simples permettent de construire une communauté sûre, agréable et durable. Souvenez-vous toujours qu'il y a une autre personne, tout comme vous, de l'autre côté de l'écran. Faites preuve de courtoisie !
    reader:
      name: Lecteur
      description: A lu tous les messages d'un sujet contenant plus de 100 messages
      long_description: |
        Ce badge est accordé la première fois que vous lisez un sujet avec plus de 100 réponses. La lecture attentive d'une conversation vous aide à suivre la discussion, comprendre les différents points de vue et donne lieu à des conversations plus intéressantes. Plus vous lisez, meilleure sera la conversation. La lecture est fondamentale ! :slight_smile:
    popular_link:
      name: Lien populaire
      description: A publié un lien externe avec au moins 50 clics
      long_description: |
        Ce badge est accordé quand un lien que vous avez partagé obtient 50 clics. Merci d'avoir publié un lien utile qui a ajouté un contexte intéressant à la conversation !
    hot_link:
      name: Lien tendance
      description: A publié un lien externe avec au moins 300 clics
      long_description: |
        Ce badge est accordé quand un lien que vous avez partagé obtient 300 clics. Merci d'avoir publié un lien fascinant qui a fait avancer la conversation et a éclairé la discussion !
    famous_link:
      name: Lien célèbre
      description: A publié un lien externe avec 1000 clic
      long_description: |
        Ce badge est accordé quand un lien que vous avez partagé obtient 1000 clics. Ouah ! Vous avez publié un lien qui a notablement amélioré la discussion en ajoutant des détails et des informations essentielles. Bon travail !
    appreciated:
      name: Apprécié(e)
      description: A reçu 1 « J'aime » sur 20 messages
      long_description: |
        Ce badge est accordé lorsque vous recevez au moins un « J'aime » sur 20 messages différents. La communauté apprécie vos contributions aux conversations !
    respected:
      name: Respecté(e)
      description: A reçu 2 « J'aime » sur 100 messages
      long_description: |
        Ce badge est accordé lorsque vous recevez au moins 2 « J'aime » sur 100 messages différents. La communauté a de plus en plus de respect à l'égard de vos nombreuses contributions aux conversations.
    admired:
      name: Admiré(e)
      description: A reçu 5 « J'aime » sur 300 messages
      long_description: |
        Ce badge est accordé lorsque vous recevez au moins 5 « J'aime » sur 300 messages différents. Ouah ! La communauté admire vos fréquentes contributions de grande qualité.
    out_of_love:
      name: Trop d'amour
      description: A utilisé %{max_likes_per_day} « J'aime » en une journée
      long_description: |
        Ce badge est accordé lorsque vous utilisez la totalité de vos %{max_likes_per_day} « J'aime » quotidiens. Rappelez-vous de prendre un moment pour aimer les messages qui vous plaisent et que vous appréciez. Cela encouragera les autres membres de la communauté à créer encore plus de discussions de qualité à l'avenir.
    higher_love:
      name: Amour supérieur
      description: A utilisé %{max_likes_per_day} « J'aime » en un jour à 5 reprises
      long_description: |
        Ce badge est accordé lorsque vous utilisez la totalité de vos %{max_likes_per_day} « J'aime » quotidiens pendant 5 jours. Merci de prendre le temps d'encourager activement les meilleures conversations au quotidien !
    crazy_in_love:
      name: Fou d'amour
      description: A utilisé %{max_likes_per_day} « J'aime » en un jour à 20 reprises
      long_description: |
        Ce badge est accordé lorsque vous utilisez la totalité vos %{max_likes_per_day} « J'aime » quotidiens pendant 20 jours. Ouah ! Vous êtes un modèle d'encouragement pour les membres de la communauté !
    thank_you:
      name: Merci
      description: A 20 messages ayant reçu un « J'aime » et a attribué 10 « J'aime »
      long_description: |
        Ce badge est accordé quand vous avez reçu 20 « J'aime » sur vos messages et en avez attribué 10 ou plus en retour. Quand quelqu'un aime vos messages, vous trouvez le temps d'aimer ce que les autres publient à leur tour.
    gives_back:
      name: Donne en retour
      description: A 100 messages ayant reçu un « J'aime » et a attribué 100 « J'aime »
      long_description: |
        Ce badge est accordé quand vous avez reçu 100 « J'aime » et en avez attribué 100 ou plus en retour. Ouah ! Merci de rendre ce lieu meilleur !
    empathetic:
      name: Empathique
      description: A 500 messages ayant reçu un « J'aime » et a donné 1000 « J'aime »
      long_description: |
        Ce badge est accordé quand vous avez reçu 500 « J'aime » et en avez donné 1000 ou plus en retour. Ouah ! Vous êtes un modèle de générosité et d'amour mutuel :two_hearts:.
    first_emoji:
      name: Premier émoji
      description: A utilisé un émoji dans un message
      long_description: |
        Ce badge est accordé la première fois que vous ajoutez un émoji à votre message :thumbsup:. Les émojis vous permettent de transmettre de l'émotion dans vos messages, du bonheur :smiley: à la tristesse :anguished: en passant par la colère :angry: et tout le reste :sunglasses:. Il suffit de saisir « : » (deux-points) ou d'appuyer sur le bouton de la barre d'outils Émoji dans l'éditeur et de choisir parmi les centaines de choix :ok_hand:
    first_mention:
      name: Première mention
      description: A mentionné un utilisateur dans un message
      long_description: |
        Ce badge est accordé la première fois que vous mentionnez un nom d'utilisateur dans votre message. Chaque mention génère une notification envoyée à cette personne pour qu'elle soit informée de votre message. Il suffit de commencer à saisir @ (arobase) pour mentionner un utilisateur ou, si cela est autorisé, un groupe. Il s'agit d'un moyen pratique de porter quelque chose à leur attention.
    first_onebox:
      name: Première Onebox
      description: A inséré un lien qui a été transformé en Onebox
      long_description: |
        Ce badge est accordé la première fois que vous publiez un lien seul sur une ligne, qui a été développé automatiquement en une Onebox avec un bref résumé, un titre et (le cas échéant) une image.
    first_reply_by_email:
      name: Première réponse par e-mail
      description: A répondu à un message par e-mail
      long_description: |
        Ce badge est accordé la première fois que vous répondez à un message par e-mail :e-mail:.
    new_user_of_the_month:
      name: "Nouvel utilisateur du mois"
      description: Contributions remarquables durant le premier mois
      long_description: |
        Ce badge est accordé pour féliciter deux nouveaux utilisateurs chaque mois pour leur excellente contribution mesurée par la fréquence à laquelle leurs messages reçoivent des « J'aime » et par qui.
    enthusiast:
      name: Passionné(e)
      description: A visité 10 jours consécutifs
      long_description: |
        Ce badge est attribué lorsque vous vous connectez 10 jours de suite. Merci de nous avoir accompagnés pendant plus d'une semaine !
    aficionado:
      name: Aficionado
      description: A visité 100 jours consécutifs
      long_description: |
        Ce badge est attribué lorsque vous vous connectez 100 jours de suite. Plus de trois mois !
    devotee:
      name: Adepte
      description: A visité 365 jours consécutifs
      long_description: |
        Ce badge est attribué lorsque vous vous connectez 365 jours de suite. Ouah ! Une année entière !
    badge_title_metadata: "Badge %{display_name} sur %{site_title}"
  admin_login:
    success: "Email envoyé"
    errors:
      unknown_email_address: "Adresse e-mail inconnue."
      invalid_token: "Jeton invalide."
    email_input: "E-mail de l'administrateur"
    submit_button: "Envoyer un e-mail"
    safe_mode: "Mode sans échec : désactivez tous les thèmes ou extensions lors de la connexion"
  performance_report:
    initial_post_raw: Ce sujet comprend des rapports de performance journaliers concernant votre site.
    initial_topic_title: Rapports de performances du site
  tags:
    title: "Étiquettes"
    restricted_tag_disallowed: 'Vous ne pouvez pas ajouter l''étiquette « %{tag} ».'
    restricted_tag_remove_disallowed: 'Vous ne pouvez pas supprimer l''étiquette « %{tag} ».'
    minimum_required_tags:
      one: "Vous devez choisir au moins %{count} étiquette."
      other: "Vous devez choisir au moins %{count} étiquettes."
    upload_row_too_long: "Le fichier CSV devrait avoir une étiquette par ligne. L'étiquette peut être suivie d'une virgule et par un nom de groupe d'étiquettes."
    forbidden:
      invalid:
        one: "L'étiquette que vous avez sélectionnée ne peut pas être utilisée"
        other: "Aucune des étiquettes que vous avez sélectionnées ne peut être utilisée"
      in_this_category: 'L''étiquette « %{tag_name} » ne peut pas être utilisée dans cette catégorie'
      restricted_to:
        one: 'L''étiquette « %{tag_name} » est réservée à la catégorie « %{category_names} »'
        other: 'L''étiquette « %{tag_name} » est réservée aux catégories suivantes : %{category_names}'
      synonym: 'Les synonymes ne sont pas autorisés. Utilisez « %{tag_name} ».'
      has_synonyms: 'L''étiquette « %{tag_name} » ne peut pas être utilisée car elle a des synonymes.'
      restricted_tags_cannot_be_used_in_category:
        one: 'L''étiquette « %{tags} » ne peut pas être utilisée dans la catégorie « %{category} ». Veuillez la supprimer.'
        other: 'Les étiquettes suivantes ne peuvent pas être utilisées dans la catégorie « %{category} » : %{tags}. Veuillez les supprimer.'
      category_does_not_allow_tags:
        one: 'La catégorie « %{category} » n''autorise pas l''étiquette « %{tags} ». Veuillez la supprimer.'
        other: 'La catégorie « %{category} » n''autorise pas les étiquettes suivantes : « %{tags} ». Veuillez les supprimer.'
    required_tags_from_group:
      one: "Vous devez inclure au moins %{count} étiquette %{tag_group_name}. Les étiquettes associées à ce groupe sont : %{tags}"
      other: "Vous devez inclure au moins %{count} étiquettes %{tag_group_name}. Les étiquettes associées à ce groupe sont : %{tags}"
    invalid_target_tag: "ne peut pas être un synonyme d'un synonyme"
    synonyms_exist: "n'est pas autorisé lorsque des synonymes existent"
  rss_by_tag: "Sujets avec l'étiquette %{tag}"
  finish_installation:
    congratulations: "Félicitations, vous avez installé Discourse !"
    register:
      button: "Créer"
      title: "Créer un compte administrateur"
      help: "Créez un nouveau compte pour commencer."
      no_emails: "Malheureusement aucune adresse e-mail d'administrateur n'a été définie lors de la configuration. Veuillez ajouter un e-mail de développeur dans le fichier de configuration ou <a href='https://meta.discourse.org/t/create-admin-account-from-console/17274'>créer un compte administrateur depuis la console</a>."
    confirm_email:
      title: "Confirmer votre adresse e-mail"
      message: "<p> Nous avons envoyé un e-mail d'activation à <b>%{email}</b>. Veuillez suivre les instructions qui y figurent pour activer votre compte. </p><p> Si vous ne le recevez pas, vérifiez votre dossier de courrier indésirable et <a href='https://meta.discourse.org/t/troubleshooting-email-on-a-new-discourse-install/16326'>assurez-vous de configurer correctement l'e-mail</a>. </p>"
    resend_email:
      title: "Renvoyer l'e-mail d'activation"
      message: "<p>Nous avons renvoyé l'e-mail d'activation à <b>%{email}</b>"
  safe_mode:
    title: "Activer le mode sans échec"
    description: "Le mode sans échec vous permet de tester votre site sans charger d'extension ni de thème."
    no_themes: "Désactiver les thèmes et leurs composants"
    no_unofficial_plugins: "Désactiver les extensions non officielles"
    no_plugins: "Désactiver toutes les extensions"
    enter: "Activer le mode sans échec"
    must_select: "Vous devez sélectionner au moins une option pour activer le mode sans échec."
  wizard:
    title: "Configuration de Discourse"
    step:
      introduction:
        fields:
          title:
            label: "Nom de la communauté"
            placeholder: "Le lieu de rencontre de Jane"
          site_description:
            label: "Décrivez votre communauté en une phrase"
            placeholder: "Un lieu de discussion pour Jane et ses amis"
          default_locale:
            label: "Langue "
      privacy:
        fields:
          login_required:
            placeholder: "Privé"
            extra_description: "Seuls les utilisateurs connectés peuvent accéder à cette communauté"
          invite_only:
            extra_description: "Les utilisateurs doivent être invités par des utilisateurs ou des responsables de confiance, autrement les utilisateurs peuvent s'inscrire par eux-mêmes"
          must_approve_users:
            extra_description: "Les utilisateurs doivent être approuvés par un responsable"
          chat_enabled:
            placeholder: "Activer la discussion"
          enable_sidebar:
            placeholder: "Activer la barre latérale"
      ready:
        description: "C'est ça ! Vous avez terminé les bases pour configurer votre communauté. Vous pouvez maintenant vous lancer et jeter un coup d'œil, écrire un sujet de bienvenue et envoyer des invitations !<br><br>Amusez-vous bien !"
      styling:
        fields:
          color_scheme:
            label: "Jeu de couleurs"
          body_font:
            label: "Police de contenu"
          heading_font:
            label: "Police de titre"
          styling_preview:
            label: "Prévisualiser"
          homepage_style:
            label: "Style de la page d'accueil"
            choices:
              latest:
                label: "Sujets récents"
              categories_only:
                label: "Catégories uniquement"
              categories_with_featured_topics:
                label: "Catégories avec sujets à la une"
              categories_and_latest_topics:
                label: "Catégories et sujets récents"
              categories_and_latest_topics_created_date:
                label: "Catégories et derniers sujets (triés par date de création du sujet)"
              categories_and_top_topics:
                label: "Catégories et meilleurs sujets"
              categories_boxes:
                label: "Boîtes de catégories"
              categories_boxes_with_topics:
                label: "Boîtes de catégories avec sujets"
              subcategories_with_featured_topics:
                label: "Sous-catégories avec sujets en vedette"
      corporate:
        fields:
          governing_law:
            placeholder: "Loi californienne"
          contact_url:
            placeholder: "https://www.example.com/contact-us"
          city_for_disputes:
            placeholder: "San Francisco, Californie"
          site_contact:
            description: "Tous les messages directs émis par Discourse, tels que les signalements ou les notifications de sauvegarde, seront envoyés par cet utilisateur."
          contact_email:
            label: "Point de contact"
            placeholder: "exemple@utilisateur.com"
      invites:
        title: "Inviter des responsables"
        description: "Vous avez presque terminé ! Invitons quelques personnes pour <a href='https://blog.discourse.org/2014/08/building-a-discourse-community/' target='blank'>commencer des discussions</a> avec des sujets et réponses intéressantes pour lancer votre communauté."
        disabled: "Étant donné que les connexions locales sont désactivées, il n'est pas possible d'envoyer des invitations. Veuillez procéder à l'étape suivante."
      finished:
        title: "Votre Discourse est prêt !"
        description: |
          <p>Si l'envie vous prenait de changer ces réglages, vous pourriez <b>exécuter cet assistant à tout moment</b> ou consulter <a href='%{base_path}/admin' target='_blank'>l'espace d'administration</a>. Vous trouverez ce dernier à côté de l'icône en forme de clé anglaise dans le menu principal du site.</p>
          <p>La personnalisation de votre forum Discourse est facile grâce à son puissant système de thèmes. Vous pouvez notamment jeter un œil aux <a href="https://meta.discourse.org/c/theme/61/l/top" target="_blank">thèmes et composants les plus appréciés</a> sur <a href="https://meta.discourse.org/" target="_blank">meta.discourse.org</a>.</p>
          <p>Nous espérons que vous passerez des moments agréables et nous vous souhaitons bonne chance dans le <a href='https://blog.discourse.org/2014/08/building-a-discourse-community/' target='_blank'>lancement de votre nouvelle communauté !</a></p>
  search_logs:
    graph_title: "Nombre de recherches"
  joined: "Inscrit(e)"
  discourse_push_notifications:
    popup:
      mentioned: '%{username} vous a mentionné(e) dans « %{topic} » - %{site_title}'
      group_mentioned: '%{username} vous a mentionné(e) dans « %{topic} » - %{site_title}'
      quoted: '%{username} vous a cité(e) dans « %{topic} » - %{site_title}'
      replied: '%{username} vous a répondu dans « %{topic} » - %{site_title}'
      posted: '%{username} a publié un message dans « %{topic} » - %{site_title}'
      private_message: '%{username} vous a envoyé un message direct dans « %{topic} » - %{site_title}'
      linked: '%{username} a inséré un lien vers votre message dans le sujet « %{topic} » - %{site_title}'
      watching_first_post: '%{username} a créé un nouveau sujet « %{topic} » - %{site_title}'
      confirm_title: "Notifications activées - %{site_title}"
      confirm_body: "Les notifications ont été activées."
      custom: "Notification de %{username} sur %{site_title}"
  staff_action_logs:
    not_found: "non trouvé"
    unknown: "inconnu"
    user_merged: "%{username} a été fusionné avec ce compte"
    user_delete_self: "Supprimé par l'utilisateur depuis %{url}"
    webhook_deactivation_reason: "Votre Webhook a été désactivé automatiquement. Nous avons reçu plusieurs réponses d'échec avec le code HTTP %{status}."
    api_key:
      automatic_revoked:
        one: "Révoquée automatiquement, la dernière activité remonte il y a plus de %{count} jour"
        other: "Révoquée automatiquement, la dernière activité remonte il y a plus de %{count} jours"
      revoked: Révoquée
      restored: Rétablie
  reviewables:
    already_handled: "Merci, mais nous avons déjà examiné ce message et avons décidé d'approuver sa publication."
    already_handled_and_user_not_exist: "Merci, mais cet élément a déjà été examiné entre-temps, et l'utilisateur concerné n'est plus inscrit."
    priorities:
      low: "Faible"
      medium: "Moyenne"
      high: "Élevée"
    sensitivity:
      disabled: "Désactivée"
      low: "Faible"
      medium: "Moyenne"
      high: "Élevée"
    must_claim: "Vous devez réserver des éléments avant d'agir dessus."
    user_claimed: "Cet élément a été réservé par un autre utilisateur."
    missing_version: "Vous devez fournir un paramètre de version"
    conflict: "Un conflit de mise à jour vous empêche de faire cette action."
    reasons:
      post_count: "Les premiers messages de chaque utilisateur doivent être approuvés par un responsable. Voir %{link}."
      trust_level: "Les réponses des utilisateurs dont le niveau de confiance est faible doivent être approuvées par un responsable. Voir %{link}."
      new_topics_unless_trust_level: "Les sujets créés par des utilisateurs dont le niveau de confiance est faible doivent être approuvés par un responsable. Voir %{link}."
      fast_typer: "Un nouvel utilisateur a écrit son premier message avec une rapidité suspecte, comportement typique des bots et des spammeurs. Voir %{link}."
      auto_silence_regex: "Nouvel utilisateur dont le premier message contient le motif textuel défini par le paramètre %{link}."
      watched_word: "Ce message contient un mot surveillé. Voir votre %{link}."
      staged: "Tout nouveau sujet ou message pour les utilisateurs distants doit être approuvé par les responsables. Voir %{link}."
      category: "Les messages de cette catégorie doivent être approuvés manuellement par un responsable. Voir %{link}."
      must_approve_users: "Tous les nouveaux utilisateurs doivent être approuvés par un responsable. Voir %{link}."
      invite_only: "Tous les nouveaux utilisateurs doivent être invités. Voir %{link}."
      email_auth_res_enqueue: "Cet e-mail n'a pas passé une vérification DMARC, il est fort probable qu'il ne provienne pas de l'expéditeur annoncé. Vérifiez les en-têtes de l'e-mail brut pour obtenir plus d'informations."
      email_spam: "Cette adresse e-mail a été identifiée comme un courrier indésirable d'après l'en-tête défini dans %{link}."
      suspect_user: "Ce nouvel utilisateur a saisi les informations de son profil sans lire aucun sujet ou article, ce qui suggère fortement qu'il s'agit peut-être d'un spammeur. Voir %{link}."
      contains_media: "Ce message contient un ou plusieurs contenus multimédias ou vidéo. Voir %{link}."
      queued_by_staff: "Un responsable a estimé que ce message devait être examiné avant sa publication. Il restera masqué jusqu'à son approbation par un modérateur."
      links:
        watched_word: liste des mots surveillés
        category: paramètres de la catégorie
    actions:
      agree:
        title: "Accepter…"
      agree_and_keep:
        title: "Conserver le message"
        description: "Accepter le signalement et conserver le message tel quel."
      agree_and_keep_hidden:
        title: "Garder le message masqué"
        description: "Accepter le signalement et laisser le message masqué."
      agree_and_suspend:
        title: "Suspendre l'utilisateur"
        description: "Accepter le signalement et suspendre l'utilisateur."
      agree_and_silence:
        title: "Mettre l'utilisateur en sourdine"
        description: "Accepter le signalement et mettre l'utilisateur en sourdine."
      agree_and_restore:
        title: "Rétablir le message"
        description: "Rétablir le message afin que tous les utilisateurs puissent le voir."
      agree_and_hide:
        title: "Masquer le message"
        description: "Masquer le message et envoyer automatiquement un message à l'utilisateur l'incitant à le modifier."
      delete_single:
        title: "Supprimer"
      delete:
        title: "Supprimer…"
      delete_and_ignore:
        title: "Supprimer le message et ignorer"
        description: "Supprimer le message ; s'il s'agit du premier message, le sujet sera supprimé"
      delete_and_ignore_replies:
        title: "Supprimer message + réponses et ignorer"
        description: "Supprimer le message et toutes les réponses ; s'il s'agit du premier message, le sujet sera supprimé"
        confirm: "Voulez-vous vraiment supprimer les réponses à ce message ?"
      delete_and_agree:
        title: "Supprimer le message et accepter"
        description: "Supprimer le message ; s'il s'agit du premier message, le sujet sera supprimé"
      delete_and_agree_replies:
        title: "Supprimer message + réponses et accepter"
        description: "Supprimer le message et toutes les réponses ; s'il s'agit du premier message, le sujet sera supprimé"
        confirm: "Voulez-vous vraiment supprimer les réponses à ce message ?"
      disagree_and_restore:
        title: "Rejeter le signalement et rétablir le message"
        description: "Rétablir le message afin que tous les utilisateurs puissent le voir."
      disagree:
        title: "Rejeter"
      ignore:
        title: "Ignorer"
      approve:
        title: "Approuver"
      approve_post:
        title: "Approuver le message"
        confirm_closed: "Ce sujet est fermé. Voulez-vous quand même créer le message ?"
      reject_post:
        title: "Rejeter le message"
      approve_user:
        title: "Approuver l'utilisateur"
      reject_user:
        title: "Supprimer l'utilisateur…"
        delete:
          title: "Supprimer l'utilisateur"
          description: "L'utilisateur sera supprimé du forum."
        block:
          title: "Supprimer et bloquer l'utilisateur"
          description: "L'utilisateur sera supprimé et nous bloquerons ses adresses e-mail et IP."
      reject:
        title: "Rejeter"
        bundle_title: "Refuser…"
      reject_and_suspend:
        title: "Refuser et suspendre cet utilisateur"
      reject_and_silence:
        title: "Refuser et mettre en sourdine cet utilisateur"
      reject_and_delete:
        title: "Refuser et supprimer ce message"
      reject_and_keep_deleted:
        title: "Laisser ce message à l'état supprimé"
      approve_and_restore:
        title: "Autoriser et restaurer ce message"
      delete_user:
        reason: "Supprimé via la file des messages en attente d'examen"
  email_style:
    html_missing_placeholder: "Le modèle HTML doit inclure %{placeholder}"
  notification_level:
    ignore_error: "Nous sommes désolés, vous ne pouvez pas ignorer cet utilisateur."
    mute_error: "Nous sommes désolés, vous ne pouvez pas mettre cet utilisateur en sourdine."
    error: "Vous ne pouvez pas modifier le niveau de notification de cet utilisateur."
    invalid_value: '« %{value} » n''est pas un niveau de notification valide.'
  discord:
    not_in_allowed_guild: "L'authentification a échoué. Vous n'êtes membre d'aucune guilde Discord autorisée."
  old_keys_reminder:
    title: "Rappel de vieux identifiants"
    body: |
      Bonjour ! Ceci est un rappel annuel pour la sécurité de votre instance Discourse.

      Nous voulions vous rappeler que les identifiants suivants utilisés sur votre instance Discourse n'ont pas été modifiés depuis plus de 2 ans :

      %{keys}

      Aucune action n'est nécessaire pour le moment. Cependant, les bonnes pratiques en termes de sécurité recommandent de changer régulièrement ses identifiants.
  create_linked_topic:
    topic_title_with_sequence:
      one: "%{topic_title} (partie %{count})"
      other: "%{topic_title} (partie %{count})"
    post_raw: "Suite de la discussion depuis %{parent_url}.\n\nDiscussions précédentes :\n\n%{previous_topics}"
    small_action_post_raw: "Poursuivre la discussion dans %{new_title}."
  fallback_username: "utilisateur"
  user_status:
    errors:
      ends_at_should_be_greater_than_set_at: "ends_at doit être supérieur à set_at"
  webhooks:
    payload_url:
      blocked_or_internal: "L'URL de la charge utile ne peut pas être utilisée, car elle correspond à une adresse IP interne ou bloquée"
      unsafe: "L'URL de la charge utile ne peut pas être utilisée, car elle n'est pas sûre"
  activemodel:
    errors:
      <<: *errors<|MERGE_RESOLUTION|>--- conflicted
+++ resolved
@@ -347,11 +347,8 @@
   too_many_links:
     one: "Nous sommes désolés, les nouveaux utilisateurs ne peuvent insérer qu'un seul lien par message."
     other: "Nous sommes désolés, les nouveaux utilisateurs ne peuvent insérer que %{count} liens par message."
-<<<<<<< HEAD
-=======
   contains_blocked_word: "Nous sommes désolés, le mot « %{word} » est interdit et il vous est impossible de l'utiliser."
   contains_blocked_words: "Il vous est impossible de publier ce message, car les mots suivants sont interdits : « %{words} »."
->>>>>>> 3ee0a492
   spamming_host: "Désolé, vous ne pouvez pas insérer de lien vers ce domaine."
   user_is_suspended: "Les utilisateurs suspendus ne sont pas autorisés à publier des messages."
   topic_not_found: "Une erreur est survenue. Peut-être que ce sujet a été fermé ou supprimé pendant que vous le regardiez ?"
@@ -1443,11 +1440,8 @@
     show_pinned_excerpt_mobile: "Afficher les extraits des sujets épinglés en vue mobile."
     show_pinned_excerpt_desktop: "Afficher les extraits des sujets épinglés en vue bureau."
     post_onebox_maxlength: "Longueur maximale en nombre de caractères d'un message Discourse intégré comme Onebox."
-<<<<<<< HEAD
-=======
     blocked_onebox_domains: "Liste de domaines qui ne seront jamais intégrés dans une Onebox. (P. ex., wikipedia.org.) (Les symboles joker « * » et « ? » ne sont pas pris en charge.)"
     block_onebox_on_redirect: "Bloquer Onebox pour les URL redirigées."
->>>>>>> 3ee0a492
     allowed_inline_onebox_domains: "Une liste de domaines qui seront transformés en Onebox s'ils ont été insérés sans titre"
     enable_inline_onebox_on_all_domains: "Ignorer le paramètre « inline_onebox_domain_allowlist » et permettre des Onebox en ligne pour tous les domaines."
     force_custom_user_agent_hosts: "Domaines pour lesquels utiliser un agent utilisateur personnalisé pour les requêtes de Onebox. (Cela est utile pour les domaines limitant les accès par agent utilisateur.)"
