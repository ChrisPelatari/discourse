# WARNING: Never edit this file.
# It will be overwritten when translations are pulled from Crowdin.
#
# To work with us on translations, join this project:
# https://translate.discourse.org/

fr:
  dates:
    short_date_no_year: "D MMM"
    short_date: "D MMM YYYY"
    long_date: "D MMMM YYYY LT"
  datetime_formats: &datetime_formats
    formats:
      short: "%d-%m-%Y"
      short_no_year: "%B %-d"
      date_only: "%B %-d, %Y"
      long: "%B %-d, %Y, %l:%M%P"
      no_day: "%B %Y"
      calendar_ics: "%Y%m%dT%H%M%SZ"
  date:
    month_names:
    - null
    - Janvier
    - Février
    - Mars
    - Avril
    - Mai
    - Juin
    - Juillet
    - Août
    - Septembre
    - Octobre
    - Novembre
    - Décembre
    <<: *datetime_formats
  time:
    am: " "
    pm: " "
    <<: *datetime_formats
  title: "Discourse"
  topics: "Sujets"
  posts: "messages"
  views: "vues"
  loading: "Chargement"
  powered_by_html: 'Optimisé par <a href="https://www.discourse.org">Discourse</a>, le rendu est meilleur quand JavaScript est activé.'
  sign_up: "S'inscrire"
  log_in: "Se connecter"
  submit: "Envoyer"
  purge_reason: "Supprimé automatiquement comme compte abandonné et non activé"
  disable_remote_images_download_reason: "Le téléchargement des images externes a été désactivé faute de place suffisante sur le disque."
  anonymous: "Anonyme"
  remove_posts_deleted_by_author: "Supprimé par l'auteur"
  redirect_warning: "Nous n'avons pas été en mesure de vérifier que le lien que vous avez sélectionné a bien été publié sur le forum. Si vous souhaitez quand même continuer, sélectionnez le lien ci-dessous."
  on_another_topic: "Sur un autre sujet"
  topic_tag_changed:
    removed: "A retiré %{removed}"
  inline_oneboxer:
    topic_page_title_post_number: "numéro %{post_number}"
    topic_page_title_post_number_by_user: "#%{post_number} par %{username}"
  themes:
    bad_color_scheme: "Impossible de mettre à jour le thème, la palette de couleurs est invalide"
    other_error: "Une erreur s'est produite lors de la mise à jour du thème"
    ember_selector_error: "Nous sommes désolés, utiliser un sélecteur CSS nommé #ember ou .ember-view n'est pas permis, car ces noms sont générés dynamiquement au moment de l'exécution et sont amenés à changer au cours du temps, ce qui entraînera potentiellement un dysfonctionnement des définitions CSS. Veuillez choisir un autre sélecteur."
    import_error:
      generic: Une erreur s'est produite lors de l'importation de ce thème
      upload: "Erreur lors de la création de l'élément de téléversement : %{name}. %{errors}"
      about_json: "Erreur d'importation : about.json n'existe pas ou est invalide. Êtes-vous sûr(e) qu'il s'agit d'un thème Discourse ?"
      about_json_values: "about.json contient des valeurs invalides : %{errors}"
      modifier_values: "les modificateurs du fichier about.json contiennent des valeurs invalides : %{errors}"
      git: "Erreur de clonage du dépôt git, l'accès est refusé ou le dépôt n'est pas trouvé."
      git_ref_not_found: "Impossible de récupérer la référence git : %{ref}"
      git_unsupported_scheme: "Impossible de cloner le dépôt Git : schéma non pris en charge"
      unpack_failed: "Impossible de décompresser le fichier"
      file_too_big: "Le fichier non compressé est trop volumineux."
      unknown_file_type: "Le fichier que vous avez essayé d'envoyer ne semble pas être un thème Discourse valide."
      not_allowed_theme: "« %{repo} » n'est pas repris dans la liste des thèmes autorisés (vérifier le paramètre général « allowed_theme_repos »)."
      ssh_key_gone: "Vous avez attendu trop longtemps pour installer le thème et la clé SSH a expiré. Veuillez réessayer."
    errors:
      component_no_user_selectable: "Les composants du thème ne peuvent pas être sélectionnés par les utilisateurs"
      component_no_default: "Les composants du thème ne peuvent pas être un thème par défaut"
      component_no_color_scheme: "Les composants du thème ne peuvent pas avoir de palette de couleurs"
      no_multilevels_components: "Les thèmes incluant des thèmes enfants ne peuvent pas être eux-mêmes des thèmes enfants"
      optimized_link: Les liens optimisés d'images sont éphémères et ne devraient pas être inclus dans le code source d'un thème.
    settings_errors:
      invalid_yaml: "Le YAML est invalide"
      data_type_not_a_number: "Le type « %{name} » n'est pas supporté. Les types supportés sont « integer », « bool », « list », « enum » et « upload »"
      name_too_long: "Il y a un paramètre avec un nom trop long. Longueur maximum 255"
      default_value_missing: "Le paramètre « %{name} » n'a pas de valeur par défaut"
      default_not_match_type: "Le type de la valeur par défaut du paramètre « %{name} » ne correspond pas au type du paramètre."
      default_out_range: "La valeur par défaut de paramètre « %{name} » n'est pas dans la plage spécifiée."
      enum_value_not_valid: "La valeur sélectionnée ne fait pas partie de la liste des choix possibles."
      number_value_not_valid: "La nouvelle valeur n'est comprise pas dans la plage autorisée."
      number_value_not_valid_min_max: "La valeur doit être comprise entre %{min} et %{max}."
      number_value_not_valid_min: "La valeur doit être supérieure ou égale à %{min}."
      number_value_not_valid_max: "La valeur doit être inférieure ou égale à %{max}."
      string_value_not_valid: "La longueur de la nouvelle valeur n'est pas comprise dans la plage autorisée."
      string_value_not_valid_min_max: "La chaîne de caractères doit contenir entre %{min} et %{max} caractères."
      string_value_not_valid_min: "La chaîne de caractères doit contenir au moins %{min} caractères."
      string_value_not_valid_max: "La chaîne de caractères doit contenir au plus %{max} caractères."
    locale_errors:
      top_level_locale: "La clé de premier niveau dans un fichier de localisation doit correspondre au nom de locale"
      invalid_yaml: "Traduction YAML non valide"
  emails:
    incoming:
      default_subject: "Ce sujet a besoin d'un titre"
      show_trimmed_content: "Montrer le contenu raccourci"
      maximum_staged_user_per_email_reached: "Vous avez atteint le nombre maximal d'utilisateurs distants qui peuvent être créés par e-mail."
      no_subject: "(aucun objet)"
      no_body: "(aucun texte)"
      missing_attachment: "(La pièce jointe %{filename} est manquante)"
      continuing_old_discussion:
        one: "Poursuite de la discussion à partir de [%{title}](%{url}), car elle a été créée il y a plus de %{count} jour."
        other: "Poursuite de la discussion à partir de [%{title}](%{url}), car elle a été créée il y a plus de %{count} jours."
      errors:
        empty_email_error: "Se produit quand l'e-mail reçu est vide."
        no_message_id_error: "Se produit quand l'e-mail n'a pas d'en-tête « Message-Id »."
        auto_generated_email_error: "Se produit quand l'en-tête « precedence » est : list, junk, bulk ou auto-reply, ou lorsque n'importe quel autre en-tête contient : auto-submitted, auto-replied ou auto-generated."
        no_body_detected_error: "Se produit quand il est impossible d'extraire le corps du message et qu'il n'y a pas de pièces jointes."
        no_sender_detected_error: "Se produit lorsque nous n'avons pas trouvé une adresse e-mail valide dans l'en-tête From."
        from_reply_by_address_error: "Survient quand l'en-tête « From » correspond à l'adresse e-mail « Reply by »."
        inactive_user_error: "Se produit quand l'expéditeur n'est pas actif."
        silenced_user_error: "Se produit lorsque l'expéditeur a été mis en sourdine."
        bad_destination_address: "Se produit quand aucune des adresses e-mail reprises dans les champs To/Cc ne correspond à une adresse e-mail entrante configurée."
        strangers_not_allowed_error: "Se produit quand un utilisateur essaie de créer un nouveau sujet dans une catégorie dans laquelle il n'est pas membre."
        insufficient_trust_level_error: "Se produit quand un utilisateur essaie de créer un nouveau sujet dans une catégorie pour laquelle il n'a pas le niveau de confiance nécessaire."
        reply_user_not_matching_error: "Se produit quand une réponse est venue d'une adresse e-mail différente de celle où a été envoyée la notification."
        topic_not_found_error: "Se produit quand quelqu'un répond à un sujet qui a été supprimé."
        topic_closed_error: "Se produit quand quelqu'un répond alors que le sujet lié a été fermé."
        bounced_email_error: "L'e-mail est un rapport d'e-mail non délivré."
        screened_email_error: "Se produit quand l'adresse e-mail de l'expéditeur est déjà sous surveillance."
        unsubscribe_not_allowed: "Se produit lorsque le désabonnement par e-mail n'est pas autorisé pour cet utilisateur."
        email_not_allowed: "Se produit quand l'adresse e-mail n'est pas reprise dans la liste autorisée ou se trouve dans la liste des expéditeurs indésirables."
      unrecognized_error: "Erreur non reconnue"
    secure_uploads_placeholder: "Masqué : ce site a activé la sécurisation des téléversements. Visitez le sujet ou cliquez sur « Afficher le contenu multimédia » pour les voir."
    view_redacted_media: "Afficher le média"
  errors: &errors
    format: ! "%{attribute} %{message}"
    format_with_full_message: "<b>%{attribute}</b> : %{message}"
    messages:
      too_long_validation: "est limité à %{max} caractères maximum ; il y en a %{length}."
      invalid_boolean: "Booléen invalide."
      taken: "a déjà été pris"
      accepted: doit être accepté
      blank: ne peut pas être vide
      present: doit être vide
      confirmation: ! "ne correspond pas à %{attribute}"
      empty: ne peut pas être vide
      equal_to: doit être égal à %{count}
      even: doit être paire
      exclusion: est réservé
      greater_than: doit être supérieur à %{count}
      greater_than_or_equal_to: doit être supérieur ou égal à %{count}
      has_already_been_used: "a déjà été utilisée"
      inclusion: n'est pas inclus dans la liste
      invalid: est invalide
      is_invalid: "ne semble pas clair, est-ce une phrase complète ?"
      is_invalid_meaningful: "ne semble pas clair, la plupart des mots contiennent les mêmes lettres répétées."
      is_invalid_unpretentious: "ne semble pas clair, un ou plusieurs mots sont très longs ?"
      is_invalid_quiet: "ne semble pas clair, vouliez-vous le saisir en MAJUSCULES ?"
      invalid_timezone: "« %{tz} » n'est pas un fuseau horaire valide"
      contains_censored_words: "contient les mots censurés suivants : %{censored_words}"
      less_than: doit être inférieur à %{count}
      less_than_or_equal_to: doit être inférieur ou égal à %{count}
      not_a_number: n'est pas un nombre
      not_an_integer: doit être un entier
      odd: doit être impair
      record_invalid: ! "Validation échouée : %{errors}"
      max_emojis: "ne peut pas contenir plus de %{max_emojis_count} émojis"
      emojis_disabled: "ne peut pas contenir des émojis"
      ip_address_already_screened: "est déjà inclus dans une règle existante"
      restrict_dependent_destroy:
        one: "Impossible de supprimer l'enregistrement, car un %{record} dépendant existe"
        other: "Impossible de supprimer l'enregistrement, car des %{record} dépendants existent"
      too_long:
        one: 'est trop long (nombre maximal de caractères : %{count})'
        other: 'est trop long (nombre maximal de caractères : %{count})'
      too_short:
        one: 'est trop court (nombre minimal de caractères : %{count})'
        other: 'est trop court (nombre minimal de caractères : %{count})'
      wrong_length:
        one: longueur erronée (devrait comprendre %{count} caractère)
        other: longueur erronée (devrait comprendre %{count} caractères)
      other_than: "doit être différent de %{count}"
      auth_overrides_username: "Le nom d'utilisateur doit être mis à jour du côté du fournisseur d'authentification, car le paramètre « auth_overrides_username » est activé."
    template:
      body: ! "Des problèmes ont été rencontrés sur les champs suivants :"
      header:
        one: "%{count} erreur a empêché l'enregistrement de ce %{model}"
        other: ! "%{count} erreurs ont empêché l'enregistrement de ce %{model}"
    embed:
      load_from_remote: "Une erreur s'est produite lors du chargement de ce message."
    site_settings:
      invalid_category_id: "Vous avez spécifiez une catégorie qui n'existe pas"
      default_categories_already_selected: "Vous ne pouvez pas sélectionner une catégorie qui est utilisée dans une autre liste."
      default_tags_already_selected: "Vous ne pouvez pas sélectionner une étiquette utilisée dans une autre liste."
      s3_upload_bucket_is_required: "Vous ne pouvez pas activer l'envoi de fichiers sur S3 avant d'avoir renseigné le paramètre « s3_upload_bucket »."
      enable_s3_uploads_is_required: "Vous ne pouvez pas activer l'inventaire sur S3 avant d'avoir activé les envois S3."
      page_publishing_requirements: "La publication de pages ne peut pas être activée si la sécurisation des médias est activée."
      s3_backup_requires_s3_settings: "Utiliser S3 comme emplacement de sauvegarde nécessite de renseigner le paramètre « %{setting_name} »."
      s3_bucket_reused: "Il n'est pas possible d'utiliser le même bucket pour « s3_upload_bucket » et « s3_backup_bucket ». Choisissez un autre bucket ou utilisez un chemin d'accès différent pour chaque bucket."
      share_quote_facebook_requirements: "Vous devez définir un identifiant d'application Facebook pour activer le partage de citation vers Facebook."
      second_factor_cannot_enforce_with_socials: "Vous ne pouvez pas rendre obligatoire l'authentification à deux facteurs lorsque des connexions aux réseaux sociaux sont activées. Vous devez d'abord désactiver la connexion via : %{auth_provider_names}"
      second_factor_cannot_be_enforced_with_disabled_local_login: "Vous ne pouvez pas rendre obligatoire l'authentification à deux facteurs lorsque les connexions locales sont désactivées."
      second_factor_cannot_be_enforced_with_discourse_connect_enabled: "Vous ne pouvez pas appliquer 2FA si DiscourseConnect est activé."
      local_login_cannot_be_disabled_if_second_factor_enforced: "Vous ne pouvez pas désactiver les connexions locales lorsque l'authentification à deux facteurs est obligatoire. Veuillez désactiver l'obligation d'authentification à deux facteurs avant de désactiver les connexions locales."
      cannot_enable_s3_uploads_when_s3_enabled_globally: "Il n'est pas possible d'activer l'envoi de fichiers sur S3 car il est déjà activé globalement, et l'activer au niveau du site pourrait provoquer des problèmes majeurs avec les fichiers envoyés."
      cors_origins_should_not_have_trailing_slash: "Vous ne devez pas ajouter la barre oblique finale (/) aux origines CORS."
      slow_down_crawler_user_agent_must_be_at_least_3_characters: "Les agents utilisateurs doivent comporter au moins 3 caractères pour éviter de limiter incorrectement le débit des utilisateurs humains."
      slow_down_crawler_user_agent_cannot_be_popular_browsers: "Vous ne pouvez ajouter aucune des valeurs suivantes au paramètre : %{values}."
      strip_image_metadata_cannot_be_disabled_if_composer_media_optimization_image_enabled: "Vous ne pouvez pas désactiver le retrait des métadonnées de l'image si l'option « Image d’optimisation des médias du compositeur activée » est activée. Désactivez cette option avant de désactiver les métadonnées de l'image."
      twitter_summary_large_image_no_svg: "Les images de résumé Twitter utilisées pour les métadonnées twitter:image ne peuvent pas être des images .svg."
    conflicting_google_user_id: 'Le Google Account ID a changé pour ce compte ; un responsable doit intervenir pour des raisons de sécurité. Merci de contacter les responsables et les renvoyer vers <br><a href="https://meta.discourse.org/t/76575">https://meta.discourse.org/t/76575</a>'
    onebox:
      invalid_address: "Nous sommes désolés, nous n'avons pas pu générer d'aperçu pour cette page Web car le serveur « %{hostname} » n'a pas pu être trouvé. Au lieu d'un aperçu, seul un lien apparaîtra dans votre message. :cry:"
      error_response: "Nous sommes désolés, nous n'avons pas pu générer d'aperçu pour cette page Web car le serveur a retourné le code d'erreur %{status_code}. Au lieu d'un aperçu, seul un lien apparaîtra dans votre message. :cry:"
      missing_data:
        one: "Nous sommes désolés, nous n'avons pas pu générer d'aperçu pour cette page Web car la balise oEmbed/OpenGraph suivante n'a pas pu être trouvée : %{missing_attributes}"
        other: "Nous sommes désolés, nous n'avons pas pu générer d'aperçu pour cette page Web car les balises oEmbed/OpenGraph suivantes n'ont pas pu être trouvées : %{missing_attributes}"
  word_connector:
    comma: ", "
  invite:
    expired: "Votre jeton d'invitation a expiré. Veuillez <a href='%{base_url}/about'>contacter les responsables</a>."
    not_found: "Votre jeton d'invitation est invalide. Veuillez <a href='%{base_url}/about'>contacter les responsables</a>."
    not_found_json: "Votre jeton d'invitation est invalide. Veuillez contacter les responsables."
    not_matching_email: "Votre adresse e-mail ne correspond pas à celle qui a été définie dans votre invitation. Nous vous invitons à contacter un responsable."
    not_found_template: |
      <p>Votre invitation à <a href="%{base_url}">%{site_name}</a> a déjà été utilisée.</p>

      <p>Si vous vous souvenez de votre mot de passe, vous pouvez vous <a href="%{base_url}/login">connecter</a>.</p>

      <p>Sinon, veuillez <a href="%{base_url}/password-reset">réinitialiser votre mot de passe</a>.</p>
    not_found_template_link: |
      <p>La date d'expiration de cette invitation à <a href="%{base_url}">%{site_name}</a> est dépassée. Nous vous invitons à demander à la personne qui vous a invité(e) de vous faire parvenir une nouvelle invitation.</p>
    existing_user_cannot_redeem: "Cette invitation ne peut pas être utilisée. Demandez à la personne qui vous a invité(e) de vous envoyer une nouvelle invitation."
    existing_user_already_redemeed: "Vous avez déjà utilisé ce lien d'invitation."
    user_exists: "Inutile d'inviter <b>%{email}</b>, cette adresse est déjà associée à un compte !"
    invite_exists: "Vous avez déjà invité <b>%{email}</b>."
    invalid_email: "%{email} n'est pas une adresse e-mail valable."
    rate_limit:
      one: "Vous avez déjà envoyé %{count} invitation dans la journée, veuillez patienter %{time_left} avant de réessayer."
      other: "Vous avez déjà envoyé %{count} invitations dans la journée, veuillez patienter %{time_left} avant de réessayer."
    confirm_email: "<p>Vous y êtes presque ! Nous avons envoyé un e-mail d'activation à votre adresse. Merci de suivre les instructions figurant dans l'e-mail pour activer votre compte.</p><p>Si vous ne le recevez pas, veuillez vérifier votre dossier de courrier indésirable.</p>"
    cant_invite_to_group: "Vous n'êtes pas autorisé(e) à inviter des utilisateurs dans le(s) groupe(s) spécifié(s). Assurez-vous que vous êtes le ou la propriétaire du ou des groupes dans lesquels vous essayez d'inviter."
    disabled_errors:
      discourse_connect_enabled: "Les invitations sont désactivées car DiscourseConnect est activé."
      invalid_access: "Vous n'êtes pas autorisé(e) à afficher la ressource demandée."
    requires_groups: "L'invitation n'a pas été enregistrée, car le sujet indiqué n'est pas accessible. Veuillez ajouter un des groupes suivants : %{groups}."
    domain_not_allowed: "Votre adresse e-mail ne peut pas servir à utiliser cette invitation."
    max_redemptions_allowed_one: "pour les invitations par e-mail, la valeur doit être 1"
    redemption_count_less_than_max: "doit être inférieur à %{max_redemptions_allowed}."
    email_xor_domain: "Les champs e-mail et domaine ne sont pas autorisés en même temps"
    existing_user_success: "Invitation utilisée avec succès"
  bulk_invite:
    file_should_be_csv: "Le fichier envoyé doit être au format CSV."
    max_rows: "Les premières %{max_bulk_invites} invitations ont été envoyées. Essayez de diviser le fichier en parties plus petites."
    error: "Une erreur est survenue lors de l'envoi de ce fichier. Veuillez réessayer plus tard."
  invite_link:
    email_taken: "Cette adresse e-mail est déjà utilisée. Si vous possédez déjà un compte, veuillez vous connecter ou réinitialiser votre mot de passe."
    max_redemptions_limit: "doit être compris entre 2 et %{max_limit}."
  topic_invite:
    failed_to_invite: "L'utilisateur ne peut pas être invité dans ce sujet sans être membre d'un des groupes suivants : %{group_names}."
    not_pm: "Vous pouvez uniquement inviter à rejoindre des messages privés."
    user_exists: "Nous sommes désolés, cet utilisateur a déjà été invité. Vous ne pouvez inviter un utilisateur qu'une seule fois par sujet."
    muted_topic: "Nous sommes désolés, cet utilisateur a mis ce sujet en sourdine."
    receiver_does_not_allow_pm: "Nous sommes désolés, cet utilisateur ne vous autorise pas à lui envoyer des messages directs."
    sender_does_not_allow_pm: "Nous sommes désolés, vous n'autorisez pas cet utilisateur à vous envoyer des messages directs."
    user_cannot_see_topic: "%{username} n'a pas la possibilité de consulter ce sujet."
  backup:
    operation_already_running: "Une opération est en cours d'exécution. Vous ne pouvez pas démarrer une nouvelle tâche pour l'instant."
    backup_file_should_be_tar_gz: "Le fichier de sauvegarde doit être une archive au format .tar.gz."
    not_enough_space_on_disk: "Il n'y a pas assez d'espace sur le disque pour charger cette sauvegarde."
    invalid_filename: "Le nom du fichier de sauvegarde contient des caractères invalides. Les caractères autorisés sont les lettres de « a » à « z », les chiffres de 0 à 9 et les caractères « . », « - », « _ »."
    file_exists: "Le fichier que vous essayez d'envoyer existe déjà."
  invalid_params: "Vous avez fourni des paramètres invalides pour la requête : %{message}"
  not_logged_in: "Vous devez être connecté(e) pour effectuer cette opération."
  not_found: "L'URL ou la ressource demandée n'a pas été retrouvée."
  invalid_access: "L'accès à la ressource demandée n'est pas autorisé."
  authenticator_not_found: "La méthode d'authentification n'existe pas ou a été désactivée."
  authenticator_no_connect: "Ce fournisseur d'authentification ne permet pas d'établir une connexion avec un compte utilisateur existant sur le forum."
  invalid_api_credentials: "Vous n'êtes pas autorisé(e) à voir cette ressource. Le nom d’utilisateur ou la clé API n'est pas valide."
  provider_not_enabled: "Vous n'êtes pas autorisé(e) à voir cette ressource. Le fournisseur d'authentification n'est pas activé."
  provider_not_found: "Vous n'êtes pas autorisé(e) à voir cette ressource. Le fournisseur d'authentification n'existe pas."
  read_only_mode_enabled: "Le site est en mode lecture seule. Les interactions sont désactivées."
  invalid_grant_badge_reason_link: "Le lien Discourse externe ou invalide n'est pas autorisé dans le motif du badge"
  email_template_cant_be_modified: "Ce modèle d'e-mail ne peut pas être modifié"
  invalid_whisper_access: "Les murmures ne sont pas activés ou vous n'avez pas accès à la création des messages murmures."
  not_in_group:
    title_topic: "Vous devez demander l'adhésion au groupe « %{group} » pour voir ce sujet."
    title_category: "Vous devez faire une demande d'adhésion au groupe « %{group} » pour voir cette catégorie."
    request_membership: "Demande d'adhésion"
    join_group: "Rejoindre le groupe"
  deleted_topic: "Ce sujet a été supprimé et n'est plus disponible."
  delete_topic_failed: "Une erreur est survenue pendant la suppression de ce sujet. Veuillez contacter l'administrateur du site."
  reading_time: "Temps de lecture"
  likes: "J'aime"
  too_many_replies:
    one: "Nous sommes désolés, mais les nouveaux utilisateurs sont temporairement limités à %{count} réponse par sujet."
    other: "Nous sommes désolés, mais les nouveaux utilisateurs sont temporairement limités à %{count} réponses par sujet."
  max_consecutive_replies:
    one: "Aucune réponse consécutive n'est autorisée. Veuillez modifier votre réponse précédente ou attendre que quelqu'un vous réponde."
    other: "Seules %{count} réponses consécutives sont autorisées. Veuillez modifier votre réponse précédente ou attendre que quelqu'un vous réponde."
  embed:
    start_discussion: "Démarrer la discussion"
    continue: "Continuer la discussion"
    error: "Erreur d'intégration"
    referer: "Référent :"
    error_topics: "Le paramètre « embed topics list » n'a pas été activé"
    mismatch: "Le référent n'a pas été envoyé, ou ne correspond à aucun des hôtes suivants :"
    no_hosts: "Aucun hôte n'a été configuré pour l'intégration."
    configure: "Configurer l'intégration"
    more_replies:
      one: "%{count} réponse supplémentaire"
      other: "%{count} réponses supplémentaires"
    loading: "Chargement de la discussion…"
    permalink: "Permalien"
    imported_from: "Ce sujet de discussion accompagne la publication sur %{link}"
    in_reply_to: "▶ %{username}"
    replies:
      one: "%{count} réponse"
      other: "%{count} réponses"
    likes:
      one: "%{count} « J'aime »"
      other: "%{count} « J'aime »"
    last_reply: "Dernière réponse"
    created: "Créé"
    new_topic: "Créer un nouveau sujet"
  no_mentions_allowed: "Nous sommes désolés, vous ne pouvez pas mentionner d'autres utilisateurs."
  too_many_mentions:
    one: "Nous sommes désolés, vous ne pouvez mentionner qu'un utilisateur dans un même message."
    other: "Nous sommes désolés, vous ne pouvez mentionner que %{count} utilisateurs dans un même message."
  no_mentions_allowed_newuser: "Nous sommes désolés, les nouveaux utilisateurs ne peuvent pas mentionner d'autres utilisateurs."
  too_many_mentions_newuser:
    one: "Nous sommes désolés, les nouveaux utilisateurs ne peuvent mentionner qu'un utilisateur dans un même message."
    other: "Nous sommes désolés, les nouveaux utilisateurs ne peuvent mentionner que %{count} utilisateurs dans un même message."
  no_embedded_media_allowed_trust: "Nous sommes désolés, il ne vous est pas possible d'inclure des médias dans un message."
  no_embedded_media_allowed: "Nous sommes désolés, les nouveaux utilisateurs ne peuvent pas inclure de médias dans leurs messages."
  too_many_embedded_media:
    one: "Nous sommes désolés, les nouveaux utilisateurs ne peuvent inclure qu'un seul média dans leurs messages."
    other: "Nous sommes désolés, les nouveaux utilisateurs ne peuvent inclure que %{count} médias dans leurs messages."
  no_attachments_allowed: "Nous sommes désolés, les nouveaux utilisateurs ne peuvent pas ajouter de fichiers dans leurs messages."
  too_many_attachments:
    one: "Nous sommes désolés, les nouveaux utilisateurs ne peuvent ajouter qu'un seul fichier dans leurs messages."
    other: "Nous sommes désolés, les nouveaux utilisateurs ne peuvent ajouter que %{count} fichiers dans leurs messages."
  no_links_allowed: "Nous sommes désolés, les nouveaux utilisateurs ne peuvent pas insérer de liens dans leurs messages."
  links_require_trust: "Nous sommes désolés, vous ne pouvez pas inclure de liens dans vos messages."
  too_many_links:
    one: "Nous sommes désolés, les nouveaux utilisateurs ne peuvent insérer qu'un seul lien par message."
    other: "Nous sommes désolés, les nouveaux utilisateurs ne peuvent insérer que %{count} liens par message."
  contains_blocked_word: "Nous sommes désolés, le mot « %{word} » est interdit et il vous est impossible de l'utiliser."
  contains_blocked_words: "Il vous est impossible de publier ce message, car les mots suivants sont interdits : « %{words} »."
  spamming_host: "Désolé, vous ne pouvez pas insérer de lien vers ce domaine."
  user_is_suspended: "Les utilisateurs suspendus ne sont pas autorisés à publier des messages."
  topic_not_found: "Une erreur est survenue. Peut-être que ce sujet a été fermé ou supprimé pendant que vous le regardiez ?"
  not_accepting_pms: "Nous sommes désolés, %{username} n'accepte pas les messages pour le moment."
  max_pm_recipients: "Nous sommes désolés, vous pouvez envoyer un message à un maximum de %{recipients_limit} destinataires."
  pm_reached_recipients_limit: "Nous sommes désolés, vous ne pouvez pas avoir plus de %{recipients_limit} destinataires dans un même message direct."
  removed_direct_reply_full_quotes: "La citation complète du message précédent a été supprimée automatiquement."
  watched_words_auto_tag: "Sujet automatiquement étiqueté"
  secure_upload_not_allowed_in_public_topic: "Nous sommes désolés, les envois sécurisés suivants ne peuvent pas être utilisés dans un sujet public : %{upload_filenames}."
  create_pm_on_existing_topic: "Nous sommes désolés, vous ne pouvez pas créer un message direct sur un sujet existant."
  slow_mode_enabled: "Ce sujet est en mode ralenti."
  just_posted_that: "est trop similaire à ce que vous avez récemment publié"
  invalid_characters: "contient des caractères invalides"
  is_invalid: "ne semble pas clair, est-ce une phrase complète ?"
  next_page: "page suivante →"
  prev_page: "← page précédente"
  page_num: "Page %{num}"
  home_title: "Accueil"
  topics_in_category: "Sujets dans la catégorie « %{category} »"
  rss_posts_in_topic: "Flux RSS de « %{topic} »"
  rss_topics_in_category: "Flux RSS des sujets dans la catégorie « %{category} »"
  rss_num_posts:
    one: "%{count} message"
    other: "%{count} messages"
  rss_num_participants:
    one: "%{count} participant(e)"
    other: "%{count} participant(e)s"
  read_full_topic: "Lire le sujet en entier"
  private_message_abbrev: "Msg"
  rss_description:
    latest: "Sujets récents"
    top: "Meilleurs sujets"
    top_all: "Meilleurs sujets de tous les temps"
    top_yearly: "Meilleurs sujets de l'année"
    top_quarterly: "Meilleurs sujets du semestre"
    top_monthly: "Meilleurs sujets du mois"
    top_weekly: "Meilleurs sujets de la semaine"
    top_daily: "Meilleurs sujets du jour"
    posts: "Messages récents"
    private_posts: "Derniers messages directs"
    group_posts: "Derniers messages de %{group_name}"
    group_mentions: "Dernières mentions de %{group_name}"
    user_posts: "Derniers messages de @%{username}"
    user_topics: "Derniers sujets de @%{username}"
    tag: "Sujets étiquetés"
    badge: "Badge %{display_name} sur %{site_title}"
  too_late_to_edit: "Ce message a été créé il y a trop longtemps. Il ne peut plus être modifié ou supprimé."
  edit_conflict: "Vos modifications ne peuvent plus être enregistrées car ce message a été modifié par un autre utilisateur."
  revert_version_same: "La version actuelle est identique à celle vers laquelle vous essayez de revenir."
  cannot_edit_on_slow_mode: "Le mode ralenti a été activé sur ce sujet. Dans le but de favoriser une discussion réfléchie, la modifications de messages déjà publiés n'est pas autorisée pour le moment."
  excerpt_image: "image"
  bookmarks:
    errors:
      already_bookmarked_post: "Il n'est pas possible de mettre plus d'un signet sur un même message."
      already_bookmarked: "Vous ne pouvez pas mettre en signet le même %{type} deux fois."
      too_many: "Nous sommes désolés, vous ne pouvez pas créer plus de %{limit} signets. Pour en supprimer certains, rendez-vous sur <a href='%{user_bookmarks_url}'>%{user_bookmarks_url}</a> ."
      cannot_set_past_reminder: "Vous ne pouvez pas définir de rappel de signet à une date passée."
      cannot_set_reminder_in_distant_future: "Vous ne pouvez pas définir de rappel de signet plus de 10 ans dans le futur."
      time_must_be_provided: "Un horaire doit être indiqué pour chaque rappel"
      for_topic_must_use_first_post: "Un signet peut seulement être associé au premier message d'un sujet."
      bookmarkable_id_type_required: "Le nom et le type de l'enregistrement à mettre en signet sont requis."
      invalid_bookmarkable: "Un %{type} ne peut pas être mis en signet."
    reminders:
      at_desktop: "La prochaine fois que je suis à mon bureau"
      later_today: "Plus tard dans la journée"
      next_business_day: "Prochain jour ouvré"
      tomorrow: "Demain"
      next_week: "La semaine prochaine"
      next_month: "Le mois prochain"
      custom: "Date et heure personnalisées"
  groups:
    success:
      bulk_add:
        one: "%{count} utilisateur a été ajouté au groupe."
        other: "%{count} utilisateurs ont été ajoutés au groupe."
    errors:
      grant_trust_level_not_valid: "« %{trust_level} » n'est pas un niveau de confiance valide."
      can_not_modify_automatic: "Vous ne pouvez pas modifier un groupe automatique"
      member_already_exist:
        one: "%{username} est déjà membre de ce groupe."
        other: "Les utilisateurs suivants sont déjà membres de ce groupe : %{username}"
      invalid_domain: "« %{domain} » n'est pas un domaine valide."
      invalid_incoming_email: "L'adresse « %{email} » n'est pas une adresse e-mail valide."
      email_already_used_in_group: "L'adresse « %{email} » est déjà utilisée par le groupe « %{group_name} »."
      email_already_used_in_category: "L'adresse « %{email} » est déjà utilisée par la catégorie « %{category_name} »."
      cant_allow_membership_requests: "Vous ne pouvez pas autoriser les requêtes d'adhésion pour un groupe sans propriétaire."
      already_requested_membership: "Vous avez déjà demandé à adhérer à ce groupe."
      adding_too_many_users:
        one: "Un maximum de %{count} utilisateur peut être ajouté à la fois"
        other: "Un maximum de %{count} utilisateurs peut être ajouté à la fois"
      usernames_or_emails_required: "Des noms d'utilisateur ou des adresses e-mail doivent être indiqués"
      no_invites_with_discourse_connect: "Il vous est seulement possible d'inviter des utilisateurs enregistrés, car DiscourseConnect est activé."
      no_invites_without_local_logins: "Il est vous seulement possible d'inviter des utilisateurs enregistrés, car l'authentification locale est désactivée."
    default_names:
      everyone: "tous"
      admins: "administrateurs"
      moderators: "modérateurs"
      staff: "responsables"
      trust_level_0: "niveau_confiance_0"
      trust_level_1: "niveau_confiance_1"
      trust_level_2: "niveau_confiance_2"
      trust_level_3: "niveau_confiance_3"
      trust_level_4: "niveau_confiance_4"
    request_membership_pm:
      title: "Demande d'adhésion au groupe @%{group_name}"
    request_accepted_pm:
      title: "Vous avez été accepté(e) dans le groupe @%{group_name}"
      body: |
        Votre demande à rejoindre le groupe @%{group_name} a été acceptée et vous êtes désormais membre.
  education:
    until_posts:
      one: "%{count} message"
      other: "%{count} messages"
    "new-topic": |
      Bienvenue sur %{site_name} - **merci de débuter une nouvelle conversation !**

      - Le titre vous semble-t-il intéressant lorsque vous le lisez à haute voix ? Est-ce une bonne synthèse de votre message ?

      - Qui pourrait être intéressé par cette conversation ? Pourquoi est-elle importante ? Quel genre de réponses attendez-vous ?

      - Incluez des mots fréquents dans votre sujet pour que les utilisateurs puissent le *retrouver*. Pour le regrouper avec des sujets liés, sélectionnez une catégorie (ou une étiquette).

      Pour plus d'informations, [consultez la charte de la communauté](%{base_path}/guidelines). Ce message apparaîtra uniquement pour vos premiers %{education_posts_text}.
    "new-reply": |
      Bienvenue sur %{site_name} - **merci de contribuer !**

      - Faites preuve de bienveillance à l'égard des membres de la communauté.

      - Votre réponse améliore-t-elle la discussion ?

      - Les critiques constructives sont les bienvenues, mais critiquez les *idées*, pas les individus.

      Pour plus d'informations, [consultez la charte de la communauté](%{base_path}/guidelines). Ce message apparaîtra uniquement pour vos premiers %{education_posts_text}.
    avatar: |
      ### Avez-vous pensé à une photo de profil ?

      Vous avez publié quelques sujets et réponses, mais votre photo de profil n'est pas unique comme vous, ce n'est qu'une lettre.

      Avez-vous pensé à **[visiter votre profil utilisateur](%{profile_path})** et ajouter une photo qui vous représente ?

      Il est plus facile de suivre les discussions et de rencontrer des personnes intéressantes dans les conversations lorsque tout le monde a une photo de profil unique !
    sequential_replies: |
      ### Pensez à répondre à plusieurs messages en même temps

      Plutôt que d'écrire plusieurs messages consécutifs dans un même sujet, pensez à écrire une seule réponse contenant des citations ou des mentions faisant référence à des messages précédents.

      Vous pouvez modifier votre dernière réponse et ajouter une citation en sélectionnant le texte à citer et en cliquant sur le bouton <b>Citer</b>.

      Il est plus facile de lire des discussions comprenant des réponses approfondies plutôt que de nombreuses réponses individuelles brèves.
    dominating_topic: Vous avez beaucoup publié dans ce sujet ! Envisagez de donner aux autres l'occasion de répondre et de discuter entre eux également.
    get_a_room: Nous remarquons que vous avez déjà envoyé un certain nombre de réponses (%{count}) à @%{reply_username}. Saviez-vous qu'il est également possible d'échanger des messages directs avec cette personne sur notre site ?
    too_many_replies: |
      ### Vous avez atteint le nombre maximal de réponses dans ce sujet

      Nous sommes désolés, les nouveaux membres sont limités temporairement à %{newuser_max_replies_per_topic} réponses dans un même sujet.

      Plutôt que d'ajouter une nouvelle réponse, vous pouvez modifier vos messages précédents ou visiter d'autres sujets.
    reviving_old_topic: |
      ### Relancer ce sujet ?

      La dernière réponse à ce sujet remonte à **%{time_ago}**. Votre réponse remettra ce sujet en tête de liste et provoquera l'envoi d'une notification à tous les intervenants qui y ont pris part auparavant.

      Voulez-vous vraiment continuer cette ancienne conversation ?
  activerecord:
    attributes:
      category:
        name: "Nom de la catégorie"
      topic:
        title: "Titre"
        featured_link: "Lien à la une"
        category_id: "Catégorie"
      post:
        raw: "Corps"
      user_profile:
        bio_raw: "À propos de moi"
    errors:
      models:
        topic:
          attributes:
            base:
              warning_requires_pm: "Vous ne pouvez associer des avertissements qu'à des messages directs."
              too_many_users: "Vous ne pouvez envoyer des avertissements qu'à un utilisateur à la fois."
              cant_send_pm: "Nous sommes désolés, vous ne pouvez pas envoyer de message direct à cet utilisateur."
              no_user_selected: "Vous devez choisir un utilisateur valide."
              reply_by_email_disabled: "Réponse par e-mail désactivée."
              send_to_email_disabled: "Nous sommes désolés, vous ne pouvez pas faire parvenir de message personnel par e-mail."
              target_user_not_found: "Un des utilisateurs à qui vous envoyez ce message n'a pas été trouvé."
              unable_to_update: "Une erreur s'est produite lors de la mise à jour de ce sujet."
              unable_to_tag: "Une erreur s'est produite lors de l'ajout d'étiquette à ce sujet."
              unable_to_unlist: "Nous sommes désolés, vous ne pouvez pas créer un sujet invisible."
            featured_link:
              invalid: "est invalide. L'URL doit inclure http:// ou https://."
        user:
          attributes:
            password:
              common: "fait partie des 10 000 mots de passe les plus utilisés. Veuillez utiliser un mot de passe plus sécurisé."
              same_as_username: "est identique à votre nom d'utilisateur. Veuillez utiliser un mot de passe plus sécurisé."
              same_as_email: "est identique à votre adresse e-mail. Veuillez utiliser un mot de passe plus sécurisé."
              same_as_current: "est identique à votre mot de passe actuel."
              same_as_name: "est identique à votre nom."
              unique_characters: "contient trop de caractères répétés. Veuillez utiliser un mot de passe plus sécurisé."
            username:
              same_as_password: "est identique à votre mot de passe."
            name:
              same_as_password: "est identique à votre mot de passe."
            ip_address:
              signup_not_allowed: "L'inscription n'est pas autorisée à partir de ce compte."
        user_profile:
          attributes:
            featured_topic_id:
              invalid: "Ce sujet ne peut pas être mis en vedette sur votre profil."
        user_email:
          attributes:
            user_id:
              reassigning_primary_email: "Il n'est pas permis de réassigner une adresse e-mail à un autre utilisateur."
        color_scheme_color:
          attributes:
            hex:
              invalid: "n'est pas une couleur valide"
        post_reply:
          base:
            different_topic: "La message et la réponse doivent appartenir au même sujet."
        web_hook:
          attributes:
            payload_url:
              invalid: "L'URL est invalide. Elle devrait inclure http:// ou https:// et aucun espace n'est autorisé."
        custom_emoji:
          attributes:
            name:
              taken: est déjà utilisé par un autre émoji
        topic_timer:
          attributes:
            execute_at:
              in_the_past: "doit être dans le futur"
            duration_minutes:
              cannot_be_zero: "doit être supérieur à 0."
              exceeds_maximum: "ne peut pas dépasser 20 ans."
        watched_word:
          attributes:
            word:
              too_many: "Trop de mots pour cette action"
            base:
              invalid_url: "L'URL de substitution n'est pas valide"
              invalid_tag_list: "La liste d'étiquettes de remplacement n'est pas valide"
        sidebar_section_link:
          attributes:
            linkable_type:
              invalid: "n'est pas valide"
      <<: *errors
  uncategorized_category_name: "Sans catégorie"
  general_category_name: "Général"
  general_category_description: "Créez ici des sujets qui ne rentrent dans aucune autre catégorie existante."
  meta_category_name: "Commentaires sur le site"
  meta_category_description: "Discussions à propos du site, son organisation, son fonctionnement et comment nous pouvons l'améliorer."
  staff_category_name: "Responsables"
  staff_category_description: "Catégorie privée pour les discussions entre responsables. Les sujets ne sont visibles que pour les administrateurs et les modérateurs."
  category:
    topic_prefix: "À propos de la catégorie %{category}"
    replace_paragraph: "(Remplacez ce paragraphe par une courte description de votre nouvelle catégorie. Cette information apparaîtra dans la zone de sélection de la catégorie, veillez donc à saisir moins de 200 caractères.)"
    post_template: "%{replace_paragraph}\n\nUtilisez les paragraphes suivants pour une plus longue description ou pour établir des règles :\n\n- À quoi sert cette catégorie ? Pourquoi les utilisateurs choisiraient-ils cette catégorie pour leur discussion ?\n\n- En quoi est-elle différente des autres catégories existantes ?\n\n- Quels sont les sujets qui devraient figurer dans cette catégorie ?\n\n- Avons-nous besoin de cette catégorie ? Devrions-nous fusionner celle-ci avec une autre catégorie ?\n"
    errors:
      not_found: "Catégorie non trouvée !"
      uncategorized_parent: "La catégorie « Sans catégorie » ne peut pas avoir de parent"
      self_parent: "Le parent d'une sous-catégorie ne peut pas être elle-même"
      depth: "Vous ne pouvez pas imbriquer une sous-catégorie sous une autre"
      invalid_email_in: "L'adresse « %{email} » n'est pas une adresse e-mail valide."
      email_already_used_in_group: "L'adresse « %{email} » est déjà utilisée par le groupe « %{group_name} »."
      email_already_used_in_category: "L'adresse « %{email} » est déjà utilisée par la catégorie « %{category_name} »."
      description_incomplete: "Le message de description de la catégorie doit contenir au moins un paragraphe."
      permission_conflict: "Tout groupe autorisé à accéder à une sous-catégorie doit également avoir accès à la catégorie parente. Les groupes suivants ont accès à une des sous-catégories, mais n'ont pas accès à la catégorie parente : %{group_names}."
      disallowed_topic_tags: "Ce sujet contient des étiquettes qui ne sont pas autorisées dans cette catégorie : %{tags}"
      disallowed_tags_generic: "Ce sujet contient des étiquettes interdites."
      slug_contains_non_ascii_chars: "contient des caractères non-ascii"
      is_already_in_use: "est déjà utilisé"
    cannot_delete:
      uncategorized: "Cette catégorie est spéciale. Elle sert à rassembler les sujets qui n'ont pas de catégorie ; elle ne peut pas être supprimée."
      has_subcategories: "Vous ne pouvez pas supprimer cette catégorie car elle comprend des sous-catégories."
      topic_exists:
        one: "Vous ne pouvez pas supprimer cette catégorie car elle contient %{count} sujet. Le plus ancien sujet est %{topic_link}."
        other: "Vous ne pouvez pas supprimer cette catégorie car elle contient %{count} sujets. Le plus ancien sujet est %{topic_link}."
      topic_exists_no_oldest: "Vous ne pouvez pas supprimer cette catégorie car le nombre de sujet est de %{count}."
    uncategorized_description: "Les sujets qui n'ont pas besoin d'une catégorie ou qui ne correspondent à aucune catégorie existante."
  trust_levels:
    admin: "Administrateur"
    staff: "Responsable"
    change_failed_explanation: "Vous avez essayé de rétrograder %{user_name} au niveau %{new_trust_level}. Cependant son niveau de confiance est déjà %{current_trust_level}. %{user_name} restera au niveau %{current_trust_level}. Si vous souhaitez rétrograder un utilisateur, vous devez verrouiller le niveau de confiance au préalable"
  post:
    image_placeholder:
      broken: "Cette image ne fonctionne pas"
      blocked_hotlinked_title: "Image hébergée sur un autre site. Cliquez pour ouvrir dans un nouvel onglet."
      blocked_hotlinked: "Image externe"
    media_placeholder:
      blocked_hotlinked_title: "Contenu multimédia hébergé sur un autre site. Cliquez pour ouvrir dans un nouvel onglet."
      blocked_hotlinked: "Contenu multimédia externe"
    hidden_bidi_character: "Les caractères de contrôle bidirectionnels permettent de modifier l'ordre dans lequel les éléments d'un texte seront affichés. Ceci pourrait servir à dissimuler du code informatique malveillant."
    has_likes:
      one: "%{count} « J'aime »"
      other: "%{count} « J'aime »"
    cannot_permanently_delete:
      many_posts: "Ce sujet contient des messages non supprimés. Veuillez les supprimer définitivement avant de supprimer définitivement le sujet."
      wait_or_different_admin: "Vous devez attendre %{time_left} avant de supprimer définitivement ce message ou demander à un autre administrateur de le faire."
  rate_limiter:
    slow_down: "Vous avez réalisé cette action un trop grand nombre de fois, veuillez réessayer plus tard."
    too_many_requests: "Vous avez effectué cette action un trop grand nombre de fois. Veuillez attendre %{time_left} avant de réessayer."
    by_type:
      first_day_replies_per_day: "Votre enthousiasme est très apprécié, nous espérons qu'il va perdurer ! Cependant, par mesure de sécurité, afin de protéger notre communauté, nous avons défini une limite au nombre de réponses qu'il vous est possible de publier le jour de votre inscription. Nous vous invitons à patienter %{time_left}, après quoi vous serez en mesure de publier de nouvelles réponses."
      first_day_topics_per_day: "Votre enthousiasme est très apprécié, nous espérons qu'il va perdurer ! Cependant, par mesure de sécurité, afin de protéger notre communauté, nous avons défini une limite au nombre de nouveaux sujets qu'il vous est possible de créer le jour de votre inscription. Nous vous invitons à patienter %{time_left}, après quoi vous serez en mesure de créer de nouveaux sujets."
      create_topic: "Vous créez de nouveaux sujets à un rythme un peu trop élevé. Nous vous invitons à patienter %{time_left} avant de réessayer."
      create_post: "Vous publiez des réponses à un rythme un peu trop élevé. Nous vous invitons à patienter %{time_left} avant de réessayer."
      delete_post: "Vous supprimez des messages à un rythme un peu trop élevé. Nous vous invitons à patienter %{time_left} avant de réessayer."
      public_group_membership: "Vous rejoignez ou quittez des groupes à rythme un peu trop élevé. Nous vous invitons à patienter %{time_left} avant de réessayer."
      topics_per_day: "Vous avez atteint la limite quotidienne de nouveaux sujets qu'il vous est possible de créer. Vous pourrez créer de nouveaux sujets d'ici %{time_left}."
      pms_per_day: "Vous avez atteint la limite quotidienne de messages qu'il vous est possible de publier. Vous pourrez publier de nouveaux messages d'ici %{time_left}."
      create_like: "Ouah ! Vous avez beaucoup d'amour à partager ! Vous avez atteint la limite quotidienne du nombre de « J'aime » qu'ils vous est possible d'attribuer. Cependant, vous aurez le droit d'en attribuer davantage à mesure que votre niveau de confiance augmentera. Vous pourrez à nouveau laisser des « J'aime » d'ici %{time_left}."
      create_bookmark: "Vous avez atteint la limite quotidienne du nombre de signets qu'il vous est possible de créer. Vous pourrez créer de nouveaux signets d'ici %{time_left}."
      edit_post: "Vous avez atteint la limite quotidienne du nombre de modifications qu'il vous est possible d'apporter à des messages. Vous pourrez faire de nouvelles modifications d'ici %{time_left}."
      live_post_counts: "Vous demandez le nombre de messages en activité trop rapidement. Veuillez patienter %{time_left} avant de réessayer."
      unsubscribe_via_email: "Vous avez atteint la limite quotidienne du nombre de désinscriptions par e-mail. Veuillez patienter %{time_left} avant de réessayer."
      topic_invitations_per_day: "Vous avez atteint la limite quotidienne du nombre d'invitations qu'il vous est possible d'envoyer. Vous pourrez envoyer de nouvelles invitations d'ici %{time_left}."
    hours:
      one: "%{count} heure"
      other: "%{count} heures"
    minutes:
      one: "%{count} minute"
      other: "%{count} minutes"
    seconds:
      one: "%{count} seconde"
      other: "%{count} secondes"
    short_time: "quelques secondes"
  datetime:
    distance_in_words:
      half_a_minute: "< 1 min"
      less_than_x_seconds:
        one: "< %{count} sec"
        other: "< %{count} sec"
      x_seconds:
        one: "%{count} sec"
        other: "%{count} sec"
      less_than_x_minutes:
        one: "< %{count} min"
        other: "< %{count} min"
      x_minutes:
        one: "%{count} min"
        other: "%{count} min"
      about_x_hours:
        one: "%{count} h"
        other: "%{count} h"
      x_days:
        one: "%{count} j"
        other: "%{count} j"
      about_x_months:
        one: "%{count} mois"
        other: "%{count} mois"
      x_months:
        one: "%{count} mois"
        other: "%{count} mois"
      about_x_years:
        one: "%{count} an"
        other: "%{count} ans"
      over_x_years:
        one: "> %{count} an"
        other: "> %{count} ans"
      almost_x_years:
        one: "%{count} an"
        other: "%{count} ans"
    distance_in_words_verbose:
      half_a_minute: "à l'instant"
      less_than_x_seconds: "à l'instant"
      x_seconds:
        one: "il y a une seconde"
        other: "il y a %{count} secondes"
      less_than_x_minutes:
        one: "il y a moins d'une minute"
        other: "il y a moins de %{count} minutes"
      x_minutes:
        one: "il y a %{count} minute"
        other: "il y a %{count} minutes"
      about_x_hours:
        one: "il y a %{count} heure"
        other: "il y a %{count} heures"
      x_days:
        one: "il y a un jour"
        other: "il y a %{count} jours"
      about_x_months:
        one: "il y a environ un mois"
        other: "il y a environ %{count} mois"
      x_months:
        one: "il y a un mois"
        other: "il y a %{count} mois"
      about_x_years:
        one: "il y a environ un an"
        other: "il y a environ %{count} ans"
      over_x_years:
        one: "il y a plus d'un an"
        other: "il y a plus de %{count} ans"
      almost_x_years:
        one: "il y a presque un an"
        other: "il y a presque %{count} ans"
  password_reset:
    no_token: 'Oups ! Le lien que vous avez utilisé ne fonctionne plus. Vous pouvez vous <a href="%{base_url}/login">connecter</a> maintenant. Si vous avez oublié votre mot de passe, vous pouvez <a href="%{base_url}/password-reset">demander un lien</a> pour le réinitialiser.'
    title: "Réinitialiser le mot de passe"
    success: "Vous avez modifié votre mot de passe avec succès et vous êtes maintenant connecté(e)."
    success_unapproved: "Vous avez modifié votre mot de passe avec succès."
  email_login:
    invalid_token: 'Oups ! Le lien que vous avez utilisé ne fonctionne plus. Vous pouvez vous <a href="%{base_url}/login">connecter</a> maintenant. Si vous avez oublié votre mot de passe, vous pouvez <a href="%{base_url}/password-reset">demander un lien</a> pour le réinitialiser.'
    title: "Connexion par e-mail"
  user_auth_tokens:
    browser:
      chrome: "Google Chrome"
      discoursehub: "DiscourseHub"
      edge: "Microsoft Edge"
      firefox: "Firefox"
      ie: "Internet Explorer"
      opera: "Opera"
      safari: "Safari"
      unknown: "navigateur inconnu"
    device:
      android: "Appareil Android"
      chromebook: "Chrome OS"
      ipad: "iPad"
      iphone: "iPhone"
      ipod: "iPod"
      linux: "Ordinateur GNU/Linux"
      mac: "Mac"
      mobile: "Appareil portable"
      windows: "Ordinateur Windows"
      unknown: "appareil inconnu"
    os:
      android: "Android"
      chromeos: "Chrome OS"
      ios: "iOS"
      linux: "Linux"
      macos: "macOS"
      windows: "Microsoft Windows"
      unknown: "système d'exploitation inconnu"
  change_email:
    wrong_account_error: "Vous êtes connecté(e) avec le mauvais compte, veuillez vous déconnecter et réessayer."
    confirmed: "Votre adresse e-mail a été mise à jour."
    please_continue: "Continuer vers %{site_name}"
    error: "Une erreur s'est produite lors de la modification de votre adresse e-mail. L'adresse est peut-être déjà utilisée ?"
    doesnt_exist: "Cette adresse e-mail n'est pas associée à votre compte."
    error_staged: "Une erreur est survenue lors de la modification de votre adresse e-mail. Cette adresse est déjà utilisée par un utilisateur distant."
    already_done: "Nous sommes désolés, ce lien de confirmation n'est plus valide. Votre adresse e-mail a peut-être déjà été modifiée ?"
    confirm: "Confirmer"
    max_secondary_emails_error: "Vous avez atteint la limite autorisée du nombre d'adresses e-mail secondaires."
    authorizing_new:
      title: "Confirmer votre nouvelle adresse e-mail"
      description: "Veuillez confirmer que vous souhaitez remplacer votre adresse e-mail par :"
      description_add: "Veuillez confirmer que vous souhaitez ajouter une adresse e-mail alternative :"
    authorizing_old:
      title: "Modifier votre adresse e-mail"
      description: "Veuillez confirmer votre changement d'adresse e-mail"
      description_add: "Veuillez confirmer que vous souhaitez ajouter une adresse e-mail alternative :"
      old_email: "Adresse e-mail précédente : %{email}"
      new_email: "Nouvelle adresse e-mail : %{email}"
      almost_done_title: "Confirmer une nouvelle adresse e-mail"
      almost_done_description: "Nous avons envoyé un e-mail à votre nouvelle adresse pour confirmer le changement !"
  associated_accounts:
    revoke_failed: "Échec de la révocation de votre compte avec %{provider_name}."
    connected: "(connecté)"
  activation:
    action: "Cliquez ici pour activer votre compte"
    already_done: "Nous sommes désolés, ce lien de confirmation n'est plus valide. Votre compte est peut-être déjà activé ?"
    please_continue: "Votre nouveau compte est confirmé ; vous allez être redirigé(e) vers la page d'accueil."
    continue_button: "Continuer vers %{site_name}"
    welcome_to: "Bienvenue sur %{site_name} !"
    approval_required: "Un modérateur doit approuver manuellement votre nouveau compte avant que vous puissiez accéder au forum. Vous recevrez un e-mail lorsque que votre compte sera approuvé !"
    missing_session: "Nous ne pouvons pas détecter si votre compte a été créé, veuillez vérifier que les cookies de votre navigateur sont activés."
    activated: "Nous sommes désolés, ce compte a déjà été activé."
    admin_confirm:
      title: "Confirmer le compte administrateur"
      description: "Voulez-vous vraiment que <b>%{target_username} (%{target_email})</b> ait le statut d'administrateur ?"
      grant: "Accorder l'accès d'administrateur"
      complete: "<b>%{target_username}</b> a désormais le statut d'administrateur."
      back_to: "Retourner à %{title}"
  reviewable_score_types:
    needs_approval:
      title: "Nécessite l'approbation"
  post_action_types:
    off_topic:
      title: "Hors-sujet"
      description: "Étant donné le titre et le premier message de cette discussion, ce message n'est pas pertinent dans ce contexte et devrait probablement être déplacé ailleurs."
      short_description: "N'est pas pertinent par rapport à la discussion"
    spam:
      title: "Spam"
      description: "Ce message est une publicité ou du vandalisme. Il n'est pas utile ni pertinent dans le sujet actuel."
      short_description: "C'est de la publicité ou du vandalisme"
      email_title: '« %{title} » a été signalé comme spam'
      email_body: "%{link}\n\n%{message}"
    inappropriate:
      title: "Répréhensible"
      description: 'Le contenu de ce message serait jugé offensant, injurieux, haineux ou en infraction avec la <a href="%{base_path}/guidelines">charte communautaire</a> par une personne raisonnable.'
      short_description: 'Une transgression de <a href="%{base_path}/guidelines">notre charte communautaire</a>'
    notify_user:
      title: "Envoyer un message à @%{username}"
      description: "J'aimerais m'adresser à cette personne directement et personnellement au sujet de son message."
      short_description: "J'aimerais m'adresser à cette personne directement et personnellement au sujet de son message."
      email_title: 'Votre message sur « %{title} »'
      email_body: "%{link}\n\n%{message}"
    notify_moderators:
      title: "Autre chose"
      description: "Ce message requiert l'intervention des responsables pour une autre raison."
      short_description: "Nécessite l'attention des responsables pour une autre raison"
      email_title: 'Un message dans « %{title} » nécessite l''attention des responsables'
      email_body: "%{link}\n\n%{message}"
    bookmark:
      title: "Mettre un signet"
      description: "Mettre un signet"
      short_description: "Mettre un signet"
    like:
      title: "J'aime"
      description: "Aimer ce message"
      short_description: "Aimer ce message"
  draft:
    sequence_conflict_error:
      title: "erreur de brouillon"
      description: "Le brouillon est en train d'être modifié dans une autre fenêtre. Veuillez recharger cette page."
  draft_backup:
    pm_title: "Brouillons relatifs à des sujets en cours de discussion."
    pm_body: "Sujet contenant des brouillons enregistrés"
  user_activity:
    no_log_search_queries: "La journalisation des recherches effectuées par les utilisateurs est désactivée. (Les administrateurs ont la possibilité de les activer dans les paramètres du site.)"
  email_settings:
    pop3_authentication_error: "L'authentification auprès du serveur POP3 a échoué. Vérifiez le nom d'utilisateur et le mot de passe avant de réessayer."
    imap_authentication_error: "L'authentification auprès du serveur IMAP a échoué. Vérifiez le nom d'utilisateur et le mot de passe avant de réessayer."
    imap_no_response_error: "Une erreur est survenue lors de la communication avec le serveur IMAP. %{message}"
    smtp_authentication_error: "L'authentification auprès du serveur SMTP a échoué. Vérifiez le nom d'utilisateur et le mot de passe avant de réessayer."
    authentication_error_gmail_app_password: 'Un mot de passe propre à l''application est requis. Pour en savoir plus, consultez cet <a target="_blank" href="https://support.google.com/accounts/answer/185833">article du centre d''assistance de Google</a>'
    smtp_server_busy_error: "Le serveur SMTP indique qu'il subit une trop forte charge. Patientez un moment avant de réessayer."
    smtp_unhandled_error: "Une erreur non prise en charge est survenue lors de la communication avec le serveur SMTP. %{message}"
    imap_unhandled_error: "Une erreur non prise en charge est survenue lors de la communication avec le serveur IMAP. %{message}"
    connection_error: "Un problème de connexion au serveur s'est produit. Vérifiez le nom du serveur et le numéro de port avant de réessayer."
    timeout_error: "Le délai d'établissement de la connexion au serveur s'est écoulé. Vérifiez le nom du serveur et le numéro de port avant de réessayer."
    unhandled_error: "Une erreur non prise en charge est survenue lors du test des paramètres d'e-mail. %{message}"
  webauthn:
    validation:
      invalid_type_error: "Le type de webauthn est invalide. Les types valides sont webauthn.get et webauthn.create."
      challenge_mismatch_error: "Le défi fourni ne correspond pas au défi généré par le serveur d'authentification."
      invalid_origin_error: "L'origine de la requête d'authentification ne correspond pas à l'origine du serveur."
      malformed_attestation_error: "Une erreur s'est produite pendant le déchiffrage des données d'attestation."
      invalid_relying_party_id_error: "L'identifiant de la partie de confiance qui a été transmise par le serveur ne correspond pas à l'identifiant de la partie de confiance associée à cette demande d'authentification."
      user_verification_error: "Une vérification de l'utilisateur est requise."
      unsupported_public_key_algorithm_error: "L'algorithme de clé publique n'est pas supporté par le serveur."
      unsupported_attestation_format_error: "Le format d'attestation n'est pas pris en charge par le serveur."
      credential_id_in_use_error: "L'ID d'identification est déjà utilisé."
      public_key_error: "La vérification de la clé publique pour l'identifiant a échoué."
      ownership_error: "La clé de sécurité n'appartient pas à l'utilisateur."
      not_found_error: "Aucune clé de sécurité avec cet ID d'identification n'a été trouvée."
      unknown_cose_algorithm_error: "L'algorithme utilisé pour la clé de sécurité n'est pas reconnu."
  topic_flag_types:
    spam:
      title: "Spam"
      description: "Ce sujet est une publicité. Il n'est pas utile ni pertinent pour le forum, et de nature promotionnelle."
      long_form: "signalé comme spam"
      short_description: "Ceci est une publicité"
    inappropriate:
      title: "Répréhensible"
      description: 'Le contenu de ce sujet serait jugé offensant, injurieux, haineux ou en infraction avec la <a href="%{base_path}/guidelines">charte communautaire</a> par une personne raisonnable.'
      long_form: "signalé comme répréhensible"
      short_description: 'Une transgression de <a href="%{base_path}/guidelines">notre charte communautaire</a>'
    notify_moderators:
      title: "Autre chose"
      description: 'Ce sujet nécessite l''intervention des responsables, selon la <a href="%{base_path}/guidelines">charte de la communauté</a>, <a href="%{tos_url}">les conditions d''utilisation</a> ou pour une autre raison.'
      long_form: "signalé pour modération"
      short_description: "Nécessite l'attention des responsables pour une autre raison"
      email_title: 'Le sujet « %{title} » nécessite l''attention d''un modérateur'
      email_body: "%{link}\n\n%{message}"
  flagging:
    you_must_edit: '<p>Votre message a été signalé par la communauté. Veuillez <a href="%{path}">consulter vos messages directs</a>.</p>'
    user_must_edit: "<p>Ce message est provisoirement masqué suite à des signalements de la communauté.</p>"
  ignored:
    hidden_content: "<p>Contenu ignoré</p>"
  archetypes:
    regular:
      title: "Sujet normal"
    banner:
      title: "Sujet à la une"
      message:
        make: "Ce sujet est maintenant à la une. Il sera affiché en haut de chaque page jusqu'à ce qu'il soit ignoré par un utilisateur."
        remove: "Ce sujet n'est plus à la une. Il ne sera plus affiché en haut de chaque page."
  unsubscribed:
    title: "Préférences d'e-mail enregistrées !"
    description: "Les préférences de messagerie pour <b>%{email}</b> ont été mises à jour. Pour modifier vos paramètres de messagerie <a href='%{url}'>visitez vos préférences utilisateur</a>."
    topic_description: "Pour vous réabonner à %{link}, utilisez le contrôle des notifications en bas ou à droite du sujet."
    private_topic_description: "Pour vous réabonner, utilisez le contrôle des notifications en bas ou à droite du sujet."
  uploads:
    marked_insecure_from_theme_component_reason: "fichier utilisé dans un composant de thème"
  unsubscribe:
    title: "Se désabonner"
    stop_watching_topic: "Arrêter de surveiller ce sujet, %{link}"
    mute_topic: "Ignorer toutes les notifications pour ce sujet, %{link}"
    unwatch_category: "Arrêter de surveiller les sujets de la catégorie %{category}"
    mailing_list_mode: "Désactiver la liste de diffusion"
    all: "Ne pas m'envoyer d'e-mail de %{sitename}"
    different_user_description: "Vous êtes actuellement connecté(e) avec un utilisateur différent de celui à qui l'e-mail est adressé. Veuillez vous déconnecter ou utiliser le mode anonyme avant de réessayer."
    not_found_description: "Nous sommes désolés, nous n'avons pas pu trouver cet abonnement. Il est possible que le lien contenu dans votre e-mail soit trop ancien et qu'il ait expiré."
    user_not_found_description: "Nous sommes désolés, nous n'avons pas trouvé d'utilisateur pour cet abonnement. Vous essayez probablement de vous désabonner d'un compte qui n'existe plus."
    log_out: "Déconnexion"
    submit: "Enregistrer les préférences"
    digest_frequency:
      title: "Vous recevez des e-mails de résumé %{frequency}"
      never_title: "Vous ne recevez pas d'e-mails de résumé"
      select_title: "Régler la fréquence des e-mails de résumé sur :"
      never: "jamais"
      every_30_minutes: "toutes les 30 minutes"
      every_hour: "toutes les heures"
      daily: "tous les jours"
      weekly: "toutes les semaines"
      every_month: "tous les mois"
      every_six_months: "tous les six mois"
  user_api_key:
    title: "Autoriser l'accès d'application"
    authorize: "Autoriser"
    read: "lecture"
    read_write: "lecture/écriture"
    description: '« %{application_name} » demande l''accès suivant à votre compte :'
    instructions: 'Nous venons de générer une nouvelle clé API utilisateur à utiliser avec « %{application_name} », merci de coller cette clé dans votre application :'
    otp_description: 'Voulez-vous autoriser « %{application_name} » à accéder à ce site ?'
    otp_confirmation:
      confirm_title: Continuer vers %{site_name}
      logging_in_as: Connexion en tant que %{username}
      confirm_button: Terminer la connexion
    no_trust_level: "Nous sommes désolés, vous n'avez pas le niveau de confiance requis pour accéder à l'API utilisateur"
    generic_error: "Nous sommes désolés, nous n'avons pu générer de clés pour l'API utilisateur. Cette fonctionnalité a peut-être été désactivée par l'administrateur"
    scopes:
      message_bus: "Mises à jour en temps réel"
      notifications: "Lire et supprimer les notifications"
      push: "Envoyer des notifications à des services externes"
      session_info: "Lire les informations de la session utilisateur"
      read: "Tout lire"
      write: "Tout écrire"
      one_time_password: "Créer un jeton à accès unique"
      bookmarks_calendar: "Lire les rappels de signet"
      user_status: "Lire et mettre à jour le statut de l'utilisateur"
    invalid_public_key: "Nous sommes désolés, la clé publique est invalide."
    invalid_auth_redirect: "Nous sommes désolés, cet hôte auth_redirect n'est pas autorisé."
    invalid_token: "Jeton manquant, invalide ou expiré."
  flags:
    errors:
      already_handled: "Signalement déjà géré"
  reports:
    default:
      labels:
        count: Nombre
        percent: Pourcentage
        day: Jour
    post_edits:
      title: "Modifications de message"
      labels:
        edited_at: Date
        post: Message
        editor: Éditeur
        author: Auteur
        edit_reason: Raison
      description: "Nombre de nouvelles modifications de messages"
    user_flagging_ratio:
      title: "Ratio de signalements utilisateur"
      labels:
        user: Utilisateur
        agreed_flags: Signalement acceptés
        disagreed_flags: Signalements rejetés
        ignored_flags: Signalements ignorés
        score: Score
      description: "Liste d'utilisateurs par ratio de réponse (rejetés à acceptés) des responsables aux signalements."
    moderators_activity:
      title: "Activité des modérateurs"
      labels:
        moderator: Modérateur
        flag_count: Signalements examinés
        time_read: Temps de lecture
        topic_count: Sujets créés
        post_count: Messages créés
        pm_count: Messages directs créés
        revision_count: Révisions
      description: Détail de l'activité des modérateurs, y compris l'examen d'éléments signalés, le temps de lecture, les sujets créés, les messages créés, les messages directs créés et les révisions de messages publiées.
    flags_status:
      title: "Statut des signalements"
      values:
        agreed: Acceptés
        disagreed: Rejetés
        deferred: Reportés
        no_action: Aucune action
      labels:
        flag: Type
        assigned: Affectés
        poster: Auteur
        flagger: Signaleur
        time_to_resolution: Temps de résolution
      description: "Liste des statuts de signalement : type de signalement, auteur, signaleur et temps de résolution."
    visits:
      title: "Visites d'utilisateurs"
      xaxis: "Jour"
      yaxis: "Nombre de visites"
      description: "Nombre total de visites d'utilisateurs."
    signups:
      title: "Inscriptions"
      xaxis: "Jour"
      yaxis: "Nombre d'inscriptions"
      description: "Nouvelles créations de compte pour cette période."
    new_contributors:
      title: "Nouveaux contributeurs"
      xaxis: "Jour"
      yaxis: "Nombre de nouveaux contributeurs"
      description: "Nombre d'utilisateurs qui ont fait leur première contribution durant cette période."
    trust_level_growth:
      title: "Progression du niveau de confiance"
      xaxis:
        tl1_reached: "Niveau de confiance 1 atteint"
        tl2_reached: "Niveau de confiance 2 atteint"
        tl3_reached: "Niveau de confiance 3 atteint"
        tl4_reached: "Niveau de confiance 4 atteint"
      yaxis: "Jour"
      description: "Nombre d'utilisateurs ayant augmenté leur niveau de confiance au cours de cette période."
    consolidated_page_views:
      title: "Pages vues unifiées"
      xaxis:
        page_view_crawler: "Robots d'indexation"
        page_view_anon: "Utilisateurs anonymes"
        page_view_logged_in: "Utilisateurs connectés"
      yaxis: "Jour"
      description: "Pages vues par les utilisateurs connectés, les utilisateurs anonymes et les robots d'indexation."
      labels:
        post: Message
        editor: Éditeur
        author: Auteur
        edit_reason: Raison
    consolidated_api_requests:
      title: "Requêtes d'API consolidées"
      xaxis:
        api: "API"
        user_api: "API utilisateur"
      yaxis: "Jour"
      description: "Requêtes d'API pour les clés API ordinaires et les clés API de l'utilisateur."
    dau_by_mau:
      title: "DAU/MAU"
      xaxis: "Jour"
      yaxis: "DAU/MAU"
      description: "Nombre d'utilisateurs qui se sont connectés au cours de la dernière journée, divisé par le nombre d'utilisateurs qui se sont connectés au cours du dernier mois. Valeur exprimée en % qui représente le taux d'adhésion de la communauté. Viser > 20 %."
    daily_engaged_users:
      title: "Utilisateurs impliqués au quotidien"
      xaxis: "Jour"
      yaxis: "Utilisateurs impliqués"
      description: "Nombre d'utilisateurs ayant aimé ou publié un message au cours des dernières 24 heures."
    profile_views:
      title: "Vues des profils d'utilisateur"
      xaxis: "Jour"
      yaxis: "Nombre de profils d'utilisateur consultés"
      description: "Total des nouvelles vues des profils d'utilisateur."
    topics:
      title: "Sujets"
      xaxis: "Jour"
      yaxis: "Nombre de nouveaux sujets"
      description: "Nouveaux sujets créés pour cette période."
    posts:
      title: "Messages"
      xaxis: "Jour"
      yaxis: "Nombre de nouveaux messages"
      description: "Nouveaux messages créés pendant cette période"
    likes:
      title: "J'aime"
      xaxis: "Jour"
      yaxis: "Nombre de nouveaux « J'aime »"
      description: "Nombre de nouveaux « J'aime »."
    flags:
      title: "Signalements"
      xaxis: "Jour"
      yaxis: "Nombre de signalements"
      description: "Nombre de nouveaux signalements."
    bookmarks:
      title: "Signets"
      xaxis: "Jour"
      yaxis: "Nombre de nouveaux signets"
      description: "Nombre de nouveaux sujets et messages ajoutés aux signets."
    users_by_trust_level:
      title: "Utilisateurs par niveau de confiance"
      xaxis: "Niveau de confiance"
      yaxis: "Nombre d'utilisateurs"
      labels:
        level: Niveau
      description: "Nombre d'utilisateurs groupés par niveau de confiance."
      description_link: "https://blog.discourse.org/2018/06/understanding-discourse-trust-levels/"
    users_by_type:
      title: "Utilisateurs par type"
      xaxis: "Type"
      yaxis: "Nombre d'utilisateurs"
      labels:
        type: Type
      xaxis_labels:
        admin: Administrateur
        moderator: Modérateur
        suspended: Suspendu
        silenced: En sourdine
      description: "Nombre d'utilisateurs regroupés par administrateurs, modérateurs, suspendus et mis en sourdine."
    trending_search:
      title: Critères de recherche populaires
      labels:
        term: Terme
        searches: Recherches
        click_through: CTR
      description: "Les critères de recherche les plus tendances avec leurs taux de clics."
    emails:
      title: "E-mails envoyés"
      xaxis: "Jour"
      yaxis: "Nombre d'e-mails"
      description: "Nombre de nouveaux e-mails envoyés."
    user_to_user_private_messages:
      title: "Utilisateur à utilisateur (sans les réponses)"
      xaxis: "Jour"
      yaxis: "Nombre de messages"
      description: "Nombre de nouveaux messages directs."
    user_to_user_private_messages_with_replies:
      title: "Utilisateur à utilisateur (avec les réponses)"
      xaxis: "Jour"
      yaxis: "Nombre de messages"
      description: "Nombre de nouveaux messages directs et réponses."
    system_private_messages:
      title: "Système"
      xaxis: "Jour"
      yaxis: "Nombre de messages"
      description: "Nombre de messages directs envoyés automatiquement par le système."
    moderator_warning_private_messages:
      title: "Avertissements des modérateurs"
      xaxis: "Jour"
      yaxis: "Nombre de messages"
      description: "Nombre d'avertissements envoyés par message direct de la part des modérateurs."
    notify_moderators_private_messages:
      title: "Notifications aux modérateurs"
      xaxis: "Jour"
      yaxis: "Nombre de messages"
      description: "Nombre de fois où les modérateurs ont été informés d'un signalement par message direct."
    notify_user_private_messages:
      title: "Notifications aux utilisateurs"
      xaxis: "Jour"
      yaxis: "Nombre de messages"
      description: "Nombre de fois où les utilisateurs ont été informés d'un signalement par message direct."
    top_referrers:
      title: "Meilleurs référents"
      xaxis: "Utilisateur"
      num_clicks: "Clics"
      num_topics: "Sujets"
      labels:
        user: "Utilisateur"
        num_clicks: "Clics"
        num_topics: "Sujets"
      description: "Utilisateurs par nombre de clics sur les liens qu'ils ont partagés."
    top_traffic_sources:
      title: "Meilleures sources de trafic"
      xaxis: "Domaine"
      num_clicks: "Clics"
      num_topics: "Sujets"
      num_users: "Utilisateurs"
      labels:
        domain: Domaine
        num_clicks: Clics
        num_topics: Sujets
      description: "Liens externes qui ont envoyés le plus de clics à ce site."
    top_referred_topics:
      title: "Sujets les plus référencés"
      labels:
        num_clicks: "Clics"
        topic: "Sujet"
      description: "Sujets qui ont reçu le plus de visites depuis des sources externes."
    page_view_anon_reqs:
      title: "Anonymes"
      xaxis: "Jour"
      yaxis: "Nombre de vues par les utilisateurs non connectés"
      description: "Nombre de nouvelles vues de pages par des visiteurs sans compte."
    page_view_logged_in_reqs:
      title: "Connectés"
      xaxis: "Jour"
      yaxis: "Nombre de vues par les utilisateurs connectés"
      description: "Nombre de nouvelles vues d'utilisateurs connectés."
    page_view_crawler_reqs:
      title: "Pages vues par les robots d'indexation"
      xaxis: "Jour"
      yaxis: "Nombre de vues par les robots d'indexation"
      description: "Total de pages vues par les robots d'indexation au fil du temps."
    page_view_total_reqs:
      title: "Pages vues"
      xaxis: "Jour"
      yaxis: "Total de pages vues"
      description: "Nombre de vues par tous les visiteurs."
    page_view_logged_in_mobile_reqs:
      title: "Nombre de vues par les utilisateurs connectés"
      xaxis: "Jour"
      yaxis: "Nombre de vues par les utilisateurs connectés sur mobile"
      description: "Nombre de nouvelles vues de pages par les utilisateurs connectés depuis des appareils mobiles."
    page_view_anon_mobile_reqs:
      title: "Nombre de vues par les utilisateurs non connectés"
      xaxis: "Jour"
      yaxis: "Nombre de vues par les utilisateurs non connectés sur mobile"
      description: "Nombre de nouvelles vues de pages par les utilisateurs anonymes depuis des appareils mobiles."
    http_background_reqs:
      title: "Arrière-plan"
      xaxis: "Jour"
      yaxis: "Requêtes utilisées pour la mise à jour et le suivi en temps réel"
    http_2xx_reqs:
      title: "Statut 2xx (OK)"
      xaxis: "Jour"
      yaxis: "Requêtes traitées avec succès (Statut 2xx)"
    http_3xx_reqs:
      title: "HTTP 3xx (Redirection)"
      xaxis: "Jour"
      yaxis: "Requêtes de redirection (Statut 3xx)"
    http_4xx_reqs:
      title: "HTTP 4xx (Erreur du client)"
      xaxis: "Jour"
      yaxis: "Erreurs du client (Statut 4xx)"
    http_5xx_reqs:
      title: "HTTP 5xx (Erreur du serveur)"
      xaxis: "Jour"
      yaxis: "Erreurs du serveur (Statut 5xx)"
    http_total_reqs:
      title: "Total"
      xaxis: "Jour"
      yaxis: "Total des requêtes"
    time_to_first_response:
      title: "Délai de première réponse"
      xaxis: "Jour"
      yaxis: "Temps moyen (heures)"
      description: "Temps moyen (en heures) avant la première réponse dans les nouveaux sujets."
    topics_with_no_response:
      title: "Sujets sans réponses"
      xaxis: "Jour"
      yaxis: "Total"
      description: "Nombre de nouveaux sujets qui n'ont pas de réponses."
    mobile_visits:
      title: "Visites d'utilisateur (mobile)"
      xaxis: "Jour"
      yaxis: "Nombre de visites"
      description: "Nombre de visites uniques d'utilisateurs depuis un appareil mobile."
    web_crawlers:
      title: "Agents utilisateurs des robots d'indexation"
      labels:
        user_agent: "Agent utilisateur"
        page_views: "Pages vues"
      description: "Liste des agents utilisateurs des robots d'indexation, par ordre de pages vues."
    suspicious_logins:
      title: "Connexions suspectes"
      labels:
        user: Utilisateur
        client_ip: IP du client
        location: Localisation
        browser: Navigateur
        device: Appareil
        os: Système d'exploitation
        login_time: Heure de connexion
      description: "Détails des nouvelles connexions qui diffèrent de manière suspecte des connexions précédentes."
    staff_logins:
      title: "Connexions des administrateurs"
      labels:
        user: Utilisateur
        location: Localisation
        login_at: Heure de connexion
      description: "Liste des heures et localisations des connexions des administrateurs."
    top_uploads:
      title: "Principaux fichiers envoyés"
      labels:
        filename: Nom du fichier
        extension: Extension
        author: Auteur
        filesize: Taille du fichier
      description: "Liste de tous les fichiers envoyés, par extension, avec la taille des fichiers et leur auteur."
    top_ignored_users:
      title: "Principaux utilisateurs ignorés/mis en sourdine"
      labels:
        ignored_user: Utilisateur ignoré
        ignores_count: Ignorés
        mutes_count: Mis en sourdine
      description: "Les utilisateurs qui ont été mis en sourdine ou ignorés par de nombreux autres utilisateurs."
    top_users_by_likes_received:
      title: "Utilisateurs ayant reçu le plus de J'aime"
      labels:
        user: Utilisateur
        qtt_like: '« J''aime » reçus'
      description: "Top 10 des utilisateurs qui ont reçu des J'aime."
    top_users_by_likes_received_from_inferior_trust_level:
      title: "Utilisateurs ayant reçu le plus de J'aime venant d'utilisateurs d'un niveau de confiance inférieur"
      labels:
        user: Utilisateur
        trust_level: Niveau de confiance
        qtt_like: '« J''aime » reçus'
      description: "Liste des 10 utilisateurs ayant reçu le plus de J'aime de la part d'utilisateurs d'un niveau de confiance inférieur au leur."
    top_users_by_likes_received_from_a_variety_of_people:
      title: "Utilisateurs ayant reçu le plus de J'aime d'une grande diversité de personnes"
      labels:
        user: Utilisateur
        qtt_like: '« J''aime » reçus'
      description: "Liste des 10 utilisateurs ayant reçu le plus de J'aime de la part d'une grande diversité de personnes différentes."
  dashboard:
    group_email_credentials_warning: 'L''authentification auprès du serveur de messagerie a échoué avec les identifiants spécifiés pour le groupe <a href="%{base_path}/g/%{group_name}/manage/email">%{group_full_name}</a>. Les e-mails liés à ce groupe ne pourront pas être expédiés tant que ce problème ne sera pas résolu. %{error}'
    rails_env_warning: "Votre serveur fonctionne dans l'environnement de %{env}."
    host_names_warning: "Votre fichier config/database.yml utilise le nom d'hôte par défaut. Veuillez renseigner votre nom d'hôte."
    sidekiq_warning: 'Sidekiq n''est pas en cours d''exécution. De nombreuses tâches, comme l''envoi d''e-mails, sont exécutées de manière asynchrone par Sidekiq. Assurez-vous d''avoir au moins un processus Sidekiq en exécution. <a href="https://github.com/mperham/sidekiq" target="_blank">En savoir plus sur Sidekiq</a>.'
    queue_size_warning: "Il y a %{queue_size} tâches dans la file d'attente, ce qui est assez élevé. Cela peut indiquer un problème avec les processus Sidekiq ou que ces derniers ne sont pas assez nombreux pour traiter efficacement les tâches."
    memory_warning: "Votre serveur dispose de moins de 1 Go de mémoire vive. Au moins 1 Go de RAM est recommandé."
    google_oauth2_config_warning: 'Le serveur est configuré pour permettre l''authentification via Google Oauth2 (enable_google_oauth2_logins), mais les valeurs de l''identifiant client et le secret client ne sont pas renseignés. Allez dans les <a href="%{base_path}/admin/site_settings">paramètres du site</a> et configurez ces valeurs. <a href="https://meta.discourse.org/t/configuring-google-login-for-discourse/15858" target="_blank">Voir le guide pour en savoir plus</a>.'
    facebook_config_warning: 'Le serveur est configuré pour permettre l''authentification par Facebook (enable_facebook_logins), mais les paramètres facebook_app_id et facebook_app_secret ne sont pas renseignés. Allez dans les <a href="%{base_path}/admin/site_settings">Paramètres</a> et configurez ces valeurs. <a href="https://meta.discourse.org/t/configuring-facebook-login-for-discourse/13394" target="_blank">Voir le guide pour en savoir plus</a>.'
    twitter_config_warning: 'Le serveur est configuré pour permettre l''authentification par Twitter (enable_twitter_logins), mais les paramètres key et secret ne sont pas renseignés. Allez dans les <a href="%{base_path}/admin/site_settings">Paramètres</a> et configurez ces valeurs. <a href="https://meta.discourse.org/t/configuring-twitter-login-for-discourse/13395" target="_blank">Voir le guide pour en savoir plus</a>.'
    github_config_warning: 'Le serveur est configuré pour permettre l''authentification par GitHub (enable_github_logins), mais les paramètres github_client_id et github_client_secret ne sont pas renseignés. Allez dans les <a href="%{base_path}/admin/site_settings">Paramètres</a> et configurez ces valeurs. <a href="https://meta.discourse.org/t/configuring-github-login-for-discourse/13745" target="_blank">Voir le guide pour en savoir plus</a>.'
    s3_config_warning: 'Le serveur est configuré pour envoyer les sauvegardes sur S3, mais l''un des paramètres suivants n''est pas renseigné : s3_access_key_id, s3_secret_access_key ou s3_backup_bucket. Allez dans les <a href="%{base_path}/admin/site_settings">Paramètres</a> et configurez ces valeurs. <a href="https://meta.discourse.org/t/how-to-set-up-image-uploads-to-s3/7229" target="_blank">Consultez « Comment mettre en place une sauvegarde sur S3 ? » pour en savoir plus</a>.'
    s3_backup_config_warning: 'Le serveur est configuré pour envoyer les sauvegardes sur S3, mais l''un des paramètres suivants n''est pas renseigné : s3_access_key_id, s3_secret_access_key, s3_use_iam_profile ou s3_backup_bucket. Allez dans les <a href="%{base_path}/admin/site_settings">Paramètres</a> et configurez ces valeurs. <a href="https://meta.discourse.org/t/how-to-set-up-image-uploads-to-s3/7229" target="_blank">Consultez « Comment mettre en place une sauvegarde sur S3 ? » pour en savoir plus</a>.'
    s3_cdn_warning: 'Le serveur est configuré pour envoyer les fichiers sur S3, mais aucun CDN S3 n''est configuré. Cela peut entraîner des coûts S3 élevés et réduire les performances du site. <a href="https://meta.discourse.org/t/-/148916" target="_blank">Consultez « Utiliser un stockage d''objet pour les envois » pour en savoir plus</a>.'
    image_magick_warning: 'Le serveur est configuré pour créer des aperçus des grandes images, mais ImageMagick n''est pas installé. Installez ImageMagick en utilisant votre gestionnaire de paquets favori ou <a href="https://www.imagemagick.org/script/download.php" target="_blank">téléchargez directement la dernière version</a>.'
    failing_emails_warning: 'Il y a %{num_failed_jobs} tâches d''envoi d''e-mail échouées. Vérifiez votre fichier app.yml et assurez-vous de la conformité des paramètres du serveur d''e-mail. <a href="%{base_path}/sidekiq/retries" target="_blank">Voir aussi les processus en échec dans Sidekiq</a>.'
    subfolder_ends_in_slash: "Votre configuration de sous-répertoire est erronée ; DISCOURSE_RELATIVE_URL_ROOT se termine avec une barre oblique ."
    email_polling_errored_recently:
      one: "La vérification des e-mails a généré une erreur au cours des 24 dernières heures. Vérifiez <a href='%{base_path}/logs' target='_blank'>le journal</a> pour plus de détails."
      other: "La vérification des e-mails a généré %{count} erreurs au cours des 24 dernières heures. Vérifiez <a href='%{base_path}/logs' target='_blank'>le journal</a> pour plus de détails."
    missing_mailgun_api_key: "Le serveur est configuré pour envoyer des e-mails via Mailgun, mais vous n'avez pas fourni la clé API nécessaire pour vérifier les messages Webhook."
    bad_favicon_url: "Impossible de charger la favicon. Vérifiez le paramètre favicon dans les <a href='%{base_path}/admin/site_settings'>paramètres du site</a>"
    poll_pop3_timeout: "La connexion vers le serveur POP3 a expiré. Les e-mails entrants n'ont pas pu être téléchargés. Veuillez vérifier <a href='%{base_path}/admin/site_settings/category/email'>les paramètres POP3</a> et votre fournisseur de service de messagerie."
    poll_pop3_auth_error: "La connexion vers le serveur POP3 échoue avec une erreur d'authentification. Veuillez vérifier <a href='%{base_path}/admin/site_settings/category/email'>les paramètres POP3</a>."
    force_https_warning: "Votre site Web utilise SSL. Mais l'option « <a href='%{base_path}/admin/site_settings/category/all_results?filter=force_https'>force_https</a> » n'est pas encore activée dans les paramètres du site."
    out_of_date_themes: "Des mises à jour sont disponibles pour les thèmes suivants :"
    unreachable_themes: "Nous n'avons pas pu vérifier les mises à jour pour les thèmes suivants :"
    watched_word_regexp_error: "L'expression régulière pour détecter des mots suivis et déclencher l'action « %{action} » n'est pas valide. Veuillez vérifier la <a href='%{base_path}/admin/customize/watched_words'>configuration des mots surveillés</a> ou désactiver le paramètre « watched words regular expressions »."
  site_settings:
    allow_bulk_invite: "Autoriser l'envoi d'invitations multiples via l'importation d'un fichier CSV"
    disabled: "désactivé"
    display_local_time_in_user_card: "Afficher l'heure locale en fonction du fuseau horaire de l'utilisateur quand sa carte est ouverte."
    censored_words: "Mots qui seront automatiquement remplacés par &#9632;&#9632;&#9632;&#9632;"
    delete_old_hidden_posts: "Supprimer automatiquement les messages masqués pendant plus de 30 jours."
    default_locale: "La langue par défaut de cette instance Discourse. Vous pouvez remplacer le texte des catégories et des sujets générés par le système dans <a href='%{base_path}/admin/customize/site_texts' target='_blank'>Personnaliser/texte</a> ."
    allow_user_locale: "Autoriser les utilisateurs à choisir la langue de l'interface dans leurs préférences"
    set_locale_from_accept_language_header: "définir la langue de l'interface pour les utilisateurs anonymes à partir des en-têtes de langue de leur navigateur Web"
    support_mixed_text_direction: "Permettre le mélange de textes gauche-droite et droite-gauche."
    min_post_length: "Longueur minimale autorisée des messages en nombre de caractères"
    min_first_post_length: "Longueur minimale d'un premier message (corps de sujet) en nombre de caractères"
    min_personal_message_post_length: "Longueur minimale des messages en nombre de caractères"
    max_post_length: "Longueur maximale autorisée des messages en nombres de caractères"
    topic_featured_link_enabled: "Activer la publication de liens avec les sujets."
    show_topic_featured_link_in_digest: "Afficher le lien du sujet à la une dans le résumé par e-mail."
    min_topic_views_for_delete_confirm: "Nombre minimum de vues qu'un sujet doit avoir pour qu'une fenêtre de confirmation apparaisse lors de sa suppression"
    min_topic_title_length: "Longueur minimale autorisée des titres de sujet en nombre de caractères"
    max_topic_title_length: "Longueur maximale autorisée des titres de sujet en nombre de caractères"
    min_personal_message_title_length: "Longueur minimale pour un titre de message en nombre de caractères"
    max_emojis_in_title: "Nombre maximal d'émojis permis dans le titre d'un sujet"
    min_search_term_length: "Longueur minimale en caractères du terme à rechercher"
    search_tokenize_chinese: "Forcer le système de recherche à segmenter en symboles le chinois, y compris sur des sites non-chinois"
    search_tokenize_japanese: "Forcer le système de recherche à segmenter en symboles le japonais, y compris sur des sites non-japonais"
    search_prefer_recent_posts: "Si les recherches dans votre forum sont lentes, cette option effectue l'indexation des messages les plus récents en premier"
    search_recent_posts_size: "Combien de messages récents à garder dans l'index"
    log_search_queries: "Archiver les requêtes de recherche des utilisateurs"
    search_query_log_max_size: "Nombre maximal de requêtes de recherche à conserver"
    search_query_log_max_retention_days: "Durée maximale de conservation des requêtes de recherche"
    search_ignore_accents: "Ignorer les accents dans les recherches textuelles."
    category_search_priority_low_weight: "Pondération appliquée au classement des résultats de recherche pour les catégories à faible priorité."
    category_search_priority_high_weight: "Pondération appliquée au classement des résultats de recherche pour les catégories à priorité élevée."
    default_composer_category: "Catégorie utilisée pour préremplir la liste déroulante des catégories lors de la création d'un nouveau sujet."
    allow_uncategorized_topics: "Autoriser la création de sujets sans catégorie. ATTENTION : s'il existe des sujets sans catégorie, vous devez les classer avant de désactiver ce paramètre."
    allow_duplicate_topic_titles: "Autoriser la création de sujet avec le même titre."
    allow_duplicate_topic_titles_category: "Permettre l'existence de plusieurs sujets au titre identique s'ils appartiennent à des catégories différentes. Le paramètre « allow_duplicate_topic_titles » doit être désactivé."
    unique_posts_mins: "Combien de temps avant qu'un utilisateur puisse publier le même contenu à nouveau"
    educate_until_posts: "Lors de la rédaction des (n) premiers nouveaux sujets de l'utilisateur, afficher le panneau d'aide à la saisie."
    title: "Le nom de ce site. Visible par tous les visiteurs, y compris les utilisateurs anonymes."
    site_description: "Décrivez ce site en une phrase. Visible par tous les visiteurs, y compris les utilisateurs anonymes."
    short_site_description: "Brève description en quelques mots. Visible par tous les visiteurs, y compris les utilisateurs anonymes."
    contact_email: "Adresse e-mail de la personne responsable de ce site. Elle est utilisée pour les notifications critiques et également affichée sur la page <a href='%{base_path}/about' target='_blank'>/about</a> pour les questions urgentes. Visible par les utilisateurs anonymes sur les sites publics."
    contact_url: "Adresse URL de contact pour ce site. Lorsqu'elle est présente, elle remplace l'adresse e-mail sur la page <a href='%{base_path}/about' target='_blank'>/about</a> et est visible par les utilisateurs anonymes sur les sites publics."
    crawl_images: "Récupérer les images provenant de sources tierces pour y insérer les dimensions correctes (hauteur et largeur)."
    download_remote_images_to_local: "Convertissez des images distantes (hotlink) en images locales en les téléchargeant. Cela préserve le contenu même si les images sont supprimées du site distant à l'avenir."
    download_remote_images_threshold: "Quantité minimale d'espace disque requise pour télécharger localement des images distantes (en pourcentage)"
    disabled_image_download_domains: "Les images distantes de ces domaines ne seront jamais téléchargées. Liste délimitée par des lignes verticales."
    block_hotlinked_media: "Empêchez les utilisateurs d'introduire des contenus multimédias distants (liens hypertexte) dans leurs messages. Les contenus mutimédias distants qui ne sont pas téléchargé via « download_remote_images_to_local » seront remplacés par un lien réservé."
    block_hotlinked_media_exceptions: "Liste des URL de base exemptées du paramètre block_hotlinked_media. Le protocole (p. ex., https://example.com) est inclus."
    editing_grace_period: "Pendant (n) secondes après sa publication, la modification du message ne créera pas de nouvelle version dans l'historique des messages."
    editing_grace_period_max_diff: "Nombre maximal de caractères modifiés autorisé dans le délai de grâce de modification. Si un plus grand nombre de caractères sont modifiés, une nouvelle révision du message sera enregistrée (niveau de confiance 0 et 1)"
    editing_grace_period_max_diff_high_trust: "Nombre maximal de caractères modifiés autorisé dans le délai de grâce de modification. Si un plus grand nombre de caractères sont modifiés, une nouvelle révision du message sera enregistrée (niveau de confiance 2 et plus)"
    staff_edit_locks_post: "Les messages seront verrouillés à la modification s'ils sont modifiés par des responsables"
    post_edit_time_limit: "Un auteur du niveau de confiance 0 ou 1 peut modifier ses messages pendant (n) minutes après leur publication. Mettre à 0 pour retirer cette limite."
    tl2_post_edit_time_limit: "Un auteur de niveau de confiance 2 ou supérieur peut modifier ses messages pendant (n) minutes après leur publication. Mettre à 0 pour retirer cette limite."
    edit_history_visible_to_public: "Autoriser tout le monde à voir les versions précédentes d'un message modifié. Quand cette option est désactivée, seuls les responsables peuvent voir l'historique."
    delete_removed_posts_after: "Les messages retirés par leur auteur seront automatiquement supprimés après (n) heures. Si cette valeur est à 0, les messages seront supprimés immédiatement."
    notify_users_after_responses_deleted_on_flagged_post: "Lorsqu'un message fait l'objet d'un signalement, puis d'une suppression, envoyer une notification à tous les utilisateurs qui avaient répondu à ce message."
    max_image_width: "Largeur maximale des vignettes d'images dans un message. Les images dont la largeur est supérieure seront redimensionnées et placées dans un encadré lumineux."
    max_image_height: "Hauteur maximale des vignettes d'images dans un message. Les images dont la hauteur est supérieure seront redimensionnées et placées dans un encadré lumineux."
    responsive_post_image_sizes: "Adapter la taille des visualisations d'images aux écrans à haut DPI avec les ratios suivants. Retirez toutes les valeurs pour désactiver l'adaptation dynamique des images."
    fixed_category_positions: "Si cette option est cochée, vous pourrez modifier l'ordre des catégories. Si elle est décochée, elles seront triées par ordre d'activité."
    fixed_category_positions_on_create: "Si cette option est cochée, le classement des catégories sera maintenu dans la fenêtre de création de sujet (nécessite « fixed_category_positions »)."
    add_rel_nofollow_to_user_content: 'Ajouter la relation « nofollow » à tous les contenus des utilisateurs, sauf les liens internes (incluant les domaines parents). Si vous modifiez ceci, vous devez exécuter la commande « rake posts:rebake »'
    exclude_rel_nofollow_domains: "Une liste de domaines pour lesquels la relation « nofollow » ne sera pas ajoutée aux liens. Le domaine « exemple.com » autorisera automatiquement le sous-domaine « sub.exemple.com ». Au minimum, vous devriez ajouter le domaine de premier niveau (TLD) de ce site pour aider les robots d'indexation à trouver tout le contenu. Si d'autres parties du site se trouvent sur d'autres domaines, ajoutez-les également."
    post_excerpt_maxlength: "Longueur maximale d'un extrait/résumé de message."
    topic_excerpt_maxlength: "Longueur maximale d'un extrait/résumé qui est généré à partir du premier message d'un sujet."
    show_pinned_excerpt_mobile: "Afficher les extraits des sujets épinglés en vue mobile."
    show_pinned_excerpt_desktop: "Afficher les extraits des sujets épinglés en vue bureau."
    post_onebox_maxlength: "Longueur maximale en nombre de caractères d'un message Discourse intégré comme Onebox."
    blocked_onebox_domains: "Liste de domaines qui ne seront jamais intégrés dans une Onebox. (P. ex., wikipedia.org.) (Les symboles joker « * » et « ? » ne sont pas pris en charge.)"
    block_onebox_on_redirect: "Bloquer Onebox pour les URL redirigées."
    allowed_inline_onebox_domains: "Une liste de domaines qui seront transformés en Onebox s'ils ont été insérés sans titre"
    enable_inline_onebox_on_all_domains: "Ignorer le paramètre « inline_onebox_domain_allowlist » et permettre des Onebox en ligne pour tous les domaines."
    force_custom_user_agent_hosts: "Domaines pour lesquels utiliser un agent utilisateur personnalisé pour les requêtes de Onebox. (Cela est utile pour les domaines limitant les accès par agent utilisateur.)"
    max_oneboxes_per_post: "Nombre maximal de Onebox dans un message."
    facebook_app_access_token: "Un jeton généré à partir de votre identifiant d'application Facebook et de votre secret. Utilisé pour générer des Onebox Instagram."
    logo: "L'image de votre logo située en haut à gauche de votre site. Utilisez une forme rectangulaire large avec une hauteur de 120 et une largeur de plus que 360. Si vous laissez ce champ vide, le nom de votre site apparaîtra."
    logo_small: "La petite image logo affichée en haut à gauche du site quand la page est défilée vers le bas. Utilisez une image carrée de 120 x 120. Si vous laissez ce champ vide, une icône de maison sera affichée."
    digest_logo: "L'image alternative de votre logo utilisée en haut du résumé par e-mail de votre site. Utilisez une image rectangulaire et suffisamment large. N'utilisez pas une image SVG. Si vous laissez ce champ vide, l'image du paramètre « logo » sera utilisée."
    mobile_logo: "L'image de votre logo utilisée pour la version mobile de votre site. Utilisez une image rectangulaire avec une hauteur de 120 et une largeur de plus que 360. Si vous laissez ce champ vide, l'image du paramètre « logo » sera utilisée."
    logo_dark: "Alternative au paramètre « logo » pour le mode sombre."
    logo_small_dark: "Alternative au paramètre « logo small » pour le mode sombre."
    mobile_logo_dark: "Alternative au paramètre « mobile logo » pour le mode sombre."
    large_icon: "Image utilisée comme base pour d'autres icônes de métadonnées. Elle devrait idéalement être plus grande que 512 x 512. Si vous laissez ce champ vide, « logo_small » sera utilisée."
    manifest_icon: "Image utilisée comme logo/image de démarrage sur Android. Elle sera automatiquement redimensionnée au format 512 × 512. Si vous laissez ce champ vide, « large_icon » sera utilisée."
    manifest_screenshots: "Captures d'écran qui mettent en valeur les atouts et les fonctionnalités de votre instance du logiciel. Ces images doivent toutes être enregistrées localement sur le serveur et posséder des dimensions identiques."
    favicon: "Un favicon pour votre site, voir <a href='https://en.wikipedia.org/wiki/Favicon' target='_blank'>https://fr.wikipedia.org/wiki/Favicon</a> . Pour fonctionner correctement sur un CDN, il doit être au format PNG. Il sera redimensionné en 32x32. Si vous laissez ce champ vide, « large_icon » sera utilisée."
    opengraph_image: "Image opengraph par défaut, utilisée lorsque la page n'a pas d'autre image appropriée. Si vous laissez ce champ vide, « large_icon » sera utilisée"
    twitter_summary_large_image: "Carte Twitter « Summary Card with Large Image » (sa taille doit être d'au moins 280 en largeur et d'au moins 150 en hauteur et ne peut pas être au format .svg). Si vous laissez ce champ vide, les métadonnées normales de carte sont générées à l'aide d'« opengraph_image » tant que celle-ci n'est pas au format .svg également."
    notification_email: "L'adresse e-mail utilisée pour envoyer les e-mails systèmes essentiels et affichée dans le champ « De ». Le nom de domaine spécifié doit comprendre les informations SPF, DKIM et PTR inversé correctement renseignées pour que l'e-mail arrive à destination."
    email_custom_headers: "Une liste délimitée par des barres verticales d'en-têtes d'e-mail"
    email_subject: "Format du sujet personnalisable pour les e-mails normaux. Voir <a href='https://meta.discourse.org/t/customize-subject-format-for-standard-emails/20801' target='_blank'>https://meta.discourse.org/t/customize-subject-format-for-standard-emails/20801</a>"
    detailed_404: "Donne plus d'informations aux utilisateurs concernant la raison pour laquelle ils ne peuvent pas accéder à ce sujet en particulier. Note : cela est moins sécurisé car les utilisateurs sauront si une URL pointe vers un sujet valide ou non."
    enforce_second_factor: "Force les utilisateurs à activer l'authentification à deux facteurs. Sélectionner « tous » pour l'appliquer à tous les utilisateurs. Sélectionner « responsables » pour l'appliquer aux responsables uniquement."
    force_https: "Forcer votre site en HTTPS uniquement. ATTENTION : n'activez PAS cette fonction tant que vous n'avez pas vérifié que le HTTPS est complètement configuré et fonctionne absolument partout ! Avez-vous vérifié que vos CDN, vos connexions de réseaux sociaux et tous les logos/dépendances tiers sont eux aussi compatibles avec HTTPS ?"
    same_site_cookies: "Émettre des cookies avec l'attribut SameSite. Cela permet d'éliminer tous les vecteurs de requêtes illégitimes par rebond (attaques de type « CSRF ») dans les navigateurs qui le prennent en charge (en mode « Lax » ou « Strict »). Attention : le mode « Strict » ne fonctionne que sur des sites qui obligent à s'authentifier et qui utilisent un système d'authentification externe."
    summary_score_threshold: "Le score minimal pour qu'un message soit inclus dans le résultat de « Résumer ce sujet »"
    summary_posts_required: "Nombre minimal de messages dans un sujet avant que la fonctionnalité « Résumer ce sujet » soit activée. Les modifications de ce paramètre sont appliquées rétroactivement sur une semaine."
    summary_likes_required: "Nombre minimal de « J'aime » dans un sujet avant que la fonctionnalité « Résumer ce sujet » soit activée. Les modifications de ce paramètre sont appliquées rétroactivement sur une semaine."
    summary_percent_filter: "Quand un utilisateur clique sur « Résumer ce sujet », montrer le top % des messages"
    summary_max_results: "Nombre maximal de messages inclus dans le résultat de « Résumer ce sujet »"
    summary_timeline_button: "Afficher un bouton « Résumer » dans la chronologie de chaque sujet"
    enable_personal_messages: "OBSOLÈTE, utilisez plutôt le paramètre « Groupes activés par messages personnels ». Autorisez les utilisateurs de niveau de confiance 1 (configurable via une confiance minimale pour envoyer des messages) à créer des messages et à y répondre. Notez que les responsables peuvent toujours envoyer des messages quoi qu'il arrive."
    personal_message_enabled_groups: "Autorisez les utilisateurs de ces groupes à créer des messages et à y répondre. Les groupes de niveaux de confiance incluent tous les niveaux de confiance supérieurs à ce nombre. Par exemple, le fait de choisir trust_level_1 permet également aux utilisateurs des niveaux trust_level_2, 3, 4 d'envoyer des messages directs. Notez que le personnel peut toujours envoyer des messages quoi qu'il arrive."
    enable_system_message_replies: "Permettre aux utilisateurs de répondre aux messages système, même si les messages directs sont désactivés."
    enable_chunked_encoding: "Activer les réponses d'encodage par bloc par le serveur. Cette fonctionnalité fonctionne dans la plupart des configurations, mais certains proxys peuvent mettre les réponses en mémoire tampon et risquent donc de les retarder"
    long_polling_base_url: "Racine de l'URL utilisée pour les requêtes longues (dans le cas de l'utilisation d'un CDN pour fournir du contenu dynamique, pensez à le configurer en mode « origin pull »). Par exemple : http://origin.site.com"
    polling_interval: "À quelle fréquence les clients connectés devraient-ils interroger le serveur, en millisecondes (sans utiliser les requêtes longues)"
    anon_polling_interval: "À quelle fréquence les clients anonymes doivent-ils envoyer une requête au serveur, en millisecondes"
    background_polling_interval: "À quelle fréquence les clients doivent-ils envoyer une requête au serveur, en millisecondes (lorsque la fenêtre est en arrière-plan)"
    hide_post_sensitivity: "La probabilité qu'un message marqué soit masqué"
    silence_new_user_sensitivity: "La probabilité qu'un nouvel utilisateur soit mis en sourdine en fonction des indicateurs de spam"
    auto_close_topic_sensitivity: "La probabilité qu'un sujet signalé soit automatiquement fermé"
    cooldown_minutes_after_hiding_posts: "Nombre de minutes qu'un utilisateur doit attendre avant de pouvoir modifier un message masqué suite à un signalement de la communauté"
    max_topics_in_first_day: "Le nombre maximal de sujets qu'un utilisateur est autorisé à créer dans la période de 24 h après avoir créé son premier message"
    max_replies_in_first_day: "Le nombre maximal de réponses qu'un utilisateur est autorisé à créer dans la période de 24 h après avoir créé son premier message"
    tl2_additional_likes_per_day_multiplier: "Augmenter la limite quotidienne de « J'aime » pour les utilisateurs de niveau 2 (membres) en la multipliant par ce nombre"
    tl3_additional_likes_per_day_multiplier: "Augmenter la limite quotidienne de « J'aime » pour les utilisateurs de niveau 3 (habitués) en la multipliant par ce nombre"
    tl4_additional_likes_per_day_multiplier: "Augmenter la limite quotidienne de « J'aime » pour les utilisateurs de niveau 4 (meneurs) en la multipliant par ce nombre"
    tl2_additional_edits_per_day_multiplier: "Augmenter la limite quotidienne de modifications de messages pour les utilisateurs de niveau 2 (membres) en la multipliant par ce nombre"
    tl3_additional_edits_per_day_multiplier: "Augmenter la limite quotidienne de modifications de messages pour les utilisateurs de niveau 3 (habitués) en la multipliant par ce nombre"
    tl4_additional_edits_per_day_multiplier: "Augmenter la limite quotidienne de modifications de messages pour les utilisateurs de niveau 4 (meneurs) en la multipliant par ce nombre"
    tl2_additional_flags_per_day_multiplier: "Augmenter la limite maximale de signalements quotidiens pour les utilisateurs de niveau de confiance 2 (membres) en la multipliant par ce nombre."
    tl3_additional_flags_per_day_multiplier: "Augmenter la limite maximale de signalements quotidiens pour les utilisateurs de niveau de confiance 3 (habitués) en la multipliant par ce nombre."
    tl4_additional_flags_per_day_multiplier: "Augmenter la limite maximale de signalements quotidiens pour les utilisateurs de niveau de confiance 4 (meneurs) en la multipliant par ce nombre."
    num_users_to_silence_new_user: "Si les messages d'un nouvel utilisateur obtiennent num_spam_flags_to_silence_new_user signalements de la part de ce nombre d'utilisateurs différents, masquer tous ses messages et l'empêcher de publier à l'avenir. 0 désactive cette fonctionnalité."
    num_tl3_flags_to_silence_new_user: "Si les messages d'un nouvel utilisateur obtiennent ce nombre de signalements de la part de num_tl3_users_to_silence_new_user utilisateurs différents de niveau de confiance 3, masquer tous ses messages et l'empêcher de publier à l'avenir. 0 désactive cette fonctionnalité."
    num_tl3_users_to_silence_new_user: "Si les messages d'un nouvel utilisateur obtiennent num_tl3_flags_to_silence_new_user signalements de la part de plusieurs utilisateurs différents de niveau de confiance 3, masquer tous ses messages et l'empêcher de publier à l'avenir. 0 désactive cette fonctionnalité."
    notify_mods_when_user_silenced: "Si un utilisateur est automatiquement mis en sourdine, envoyer un message à tous les modérateurs."
    flag_sockpuppets: "Si un nouvel utilisateur répond à un sujet avec la même adresse IP que l'utilisateur qui a commencé le sujet, leurs messages seront automatiquement marqués comme spam."
    traditional_markdown_linebreaks: "Utiliser le retour à la ligne traditionnel dans Markdown, qui nécessite deux espaces pour un saut de ligne."
    enable_markdown_typographer: "Utiliser des règles typographiques pour améliorer la lisibilité du texte : remplacer les apostrophes droites ' par des apostrophes courbes ’, (c) (tm) par des symboles, -- par des tirets longs –, etc."
    enable_markdown_linkify: "Traiter automatiquement le texte qui ressemble à un lien comme un lien : www.site.com et https://site.com seront automatiquement liés."
    markdown_linkify_tlds: "Liste des domaines de premier niveau qui sont automatiquement traités comme des liens."
    markdown_typographer_quotation_marks: "Liste des paires de remplacement des guillemets doubles et simples"
    post_undo_action_window_mins: "Nombre de minutes pendant lesquelles un utilisateur peut annuler une action sur un message (« J'aime », signalement, etc.)"
    must_approve_users: "Un responsable doit approuver tous les nouveaux utilisateurs avant qu'ils aient accès au site."
    invite_code: "Les utilisateurs doivent saisir ce code pour pouvoir créer un compte (cette obligation est ignorée si le champ est laissé vide, insensible à la casse)"
    approve_suspect_users: "Ajouter les utilisateurs suspects à la file des éléments en attente d'examen. Les utilisateurs qui ont renseigné une biographie ou un site Web sur leur profil mais n'ont pas parcouru le forum sont définis comme suspects."
    review_every_post: "Chaque message doit être examiné par un responsable avant sa publication. AVERTISSEMENT : DÉCONSEILLÉ POUR UN SITE À FORTE FRÉQUENTATION."
    pending_users_reminder_delay_minutes: "Avertir les modérateurs si des nouveaux utilisateurs sont en attente d'approbation depuis ce nombre de minutes. Mettre -1 pour désactiver les notifications."
    persistent_sessions: "Les utilisateurs resteront connectés lorsque le navigateur Web sera fermé"
    maximum_session_age: "L'utilisateur restera connecté pour n heures après la dernière visite"
    ga_version: "Version de Google Universal Analytics à utiliser : v3 (analytics.js), v4 (gtag)"
    ga_universal_tracking_code: "Code de suivi Google Universal Analytics, par exemple : UA-12345678-9 ; voir <a href='https://google.com/analytics' target='_blank'>https://google.com/analytics</a>"
    ga_universal_domain_name: "Nom de domaine Google Universal Analytics, par exemple : monsite.com ; voir <a href='https://google.com/analytics' target='_blank'>https://google.com/analytics</a>"
    ga_universal_auto_link_domains: "Activer le suivi de plusieurs domaines pour Google Universal Analytics. Les liens sortants vers ces domaines seront accompagnés de l'identifiant client. Voir le guide <a href='https://support.google.com/analytics/answer/1034342?hl=en' target='_blank'>Configurer le suivi de plusieurs domaines</a>."
    gtm_container_id: "Identifiant de conteneur Google Tag Manager, par exemple : GTM-ABCDEF. <br/>Note : les scripts tiers chargés par GTM devront peut-être être ajoutés à la liste d'autorisation « content security policy script src »."
    enable_escaped_fragments: "Utiliser l'API Ajax-Crawling de Google si aucun robot n'est détecté. Voir <a href='https://developers.google.com/webmasters/ajax-crawling/docs/learn-more' target='_blank'>https://developers.google.com/webmasters/ajax-crawling/docs/learn-more</a>"
    moderators_manage_categories_and_groups: "Autoriser les modérateurs à créer et gérer les catégories et les groupes"
    moderators_change_post_ownership: "Permettre aux modérateurs de modifier l'utilisateur propriétaire d'un message."
    cors_origins: "Requêtes cross-origin (CORS) autorisées. Chaque origine doit inclure http:// ou https://. La variable d'environnement DISCOURSE_ENABLE_CORS doit être renseignée sur la valeur « true » pour activer CORS."
    use_admin_ip_allowlist: "Les administrateurs ne peuvent se connecter que s'ils sont sur une adresse IP définie dans la liste des IP sous surveillance (Administration > Journaux > IP sous surveillance)."
    blocked_ip_blocks: "Une liste de blocs IP privés qui ne doivent jamais être indexés par Discourse"
    allowed_internal_hosts: "Une liste de domaines internes que Discourse peut indexer en sécurité pour les Onebox et autres"
    allowed_onebox_iframes: "Liste de domaines dans l'attribut « src » des iframes qui sont autorisés dans les prévisualisations Onebox. Le caractère « * » autorise tous les moteurs Onebox par défaut."
    allowed_iframes: "Une liste des préfixes du domaine src iframe que Discourse peut autoriser en toute sécurité dans les messages"
    allowed_crawler_user_agents: "Les agents utilisateurs des robots d'indexation qui sont autorisés à accéder au site. ATTENTION : CE PARAMÈTRE BLOQUERA TOUS LES ROBOTS D'INDEXATION NON LISTÉS ICI !"
    blocked_crawler_user_agents: "Mot unique insensible à la casse dans la chaîne de caractères de l'agent utilisateur identifiant les robots d'indexation Web qui ne devraient pas être autorisés à accéder au site. Ne s'applique pas si la liste d'autorisations est définie."
    slow_down_crawler_user_agents: 'Agents utilisateurs des robots d''indexation Web dont le débit doit être limité, comme configuré dans le paramètre « slow down crawler rate ». Chaque valeur doit comporter au moins 3 caractères.'
    slow_down_crawler_rate: "Si slow_down_crawler_user_agents est défini, ce taux s'appliquera à tous les robots d'indexation (nombre de secondes d'attente entre requêtes)"
    content_security_policy: "Activer Content-Security-Policy"
    content_security_policy_report_only: "Activer Content-Security-Policy-Report-Only"
    content_security_policy_collect_reports: "Activer la collecte des rapports de violation CSP sur la page /csp_reports"
    content_security_policy_frame_ancestors: "Limiter les parties autorisées à intégrer ce site dans une iframe par le biais de l'attribut « csp ». Appliquer les restrictions d'hôtes définies dans la page <a href='%{base_path}/admin/customize/embedding'>Intégration externe</a>."
    content_security_policy_script_src: "Sources supplémentaires de scripts acceptées. L'hôte actuel et le CDN sont inclus par défaut. Voir <a href='https://meta.discourse.org/t/mitigate-xss-attacks-with-content-security-policy/104243' target='_blank'>Empêcher les attaques XSS avec Content Security Policy</a>."
    invalidate_inactive_admin_email_after_days: "Les comptes administrateurs qui n'ont pas visité le site depuis ce nombre de jours devront revalider leur adresse e-mail avant de se connecter. Mettre à 0 pour désactiver."
    top_menu: "Choisissez les éléments qui apparaissent dans la navigation de la page d'accueil, ainsi que leur ordre. Exemple latest|new|unread|categories|top|read|posted|bookmarks"
    post_menu: "Choisissez les éléments qui apparaissent dans le menu du message, ainsi que leur ordre. Exemple like|edit|flag|delete|share|bookmark|reply"
    post_menu_hidden_items: "Les éléments du menu qui seront masqués par défaut jusqu'à extension du menu."
    share_links: "Choisissez les éléments qui apparaissent dans la fenêtre de partage, ainsi que leur ordre."
    allow_username_in_share_links: "Autoriser l'inclusion de noms d'utilisateur dans les liens partagés. Ceci est utile pour attribuer les badges en fonction du nombre de visiteurs uniques."
    site_contact_username: "Un nom d'utilisateur de responsable valide pour envoyer tous les messages automatiques. Si vous laissez ce champ vide, le compte système par défaut sera utilisé."
    site_contact_group_name: "Un nom de groupe valide à inviter à tous les messages directs automatiques."
    send_welcome_message: "Envoyer à tous les nouveaux utilisateurs un message de bienvenue avec un guide de démarrage rapide."
    send_tl1_welcome_message: "Envoyer à tous les utilisateurs de niveau de confiance 1 un message de bienvenue."
    send_tl2_promotion_message: "Envoyer aux nouveaux utilisateurs de niveau de confiance 2 un message à propos de la promotion."
    suppress_reply_directly_below: "Ne pas afficher le panneau extensible des réponses d'un message quand la seule réponse se trouve juste en dessous ce dernier."
    suppress_reply_directly_above: "Ne pas afficher « en réponse à » sur un message quand il n'y a qu'une réponse au-dessus de ce message."
    remove_full_quote: "Suppression automatique de la citation si (a) elle se trouve en début du message, (b) il s'agit de l'ensemble du message, et (c) il s'agit du message précédent. Pour plus de détails, consultez <a href='https://meta.discourse.org/t/removal-of-full-quotes-from-direct-replies/106857' target='_blank'>Suppression des citations entières dans une réponse directe</a>"
    suppress_reply_when_quoting: "Ne pas afficher « en réponse à » sur un message qui répond avec une citation."
    max_reply_history: "Nombre maximal de réponses à développer en déroulant « en réponse à »"
    topics_per_period_in_top_summary: "Nombre de meilleurs sujets affichés dans le résumé par défaut des meilleurs sujets."
    topics_per_period_in_top_page: "Nombre de meilleurs sujets affichés lorsqu'on sélectionne « Voir plus » des meilleurs sujets."
    redirect_users_to_top_page: "Rediriger automatiquement les nouveaux utilisateurs et les longues absences sur la page Top."
    top_page_default_timeframe: "Période par défaut pour la page la plus vue."
    moderators_view_emails: "Permettre aux modérateurs de voir les adresses e-mail des utilisateurs"
    prioritize_username_in_ux: "Afficher le nom d'utilisateur en premier sur la page d'un utilisateur, sa carte et ses messages (si cette option est désactivée, le nom complet est affiché en premier)"
    enable_rich_text_paste: "Permettre la conversion automatique du HTML en Markdown lorsque du texte est collé dans l'éditeur. (Expérimental)"
    send_old_credential_reminder_days: "Rappeler l'utilisation de vieux identifiants après ce nombre de jours"
    email_token_valid_hours: "Les jetons (tokens) de mot de passe oublié/activation de compte sont valides (n) jours."
    enable_badges: "Activer le système de badges"
    max_favorite_badges: "Nombre maximal de badges que l'utilisateur peut sélectionner"
    whispers_allowed_groups: "Autoriser la communication privée au sein des sujets pour les membres de groupes spécifiques."
    allow_index_in_robots_txt: "Indiquer dans le fichier robots.txt que ce site peut être indexé par les moteurs de recherche Web. Dans des cas exceptionnels, vous pouvez remplacer définitivement le fichier <a href='%{base_path}/admin/customize/robots'>robots.txt</a>."
    normalize_emails: "Vérifiez que l'adresse e-mail normalisée n'est pas déjà utilisée. L'adresse normalisée s'obtient en ôtant tous les points et caractères éventuellement situés entre les symboles « + » et « @ » de l'adresse indiquée par l'utilisateur."
    hide_email_address_taken: "Ne pas indiquer aux utilisateurs qu'un compte associé à une adresse e-mail donnée existe sur le serveur, au moment de l'inscription ou lors de la récupération d'un mot de passe perdu. Exiger une adresse e-mail complète lors de la récupération d'un mot de passe perdu."
    log_out_strict: "Lors de la déconnexion, déconnecter TOUTES les sessions de l'utilisateur sur tous les appareils"
    version_checks: "Vérifier périodiquement les serveurs Discourse pour obtenir des informations de mises à jour et les afficher sur le tableau de bord <a href='%{base_path}/admin' target='_blank'>/admin</a>"
    new_version_emails: "Envoyer un e-mail à contact_email quand une nouvelle version de Discourse est disponible."
    invite_expiry_days: "La période (en jours) pendant laquelle les clés d'invitation sont valides"
    invite_only: "Tous les nouveaux utilisateurs doivent être explicitement invités par des utilisateurs de confiance ou des responsables. L'inscription publique est désactivée."
    login_required: "Exiger l'authentification pour lire le contenu du site et interdire l'accès anonyme."
    min_username_length: "Longueur minimale du nom d'utilisateur en caractères. ATTENTION : si des utilisateurs ou groupes existants ont des noms plus courts que cette valeur, votre site risque de ne plus fonctionner correctement !"
    max_username_length: "Longueur maximale du nom d'utilisateur en caractères. ATTENTION : si des utilisateurs ou groupes existants ont des noms plus longs que cette valeur, votre site risque de ne plus fonctionner correctement !"
    unicode_usernames: "Autoriser les noms d'utilisateur et noms de groupe à contenir des lettres et des chiffres Unicode."
    allowed_unicode_username_characters: "Expression régulière pour autoriser uniquement certains caractères Unicode dans les noms d'utilisateur. Les lettres et les chiffres ASCII seront toujours autorisés et n'ont pas besoin d'être inclus dans la liste."
    reserved_usernames: "Noms d'utilisateurs pour lesquels l'inscription n'est pas autorisée. Le symbole « * » peut être utilisé pour représenter n'importe quel caractère 0 ou plusieurs fois."
    min_password_length: "Longueur minimale du mot de passe."
    min_admin_password_length: "Longueur minimale du mot de passe pour l'administrateur."
    password_unique_characters: "Nombre minimal de caractères uniques qu'un mot de passe doit avoir."
    block_common_passwords: "Ne pas autoriser les mots de passe qui font partie des 10 000 mots de passe les plus utilisés."
    auth_skip_create_confirm: Lors de l'inscription via une authentification externe, ignorer la fenêtre contextuelle de création de compte. À utiliser de préférence avec les paramètres sso_overrides_email, sso_overrides_username et sso_overrides_name.
    auth_immediately: "Rediriger automatiquement vers le système d'authentification externe, sans interaction avec l'utilisateur. Cela n'a d'effet que lorsque le paramètre login_required est activé et qu'un seul système d'authentification externe est défini."
    enable_discourse_connect: "Activer le système d''authentification DiscourseConnect (précédemment appelé « Discourse SSO »). (ATTENTION : LES ADRESSES E-MAIL DES UTILISATEURS *DOIVENT* ÊTRE VALIDÉES PAR LE SITE EXTERNE !)"
    verbose_discourse_connect_logging: "Journaliser les diagnostics étendus liés au fonctionnement de DiscourseConnect dans le répertoire <a href='%{base_path}/logs' target='_blank'>/logs</a>"
    enable_discourse_connect_provider: "Implémenter le protocole fournisseur de DiscourseConnect (précédemment appelé « Discourse SSO ») au point de terminaison /session/sso_provider, nécessite que le paramètre discourse_connect_provider soit défini"
    discourse_connect_secret: "Secret partagé servant à authentifier par cryptographie les informations liées à DiscourseConnect, assurez-vous qu'il compte au minimum 10 caractères"
    discourse_connect_provider_secrets: "Une liste de couples nom de domaine - clé secrète utilisant DiscourseConnect. Assurez-vous que la clé secrète DiscourseConnect compte au minimum 10 caractères. Le caractère de remplacement « * » peut servir à désigner n'importe quel nom de domaine ou n'importe quelle sous-partie d'un nom de domaine (p. ex. : *.exemple.com)."
    discourse_connect_overrides_bio: "Écrase la biographie du profil utilisateur et empêche l'utilisateur de la modifier"
    discourse_connect_overrides_groups: "Synchroniser l'ensemble des appartenances à des groupes définies manuellement avec les groupes spécifiés dans l'attribut « groups » (ATTENTION : si vous ne spécifiez aucun groupe, toutes les appartenances à des groupes définies manuellement par l'utilisateur seront remises à zéro)"
    auth_overrides_email: "Écrase l'adresse e-mail définie localement en la remplaçant par l'adresse e-mail définie sur le site externe à chaque connexion, et interdit de la modifier localement. S'applique à tous les fournisseurs de service d'authentification. (ATTENTION : des divergences peuvent se produire en raison d'un algorithme de normalisation des adresses e-mail locales)"
    auth_overrides_username: "Écrase le nom d'utilisateur défini localement en le remplaçant par le nom d'utilisateur défini sur le site externe à chaque connexion, et interdit de le modifier localement. S'applique à tous les fournisseurs de service d'authentification. (ATTENTION : des divergences peuvent se produire en raison de contraintes de longueur ou de complexité des noms d'utilisateur)"
    auth_overrides_name: "Écrase le nom complet défini localement en le remplaçant par le nom complet défini sur le site externe à chaque connexion, et interdit de le modifier localement. S'applique à tous les fournisseurs de service d'authentification."
    discourse_connect_overrides_avatar: "Écrase l'image de profil en la remplaçant par une image de profil définie par un site externe, par le biais de données transmises avec le protocole DiscourseConnect. Lorsque ce paramètre est activé, les utilisateurs ne sont pas autorisés à envoyer et utiliser leurs propres images de profil dans Discourse."
    discourse_connect_overrides_location: "Écrase le champ utilisateur « Localisation » en le remplaçant par une valeur définie par un site externe, par le biais de données transmises avec le protocole DiscourseConnect. Lorsque ce paramètre est activé, les utilisateurs ne sont pas autorisés à modifier ce champ."
    discourse_connect_overrides_website: "Écrase le champ utilisateur « Site Web » en le remplaçant par une valeur définie par un site externe, par le biais de données transmises avec le protocole DiscourseConnect. Lorsque ce paramètre est activé, les utilisateurs ne sont pas autorisés à modifier ce champ."
    discourse_connect_overrides_profile_background: "Écrase l'arrière-plan du profil en le remplaçant par une valeur définie par un site externe, par le biais de données transmises avec le protocole DiscourseConnect."
    discourse_connect_overrides_card_background: "Écrase l'arrière-plan de la carte utilisateur en le remplaçant par une valeur définie par un site externe, par le biais de données transmises avec le protocole DiscourseConnect."
    discourse_connect_not_approved_url: "Rediriger les comptes DiscourseConnect non validés vers cette URL"
    enable_local_logins: "Activer l'authentification locale avec nom d'utilisateur et mot de passe. ATTENTION : si ce paramètre est désactivé, il vous sera peut-être impossible de vous connecter si vous n'avez pas configuré au moins une méthode d'authentification alternative."
    enable_local_logins_via_email: "Permettre aux utilisateurs de demander qu'un lien de connexion en un clic leur soit envoyé par e-mail."
    allow_new_registrations: "Autoriser l'inscription des nouveaux utilisateurs. Décocher pour empêcher la création de nouveau compte."
    enable_signup_cta: "Afficher un rappel aux visiteurs pour les encourager à créer un compte."
    enable_google_oauth2_logins: "Activer l'authentification Google Oauth2. C'est la méthode d'authentification que Google prend désormais en charge. Nécessite un identifiant et une clé secrète. Voir <a href='https://meta.discourse.org/t/15858' target='_blank'>Comment configurer l'authentification Google pour Discourse</a> (en anglais)."
    google_oauth2_client_id: "Identifiant client de votre application Google."
    google_oauth2_client_secret: "Clé secrète du client de votre application Google."
    google_oauth2_prompt: "Liste facultative de valeurs de chaînes de caractères délimitées par des espaces, qui spécifie si le serveur d'autorisation invite l'utilisateur à s'authentifier à nouveau et à donner son consentement. Voir <a href='https://developers.google.com/identity/protocols/OpenIDConnect#prompt' target='_blank'>https://developers.google.com/identity/protocols/OpenIDConnect#prompt</a> pour connaître les valeurs possibles."
    google_oauth2_hd: "Un domaine optionnel Google Apps Hosted auquel la connexion sera limitée. Voir <a href='https://developers.google.com/identity/protocols/OpenIDConnect#hd-param' target='_blank'>https://developers.google.com/identity/protocols/OpenIDConnect#hd-param</a> pour obtenir plus de détails."
    google_oauth2_hd_groups: "(réglage expérimental) Pour chaque utilisateur, récupérer les groupes Google existant sur le domaine hébergé au moment de l'authentification. Les groupes Google ainsi récupérés peuvent être utilisés pour délencher automatiquement l'appartenance à un groupe Discourse (voir la rubrique « Groupes » dans les paramètres). Pour plus d'informations, voir https://meta.discourse.org/t/226850"
    google_oauth2_hd_groups_service_account_admin_email: "Une adresse e-mail appartenant à un compte administrateur Google Workspace. Elle sera utilisée avec les informations d'identification du compte de service pour récupérer les informations du groupe."
    google_oauth2_hd_groups_service_account_json: "Informations clés au format JSON pour le compte de service. Elles seront utilisées pour récupérer les informations du groupe."
    enable_twitter_logins: "Activer l'authentification Twitter, nécessite twitter_consumer_key et twitter_consumer_secret. Voir <a href='https://meta.discourse.org/t/13395' target='_blank'>Configurer la connexion Twitter (avec rich embeds) pour Discourse</a>."
    twitter_consumer_key: "Clé consommateur pour l'authentification Twitter, enregistrée sur <a href='https://developer.twitter.com/apps' target='_blank'>https://developer.twitter.com/apps</a>"
    twitter_consumer_secret: "Secret consommateur pour l'authentification Twitter, enregistrée sur <a href='https://developer.twitter.com/apps' target='_blank'>https://developer.twitter.com/apps</a>"
    enable_facebook_logins: "Activer l'authentification Facebook, nécessite facebook_app_id et facebook_app_secret. Voir <a href='https://meta.discourse.org/t/13394' target='_blank'>Configurer la connexion Facebook pour Discourse</a>."
    facebook_app_id: "Identifiant d'application pour l'authentification et le partage Facebook, enregistré sur <a href='https://developers.facebook.com/apps/' target='_blank'>https://developers.facebook.com/apps</a>"
    facebook_app_secret: "App secret pour l'authentification Facebook, enregistré sur <a href='https://developers.facebook.com/apps/' target='_blank'>https://developers.facebook.com/apps</a>"
    enable_github_logins: "Activer l'authentification GitHub, nécessite github_client_id et github_client_secret. Voir <a href='https://meta.discourse.org/t/13745' target='_blank'>Configurer la connexion GitHub pour Discourse</a>."
    github_client_id: "Identifiant du client pour l'authentification GitHub, enregistré sur <a href='https://github.com/settings/developers/' target='_blank'>https://github.com/settings/developers</a>"
    github_client_secret: "Clé secrète du client pour l'authentification GitHub, enregistrée sur <a href='https://github.com/settings/developers/' target='_blank'>https://github.com/settings/developers</a>"
    enable_discord_logins: "Permettre aux utilisateurs de s'authentifier via Discord ?"
    discord_client_id: 'Identifiant de l''utilisateur Discord (en cas de besoin, le créer via <a href="https://discordapp.com/developers/applications/me">le portail de développement Discord</a>)'
    discord_secret: "Clé secrète Discord"
    discord_trusted_guilds: 'Seuls les membres de ces guildes Discord peuvent se connecter via Discord. Utilisez les identifiants numériques des guildes. Pour plus d''informations, suivez les instructions <a href="https://meta.discourse.org/t/configuring-discord-login-for-discourse/127129">ici</a>. Laissez vide pour autoriser toutes les guildes.'
    enable_backups: "Autoriser les administrateurs à créer des sauvegardes du forum"
    allow_restore: "Autoriser la restauration de données, ce qui peut écraser TOUTES les données du site ! Laissez ce paramètre désactivé, sauf si vous envisagez de restaurer une sauvegarde."
    maximum_backups: "Nombre maximal de sauvegardes à conserver. Les anciennes sauvegardes seront automatiquement supprimées"
    automatic_backups_enabled: "Créer automatiquement des sauvegardes suivant la fréquence définie dans le paramètre « backup frequency »"
    backup_frequency: "Nombre de jours entre chaque sauvegarde"
    s3_backup_bucket: "Bucket distant qui contiendra les sauvegardes. ATTENTION : vérifiez que le bucket est privé."
    s3_endpoint: "La destination peut être modifiée pour envoyer les sauvegardes vers un service compatible avec S3, par exemple DigitalOcean Spaces ou Minio. ATTENTION : laisser vide si vous utilisez AWS S3."
    s3_configure_tombstone_policy: "Activer la suppression automatique des fichiers non utilisés. IMPORTANT : en cas de désactivation, aucun espace disque ne sera récupéré après la suppression des fichiers."
    s3_disable_cleanup: "Empêcher la suppression des anciennes sauvegardes sur S3 lorsqu'il y a plus de sauvegardes que le maximum autorisé."
    enable_s3_inventory: "Générer des rapports et vérifier les envois avec l'inventaire Amazon S3. IMPORTANT : cela nécessite un accès valide à S3 (l'identifiant et la clé secrète)."
    backup_time_of_day: "Heure (UTC) de planification de la sauvegarde."
    backup_with_uploads: "Inclure les fichiers envoyés dans les sauvegardes. Si cette option est désactivée, seule la base de données sera sauvegardée."
    backup_location: "Emplacement de stockage des sauvegardes. IMPORTANT : S3 nécessite la saisie d'identifiants valides dans la section « Fichiers » des paramètres du site."
    backup_gzip_compression_level_for_uploads: "Niveau de compression gzip utilisé pour compresser les envois."
    include_thumbnails_in_backups: "Inclure les vignettes générées dans les sauvegardes. Si vous désactivez cette option, les sauvegardes seront plus petites mais leur restauration nécessitera de régénérer tous les messages."
    active_user_rate_limit_secs: "À quelle fréquence mettre à jour le champ « last_seen_at », en secondes."
    verbose_localization: "Afficher des informations supplémentaires sur l'interface des textes à traduire."
    previous_visit_timeout_hours: "Combien d'heures pour qu'une visite soit considérée comme la visite « précédente »."
    top_topics_formula_log_views_multiplier: "formule pour la valeur de multiplicateur de vues de journal (n) dans les sujets tendance : « log(views_count) * (n) + op_likes_count * 0.5 + LEAST(likes_count / posts_count, 3) + 10 + log(posts_count) »"
    top_topics_formula_first_post_likes_multiplier: "formule permettant d'obtenir la valeur du multiplicateur des premiers « J'aime » (n) dans les sujets tendance : « log(views_count) * 2 + op_likes_count * (n) + LEAST(likes_count / posts_count, 3) + 10 + log(posts_count) »"
    top_topics_formula_least_likes_per_post_multiplier: "formule permettant d'obtenir la valeur du multiplicateur du plus petit nombre de « J'aime » par message (n) dans les sujets tendance : « log(views_count) * 2 + op_likes_count * 0.5 + LEAST(likes_count / posts_count, (n)) + 10 + log(posts_count) »"
    enable_safe_mode: "Permettre aux utilisateurs d'utiliser le mode sans échec pour déboguer les extensions."
    rate_limit_create_topic: "Après la création d'un sujet, les utilisateurs doivent attendre (n) secondes avant de pouvoir en créer un nouveau."
    rate_limit_create_post: "Après avoir publié un message, les utilisateurs doivent attendre (n) secondes avant de pouvoir en publier un autre."
    rate_limit_new_user_create_topic: "Après la création d'un sujet, les nouveaux utilisateurs doivent attendre (n) secondes avant de pouvoir en créer un nouveau."
    rate_limit_new_user_create_post: "Après avoir publié un message, les nouveaux utilisateurs doivent attendre (n) secondes avant de pouvoir en publier un autre."
    max_likes_per_day: "Nombre maximal de « J'aime » par utilisateur chaque jour."
    max_flags_per_day: "Nombre maximal de signalements par utilisateur chaque jour."
    max_bookmarks_per_day: "Nombre maximal de signets par utilisateur et par jour."
    max_edits_per_day: "Nombre maximal de modifications par utilisateur chaque jour."
    max_topics_per_day: "Nombre maximal de sujets qu'un utilisateur peut créer par jour."
    max_personal_messages_per_day: "Nombre maximal de messages directs différents qu'un utilisateur peut créer par jour."
    max_invites_per_day: "Nombre maximal d'invitations qu'un utilisateur peut envoyer par jour."
    max_topic_invitations_per_day: "Nombre maximal d'invitations à un sujet qu'un utilisateur peut envoyer par jour."
    max_topic_invitations_per_minute: "Nombre maximal d'invitations à des sujets qu'un utilisateur peut envoyer par minute."
    max_logins_per_ip_per_hour: "Nombre maximal de connexions autorisées par adresse IP et par heure"
    max_logins_per_ip_per_minute: "Nombre maximal de connexions autorisées par adresse IP, par minute"
    max_post_deletions_per_minute: "Nombre maximal de messages qu'un utilisateur peut supprimer par minute. Réglez sur 0 pour désactiver les suppressions de messages."
    max_post_deletions_per_day: "Nombre maximal de messages qu'un utilisateur peut supprimer par jour. Réglez sur 0 pour désactiver les suppressions de messages."
    invite_link_max_redemptions_limit: "Le nombre maximal d'utilisations des liens d'invitation doit être inférieur à cette valeur."
    invite_link_max_redemptions_limit_users: "Le nombre maximal d'utilisations d'un lien d'invitation généré par un utilisateur normal ne peut excéder cette valeur."
    alert_admins_if_errors_per_minute: "Nombre d'erreurs par minute nécessaires pour déclencher une alerte administrateur. Une valeur de 0 désactive cette fonctionnalité. REMARQUE : nécessite un redémarrage."
    alert_admins_if_errors_per_hour: "Nombre d'erreurs par heure nécessaires pour déclencher une alerte administrateur. Une valeur de 0 désactive cette fonctionnalité. REMARQUE : nécessite un redémarrage."
    categories_topics: "Nombre de sujets à afficher dans la page /categories. Si ce paramètres est configuré à 0, une valeur automatique sera appliquée pour que les colonnes des catégories et des sujets soient symétriques."
    suggested_topics: "Nombre de sujets suggérés affichés en bas d'un sujet."
    limit_suggested_to_category: "Afficher uniquement les sujets de la catégorie actuelle dans les sujets similaires."
    suggested_topics_max_days_old: "Les sujets suggérés ne devraient pas remonter à plus de n jours."
    suggested_topics_unread_max_days_old: "Les sujets non lus suggérés ne devraient pas remonter à plus de n jours."
    clean_up_uploads: "Supprimez les fichiers envoyés orphelins pour prévenir les hébergements illégaux. ATTENTION : vous devriez faire une sauvegarde de votre répertoire « /uploads » avant d'activer ce paramètre."
    clean_orphan_uploads_grace_period_hours: "La période de grâce (en heures) avant qu'un fichier envoyé orphelin soit supprimé."
    purge_deleted_uploads_grace_period_days: "La période de grâce (en jours) avant qu'un fichier envoyé et supprimé soit effacé."
    purge_unactivated_users_grace_period_days: "Période de grâce (en jours) avant qu'un utilisateur qui n'a pas activé son compte soit supprimé. Régler à 0 pour ne jamais purger les utilisateurs non activés."
    enable_s3_uploads: "Placez les fichiers envoyés sur un stockage Amazon S3. IMPORTANT : cela nécessite un accès valide à S3 (l'identifiant et la clé secrète)."
    s3_use_iam_profile: 'Utiliser un <a href="https://docs.aws.amazon.com/IAM/latest/UserGuide/id_roles_use_switch-role-ec2_instance-profiles.html">profil d''instance AWS EC2</a> pour accorder l''accès au bucket S3. NOTE : cela nécessite que Discourse soit exécuté sur une instance EC2 correctement configurée et remplace les paramètres « s3 access key id » et « s3 secret access key ».'
    s3_upload_bucket: "Le nom du bucket Amazon S3 qui contiendra les fichiers envoyés. ATTENTION : ce nom doit être en minuscule, sans point ni tiret bas."
    s3_access_key_id: "La clé d'accès Amazon S3 qui sera utilisée pour envoyer les images, les pièces jointes et les sauvegardes."
    s3_secret_access_key: "La clé d'accès secrète Amazon S3 qui sera utilisée pour envoyer les images, les pièces jointes et les sauvegardes."
    s3_region: "Le nom de la région Amazon S3 qui va être utilisée pour envoyer les images et sauvegardes."
    s3_cdn_url: "L'adresse du CDN à utiliser pour toutes les ressources s3 (par exemple : https://cdn.monsite.com). ATTENTION : après avoir changé ce paramètre, vous devez régénérer la totalité des messages existants."
    avatar_sizes: "Liste des tailles des avatars automatiquement générés"
    external_system_avatars_enabled: "Utilisez un service d'avatars externe."
    external_system_avatars_url: "URL du service d'avatars externe. Les remplacements autorisés sont {username} {first_letter} {color} {size}"
    external_emoji_url: "URL du service externe de fourniture d'images d'émojis. Laisser ce champ vierge pour désactiver cette fonctionnalité."
    use_site_small_logo_as_system_avatar: "Utiliser le logo de petit format du site à la place de l'avatar de l'utilisateur 'system'. Nécessite que ce logo soit défini."
    restrict_letter_avatar_colors: "Une liste de couleurs au format hexadécimal à 6 chiffres utilisées pour l'arrière-plan des avatars en forme de lettres."
    enable_listing_suspended_users_on_search: "Permettre aux utilisateurs habitués de trouver des utilisateurs suspendus lors d'une recherche."
    selectable_avatars_mode: "Restreindre l'utilisation d'avatars personnalisés aux niveaux de confiance spécifiés, et n'autoriser les autres utilisateurs qu'à choisir un avatar dans la liste « selectable_avatars »."
    selectable_avatars: "Liste d'avatars que les utilisateurs peuvent sélectionner."
    allow_all_attachments_for_group_messages: "Autoriser toutes les pièces jointes pour les messages de groupes."
    png_to_jpg_quality: "Qualité du fichier JPEG converti (1 représente la qualité la plus faible, 99 la meilleure qualité, 100 sert à désactiver)."
    recompress_original_jpg_quality: "Qualité des fichiers image envoyés (1 représente la qualité la plus faible, et 99 la meilleure qualité, 100 sert à désactiver)."
    image_preview_jpg_quality: "Qualité des fichiers image redimensionnés (1 représente la qualité la plus faible, et 99 la meilleure qualité, 100 sert à désactiver)."
    allow_staff_to_upload_any_file_in_pm: "Autoriser les responsables à envoyer n'importe quel fichier dans les messages directs."
    strip_image_metadata: "Enlever les métadonnées de l'image."
    composer_media_optimization_image_enabled: "Permet l'optimisation multimédia côté client des fichiers image téléversés."
    composer_media_optimization_image_bytes_optimization_threshold: "Taille minimale du fichier image pour déclencher l'optimisation côté client"
    composer_media_optimization_image_resize_dimensions_threshold: "Largeur d'image minimale pour déclencher le redimensionnement côté client"
    composer_media_optimization_image_resize_width_target: "Les images dont la largeur est supérieure à « composer_media_optimization_image_dimensions_resize_threshold » seront redimensionnées à cette largeur. Doit être >= à « composer_media_optimization_image_dimensions_resize_threshold »."
    min_ratio_to_crop: "Ratio utilisé pour recadrer les images en hauteur. Saisissez le résultat de la largeur/hauteur."
    simultaneous_uploads: "Nombre maximal de fichiers qui peuvent être glissés et déposés dans l'éditeur"
    default_invitee_trust_level: "Niveau de confiance par défaut (0-4) pour les invités."
    default_trust_level: "Niveau de confiance par défaut (entre 0 et 4) pour tous les nouveaux utilisateurs. ATTENTION ! La modification de ce paramètre peut vous exposer à des spams."
    tl1_requires_topics_entered: "À combien de sujets un nouvel utilisateur doit avoir participé pour être promu au niveau de confiance 1."
    tl1_requires_read_posts: "Combien de messages un nouvel utilisateur doit avoir lus pour être promu au niveau de confiance 1."
    tl1_requires_time_spent_mins: "Combien de minutes un nouvel utilisateur doit avoir passées à lire des messages pour être promu au niveau de confiance 1."
    tl2_requires_topics_entered: "À combien de sujets un utilisateur doit avoir participé pour être promu au niveau de confiance 2."
    tl2_requires_read_posts: "Combien de message un utilisateur doit avoir lus pour être promu au niveau de confiance 2."
    tl2_requires_time_spent_mins: "Combien de minutes un utilisateur doit avoir passées à lire des messages pour être promu au niveau de confiance 2."
    tl2_requires_days_visited: "Combien de jours un utilisateur doit visiter le site pour être promu au niveau de confiance 2."
    tl2_requires_likes_received: "Combien de « J'aime » un utilisateur doit recevoir pour être promu au niveau de confiance 2."
    tl2_requires_likes_given: "Combien de « J'aime » un utilisateur doit attribuer pour être promu au niveau de confiance 2."
    tl2_requires_topic_reply_count: "À combien de sujets un utilisateur doit avoir participé pour être promu au niveau de confiance 2."
    tl3_time_period: "Période de temps requise pour accéder au niveau de confiance 3 (en jours)"
    tl3_requires_days_visited: "Nombre minimum de jours qu'un utilisateur doit avoir passé sur le site au cours des (tl3 time period) derniers jours pour être éligible au niveau de confiance 3. Fixer à plus que la période pour désactiver les promotions. (0 ou plus)"
    tl3_requires_topics_replied_to: "Nombre minimum de sujets auquel un utilisateur doit avoir répondu au cours des (tl3 time period) derniers jours pour être éligible au niveau de confiance 3. (0 ou plus)"
    tl3_requires_topics_viewed: "Le pourcentage de sujets créés au cours des (tl3 time period) derniers jours qu'un utilisateur doit avoir vus pour être éligible au niveau de confiance 3. (0 à 100)"
    tl3_requires_topics_viewed_cap: "Le nombre maximal requis de sujets vus au cours des (tl3 time period) derniers jours."
    tl3_requires_posts_read: "Le pourcentage de messages créés au cours des (tl3 time period) derniers jours qu'un utilisateur doit avoir vus pour être éligible au niveau de confiance 3. (0 à 100)"
    tl3_requires_posts_read_cap: "Le nombre maximal requis de messages lus au cours des (tl3 time period) derniers jours."
    tl3_requires_topics_viewed_all_time: "Nombre minimal de sujets qu'un utilisateur doit avoir vus pour être promu au niveau de confiance 3."
    tl3_requires_posts_read_all_time: "Nombre minimal de messages qu'un utilisateur doit avoir vus pour être promu au niveau de confiance 3."
    tl3_requires_max_flagged: "L'utilisateur ne doit pas avoir plus de x messages signalés par x utilisateurs différents au cours des (tl3 time period) derniers jours pour être éligible au niveau de confiance 3, x étant la valeur de ce paramètre. (0 ou plus)"
    tl3_promotion_min_duration: "Nombre minimal de jours qu'un utilisateur restera promu au niveau de confiance 3 avant de pouvoir être rétrogradé au niveau de confiance 2."
    tl3_requires_likes_given: "Le nombre minimal de « J'aime » à attribuer au cours des (tl3 time period) derniers jours pour être éligible au niveau de confiance 3."
    tl3_requires_likes_received: "Le nombre minimal de « J'aime » à recevoir au cours des (tl3 time period) derniers jours pour être éligible au niveau de confiance 3."
    tl3_links_no_follow: "Ne pas retirer rel=nofollow sur les liens des messages par les utilisateurs de niveau de confiance 3."
    min_trust_to_create_topic: "Le niveau de confiance minimal pour créer un nouveau sujet."
    allow_flagging_staff: "Si cette option est activée, les utilisateurs peuvent signaler les messages des responsables."
    min_trust_to_edit_wiki_post: "Le niveau de confiance minimal requis pour modifier les messages de type wiki."
    min_trust_to_edit_post: "Le niveau de confiance minimal requis pour modifier des messages."
    min_trust_to_allow_self_wiki: "Le niveau de confiance minimal requis pour transformer ses propres messages en type wiki."
    min_trust_to_send_messages: "OBSOLÈTE, utilisez plutôt le paramètre « Groupes activés par messages directs ». Le niveau de confiance minimal requis pour créer de nouveaux messages directs."
    min_trust_to_send_email_messages: "Le niveau de confiance minimal pour envoyer un message privé par e-mail."
    min_trust_to_flag_posts: "Le niveau de confiance minimal requis pour signaler des messages"
    min_trust_to_post_links: "Le niveau de confiance minimal requis pour inclure des liens dans les messages"
    min_trust_to_post_embedded_media: "Le niveau de confiance minimal requis pour intégrer des éléments multimédia dans un message"
    min_trust_level_to_allow_profile_background: "Le niveau de confiance minimal requis pour envoyer un arrière-plan de profil"
    min_trust_level_to_allow_user_card_background: "Le niveau de confiance minimal requis pour envoyer un arrière-plan de carte utilisateur"
    min_trust_level_to_allow_invite: "Le niveau de confiance minimal requis pour inviter des utilisateurs"
    min_trust_level_to_allow_ignore: "Le niveau de confiance minimal requis pour ignorer les utilisateurs"
    allowed_link_domains: "Domaines vers lesquels les utilisateurs peuvent créer des liens, même s'ils n'ont pas le niveau de confiance suffisant pour publier des liens."
    newuser_max_links: "Combien de liens un nouvel utilisateur peut-il ajouter à un message."
    newuser_max_embedded_media: "Combien de médias un nouvel utilisateur peut-il ajouter à un message."
    newuser_max_attachments: "Combien de fichiers un nouvel utilisateur peut-il ajouter à un message."
    newuser_max_mentions_per_post: "Nombre maximal de noms d'utilisateurs qu'un nouvel utilisateur peut mentionner dans un message."
    newuser_max_replies_per_topic: "Nombre maximal de réponses qu'un nouvel utilisateur peut faire dans une même discussion avant que quelqu'un lui réponde."
    max_mentions_per_post: "Nombre maximal de noms d'utilisateurs que les utilisateurs peuvent mentionner dans un message."
    max_users_notified_per_group_mention: "Nombre maximal d'utilisateurs qui peuvent recevoir une notification si un groupe est mentionné (si le seuil est atteint, aucune notification ne sera envoyée)"
    enable_mentions: "Permettre aux utilisateurs de mentionner d'autres utilisateurs."
    here_mention: "Nom d'une @mention permettant aux utilisateurs privilégiés d'envoyer une notification à chaque participant à un sujet, avec une limite de « max_here_mentioned » notifications envoyées. Doit être distinct de tout nom d'utilisateur existant."
    max_here_mentioned: "Nombre maximal de personnes recevant une notification lorsque la mention @here est utilisée."
    min_trust_level_for_here_mention: "Niveau de confiance minimal requis pour utiliser la mention @here."
    create_thumbnails: "Créer un aperçu et une visionneuse pour les images qui sont trop grandes pour le message."
    email_time_window_mins: "Attendre (n) minutes avant l'envoi des e-mails de notification, afin de laisser une chance aux utilisateurs de modifier ou de finaliser leurs messages."
    personal_email_time_window_seconds: "Attendre (n) secondes avant d'envoyer des e-mails de notification directs, afin de donner aux utilisateurs la possibilité de modifier et de finaliser leurs messages."
    email_posts_context: "Combien de réponses précédentes doit-on inclure dans les e-mails de notification pour situer le contexte."
    flush_timings_secs: "À quelle fréquence les données de timing doivent être vidées, en secondes."
    title_max_word_length: "Le nombre maximal de caractères dans le titre d'un sujet."
    title_min_entropy: "L'entropie minimale (caractères uniques, les caractères en langues étrangères comptent davantage) requise pour le titre d'un sujet."
    body_min_entropy: "L'entropie minimale (caractères uniques, les caractères en langues étrangères comptent davantage) requise pour le corps d'un message."
    allow_uppercase_posts: "Autoriser les messages ou les titres de sujets entièrement en majuscules."
    enable_filtered_replies_view: 'Le bouton « (n) réponses » réduit tous les autres messages et n''affiche que le message actuel et ses réponses.'
    title_fancy_entities: "Convertir les caractères ASCII communs en jolies entités HTML dans les titres des sujets, comme SmartyPants <a href='https://daringfireball.net/projects/smartypants/' target='_blank'>https://daringfireball.net/projects/smartypants/</a>"
    min_title_similar_length: "La taille minimale d'un titre avant que l'on vérifie l'existence de sujets identiques."
    desktop_category_page_style: "Style visuel de la page /categories."
    category_colors: "Une liste de couleurs en valeur hexadécimale autorisées pour les catégories."
    category_style: "Style visuel pour les badges de catégorie."
    default_dark_mode_color_scheme_id: "Le jeu de couleurs utilisé en mode sombre."
    dark_mode_none: "Aucune"
    max_image_size_kb: "La taille maximale des images envoyées en Ko. La valeur doit aussi être configurée dans Nginx (client_max_body_size), Apache ou le proxy. Les images dont la taille est supérieure à celle indiquée et inférieure à client_max_body_size seront redimensionnées à l'envoi."
    max_attachment_size_kb: "La taille maximale des fichiers envoyés en Ko. La valeur doit aussi être configurée dans Nginx (client_max_body_size), Apache ou le proxy."
    authorized_extensions: "Une liste des extensions de fichier autorisées pour les envois sur le serveur (mettre « * » pour autoriser tous les types)"
    authorized_extensions_for_staff: "Une liste des extensions de fichiers autorisées pour les envois effectués par les responsables en plus de la liste définie dans le paramètre « authorized_extensions ». (utilisez « * » pour activer tous les types de fichiers)"
    theme_authorized_extensions: "Une liste des extensions de fichiers autorisées pour les envois de thème (mettre « * » pour autoriser tous les types de fichier)"
    max_similar_results: "Combien de sujets similaires sont affichés lors de la création d'un nouveau sujet. La comparaison se base sur le titre et le contenu."
    max_image_megapixels: "Nombre maximal autorisé de mégapixels pour une image. Les images avec un nombre plus élevé seront rejetées."
    title_prettify: "Corriger les coquilles les plus communes dans les titres (intégralité du titre en majuscule, première lettre en minuscule, de multiples « ! » et « ? », un « . » inutile à la fin, etc.)"
    title_remove_extraneous_space: "Supprimer les espaces devant les signes de ponctuation de fin."
    automatic_topic_heat_values: 'Mettre à jour automatiquement les paramètres « topic views heat » et « topic post like heat » en fonction de l''activité du site.'
    topic_views_heat_low: "Après ce nombre de vues, le champ Vues sera légèrement mis en évidence."
    topic_views_heat_medium: "Après ce nombre de vues, le champ Vues sera modérément mis en évidence."
    topic_views_heat_high: "Après ce nombre de vues, le champ Vues sera fortement mis en évidence."
    cold_age_days_low: "Après ce nombre de jours de conversation, la date de dernière activité est légèrement estompée."
    cold_age_days_medium: "Après ce nombre de jours de conversation, la date de dernière activité est modérément estompée."
    cold_age_days_high: "Après ce nombre de jours de conversation, la date de dernière activité est fortement estompée."
    history_hours_low: "Un message modifié durant ce nombre d'heures verra son indicateur de modification légèrement mis en évidence"
    history_hours_medium: "Un message modifié durant ce nombre d'heures verra son indicateur de modification modérément mis en évidence."
    history_hours_high: "Un message modifié durant ce nombre d'heures verra son indicateur de modification fortement mis en évidence."
    topic_post_like_heat_low: "Après le dépassement de ce ratio « J'aime »/message, le compteur de messages est légèrement mis en évidence."
    topic_post_like_heat_medium: "Après le dépassement de ce ratio « J'aime »/message, le compteur de messages est modérément mis en évidence."
    topic_post_like_heat_high: "Après le dépassement de ce ratio « J'aime »/message, le compteur de messages est fortement mis en évidence."
    faq_url: "Si vous disposez déjà d'une FAQ/Règles de la communauté hébergée ailleurs que vous souhaitez utiliser, vous pouvez renseigner l'URL complète ici."
    tos_url: "Si vous disposez déjà de conditions générales d'utilisation hébergées ailleurs que vous souhaitez utiliser, vous pouvez renseigner leur URL complète ici."
    privacy_policy_url: "Si vous disposez déjà d'une politique de confidentialité hébergée ailleurs que vous voulez utiliser, vous pouvez renseigner son URL complète ici."
    log_anonymizer_details: "Indique s'il faut conserver les informations d'un utilisateur dans le journal après son anonymisation."
    newuser_spam_host_threshold: "Combien de fois un nouvel utilisateur peut publier un lien vers le même domaine dans la limite de leur « newuser_spam_host_threshold » messages avant d'être considéré comme du spam."
    allowed_spam_host_domains: "Une liste des domaines exclus des hôtes testés pour spam. Les nouveaux utilisateurs pourront toujours créer des messages contenant des liens vers ces domaines."
    staff_like_weight: "La pondération à accorder aux « J'aime » provenant d'un responsable (les autres « J'aime » ont une pondération de 1)."
    topic_view_duration_hours: "Compter la vue d'un sujet une seule fois par IP ou par utilisateur toutes les N heures"
    user_profile_view_duration_hours: "Compter la vue d'un profil d'utilisateur une seule fois par IP ou par utilisateur qui visite toutes les N heures"
    levenshtein_distance_spammer_emails: "Une adresse e-mail sera attribuée à un spammeur connu même si elle diffère par ce nombre de caractères."
    max_new_accounts_per_registration_ip: "S'il y a déjà (n) comptes avec un niveau de confiance de 0 utilisant cette adresse IP (et si aucun n'est un responsable ni un utilisateur avec un niveau de confiance de 2 ou plus), ne plus accepter de nouvelles inscriptions en provenance de cette adresse IP. Le réglage de cette valeur à 0 désactive cette limite."
    min_ban_entries_for_roll_up: "En cliquant sur le bouton Consolider, une liste d'au moins (N) adresses interdites sera remplacée par une plage de sous réseau."
    max_age_unmatched_emails: "Effacer les adresses e-mail sous surveillance sans correspondance après (N) jours"
    max_age_unmatched_ips: "Effacer les adresses IP sous surveillance sans correspondance après (N) jours"
    num_flaggers_to_close_topic: "Nombre minimal de signalements uniques requis pour suspendre automatiquement un sujet pour intervention"
    num_hours_to_close_topic: "Nombre d'heures de fermeture d'un sujet pour intervention."
    auto_respond_to_flag_actions: "Activer la réponse automatique lors du traitement d'un signalement."
    min_first_post_typing_time: "Durée minimale en millisecondes qu'un utilisateur doit passer à saisir son premier message, si le seuil n'est pas atteint, le message rejoindra automatiquement la file d'attente pour approbation. Mettre à 0 pour désactiver (non recommandé)"
    auto_silence_fast_typers_on_first_post: "Mettre en sourdine automatiquement les utilisateurs qui n'ont pas respecté min_first_post_typing_time"
    auto_silence_fast_typers_max_trust_level: "Niveau de confiance maximal pour automatiquement mettre en sourdine les utilisateurs rédigeant des messages trop rapidement."
    auto_silence_first_post_regex: "Expression régulière non sensible à la casse qui, si elle est détectée, déclenchera la mise en sourdine du premier message de tout utilisateur et ajoutera ce message à la liste des messages à valider. Exemple : « rageux|a[bc]a » mettra en sourdine les premiers messages contenant « rageux » ou « aba » ou « aca ». DÉPRÉCIÉ : utilisez la fonctionnalité « Mettre en sourdine » à la place."
    reviewable_claiming: "Les éléments à examiner doivent-ils être réservés avant de pouvoir être traités ?"
    reviewable_default_topics: "Par défaut, afficher les éléments à examiner en les regroupant par sujet"
    reviewable_default_visibility: "Ne pas afficher les éléments à examiner à moins qu'ils aient ce niveau de priorité"
    reviewable_low_priority_threshold: "Le filtre de niveau de priorité masque les éléments à examiner dont le score est inférieur au niveau spécifié, sauf lorsque le filtre « (tous) » est appliqué."
    high_trust_flaggers_auto_hide_posts: "Les messages des nouveaux utilisateurs seront automatiquement masqués après avoir été signalés comme spam par un utilisateur d'un niveau de confiance 3 et plus"
    cooldown_hours_until_reflag: "Combien de temps les utilisateurs doivent attendre avant de pouvoir signaler à nouveau un message"
    slow_mode_prevents_editing: "Le « mode lent » empêche-t-il l'édition après editing_grace_period ?"
    reply_by_email_enabled: "Activer les réponses aux sujets par e-mail."
    reply_by_email_address: "Modèle pour la réponse par e-mail entrant, exemple : %%{reply_key}@reply.example.com ou replies+%%{reply_key}@example.com"
    alternative_reply_by_email_addresses: "Liste des modèles alternatifs pour les adresses des e-mails entrants de la réponse par e-mail. Exemple : %%{reply_key}@reply.example.com|replies+%%{reply_key}@example.com"
    incoming_email_prefer_html: "Utilisez du HTML plutôt que du texte pour les e-mails entrants."
    strip_incoming_email_lines: "Supprimer les espaces en début et fin de chaque ligne d'e-mail entrants."
    disable_emails: "Empêcher Discourse d'envoyer tout type d'e-mails. Sélectionnez « oui » pour désactiver les e-mails pour tous les utilisateurs. Sélectionnez « non responsables » pour désactiver les e-mails uniquement pour les utilisateurs qui ne sont pas des responsables."
    strip_images_from_short_emails: "Retirer les images des e-mails dont la taille est inférieure à 2 800 octets"
    short_email_length: "Taille des e-mails courts en octets"
    display_name_on_email_from: "Afficher les noms complets dans le champ « De » des e-mails"
    unsubscribe_via_email: "Autoriser les utilisateurs à se désabonner des e-mails en envoyant un e-mail avec « unsubscribe » dans le sujet ou le corps du message."
    unsubscribe_via_email_footer: "Inclure un lien de désabonnement dans le pied des e-mails envoyés"
    delete_email_logs_after_days: "Effacer les journaux de messagerie après (N) jours. 0 pour conserver indéfiniment."
    disallow_reply_by_email_after_days: "Interdire la réponse par e-mail après (N) jours. 0 pour permettre indéfiniment."
    max_emails_per_day_per_user: "Nombre maximal d'e-mails à envoyer aux utilisateurs par jour. 0 pour désactiver la limite"
    enable_staged_users: "Créer automatiquement des utilisateurs distants lors du traitement des e-mails entrants."
    maximum_staged_users_per_email: "Nombre maximal d'utilisateurs distants créés lors du traitement d'un e-mail entrant."
    maximum_recipients_per_new_group_email: "Bloquez les e-mails entrants contenant trop de destinataires."
    auto_generated_allowlist: "Liste des adresses e-mail qui ne seront pas vérifiées pour du contenu généré automatiquement. Exemple : foo@bar.com|discourse@bar.com"
    block_auto_generated_emails: "Bloquer les e-mails entrants identifiés comme étant générés automatiquement."
    ignore_by_title: "Ignorer les e-mails entrants selon leur titre."
    mailgun_api_key: "Clé API secrète de Mailgun utilisée pour vérifier les messages du Webhook."
    sendgrid_verification_key: "Clé de vérification Sendgrid utilisée pour vérifier les messages du webhook."
    mailjet_webhook_token: "Jeton utilisé pour vérifier la charge utile du webhook. Il doit être transmis en tant que paramètre de requête « t » du webhook, par exemple : https://example.com/webhook/mailjet?t=supersecret"
    mandrill_authentication_key: "Clé d'authentification Mandrill utilisée pour vérifier les messages du webhook."
    postmark_webhook_token: "Jeton utilisé pour vérifier la charge utile du webhook. Il doit être transmis en tant que paramètre de requête « t » du webhook, par exemple : https://example.com/webhook/postmark?t=supersecret"
    sparkpost_webhook_token: "Jeton utilisé pour vérifier la charge utile du webhook. Il doit être transmis en tant que paramètre de requête « t » du webhook, par exemple : https://example.com/webhook/sparkpost?t=supersecret"
    soft_bounce_score: "Valeur ajoutée au taux d'e-mails non délivrés de l'utilisateur quand un e-mail ne peut pas être délivré temporairement."
    hard_bounce_score: "Valeur ajoutée au taux d'e-mails non délivrés de l'utilisateur quand plus aucun e-mail ne peut être délivré à son adresse."
    bounce_score_threshold: "Taux maximal d'e-mails non délivrés à partir duquel nous arrêterons d'envoyer des e-mails à un utilisateur."
    reset_bounce_score_after_days: "Réinitialiser automatiquement le taux d'e-mails non délivrés après X jours."
    blocked_attachment_content_types: "Liste des mots-clés utilisés pour filtrer les pièces jointes en fonction du type de contenu."
    blocked_attachment_filenames: "Liste des mots-clés utilisés pour filtrer les pièces jointes en fonction du nom de fichier."
    forwarded_emails_behaviour: "Comment traiter un e-mail transféré à Discourse"
    always_show_trimmed_content: "Toujours montrer la partie réduite des e-mails entrants. ATTENTION : cela peut révéler les adresses e-mail."
    trim_incoming_emails: "Débarrasser les e-mails entrants des passages qui ne sont pas pertinents."
    private_email: "Ne pas inclure le contenu de messages ou de sujets dans le titre ou le corps de l'e-mail. REMARQUE : désactive également les e-mails de résumé."
    email_total_attachment_size_limit_kb: "Taille totale maximale des fichiers joints aux e-mails expédiés, en Ko. Si ce paramètre est défini à la valeur 0, l'envoi de pièces jointes sera désactivé."
    post_excerpts_in_emails: "Dans les e-mails de notification, toujours envoyer des extraits au lieu de messages complets."
    raw_email_max_length: "Combien de caractères doivent être stockés pour l'e-mail entrant."
    raw_rejected_email_max_length: "Combien de caractères doivent être stockés pour l'e-mail entrant rejeté."
    delete_rejected_email_after_days: "Supprimer les e-mails rejetés remontant à plus de (n) jours."
    require_change_email_confirmation: "Demandez aux utilisateurs qui ne sont pas des responsables de confirmer leur ancienne adresse e-mail avant de la modifier. Ne s'applique pas aux responsables, ils doivent toujours confirmer leur ancienne adresse e-mail."
    manual_polling_enabled: "Envoyer les e-mails en utilisant l'API des réponses par e-mail."
    pop3_polling_enabled: "Utiliser POP3 pour les réponses par e-mail."
    pop3_polling_ssl: "Utiliser SSL pour les connexions au serveur POP3. (Recommandé)"
    pop3_polling_openssl_verify: "Vérifier le certificat TLS du serveur (activé par défaut)"
    pop3_polling_period_mins: "La période en minutes entre chaque vérification du compte POP3 des e-mails.\nNote : nécessite un redémarrage de la machine."
    pop3_polling_port: "Le port sur lequel interroger un compte POP3."
    pop3_polling_host: "L'hôte à interroger pour les e-mails via POP3."
    pop3_polling_username: "Le nom d'utilisateur du compte POP3 à interroger pour les e-mails."
    pop3_polling_password: "Le mot de passe du compte POP3 à interroger pour les e-mails."
    pop3_polling_delete_from_server: "Supprimer les e-mails du serveur. NOTE : si vous désactivez ceci vous devrez vider manuellement votre boîte de réception."
    log_mail_processing_failures: "Enregistrer tous les problèmes d'e-mail dans <a href='%{base_path}/logs' target='_blank'>/logs</a>"
    email_in_min_trust: "Le niveau de confiance minimal qu'un utilisateur doit avoir pour être autorisé à créer de nouveaux sujets par e-mail."
    email_in_authserv_id: "L'identifiant du service vérifiant l'authentification des e-mails entrants. Voir <a href='https://meta.discourse.org/t/134358'>https://meta.discourse.org/t/134358</a> pour obtenir plus d'informations."
    email_in_spam_header: "En-tête d'e-mail pour détecter du spam."
    enable_imap: "Activer IMAP pour synchroniser les messages de groupes."
    enable_imap_write: "Activer la synchronisation IMAP bidirectionnelle. Si elle est désactivée, toutes les opérations d'écriture sur les comptes IMAP sont désactivées."
    enable_imap_idle: "Utiliser le mécanisme IMAP IDLE pour attendre de nouveaux e-mails."
    enable_smtp: "Activer SMTP pour l'envoi de notifications concernant les messages de groupe."
    imap_polling_period_mins: "La durée en minutes entre chaque vérification des comptes IMAP pour les nouveaux e-mails."
    imap_polling_old_emails: "Le nombre maximal d'anciens e-mails (traités) à mettre à jour chaque fois qu'une boîte IMAP est interrogée (0 pour tous)."
    imap_polling_new_emails: "Le nombre maximal de nouveaux e-mails (non traités) à mettre à jour chaque fois qu'une boîte IMAP est interrogée."
    imap_batch_import_email: "Le nombre minimal de nouveaux e-mails qui déclenchent le mode d'importation (désactive les alertes de messages)."
    email_prefix: "Le [label] qui sera utilisé dans le sujet des e-mails. Par défaut il prend la valeur de « title »."
    email_site_title: "Le titre du site utilisé comme expéditeur pour les e-mails du site. Par défaut il prend la valeur de « title ». Si votre « title » utilise des caractères interdits dans les e-mails, utilisez ce paramètre."
    find_related_post_with_key: "N'utiliser que la « reply key » pour trouver le message auquel on a répondu. ATTENTION : la désactivation de cette option permet l'usurpation d'identité de l'utilisateur sur la base de l'adresse e-mail."
    minimum_topics_similar: "Combien de sujets ont besoin d'exister dans la base de données avant que des sujets similaires soient présentés lors de la rédaction de nouveaux sujets."
    relative_date_duration: "Nombre de jours après la création d'un message à partir desquels les dates seront affichées en absolu (20 Fév.) plutôt qu'en relatif (7j)"
    delete_user_max_post_age: "Interdire la suppression des utilisateurs dont le premier message est daté de plus de (n) jours."
    delete_all_posts_max: "Le nombre maximal de messages qui peuvent être supprimés en une seule fois avec le bouton « Supprimer tous les messages ». Si un utilisateur détient un nombre de messages supérieur à cette limite, ses messages ne pourront pas être supprimés en une seule fois et l'utilisateur ne pourra pas être supprimé."
    delete_user_self_max_post_count: "Le nombre maximal de messages qu'un utilisateur peut avoir pour l'autoriser à supprimer son propre compte. La valeur -1 empêche les utilisateurs de supprimer leur propre compte."
    username_change_period: "Le nombre de jours maximal après l'inscription pendant lesquels l'utilisateur peut encore modifier son nom d'utilisateur (0 pour empêcher la modification du nom d'utilisateur)."
    email_editable: "Autoriser les utilisateurs à modifier leur adresse e-mail après l'inscription."
    logout_redirect: "URL vers laquelle rediriger le navigateur après déconnexion (par exemple : https://example.com/logout)"
    allow_uploaded_avatars: "Autoriser les utilisateurs à envoyer une photo de profil personnalisée."
    default_avatars: "Adresses URL des avatars qui seront utilisés par défaut pour les nouveaux utilisateurs jusqu'à ce qu'ils les modifient."
    automatically_download_gravatars: "Télécharger les Gravatars des utilisateurs lors de la création du compte ou lors de la modification de l'adresse e-mail."
    digest_topics: "Le nombre maximal de sujets populaires à afficher dans le résumé par e-mail."
    digest_posts: "Le nombre maximal de messages populaires à afficher dans le résumé par e-mail."
    digest_other_topics: "Le nombre maximal de sujets à afficher dans la section « Nouveautés dans les sujets et catégories que vous suivez » du résumé par e-mail."
    digest_min_excerpt_length: "Longueur minimale (en caractères) de l'extrait des messages dans le résumé par e-mail."
    suppress_digest_email_after_days: "Ne pas envoyer de résumés par e-mail aux utilisateurs qui n'ont pas visité le site depuis plus de (n) jours."
    digest_suppress_categories: "Ne pas inclure ces catégories dans les résumés par e-mail."
    disable_digest_emails: "Désactiver les résumés par e-mail pour tous les utilisateurs."
    apply_custom_styles_to_digest: "Appliquer des modèles et un CSS personnalisés pour les e-mails de résumé."
    email_accent_bg_color: "La couleur d'accentuation utilisée comme arrière-plan de certains éléments des e-mails HTML. Saisissez un nom de couleur (« red ») ou une valeur hexadécimale (« #FF0000 »)."
    email_accent_fg_color: "La couleur des textes rendus sur la couleur d'arrière-plan des e-mails HTML. Saisissez un nom de couleur (« white ») ou une valeur hexadécimale (« #FFFFFF »)."
    email_link_color: "La couleur des liens dans les e-mails HTML. Saisissez un nom de couleur (« blue ») ou une valeur hexadécimale (« #0000FF »)."
    detect_custom_avatars: "Vérifier ou non si les utilisateurs ont envoyé une photo de profil personnalisée."
    max_daily_gravatar_crawls: "Nombre maximal de fois où Discourse vérifiera Gravatar pour des avatars personnalisés en une journée."
    public_user_custom_fields: "Une liste des champs personnalisables qui peuvent être récupérés avec l'API."
    staff_user_custom_fields: "Une liste de champs personnalisables qui peuvent être récupérés pour les responsables avec l'API."
    enable_user_directory: "Activer l'annuaire des utilisateurs"
    enable_group_directory: "Activer l'annuaire des groupes"
    enable_category_group_moderation: "Autoriser les groupes à modérer le contenu dans des catégories spécifiques"
    group_in_subject: "Mettre %%{optional_pm} dans le sujet de l'e-mail au nom du premier groupe du message direct. Voir : <a href='https://meta.discourse.org/t/customize-specific-email-templates/88323' target='_blank'>personnaliser le format du sujet des e-mails ordinaires</a>"
    allow_anonymous_posting: "Permettre aux utilisateurs de passer en mode anonyme"
    anonymous_posting_min_trust_level: "Le niveau de confiance minimal pour passer en mode anonyme."
    anonymous_account_duration_minutes: "Pour protéger l'anonymat, créer un nouveau compte anonyme toutes les N minutes pour chaque utilisateur. Exemple : si la valeur 600 est choisie, lorsque 600 minutes seront passées après le dernier message ET que l'utilisateur passera en mode anonyme, un nouveau compte anonyme lui sera créé."
    hide_user_profiles_from_public: "Désactiver les cartes, les profils et le répertoire d'utilisateurs pour les visiteurs."
    allow_users_to_hide_profile: "Autoriser les utilisateurs à masquer leur profil et leur présence"
    allow_featured_topic_on_user_profiles: "Permettre aux utilisateurs de mettre un lien vers un sujet à la une sur leur carte et leur profil."
    show_inactive_accounts: "Autoriser les utilisateurs connectés à parcourir les profils de comptes inactifs."
    hide_suspension_reasons: "Ne pas afficher les raisons d'une suspension sur les profils utilisateurs."
    log_personal_messages_views: "Afficher les vues de messages directs par un administrateur pour les autres utilisateurs et groupes."
    ignored_users_count_message_threshold: "Notifier les modérateurs si un utilisateur est ignoré par ce nombre d'utilisateurs."
    ignored_users_message_gap_days: "Délai d'attente avant de notifier à nouveau les modérateurs d'un utilisateur ignoré par beaucoup d'autres."
    clean_up_inactive_users_after_days: "Nombre de jours avant qu'un utilisateur inactif (niveau de confiance 0 sans aucun message) soit supprimé. Pour désactiver le nettoyage, saisir 0."
    clean_up_unused_staged_users_after_days: "Nombre de jours avant de supprimer un utilisateur distant inutilisé (sans aucun message). 0 pour désactiver le nettoyage."
    user_selected_primary_groups: "Autoriser les utilisateurs à définir leur groupe principal"
    max_notifications_per_user: "Volume maximal de notifications par utilisateur. Si ce seuil est dépassé, les notifications les plus anciennes seront supprimées. Applicable chaque semaine. La valeur 0 permet de désactiver cette fonction."
    allowed_user_website_domains: "Le site Web de l'utilisateur sera vérifié par rapport à ces domaines. Liste délimitée par des barres verticales."
    allow_profile_backgrounds: "Autoriser les utilisateurs à envoyer des arrière-plans de profil."
    sequential_replies_threshold: "Nombre de messages consécutifs qu'un utilisateur peut publier dans un sujet avant d'être averti d'avoir publié trop de réponses consécutives."
    get_a_room_threshold: "Nombre de messages qu'un utilisateur doit envoyer à la même personne dans un même sujet avant de recevoir un avertissement."
    enable_mobile_theme: "Les appareils mobiles utilisent un thème adapté aux mobiles, avec la possibilité de passer à la totalité du site. Désactivez cette option si vous voulez utiliser une feuille de style personnalisée qui répond à tous les types de client."
    dominating_topic_minimum_percent: "Quel pourcentage de messages un utilisateur doit publier dans un sujet avant d'être averti et invité à laisser la communauté répondre."
    disable_avatar_education_message: "Désactiver le message incitant à changer l'avatar."
    pm_warn_user_last_seen_months_ago: "Lors de la création d'un nouveau message direct, avertissez les utilisateurs lorsque le destinataire cible n'a pas été vu il y a plus de n mois."
    suppress_uncategorized_badge: "Ne pas afficher le badge pour les sujets sans catégorie dans les listes de sujets."
    header_dropdown_category_count: "Nombre de catégories qui peuvent être affichées dans le menu déroulant de l'en-tête."
    permalink_normalizations: "Appliquer l'expression régulière suivante avant de détecter les permaliens, par exemple /(\\/topic.*)\\?.*/\\1 supprimera les chaînes de requête des chemins de sujet. Le format est regex+string, utilisez \\1 etc. pour capturer des séquences"
    global_notice: "Afficher une bannière de notification d'URGENCE globale qui ne peut pas être ignorée par les visiteurs (HTML autorisé). Laissez le champ vide pour masquer la bannière."
    disable_system_edit_notifications: "Désactiver les notifications de modifications par l'utilisateur système lorsque l'option « download_remote_images_to_local » est activée."
    notification_consolidation_threshold: "Nombre de notifications de « J'aime » ou de demandes d'adhésion à partir duquel les notifications sont regroupées en une seule. Mettre 0 pour désactiver."
    likes_notification_consolidation_window_mins: "Durée en minutes après laquelle les notifications de « J'aime » sont consolidées en une seule notification une fois que le seuil est atteint. Le seuil peut être configuré via « SiteSetting.Notification_Consolidation_Threshold »."
    automatically_unpin_topics: "Désépingler automatiquement les sujets lorsque l'utilisateur atteint la fin de la liste."
    read_time_word_count: "Nombre de mots par minute servant de base de calcul à l'estimation du temps de lecture."
    topic_page_title_includes_category: "La <a href='https://developer.mozilla.org/en-US/docs/Web/HTML/Element/title' target='_blank'>balise title</a> de la page du sujet comprend le nom de la catégorie."
    app_association_android: "Contenu de <a href='%{base_path}/.well-known/assetlinks.json'>.well-known/assetlinks.json</a>, utilisé par l'API Digital Asset Links de Google."
    app_association_ios: "Contenu de <a href='%{base_path}/apple-app-site-association'>apple-app-site-association</a>, utilisé pour créer des Universal Links entre ce site et des applications iOS."
    share_anonymized_statistics: "Partager les statistiques d'utilisation anonymes."
    auto_handle_queued_age: "Après tant de jours écoulés, traiter automatiquement les éléments en attente d'examen. Les signalements seront ignorés, les messages et les utilisateurs en attente d'examen seront rejetés. Réglez cette valeur à 0 pour désactiver cette fonction."
    penalty_step_hours: "Durées par défaut de mise en sourdine ou de suspension des utilisateurs, en heures. La première valeur correspond à la première infraction d'un compte, la deuxième valeur à sa deuxième infraction, etc."
    svg_icon_subset: "Ajouter des icônes supplémentaires FontAwesome 5 que vous souhaitez inclure dans vos médias. Utilisez le préfixe « fa- » pour les icônes solides, « far- » pour les icônes normales et « fab- » pour les icônes de marques."
    full_name_required: "Le nom complet est requis dans le profil utilisateur."
    enable_names: "Autoriser l'affichage des noms complets des utilisateurs dans leur profil, sur leur carte d'utilisateur et dans les e-mails. Décocher pour masquer les noms complets partout."
    display_name_on_posts: "Afficher le nom complet de l'utilisateur dans ses messages en plus de son nom d'utilisateur."
    show_time_gap_days: "Si deux messages sont publiés avec ce nombre de jours d'écart, afficher cette durée dans le sujet."
    short_progress_text_threshold: "Si le nombre de messages dans un sujet dépasse cette valeur, la barre de progression affichera uniquement le nombre de messages actuel. Si vous modifiez la largeur de la barre de progression, vous devrez peut-être modifier cette valeur."
    default_code_lang: "Langage de programmation par défaut de la coloration syntaxique appliquée aux blocs de code (auto, text, ruby, python, etc.). Cette valeur doit également être présente dans le paramètre du site « highlighted languages »."
    warn_reviving_old_topic_age: "Lorsque quelqu'un commence à répondre à un sujet dont la dernière réponse remonte à plusieurs jours, un avertissement sera affiché. Désactivez la fonctionnalité en indiquant 0."
    autohighlight_all_code: "Forcer la coloration syntaxique dans tous les blocs de codes, même si aucun langage de programmation n'est défini explicitement."
    highlighted_languages: "Règles de coloration syntaxique supportées. (Attention : supporter trop de langages peut impacter les performances.) Voir : <a href='https://highlightjs.org/static/demo/' target='_blank'>https://highlightjs.org/static/demo/</a> pour une démonstration."
    show_copy_button_on_codeblocks: "Afficher un bouton dans les blocs de mise en forme de type « code » permettant de copier le contenu du bloc vers le presse-papier de l'utilisateur."
    embed_any_origin: "Autoriser le contenu intégré, quelle que soit son origine. Cela est nécessaire pour les applications mobiles utilisant du HTML statique."
    embed_topics_list: "Permettre l'intégration HTML des listes de sujets"
    embed_set_canonical_url: "Configurer l'URL canonique des sujets intégrés à l'URL du contenu intégré."
    embed_truncate: "Tronquer les messages embarqués."
    embed_unlisted: "Les sujets importés seront invisibles jusqu'à ce qu'un utilisateur réponde."
    embed_support_markdown: "Permettre la mise en forme Markdown pour les messages intégrés."
    allowed_embed_selectors: "Une liste séparée par des virgules des éléments CSS autorisés à être intégrés."
    allowed_href_schemes: "Préfixes autorisés dans les liens en plus de http et https."
    embed_post_limit: "Nombre maximal de messages à intégrer."
    embed_username_required: "Un nom d'utilisateur est nécessaire pour la création du sujet."
    delete_drafts_older_than_n_days: "Supprimer les brouillons remontant à plus de (n) jours."
    delete_merged_stub_topics_after_days: "Délai (en jours) de suppression automatique des sujets fusionnés, c'est-à-dire les sujets sans réponses résultant de la fusion de deux sujets par déplacement de messages. Si la valeur est fixée à 0, les sujets fusionnés ne seront pas supprimés."
    prevent_anons_from_downloading_files: "Empêcher les utilisateurs anonymes de télécharger les pièces jointes."
    secure_uploads: 'Limite l''accès à TOUS les fichiers envoyés (image, vidéo, audio, texte, PDF, ZIP, etc.). Si le paramètre « connexion requise » est activé, seuls les utilisateurs connectés peuvent accéder aux fichiers envoyés. Sinon, l''accès sera limité uniquement aux contenus multimédias des messages et catégories privés. ATTENTION : ce paramètre est complexe et nécessite des connaissances d''administration approfondies. Consultez <a target="_blank" href="https://meta.discourse.org/t/-/140017">ce sujet sur les téléversements sécurisés</a> pour en savoir plus.'
    secure_uploads_allow_embed_images_in_emails: "Autorise l'intégration d'images sécurisées (qui seraient autrement expurgées) dans les e-mails, si leur taille est inférieure à la valeur du paramètre « secure uploads max email embed image size kb »."
    secure_uploads_max_email_embed_image_size_kb: "La taille maximale d'images sécurisées qui seront intégrées dans des e-mails si le paramètre « secure uploads allow embed in emails » est activé. Si celui-ci n'est pas activé, ce paramètre est sans effet."
    slug_generation_method: "Choisissez une méthode de génération d'identifiant. « encoded » générera des chaînes de caractères encodées avec des pourcentages. « none » désactivera complètement les identifiants."
    enable_emoji: "Activer les émojis"
    enable_emoji_shortcuts: "Les textes de smiley courants « :) », « :p » ou « :( » seront convertis en émojis"
    emoji_set: "Comment aimeriez-vous votre émoji ?"
    emoji_autocomplete_min_chars: "Nombre minimal de caractères nécessaires pour activer la fenêtre contextuelle d'émojis"
    enable_inline_emoji_translation: "Active la traduction d'émojis en ligne (non précédés par un espace ou un signe de ponctuation)"
    approve_post_count: "Le nombre de messages d'un utilisateur nouveau ou basique devant être approuvés"
    approve_unless_trust_level: "Les messages des utilisateurs qui n'ont pas atteint ce niveau de confiance doivent être approuvés"
    approve_new_topics_unless_trust_level: "Les nouveaux sujets des utilisateurs en dessous de ce niveau de confiance doivent être approuvés"
    approve_unless_staged: "Les nouveaux sujets et messages des utilisateurs distants doivent être approuvés"
    notify_about_queued_posts_after: "Après tant d'heures écoulées, envoyer un e-mail à tous les modérateurs si des messages sont en attente d'examen. Désactiver l'envoi de ces e-mails en renseignant la valeur « 0 »."
    auto_close_messages_post_count: "Nombre maximal de messages dans un message privé avant qu'il soit automatiquement fermé (0 pour désactiver)"
    auto_close_topics_post_count: "Nombre maximal de messages dans un sujet avant qu'il soit automatiquement fermé (0 pour désactiver)"
    auto_close_topics_create_linked_topic: "Créer un nouveau sujet lié lorsqu'un sujet est automatiquement fermé du fait du paramètre « auto close topics post count »"
    code_formatting_style: "Le bouton Code de l'éditeur utilisera ce style de mise en forme par défaut"
    max_allowed_message_recipients: "Nombre maximal de destinataires autorisés dans un message."
    watched_words_regular_expressions: "Les mots surveillés sont des expressions régulières."
    enable_diffhtml_preview: "Fonctionnalité expérimentale utilisant diffHTML pour synchroniser la prévisualisation plutôt que de redéclencher un traitement d'affichage entier."
    enable_fast_edit: "Permet de sélectionner une courte portion d'un message pour la modifier directement."
    old_post_notice_days: "Jours avant que la remarque de publication devienne obsolète"
    new_user_notice_tl: "Niveau de confiance minimal requis pour voir les nouveaux avis de publication d'utilisateur."
    returning_user_notice_tl: "Niveau de confiance minimum requis pour voir les avis postés par les utilisateurs de retour."
    returning_users_days: "Combien de jours doivent s'écouler avant qu'un utilisateur soit considéré comme étant de retour."
    review_media_unless_trust_level: "Les messages envoyés par les utilisateurs ayant un niveau de confiance inférieur à celui-ci et qui contiennent des médias intégrés devront être examinés par un responsable."
    blur_tl0_flagged_posts_media: "Flouter les images des messages signalés pour masquer du contenu potentiellement NSFW."
    enable_page_publishing: "Autoriser les responsables de publier des sujets vers de nouvelles URL utilisant leur propre style."
    show_published_pages_login_required: "Les utilisateurs anonymes peuvent voir les pages publiées, même quand la connexion est nécessaire."
    skip_auto_delete_reply_likes: "Lors de la suppression automatique des anciennes réponses, cette option permet d'ignorer la suppression des messages ayant ce nombre ou un nombre supérieur de « J'aime »."
    default_email_digest_frequency: "Par défaut, à quelle fréquence les utilisateurs reçoivent les résumés par e-mail."
    default_include_tl0_in_digests: "Par défaut, inclure les messages des nouveaux utilisateurs dans les résumés par e-mail. Les utilisateurs peuvent changer cela dans leurs préférences."
    default_email_level: "Définissez le niveau de notification par e-mail par défaut pour les sujets standards."
    default_email_messages_level: "Définissez le niveau de notification par e-mail par défaut quand quelqu'un envoie un message direct à un utilisateur."
    default_email_mailing_list_mode: "Envoyer un e-mail pour chaque nouveau message."
    default_email_mailing_list_mode_frequency: "Par défaut, les utilisateurs ayant activé la liste de diffusion recevront des e-mails à cette fréquence."
    disable_mailing_list_mode: "Interdire aux utilisateurs d'activer le mode « liste de diffusion » (empêche tout e-mail d'être expédié vers une liste de diffusion)."
    default_email_previous_replies: "Inclure par défaut les réponses précédentes dans les e-mails."
    default_email_in_reply_to: "Inclure par défaut l'extrait du message auquel se fait la réponse dans les e-mails."
    default_hide_profile_and_presence: "Masquez le profil public de l'utilisateur et les fonctionnalités de présence par défaut."
    default_other_new_topic_duration_minutes: "Condition par défaut pour considérer un sujet comme nouveau."
    default_other_auto_track_topics_after_msecs: "Durée par défaut après laquelle un sujet est automatiquement suivi."
    default_other_notification_level_when_replying: "Niveau de notification global par défaut quand un utilisateur répond à un sujet."
    default_other_external_links_in_new_tab: "Par défaut, ouvrir tous les liens externes dans un nouvel onglet"
    default_other_enable_quoting: "Par défaut, proposer de citer le texte sélectionné."
    default_other_enable_defer: "Par défaut, activer le bouton pour reporter un sujet à plus tard."
    default_other_dynamic_favicon: "Par défaut, faire apparaître le nombre de sujets récemment créés ou mis à jour sur l'icône du navigateur."
    default_other_skip_new_user_tips: "Ignorer les conseils et badges d'intégration des nouveaux utilisateurs."
    default_other_like_notification_frequency: "Par défaut, notifier les utilisateurs lors de l'attribution d'un « J'aime »"
    default_topics_automatic_unpin: "Par défaut, désépingler automatiquement les sujets lorsque l'utilisateur atteint la fin de la liste."
    default_categories_watching: "Liste des catégories surveillées par défaut."
    default_categories_tracking: "Liste des catégories suivies par défaut."
    default_categories_muted: "Liste des catégories mises en sourdine par défaut."
    default_categories_watching_first_post: "Liste des catégories dont le premier message de chaque nouveau sujet sera surveillé par défaut."
    default_categories_normal: "Liste des catégories qui ne sont pas mises en sourdine par défaut. Utile lorsque le paramètre « mute_all_categories_by_default » est activé."
    mute_all_categories_by_default: "Définir le niveau des notifications de toutes les catégories à « Muet ». Cela demande aux utilisateurs de sélectionner explicitement les catégories qui peuvent apparaître sur leurs pages « Récents » et « Catégories ». Si vous souhaitez revoir les valeurs par défaut pour les utilisateurs anonymes, veuillez renseigner les paramètres « default_categories_ »."
    default_tags_watching: "Liste des étiquettes qui sont surveillées par défaut."
    default_tags_tracking: "Liste des étiquettes qui sont suivies par défaut."
    default_tags_muted: "Liste des étiquettes qui sont mises en sourdine par défaut."
    default_tags_watching_first_post: "Liste des étiquettes pour lesquelles le premier message de chaque nouveau sujet sera surveillé par défaut."
    default_text_size: "Taille de texte par défaut"
    default_title_count_mode: "Mode par défaut pour le compteur inclut dans le titre de la page"
    retain_web_hook_events_period_days: "Nombre de jours de conservation des événements des Webhooks."
    retry_web_hook_events: "Réessayer jusqu'à 4 fois les événements de Webhooks qui ont échoué. Les intervalles entre chaque tentative sont de 1, 5, 25 et 125 minutes."
    revoke_api_keys_days: "Nombre de jours avant qu'une clé API inutilisée soit automatiquement révoquée (0 pour jamais)"
    allow_user_api_keys: "Autoriser la génération des clés de l'API utilisateur"
    allow_user_api_key_scopes: "Liste des champs d'action autorisés pour les clés de l'API utilisateur"
    allowed_user_api_auth_redirects: "URL autorisée pour la redirection d'un utilisateur lors de l'authentification via les clés d'API. Le symbole « * » peut être utilisé pour remplacer n'importe quelle partie de cette adresse (p. ex. : www.exemple.fr/*)."
    allowed_user_api_push_urls: "Adresses URL autorisées pour le service push du serveur vers l'API utilisateur"
    expire_user_api_keys_days: "Nombre de jours avant l'expiration automatique d'une clé API utilisateur (0 pour jamais)"
    tagging_enabled: "Activer l'étiquetage des sujets ?"
    min_trust_to_create_tag: "Le niveau de confiance minimal requis pour créer une étiquette."
    max_tags_per_topic: "Le nombre maximal d'étiquettes pouvant être ajoutées à un sujet."
    max_tag_length: "Le nombre maximum de caractères pouvant être utilisés pour une étiquette."
    max_tag_search_results: "Lors d'une recherche d'étiquettes, le nombre maximal de résultats à afficher."
    max_tags_in_filter_list: "Nombre maximal d'étiquettes à afficher dans la liste déroulante des filtres. Les étiquettes les plus utilisées seront affichées."
    tags_sort_alphabetically: "Afficher les étiquettes par ordre alphabétique. Par défaut, elles sont affichées par ordre de popularité."
    tags_listed_by_group: "Lister les étiquettes par groupe d'étiquettes sur la <a href='%{base_path}/tags' target='_blank'>page Étiquettes</a>."
    tag_style: "Style visuel pour les badges d'étiquette."
    pm_tags_allowed_for_groups: "Autoriser les membres du ou des groupes inclus à étiqueter tout message personnel"
    min_trust_level_to_tag_topics: "Niveau de confiance minimal requis pour étiqueter des sujets"
    suppress_overlapping_tags_in_list: "Si des étiquettes correspondent exactement à des mots du titre d'un sujet, ne pas afficher ces étiquettes"
    remove_muted_tags_from_latest: "Ne pas afficher les sujets avec des étiquettes mises en sourdine dans la liste des sujets récents."
    force_lowercase_tags: "Forcer les nouvelles étiquettes à être en minuscule."
    company_name: "Nom de société"
    governing_law: "Droit applicable"
    city_for_disputes: "Ville pour les litiges"
    shared_drafts_category: "Activez la fonction Brouillons partagés en désignant une catégorie pour les brouillons de sujet. Les sujets repris dans cette catégorie ne figureront pas dans les listes de sujets pour les responsables."
    shared_drafts_min_trust_level: "Autoriser les utilisateurs à afficher et à modifier les brouillons partagés."
    push_notifications_prompt: "Afficher la demande de consentement de l'utilisateur"
    push_notifications_icon: "L'icône du badge qui apparaît dans les notifications. Une image monochrome de taille 96×96 et au format PNG avec transparence est recommandée."
    enable_desktop_push_notifications: "Activer les notifications push sur ordinateur"
    push_notification_time_window_mins: "Attendre (n) minutes avant d'envoyer la notification push. Cela permet d'empêcher l'envoi de notifications push à un utilisateur en ligne actif."
    base_font: "Police de base à utiliser pour la plupart des textes du site. Les thèmes peuvent remplacer cette police via la propriété personnalisée CSS « --font-family »."
    heading_font: "Police à utiliser pour les titres du site. Les thèmes peuvent remplacer cette police via la propriété personnalisée CSS « --heading-font-family »."
    enable_sitemap: "Générez un sitemap pour votre site et l'inclure dans le fichier robots.txt."
    sitemap_page_size: "Nombre d'URL à inclure dans chaque page de sitemap. Maximum 50 000"
    enable_user_status: "(expérimental) Autoriser les utilisateurs à définir un message d'état personnalisé (émoji + description)."
    short_title: "Le titre court sera utilisé sur l'écran d'accueil de l'utilisateur, le lanceur d'applications ou d'autres endroits où la place disponible est limitée. Il devrait être limité à 12 caractères."
    dashboard_hidden_reports: "Permettre de masquer les rapports du tableau de bord."
    dashboard_visible_tabs: "Choisissez les onglets visibles sur le tableau de bord."
    dashboard_general_tab_activity_metrics: "Sélectionnez les rapports à afficher comme indicateurs d'activité dans l'onglet général."
    gravatar_name: "Nom du fournisseur Gravatar"
    gravatar_base_url: "URL de base de l'API du fournisseur Gravatar"
    gravatar_login_url: "URL relative à gravatar_base_url qui permet à l'utilisateur de se connecter au service Gravatar"
    share_quote_buttons: "Choisissez les éléments qui apparaissent dans le bouton de partage de citation, ainsi que leur ordre."
    share_quote_visibility: "Choisissez quand afficher le bouton de partage de citation : jamais, uniquement aux utilisateurs anonymes ou à tous les utilisateurs. "
    create_revision_on_bulk_topic_moves: "Créer une révision pour les premiers messages lorsque les sujets sont déplacés en masse dans une nouvelle catégorie."
    allow_changing_staged_user_tracking: "Permettre aux administrateurs de modifier les préférences de notification relatives aux catégories et aux étiquettes, pour les comptes d'utilisateurs distants."
    use_email_for_username_and_name_suggestions: "Utiliser la première moitié des adresses e-mail pour suggérer des noms d'utilisateur et des pseudos. Veuillez noter que cela permet à chacun de facilement deviner les adresses e-mail entières des utilisateurs (car une grande part de ceux-ci sont inscrits à des services communément utilisés tels que GMail)."
    use_name_for_username_suggestions: "Utiliser le nom complet d'un utilisateur lorsque vous suggérez des noms d'utilisateur."
    suggest_weekends_in_date_pickers: "Inclure les week-ends dans les suggestions du sélectionneur de date (désactivez ce paramètre si vous n'utilisez Discourse que les jours de semaine)."
    splash_screen: "Affiche un écran de chargement temporaire pendant le chargement des ressources du site"
    navigation_menu: "Déterminer le menu de navigation à utiliser. La navigation dans la barre latérale et l'en-tête sont personnalisables par les utilisateurs. L'option Legacy est disponible pour des raisons de rétrocompatibilité."
<<<<<<< HEAD
    default_sidebar_categories: "Les catégories sélectionnées seront affichées par défaut dans la section Catégories de la barre latérale."
    default_sidebar_tags: "Les étiquettes sélectionnées seront affichées par défaut dans la section Étiquettes de la barre latérale."
    enable_new_user_profile_nav_groups: "EXPÉRIMENTAL : les utilisateurs des groupes sélectionnés verront apparaître le nouveau menu de navigation du profil utilisateur"
    enable_experimental_topic_timeline_groups: "EXPÉRIMENTAL : les utilisateurs des groupes sélectionnés verront la chronologie du sujet remaniée"
=======
>>>>>>> 9b339bcd
    enable_experimental_hashtag_autocomplete: "EXPÉRIMENTAL : utilisez le nouveau système de saisie semi-automatique #hashtag pour les catégories et les balises, il affiche différemment l'élément sélectionné et améliore la recherche"
    errors:
      invalid_css_color: "Couleur non valide. Indiquez un nom de couleur ou une valeur hexadécimale."
      invalid_email: "Adresse e-mail invalide."
      invalid_username: "Il n'y a aucun utilisateur ayant ce nom d'utilisateur."
      valid_username: "Ce nom d'utilisateur est déjà pris."
      invalid_group: "Il n'y a aucun groupe ayant ce nom."
      invalid_integer_min_max: "La valeur doit être comprise entre %{min} et %{max}."
      invalid_integer_min: "La valeur doit être de %{min} ou plus."
      invalid_integer_max: "La valeur ne peut pas être supérieure à %{max}."
      invalid_integer: "La valeur doit être un nombre entier."
      regex_mismatch: "La valeur ne correspond pas au format requis."
      must_include_latest: "Le menu du haut doit contenir l'onglet « Récents »."
      invalid_string: "Valeur invalide."
      invalid_string_min_max: "La chaîne de caractères doit contenir entre %{min} et %{max} caractères."
      invalid_string_min: "La chaîne de caractères doit contenir au moins %{min} caractères."
      invalid_string_max: "La chaîne de caractères doit contenir au plus %{max} caractères."
      invalid_json: "Données JSON non valides."
      invalid_reply_by_email_address: "La valeur doit contenir « %{reply_key} » et être différente de l'e-mail de notification."
      invalid_alternative_reply_by_email_addresses: "Toutes les valeurs doivent contenir « %{reply_key} » et être différentes de l'e-mail de notification."
      invalid_domain_hostname: "Ne peut inclure les caractères « * » ou « ? »."
      pop3_polling_host_is_empty: "Vous devez définir « pop3 polling host » avant d'activer le relevé via POP3."
      pop3_polling_username_is_empty: "Vous devez définir « pop3 polling username » avant d'activer le relevé via POP3."
      pop3_polling_password_is_empty: "Vous devez définir « pop3 polling password » avant d'activer le relevé via POP3."
      pop3_polling_authentication_failed: "Échec de l'authentification POP3. Veuillez vérifier vos identifiants POP3."
      reply_by_email_address_is_empty: "Vous devez configurer le paramètre « reply by email address » avant d'activer les réponses par e-mail."
      user_locale_not_enabled: "Vous devez d'abord activer « allow user locale » avant d'activer ce paramètre."
      personal_message_enabled_groups_invalid: "Vous devez spécifier au moins un groupe pour ce paramètre. Si vous ne souhaitez pas que quelqu'un d'autre que les responsables envoie des messages directs, choisissez le groupe des responsables."
      invalid_regex: "L'expression régulière est invalide ou non autorisée."
      invalid_regex_with_message: "L'expression régulière « %{regex} » est erronée : %{message}"
      email_editable_enabled: "Vous devez désactiver « email editable » avant d'activer ce paramètre."
      staged_users_disabled: "Vous devez d'abord activer « staged users » avant d'activer ce paramètre."
      reply_by_email_disabled: "Vous devez d'abord activer « reply by email » avant d'activer ce paramètre."
      discourse_connect_url_is_empty: "Avant d'activer ce paramètre, vous devez d'abord définir le paramètre « discourse connect url »."
      enable_local_logins_disabled: "Vous devez d'abord activer « enable local logins » avant d'activer ce paramètre."
      min_username_length_exists: "Il n'est pas possible de définir une longueur minimale de nom d'utilisateur qui soit plus longue qu'un nom d'utilisateur qui existe déjà (%{username})."
      min_username_length_range: "Il n'est pas possible de définir un minimum plus grand qu'un maximum."
      max_username_length_exists: "Il n'est pas possible de définir une longueur maximale de nom d'utilisateur qui soit plus courte qu'un nom d'utilisateur qui existe déjà (%{username})."
      max_username_length_range: "Il n'est pas possible de définir un maximum plus petit que le minimum."
      invalid_hex_value: "Les valeurs de couleurs doivent être au format hexadécimal à 6 chiffres."
      empty_selectable_avatars: "Vous devez d'abord envoyer au moins deux avatars sélectionnables avant d'activer ce paramètre."
      category_search_priority:
        low_weight_invalid: "Il ne vous est pas possible de définir une pondération supérieure ou égale à 1."
        high_weight_invalid: "Il ne vous est pas possible de définir une pondération inférieure ou égale à 1."
      allowed_unicode_usernames:
        regex_invalid: "L'expression régulière n'est pas valide : %{error}"
        leading_trailing_slash: "L'expression régulière ne doit pas commencer et se terminer par une barre oblique."
      unicode_usernames_avatars: "Les avatars du système n'acceptent pas les noms d'utilisateurs contenant des caractères Unicode."
      list_value_count: "La liste doit contenir exactement %{count} valeurs."
      markdown_linkify_tlds: "Vous ne pouvez pas inclure la valeur « * »."
      google_oauth2_hd_groups: "Vous devez configurer tous les paramètres « google oauth2 HD » avant d'activer ce paramètre."
      search_tokenize_chinese_enabled: "Pour activer ce paramètre, vous devez d'abord désactiver « search_tokenize_chinese »."
      search_tokenize_japanese_enabled: "Pour activer ce paramètre, vous devez d'abord désactiver « search_tokenize_japanese »."
      discourse_connect_cannot_be_enabled_if_second_factor_enforced: "Vous ne pouvez pas activer DiscourseConnect si la 2FA est obligatoire."
      delete_rejected_email_after_days: "Ce paramètre ne peut pas être inférieur au paramètre delete_email_logs_after_days ou supérieur à %{max}"
    placeholder:
      discourse_connect_provider_secrets:
        key: "www.example.com"
        value: "Clé secrète DiscourseConnect"
  search:
    extreme_load_error: "Le site est soumis à une charge extrême, la recherche est désactivée. Veuillez réessayer plus tard"
    within_post: "#%{post_number} par %{username}"
    types:
      category: "Catégories"
      topic: "Résultats"
      user: "Utilisateurs"
    results_page: "Résultats de recherche pour « %{term} »"
    audio: "[audio]"
    video: "[vidéo]"
  discourse_connect:
    login_error: "Erreur de connexion"
    not_found: "Votre compte est introuvable. Veuillez contacter l'administrateur du site."
    account_not_approved: "Votre compte est en attente d'approbation. Vous recevrez une notification par e-mail lorsqu'il sera approuvé."
    unknown_error: "Votre compte présente un problème. Nous vous invitons à contacter l'administrateur du site."
    timeout_expired: "Le délai de connexion au compte est arrivé à expiration, nous vous invitons à réessayer."
    no_email: "Aucune adresse e-mail n'a été fournie. Veuillez contacter l'administrateur du site."
    blank_id_error: "Le champ « external_id » est requis mais il a été laissé vide."
    email_error: "Il n'a pas été possible de créer un compte avec l'adresse e-mail <b>%{email}</b>. Nous vous invitons à contacter l'administrateur du site."
    missing_secret: "L'authentification a échoué du fait de l'absence d'une clé secrète. Nous vous invitons à contacter l'administrateur du site afin de résoudre ce problème."
    invite_redeem_failed: "Il n'a pas été possible d'utiliser ce lien d'invitation. Nous vous invitons à contacter l'administrateur du site."
  original_poster: "Créateur du sujet"
  most_recent_poster: "Auteur le plus récent"
  frequent_poster: "Auteur fréquent"
  poster_description_joiner: ", "
  redirected_to_top_reasons:
    new_user: "Bienvenue dans notre communauté ! Voici les sujets récents les plus populaires."
    not_seen_in_a_month: "Nous sommes heureux de vous revoir parmi nous ! Nous ne vous avons pas vu(e) depuis un moment. Voici les sujets les plus populaires depuis votre absence."
  merge_posts:
    edit_reason:
      one: "Un message a été fusionné par %{username}"
      other: "%{count} messages ont été fusionnés par %{username}"
    errors:
      different_topics: "Des messages appartenant à différents sujets ne peuvent pas être fusionnés."
      different_users: "Des messages appartenant à différents utilisateurs ne peuvent pas être fusionnés."
      max_post_length: "Ces messages ne peuvent pas être fusionnées car la taille du message résultant serait supérieure à la limite autorisée."
  move_posts:
    new_topic_moderator_post:
      one: "Un message a été scindé en un nouveau sujet : %{topic_link}"
      other: "%{count} messages ont été scindés en un nouveau sujet : %{topic_link}"
    new_message_moderator_post:
      one: "Un message a été scindé en un nouveau message direct : %{topic_link}"
      other: "%{count} messages ont été scindés en un nouveau message direct : %{topic_link}"
    existing_topic_moderator_post:
      one: "Un message a été fusionné à un sujet existant : %{topic_link}"
      other: "%{count} messages ont été fusionnés à un sujet existant : %{topic_link}"
    existing_message_moderator_post:
      one: "Un message a été fusionné à un message direct existant : %{topic_link}"
      other: "%{count} messages ont été fusionnés à un message direct existant : %{topic_link}"
  change_owner:
    post_revision_text: "Propriété transférée"
  publish_page:
    slug_errors:
      blank: "ne peut pas être vide"
      unavailable: "est indisponible"
      invalid: "contient des caractères invalides"
  topic_statuses:
    autoclosed_message_max_posts:
      one: "Ce message a été automatiquement fermé après avoir atteint la limite maximale de %{count} réponse."
      other: "Ce message a été automatiquement fermé après avoir atteint la limite maximale de %{count} réponses."
    autoclosed_topic_max_posts:
      one: "Ce sujet a été automatiquement fermé après avoir atteint la limite maximale de %{count} réponse."
      other: "Ce sujet a été automatiquement fermé après avoir atteint la limite maximale de %{count} réponses."
    autoclosed_enabled_days:
      one: "Cette discussion a été automatiquement fermée après un jour. Aucune réponse n'est permise dorénavant."
      other: "Ce sujet a été automatiquement fermé après %{count} jours. Aucune réponse n'est permise dorénavant."
    autoclosed_enabled_hours:
      one: "Cette discussion a été automatiquement fermée après une heure. Aucune réponse n'est permise dorénavant."
      other: "Ce sujet a été automatiquement fermé après %{count} heures. Aucune réponse n'est permise dorénavant."
    autoclosed_enabled_minutes:
      one: "Cette discussion a été automatiquement fermée après une minute. Aucune réponse n'est permise dorénavant."
      other: "Ce sujet a été automatiquement fermé après %{count} minutes. Aucune réponse n'est permise dorénavant."
    autoclosed_enabled_lastpost_days:
      one: "Cette discussion a été automatiquement fermée après un jour. Aucune réponse n'est permise dorénavant."
      other: "Ce sujet a été automatiquement fermé après %{count} jours. Aucune réponse n'est permise dorénavant."
    autoclosed_enabled_lastpost_hours:
      one: "Cette discussion a été automatiquement fermée après %{count} heure suivant le dernier commentaire. Aucune réponse n'est permise dorénavant."
      other: "Ce sujet a été automatiquement fermé après %{count} heures suivant le dernier commentaire. Aucune réponse n'est permise dorénavant."
    autoclosed_enabled_lastpost_minutes:
      one: "Cette discussion a été automatiquement fermée une minute après le dernier message. Aucune réponse n'est permise dorénavant."
      other: "Ce sujet a été automatiquement fermé %{count} minutes après le dernier message. Aucune réponse n'est permise dorénavant."
    autoclosed_disabled_days:
      one: "Ce sujet a été automatiquement ouvert après %{count} jour."
      other: "Ce sujet a été automatiquement ouvert après %{count} jours."
    autoclosed_disabled_hours:
      one: "Ce sujet a été automatiquement ouvert après %{count} heure."
      other: "Ce sujet a été automatiquement ouvert après %{count} heures."
    autoclosed_disabled_minutes:
      one: "Ce sujet a été automatiquement ouvert après %{count} minute."
      other: "Ce sujet a été automatiquement ouvert après %{count} minutes."
    autoclosed_disabled_lastpost_days:
      one: "Ce sujet a été automatiquement ouvert %{count} jour après la dernière réponse."
      other: "Ce sujet a été automatiquement ouvert %{count} jours après la dernière réponse."
    autoclosed_disabled_lastpost_hours:
      one: "Ce sujet a été automatiquement ouvert %{count} heure après la dernière réponse."
      other: "Ce sujet a été automatiquement ouvert %{count} heures après la dernière réponse."
    autoclosed_disabled_lastpost_minutes:
      one: "Ce sujet a été automatiquement ouvert %{count} minute après la dernière réponse."
      other: "Ce sujet a été automatiquement ouvert %{count} minutes après la dernière réponse."
    autoclosed_disabled: "Ce sujet est maintenant ouvert. Les nouvelles réponses sont autorisées."
    autoclosed_disabled_lastpost: "Ce sujet est maintenant ouvert. Les nouvelles réponses sont autorisées."
    auto_deleted_by_timer: "Supprimé automatiquement par une action planifiée."
  login:
    invalid_second_factor_method: "La méthode à deux facteurs sélectionnée n'est pas valide."
    not_enabled_second_factor_method: "La méthode à deux facteurs sélectionnée n'est pas activée pour votre compte."
    security_key_description: "Dès que votre clé de sécurité physique est prête, appuyez sur le bouton « S'authentifier avec une clé de sécurité » ci-dessous."
    security_key_alternative: "Essayer une autre méthode"
    security_key_authenticate: "S'authentifier avec une clé de sécurité"
    security_key_not_allowed_error: "La procédure d'authentification de la clé de sécurité a expiré ou a été annulée."
    security_key_no_matching_credential_error: "Aucun identifiant correspondant n'a pu être trouvé dans la clé de sécurité donnée."
    security_key_support_missing_error: "Votre appareil ou navigateur actuel ne prend pas en charge l'utilisation des clés de sécurité. Veuillez utiliser une autre méthode."
    security_key_invalid: "Une erreur est survenue lors de la validation de la clé de sécurité."
    not_approved: "Votre compte n'a pas encore été approuvé. Vous recevrez une notification par e-mail lorsque vous pourrez vous connecter."
    incorrect_username_email_or_password: "Nom d'utilisateur, adresse e-mail ou mot de passe incorrect(e)"
    incorrect_password: "Mot de passe incorrect"
    wait_approval: "Merci pour votre inscription. Nous vous informerons lorsque votre compte sera approuvé."
    active: "Votre compte est activé et prêt à l'emploi."
    activate_email: "<p>C'est presque terminé ! Nous avons envoyé un e-mail d'activation à <b>%{email}</b>. Merci de suivre les instructions qui y figurent pour activer votre compte.</p><p>Si vous ne recevez pas cet e-mail, vérifiez le dossier du courrier indésirable dans votre messagerie.</p>"
    not_activated: "Vous ne pouvez pas vous connecter pour le moment. Nous vous avons envoyé un e-mail d'activation. Merci de suivre les instructions qui y figurent pour activer votre compte."
    not_allowed_from_ip_address: "Vous ne pouvez pas vous connecter en tant que %{username} depuis cette adresse IP."
    admin_not_allowed_from_ip_address: "Vous ne pouvez pas vous connecter en tant qu'administrateur à partir de cette adresse IP."
    reset_not_allowed_from_ip_address: "Vous ne pouvez pas réinitialiser le mot de passe depuis cette adresse IP."
    suspended: "Vous ne pouvez pas vous connecter jusqu'au %{date}."
    suspended_with_reason: "Compte suspendu jusqu'au %{date} : %{reason}"
    suspended_with_reason_forever: "Compte supsendu : %{reason}"
    errors: "%{errors}"
    not_available: "Indisponible. Essayer %{suggestion} ?"
    something_already_taken: "Un problème est survenu. Votre nom d'utilisateur ou votre adresse e-mail est peut-être déjà enregistré(e). Essayez le lien d'oubli du mot de passe."
    omniauth_error:
      generic: "Nous sommes désolés, une erreur s'est produite lors de l'autorisation de votre compte. Veuillez réessayer."
      csrf_detected: "L'autorisation a expiré ou vous avez changé de navigateur. Veuillez réessayer."
      request_error: "Une erreur s'est produite lors du démarrage de l'autorisation. Veuillez réessayer."
      invalid_iat: "Impossible de vérifier le jeton d'autorisation en raison de différences d'horloge du serveur. Veuillez réessayer."
    omniauth_error_unknown: "Un problème est survenu lors de votre connexion. Veuillez réessayer."
    omniauth_confirm_title: "Connectez-vous à l'aide de %{provider}"
    omniauth_confirm_button: "Continuer"
    authenticator_error_no_valid_email: "Aucune adresse e-mail associée à %{account} n'est autorisée. Vous devrez peut-être configurer votre compte avec une autre adresse."
    new_registrations_disabled: "La création de nouveaux comptes n'est pas autorisée pour le moment."
    password_too_long: "Les mots de passe sont limités à 200 caractères."
    email_too_long: "L'e-mail renseigné est trop long. Les noms d'adresses e-mail ne doivent pas dépasser 254 caractères et les noms de domaines ne doivent pas dépasser 253 caractères."
    wrong_invite_code: "Le code d'invitation est invalide."
    reserved_username: "Ce nom d'utilisateur n'est pas autorisé."
    missing_user_field: "Vous n'avez pas renseigné l'ensemble des champs utilisateur"
    auth_complete: "Authentification terminée."
    click_to_continue: "Cliquez ici pour continuer."
    already_logged_in: "Nous sommes désolés ! Cette invitation est destinée aux nouveaux utilisateurs qui n'ont pas encore de compte existant."
    second_factor_title: "Authentification à deux facteurs"
    second_factor_description: "Veuillez saisir le code d'authentification généré par votre application :"
    second_factor_backup_description: "Veuillez saisir un de vos codes de secours :"
    second_factor_backup_title: "Code de secours de l'authentification à deux facteurs"
    invalid_second_factor_code: "Code d'authentification invalide. Chaque code ne peut être utilisé qu'une fois."
    invalid_security_key: "Clé de sécurité invalide."
    missing_second_factor_name: "Veuillez renseigner un nom."
    missing_second_factor_code: "Veuillez renseigner un code."
    second_factor_toggle:
      totp: "Utiliser une application d'authentification ou une clé de sécurité"
      backup_code: "Utiliser un code de secours à la place"
  second_factor_auth:
    challenge_not_found: "Un défi d'authentification à deux facteurs (2FA) n'a pas pu être trouvé dans le contexte de votre session actuelle."
    challenge_expired: "Le délai d'expiration de l'authentification 2FA est écoulé. Veuillez réessayer."
    challenge_not_completed: "Vous n'avez pas effectué l'authentification 2FA requise pour accomplir cette tâche. Veuillez vous authentifier (2FA) et réessayer."
    actions:
      grant_admin:
        description: "Par mesure de sécurité, vous devez vous authentifier via l'authentification 2FA avant que l'accès administrateur soit accordé à %{username}."
      discourse_connect_provider:
        description: "%{hostname} requiert la confirmation de votre 2FA. Vous serez redirigé(e) vers le site après avoir confirmé votre 2FA."
  admin:
    email:
      sent_test: "envoyé !"
    user:
      merge_user:
        updating_username: "Mise à jour du nom d'utilisateur…"
        changing_post_ownership: "Modification de la propriété du message…"
        merging_given_daily_likes: "Fusion des « J'aime » quotidiens…"
        merging_post_timings: "Fusion des horaires des messages…"
        merging_user_visits: "Fusion des visites des utilisateurs…"
        updating_site_settings: "Mise à jour des paramètres du site…"
        updating_user_stats: "Mise à jour des statistiques utilisateur…"
        merging_user_attributes: "Fusion des attributs utilisateur…"
        updating_user_ids: "Mise à jour des identifiants utilisateur…"
        deleting_source_user: "Suppression de l'utilisateur source…"
  user:
    deactivated: "A été désactivé car trop d'e-mails envoyés à « %{email} » n'ont pas été délivrés."
    deactivated_by_staff: "Désactivé par un responsable"
    deactivated_by_inactivity:
      one: "Désactivé automatiquement après %{count} jour d'inactivité"
      other: "Désactivé automatiquement après %{count} jours d'inactivité"
    activated_by_staff: "Activé par un responsable"
    new_user_typed_too_fast: "Le nouvel utilisateur écrivait trop rapidement"
    content_matches_auto_silence_regex: "Le contenu correspond à l'expression régulière de mise en sourdine automatique"
    username:
      short: "doit contenir au moins %{min} caractères"
      long: "ne doit pas contenir plus de %{max} caractères"
      too_long: "est trop long"
      characters: "doit uniquement contenir des chiffres, lettres, points, tirets et tirets bas."
      unique: "doit être unique"
      blank: "doit être présent"
      must_begin_with_alphanumeric_or_underscore: "doit commencer par une lettre, un chiffre ou un tiret bas"
      must_end_with_alphanumeric: "doit finir par une lettre ou un chiffre"
      must_not_contain_two_special_chars_in_seq: "ne doit pas contenir une séquence de 2 caractères spéciaux ou plus (« . », « - », « _ »)"
      must_not_end_with_confusing_suffix: "ne doit pas se terminer par un suffixe déroutant comme « .json » ou « .png » etc."
    email:
      invalid: "est invalide."
      not_allowed: "n'est pas autorisé pour ce fournisseur d'e-mails. Veuillez utiliser une autre adresse."
      blocked: "n'est pas autorisé."
      revoked: "N'enverra plus d'e-mails à « %{email} » jusqu'au %{date}."
      does_not_exist: "S.O."
    ip_address:
      blocked: "Les nouvelles inscriptions ne sont pas acceptées depuis votre adresse IP."
      max_new_accounts_per_registration_ip: "Les nouvelles inscriptions ne sont pas autorisées depuis votre adresse IP (limite atteinte). Contactez un responsable."
    website:
      domain_not_allowed: "Site Web invalide. Les domaines autorisés sont : %{domains}"
    auto_rejected: "Refusé automatiquement en raison de l'âge. Voir le paramètre de site « auto_handle_queued_age »."
    destroy_reasons:
      unused_staged_user: "Utilisateur distant inutilisé"
      fixed_primary_email: "Correction de l'e-mail principal pour l'utilisateur distant"
      same_ip_address: "Même adresse IP (%{ip_address}) que d'autres utilisateurs"
      inactive_user: "Utilisateur inactif"
      reviewable_reject_auto: "Traiter automatiquement les éléments à examiner en file d'attente"
      reviewable_reject: "L'inscription de cet utilisateur a été refusée"
    email_in_spam_header: "Le premier e-mail de l'utilisateur a été signalé comme spam"
    already_silenced: "L'utilisateur a déjà été mis en sourdine par %{staff} il y a %{time_ago}."
    already_suspended: "L'utilisateur a déjà été suspendu par %{staff} il y a %{time_ago}."
    cannot_delete_has_posts:
      one: "L'utilisateur %{username} a %{count} message dans un sujet public ou message personnel, vous ne pouvez donc pas le supprimer."
      other: "L'utilisateur %{username} a %{count} messages dans des sujets publics ou messages personnels, vous ne pouvez donc pas le supprimer."
  unsubscribe_mailer:
    title: "Désabonnement"
    subject_template: "Confirmez que vous ne souhaitez plus recevoir d'e-mails de mises à jour de %{site_title}"
    text_body_template: |
      Quelqu'un (peut-être vous ?) a demandé à ne plus recevoir de mises à jour pour %{site_domain_name} sur cette adresse e-mail.

      Pour le confirmer, merci de cliquer sur ce lien :

      %{confirm_unsubscribe_link}

      Si vous souhaitez continuer à recevoir ces e-mails, vous pouvez ignorer ce message.
  invite_mailer:
    title: "Invitation"
    subject_template: "%{inviter_name} vous a invité(e) à participer à « %{topic_title} » sur %{site_domain_name}"
    text_body_template: |
      %{inviter_name} vous a invité(e) à une discussion

      > **%{topic_title}**

      >

      > %{topic_excerpt}

      à

      > %{site_title} -- %{site_description}

      Si cela vous intéresse, cliquez sur le lien ci-dessous :

      %{invite_link}
  custom_invite_mailer:
    title: "Invitation personnalisée"
    subject_template: "%{inviter_name} vous a invité(e) à participer à « %{topic_title} » sur %{site_domain_name}"
    text_body_template: |
      %{inviter_name} vous a invité(e) à une discussion

      > **%{topic_title}**

      >

      > %{topic_excerpt}

      à

      > %{site_title} -- %{site_description}

      Avec ce message :

      > %{user_custom_message}

      Si cela vous intéresse, cliquez sur le lien ci-dessous :

      %{invite_link}
  invite_forum_mailer:
    title: "Invitation sur le forum"
    subject_template: "%{inviter_name} vous a invité(e) à rejoindre %{site_domain_name}"
    text_body_template: |
      %{inviter_name} vous invite à rejoindre :

      > **%{site_title}**

      >

      > %{site_description}

      Si cela vous intéresse, cliquez sur le lien ci-dessous :

      %{invite_link}
  custom_invite_forum_mailer:
    title: "Invitation personnalisée sur le forum"
    subject_template: "%{inviter_name} vous a invité(e) à rejoindre %{site_domain_name}"
    text_body_template: |
      %{inviter_name} vous a invité(e) à rejoindre :

      > **%{site_title}**

      >

      > %{site_description}

      Avec ce message :

      > %{user_custom_message}

      Si cela vous intéresse, cliquez sur le lien ci-dessous :

      %{invite_link}
  invite_password_instructions:
    title: "Instructions du mot de passe d'invité"
    subject_template: "Choisissez un mot de passe pour votre compte sur %{site_name}"
    text_body_template: |
      Merci d'avoir accepté l'invitation sur %{site_name} -- Bienvenue !

      Cliquez sur le lien ci-dessous pour définir un mot de passe :

      %{base_url}/u/password-reset/%{email_token}

      (Si le lien est expiré, cliquez sur « J'ai oublié mon mot de passe » au moment de vous connecter avec votre adresse e-mail.)
  download_backup_mailer:
    title: "Téléchargement de la sauvegarde"
    subject_template: "[%{email_prefix}] Téléchargement de la sauvegarde du site"
    text_body_template: |
      Voici le lien vers la [sauvegarde du site](%{backup_file_path}) que vous avez demandée.

      Nous avons envoyé ce lien à votre adresse e-mail validée pour des raisons de sécurité.

      (Si vous *n'avez pas* effectué cette demande, il y a lieu de vous inquiéter : quelqu'un a accès à l'administration de votre site.)
    no_token: |
      Nous sommes désolés, ce lien de téléchargement a déjà été utilisé ou a expiré.
  admin_confirmation_mailer:
    title: "Confirmation de l'administrateur"
    subject_template: "[%{email_prefix}] Confirmer votre nouveau compte"
    text_body_template: |
      Veuillez confirmer que vous souhaitez ajouter **%{target_username} (%{target_email})** comme administrateur à votre forum.

      [Confirmer le compte administrateur](%{admin_confirm_url})
  test_mailer:
    title: "Envoyer un e-mail de test"
    subject_template: "[%{email_prefix}] Test de délivrabilité de l'e-mail"
    text_body_template: |
      Ceci est un e-mail de test expédié par

      [**%{base_url}**][0]

      Nous espérons que ce test d'envoi d'e-mail vous sera parvenu correctement !

      Voici une [liste de points à vérifier pour assurer la bonne remise de vos e-mails][1].

      Bonne chance,

      Vos amis développeurs de [Discourse](https://www.discourse.org)

      [0] : %{base_url}
      [1] : https://meta.discourse.org/t/email-delivery-configuration-checklist/209839
  new_version_mailer:
    title: "Nouvelle version"
    subject_template: "[%{email_prefix}] Nouvelle version de Discourse, mise à jour disponible"
    text_body_template: |
      Hourra, une nouvelle version de [Discourse](https://www.discourse.org) est disponible !

      Votre version : %{installed_version}
      Nouvelle version : **%{new_version}**

      - Effectuez facilement la mise à jour depuis votre navigateur en utilisant la **[mise à jour en 1 clic](%{base_url}/admin/upgrade)**

      - Découvrez les nouveautés en consultant les [notes de version](https://meta.discourse.org/tag/release-notes) ou l'[historique GitHub](https://github.com/discourse/discourse/commits/main)

      - Rendez vous sur [meta.discourse.org](https://meta.discourse.org) pour consulter des actualités, des discussions et obtenir de l'aide concernant Discourse
  new_version_mailer_with_notes:
    title: "Nouvelle version avec notes de modifications"
    subject_template: "[%{email_prefix}] Mise à jour disponible"
    text_body_template: |
      Hourra, une nouvelle version de [Discourse](https://www.discourse.org) est disponible !

      Votre version : %{installed_version}
      Nouvelle version : **%{new_version}**

      - Effectuez facilement la mise à jour depuis votre navigateur en utilisant la **[mise à jour en 1 clic](%{base_url}/admin/upgrade)**

      - Découvrez les nouveautés en consultant les [notes de version](https://meta.discourse.org/tag/release-notes) ou l'[historique GitHub](https://github.com/discourse/discourse/commits/main)

      - Rendez vous sur [meta.discourse.org](https://meta.discourse.org) pour consulter des actualités, des discussions et obtenir de l'aide concernant Discourse

      ### Notes de version

      %{notes}
  flag_reasons:
    off_topic: "Votre message a été signalé comme étant **hors sujet** : la communauté considère qu'il ne correspond pas au sujet en question qui est défini par son titre et son premier message."
    inappropriate: "Votre message a été signalé comme étant **inapproprié** : la communauté estime qu'il est offensant, abusif, qu'il s'agit d'un comportement haineux ou qu'il enfreint notre [charte communautaire](%{base_path}/directives)."
    spam: "Votre message a été signalé comme étant du **spam** : la communauté considère qu'il s'agit d'une publicité ou du contenu trop promotionnel au lieu d'être utile et pertinent au regard du sujet."
    notify_moderators: "Votre message a été **signalé aux modérateurs** : la communauté considère qu'il nécessite l'intervention d'un responsable."
    responder:
      off_topic: "Ce message a été signalé comme étant **hors sujet** : la communauté considère qu'il ne correspond pas au sujet en question tel que défini par son titre et son premier message."
      inappropriate: "Le message a été signalé comme étant **inapproprié** : la communauté estime qu'il est offensant, abusif, qu'il s'agit d'un comportement haineux ou qu'il enfreint notre [charte communautaire](%{base_path}/directives)."
      spam: "Ce message a été signalé comme étant du **courrier indésirable** : la communauté considère qu'il s'agit d'une publicité, c'est-à-dire d'un message de nature trop promotionnelle au lieu d'être utile et pertinent au regard du sujet."
      notify_moderators: "Ce message a été **signalé aux modérateurs** : la communauté considère qu'il nécessite l'intervention d'un responsable."
  flags_dispositions:
    agreed: "Merci de nous en informer. Nous sommes en accord avec votre signalement et nous travaillons à sa résolution."
    agreed_and_deleted: "Merci de nous en informer. Nous sommes en accord avec votre signalement et avons supprimé le message."
    disagreed: "Merci de nous en informer. Nous travaillons à sa résolution."
    ignored: "Merci de nous en informer. Nous travaillons à sa résolution."
    ignored_and_deleted: "Merci de nous en informer. Nous avons supprimé le message."
  temporarily_closed_due_to_flags:
    one: "Ce sujet est fermé pour au moins %{count} heure suite à plusieurs signalements de la communauté."
    other: "Ce sujet est fermé pour au moins %{count} heures suite à plusieurs signalements de la communauté."
  system_messages:
    reviewables_reminder:
      subject_template: "Des éléments sont à examiner dans la file des messages en attente d'examen"
      text_body_template:
        one: "%{mentions} éléments ont été soumis depuis %{count} heure. [Merci de les examiner](%{base_url}/review)."
        other: "%{mentions} éléments ont été soumis depuis %{count} heures. [Merci de les examiner](%{base_url}/review)."
    private_topic_title: "Sujet #%{id}"
    contents_hidden: "Veuillez visiter le message pour voir son contenu."
    post_hidden:
      title: "Message masqué"
      subject_template: "Message masqué suite à des signalements de la communauté"
      text_body_template: |
        Bonjour,

        Ce message vous est envoyé de manière automatisée par %{site_name} pour vous informer que votre message a été masqué.

        <%{base_url}%{url}>

        %{flag_reason}

        Ce message a été masqué suite à des signalements de la communauté. Nous vous invitons par conséquent à envisager de le modifier en prenant en considération leurs commentaires. **Vous pourrez modifier votre message d'ici %{edit_delay} minutes, et il sera ensuite rendu automatiquement visible à nouveau.**

        Toutefois, si ce message est masqué par la communauté une seconde fois, il le restera jusqu'à ce qu'il soit examiné par des responsables.

        Pour obtenir davantage de conseils, nous vous invitons à consulter notre [charte communautaire](%{base_url}/charte).
    post_hidden_again:
      title: "Message masqué à nouveau"
      subject_template: "Message masqué suite à des signalements de la communauté, responsables avertis"
      text_body_template: |
        Bonjour,

        Ce message vous est envoyé de manière automatisée par %{site_name} pour vous informer que votre message a été masqué à nouveau.

         <%{base_url}%{url}>

         %{flag_reason}

        La communauté a signalé ce message et il est maintenant masqué. **Ce message ayant été masqué plus d'une fois, il le restera jusqu'à ce qu'un responsable intervienne.**

        Pour obtenir davantage de conseils, nous vous invitons à consulter notre [charte communautaire](%{base_url}/charte).
    queued_by_staff:
      title: "Message en attente de vérification"
      subject_template: "Message masqué par un responsable, en attente de vérification"
      text_body_template: |
        Bonjour,

        Ce message vous est envoyé de manière automatisée par %{site_name} pour vous informer que votre message a été masqué.

        <%{base_url}%{url}>

        Votre message restera masqué jusqu'à ce qu'un responsable en prenne connaissance et l'examine.

        Pour obtenir davantage de conseils, nous vous invitons à consulter notre [charte communautaire](%{base_url}/guidelines).
    flags_disagreed:
      title: "Le message signalé a été rétabli par un responsable"
      subject_template: "Le message signalé a été rétabli par un responsable"
      text_body_template: |
        Bonjour,

        Ce message vous est envoyé de manière automatisée par %{site_name} pour vous informer que [votre message](%{base_url}%{url}) a été rétabli.

        Ce message a été signalé par la communauté et un responsable a décidé de le rétablir.

        [details="Cliquez pour voir le message rétabli"]
        ``` markdown
        %{flagged_post_raw_content}
        ```
        [/details]
    flags_agreed_and_post_deleted:
      title: "Le message signalé a été retiré par un responsable"
      subject_template: "Le message signalé a été retiré par un responsable"
      text_body_template: |
        Bonjour,

        Ce message vous est envoyé de manière automatisée par %{site_name} pour vous informer que [votre message](%{base_url}%{url}) a été supprimé.

        %{flag_reason}

        Ce message a été signalé par la communauté et un responsable a décidé de le supprimer.

        ``` markdown
        %{flagged_post_raw_content}
        ```

        Pour plus d'informations, nous vous invitons à consulter notre [charte communautaire](%{base_url}/guidelines).
    flags_agreed_and_post_deleted_for_responders:
      title: "Cette réponse à un message signalé a été supprimée par un responsable."
      subject_template: "Cette réponse à un message signalé a été supprimée par un responsable."
      text_body_template: |
        Bonjour,

        Ce message vous est envoyé de manière automatisée par %{site_name} pour vous informer qu'un [post](%{base_url}%{url}) auquel vous aviez répondu a été supprimé.

        %{flag_reason}

        Ce message a été signalé par la communauté et un responsable a décidé de le supprimer.

        ``` markdown
        %{flagged_post_raw_content}
        ```

        Auquel vous aviez répondu

        ``` markdown
        %{flagged_post_response_raw_content}
        ```

        Pour plus d'informations, nous vous invitons à consulter notre [charte communautaire](%{base_url}/guidelines).
    usage_tips:
      text_body_template: |
        Pour connaître quelques astuces qui vous aideront à démarrer en tant que nouveau membre, [rendez-vous sur cette page](https://meta.discourse.org/t/fr-trucs-et-astuces-pour-nouveaux-utilisateurs/84100/).

        À mesure que vous participerez ici, nous apprendrons à vous connaître et les limitations temporaires des nouveaux utilisateurs seront levées. Avec le temps, vous gagnerez [des niveaux de confiance](https://blog.discourse.org/2018/06/understanding-discourse-trust-levels/) qui incluent des fonctionnalités spéciales pour nous aider à gérer notre communauté ensemble.
    welcome_user:
      title: "Bienvenue utilisateur"
      subject_template: "Bienvenue sur %{site_name} !"
      text_body_template: |
        Merci d'avoir rejoint %{site_name}, nous vous souhaitons la bienvenue !

        %{new_user_tips}

        Nous prônons [la civilité au sein de notre communauté](%{base_url}/guidelines) en toutes circonstances.

        En vous souhaitant d'agréables moments parmi nous !
    welcome_tl1_user:
      title: "Bienvenue utilisateur de niveau 1"
      subject_template: "Merci de passer du temps avec nous"
      text_body_template: |
        Salut ! Nous avons vu que vous lisez beaucoup, ce qui est super, alors nous vous avons monté d'un [niveau de confiance](https://blog.discourse.org/2018/06/understanding-discourse-trust-levels/) !

        Nous sommes ravis que vous passiez du temps avec nous, et nous adorerions en savoir plus sur vous. Prenez un moment pour [remplir votre profil](%{base_url}/my/preferences/profile) ou sentez-vous libre de [démarrer un nouveau sujet](%{base_url}/categories).
    welcome_staff:
      title: "Bienvenue dans l'équipe"
      subject_template: "Félicitations, le statut de %{role} vous a été accordé !"
      text_body_template: |
        Le rôle de %{role} vous a été accordé par un responsable.

        En tant que %{role}, vous avez maintenant accès à l'interface <a href='%{base_url}/admin' target='_blank'>d'administration</a>.

        Qui dit pouvoir, dit responsabilité. Si vous débutez dans le rôle de modérateur, nous vous invitons à consulter le [Guide de modération](https://meta.discourse.org/t/guide-des-moderateurs/89968).
    welcome_invite:
      title: "Bienvenue invité"
      subject_template: "Bienvenue sur %{site_name} !"
      text_body_template: |
        Merci d'avoir accepté l'invitation sur %{site_name}. Nous vous souhaitons la bienvenue !

        - Nous vous avons créé un nouveau compte : **%{username}**. Vous pourrez modifier votre nom d'utilisateur ou votre mot de passe en vous rendant sur [votre profil utilisateur][prefs].

        - Au moment de vous connecter, nous vous prions **d'indiquer l'adresse e-mail à laquelle votre invitation a été adressée**. Autrement, nous ne saurons pas qu'il s'agit de vous !

        %{new_user_tips}

        Nous prônons [la civilité au sein de notre communauté](%{base_url}/guidelines) en toutes circonstances.

        En vous souhaitant d'agréables moments parmi nous !

        [prefs] : %{user_preferences_url}
    tl2_promotion_message:
      subject_template: "Félicitations pour votre promotion de niveau de confiance !"
      text_body_template: |
        Nous vous avons promu à un nouveau [niveau de confiance](https://blog.discourse.org/2018/06/understanding-discourse-trust-levels/) !

        Atteindre le niveau de confiance 2 signifie que vous avez suffisamment lu et participé activement pour être considéré(e) comme membre de la communauté.

        En tant qu'utilisateur ou utilisatrice expérimenté(e), vous pourrez apprécier [cette liste de trucs et astuces](https://blog.discourse.org/2016/12/discourse-new-user-tips-and-tricks/).

        Nous vous encourageons à continuer votre participation. Nous sommes heureux de vous compter parmi nous.
    backup_succeeded:
      title: "Sauvegarde effectuée"
      subject_template: "Sauvegarde terminée avec succès"
      text_body_template: |
        La sauvegarde a été effectuée avec succès.

        Accédez à la section [admin > sauvegarde] (%{base_url}/admin/backups) pour télécharger votre nouvelle sauvegarde.

        Voici le journal :

        %{logs}
    backup_failed:
      title: "Sauvegarde échouée"
      subject_template: "Échec de la sauvegarde"
      text_body_template: |
        La sauvegarde a échoué.

        Voici le journal :

        %{logs}
    restore_succeeded:
      title: "Restauration réussie"
      subject_template: "Restauration terminée avec succès"
      text_body_template: |
        La restauration a été effectuée avec succès.

        Voici le journal :

        %{logs}
    restore_failed:
      title: "Restauration échouée"
      subject_template: "Échec de la restauration"
      text_body_template: |
        La restauration a échoué.

        Voici le journal :

        %{logs}
    bulk_invite_succeeded:
      title: "Invitation en masse réussie"
      subject_template: "Envoi des invitations en masse réussi"
      text_body_template: |
        Votre fichier d'invitation d'utilisateurs en masse a été traité, %{sent} invitations ont été envoyées, %{skipped} ont été ignorées et %{warnings} avertissement(s) ont été émis.

        ``` text
        %{logs}
        ```
    bulk_invite_failed:
      title: "Invitation en masse échouée"
      subject_template: "Envoi des invitations en masse effectué avec des erreurs"
      text_body_template: |
        Votre fichier d'invitation d'utilisateurs en masse a été traité, %{sent} invitations ont été envoyées, %{skipped} ont été ignorées, %{warnings} avertissement(s) ont été émis et %{failed} erreur(s) ont été reçues.

        Voici le journal :

        ``` text
        %{logs}
        ```
    user_added_to_group_as_owner:
      title: "Désigné(e) comme propriétaire du groupe"
      subject_template: "Vous avez été désigné(e) comme l'un(e) des propriétaire du groupe %{group_name}"
      text_body_template: |
        Vous avez été désigné(e) comme l'un(e) des propriétaires du groupe [%{group_name}](%{base_url}%{group_path}).
    user_added_to_group_as_member:
      title: "Désigné(e) comme membre du groupe"
      subject_template: "Vous êtes maintenant membre du groupe %{group_name}."
      text_body_template: |
        Vous êtes maintenant membre du groupe [%{group_name}](%{base_url}%{group_path}).
    csv_export_succeeded:
      title: "Export CSV réussi"
      subject_template: "[%{export_title}] Exportation des données terminée"
      text_body_template: |
        Votre export de données s'est terminé correctement ! :dvd:

        %{download_link}

        Ce lien de téléchargement fonctionnera pendant 48 heures.

        Les données sont compressées dans une archive au format zip. Si vous ne parvenez pas à en extraire les fichiers, nous vous recommandons d'utiliser l'outil suivant : https://www.7-zip.org/.
    csv_export_failed:
      title: "Export CSV échoué"
      subject_template: "Échec de l'exportation des données"
      text_body_template: "Nous sommes désolés, votre exportation de données a échoué. Veuillez consulter les journaux ou [contacter un responsable](%{base_url}/about)."
    email_reject_insufficient_trust_level:
      title: "E-mail rejeté - Niveau de confiance insuffisant"
      subject_template: "[%{email_prefix}] Problème d'e-mail - Niveau de confiance insuffisant"
      text_body_template: |
        Nous sommes désolés, mais l'envoi de votre e-mail à %{destination} (intitulé %{former_title}) n'a pas fonctionné.

        Votre compte n'a pas le niveau de confiance requis pour créer un nouveau sujet via cette adresse e-mail. Si vous pensez qu'il s'agit d'une erreur, [contactez un responsable](%{base_url}/about).
    email_reject_user_not_found:
      title: "E-mail rejeté - Utilisateur introuvable"
      subject_template: "[%{email_prefix}] Problème d'e-mail -- L'utilisateur est introuvable"
      text_body_template: |
        Nous sommes désolés, mais l'envoi de votre e-mail à %{destination} (intitulé %{former_title}) n'a pas fonctionné.

        Votre réponse a été envoyée depuis une adresse inconnue. Essayez de l'envoyer depuis une autre adresse ou [contactez un responsable](%{base_url}/about).
    email_reject_screened_email:
      title: "E-mail rejeté - E-mail sous surveillance"
      subject_template: "[%{email_prefix}] Problème d'e-mail - E-mail bloqué"
      text_body_template: |
        Nous sommes désolés, mais l'envoi de votre e-mail à %{destination} (intitulé %{former_title}) n'a pas fonctionné.

        Votre réponse a été envoyée depuis une adresse bloquée. Essayez de l'envoyer depuis une autre adresse ou [contactez un responsable](%{base_url}/about).
    email_reject_not_allowed_email:
      title: "E-mail rejeté - E-mail non autorisé"
      subject_template: "[%{email_prefix}] Problème d'e-mail - E-mail bloqué"
      text_body_template: |
        Nous sommes désolés, mais l'envoi de votre e-mail à %{destination} (intitulé %{former_title}) n'a pas fonctionné.

        Votre réponse a été envoyée depuis une adresse bloquée. Essayez de l'envoyer depuis une autre adresse ou [contactez un responsable](%{base_url}/about).
    email_reject_inactive_user:
      title: "E-mail rejeté - Utilisateur inactif"
      subject_template: "[%{email_prefix}] Problème d'e-mail - Utilisateur inactif"
      text_body_template: |
        Nous sommes désolés, mais l'envoi de votre e-mail à %{destination} (intitulé %{former_title}) n'a pas fonctionné.

        Le compte associé à cette adresse n'est pas activé. Veuillez activer votre compte avant d'envoyer des e-mails.
    email_reject_silenced_user:
      title: "E-mail rejeté - Utilisateur mis en sourdine"
      subject_template: "[%{email_prefix}] Problème d'e-mail - Utilisateur mis en sourdine"
      text_body_template: |
        Nous sommes désolés, mais l'envoi de votre e-mail à %{destination} (intitulé %{former_title}) n'a pas fonctionné.

        Le compte associé à cette adresse a été mis en sourdine.
    email_reject_reply_user_not_matching:
      title: "E-mail rejeté - L'utilisateur ne correspond pas"
      subject_template: "[%{email_prefix}] Problème d'e-mail - Adresse de réponse inattendue"
      text_body_template: |
        Nous sommes désolés, mais l'envoi de votre e-mail à %{destination} (intitulé %{former_title}) n'a pas fonctionné.

        Votre réponse nous est parvenue d'une autre adresse e-mail que celle attendue, nous ne savons donc pas s'il s'agit de la même personne. Essayez de l'envoyer depuis une autre adresse ou [contactez un responsable](%{base_url}/about).
    email_reject_empty:
      title: "E-mail rejeté - Vide"
      subject_template: "[%{email_prefix}] Problème d'e-mail - Aucun contenu"
      text_body_template: |
        Nous sommes désolés, mais l'envoi de votre e-mail à %{destination} (intitulé %{former_title}) n'a pas fonctionné.

        Assurez-vous d'avoir écrit votre réponse au début de l'e-mail.

        Si vous obtenez ce message alors que vous aviez inclus une réponse, réessayez avec une mise en forme plus simple.
    email_reject_parsing:
      title: "E-mail rejeté - Parsing"
      subject_template: "[%{email_prefix}] Problème d'e-mail - Contenu non reconnu"
      text_body_template: |
        Nous sommes désolés, mais l'envoi de votre e-mail à %{destination} (intitulé %{former_title}) n'a pas fonctionné.

        Nous n'avons pas pu trouver votre réponse dans l'e-mail. **Assurez-vous que votre réponse se trouve au début de l'e-mail** - nous ne pouvons pas traiter les réponses en ligne.
    email_reject_invalid_access:
      title: "E-mail rejeté - Accès invalide"
      subject_template: "[%{email_prefix}] Problème d'e-mail - Accès invalide"
      text_body_template: |
        Nous sommes désolés, mais l'envoi de votre e-mail à %{destination} (intitulé %{former_title}) n'a pas fonctionné.

        Votre compte n'a pas le niveau de confiance requis pour créer un nouveau sujet dans cette catégorie. Si vous pensez qu'il s'agit d'une erreur, [contactez un responsable](%{base_url}/about).
    email_reject_strangers_not_allowed:
      title: "E-mail rejeté - Inconnus interdits"
      subject_template: "[%{email_prefix}] Problème d'e-mail - Accès invalide"
      text_body_template: |
        Nous sommes désolés, mais l'envoi de votre e-mail à %{destination} (intitulé %{former_title}) n'a pas fonctionné.

        La catégorie vers laquelle vous avez envoyé cet e-mail autorise uniquement les réponses d'utilisateurs avec un compte valide et une adresse e-mail connue. Si vous pensez qu'il s'agit d'une erreur, [contactez un responsable](%{base_url}/about).
    email_reject_invalid_post:
      title: "E-mail rejeté - Message invalide"
      subject_template: "[%{email_prefix}] Problème d'e-mail - Erreur d'envoi d'un message"
      text_body_template: |
        Nous sommes désolés, mais l'envoi de votre e-mail à %{destination} (intitulé %{former_title}) n'a pas fonctionné.

        Cela peut-être dû à une mise en forme trop complexe ou à un message trop long ou trop court. Veuillez réessayer ou rédigez votre message directement sur le site si le problème persiste.
    email_reject_invalid_post_specified:
      title: "E-mail rejeté - Message invalide spécifié"
      subject_template: "[%{email_prefix}] Problème d'e-mail - Erreur d'envoi d'un message"
      text_body_template: |
        Nous sommes désolés, mais l'envoi de votre e-mail à %{destination} (intitulé %{former_title}) n'a pas fonctionné.

        Raison :

        %{post_error}

        Si vous pouvez corriger les erreurs, veuillez réessayer.
      date_invalid: "Aucune date de création de message trouvée. Est-ce qu'il manque un en-tête Date à cet e-mail ?"
    email_reject_post_too_short:
      title: "E-mail rejeté trop court"
      subject_template: "[%{email_prefix}] Problème d'e-mail - Message trop court"
      text_body_template: |
        Nous sommes désolés, mais l'envoi de votre e-mail à %{destination} (intitulé %{former_title}) n'a pas fonctionné.

        Afin de favoriser des discussions plus approfondies, les réponses très courtes ne sont pas permises. Est-ce que vous pouvez reformuler votre réponse avec au moins %{count} caractères ? Vous pouvez aussi aimer un message par e-mail en répondant « +1 ».
    email_reject_invalid_post_action:
      title: "E-mail rejeté - Message action invalide"
      subject_template: "[%{email_prefix}] Problème d'e-mail - Action de message invalide"
      text_body_template: |
        Nous sommes désolés, mais l'envoi de votre e-mail à %{destination} (intitulé %{former_title}) n'a pas fonctionné.

        Le Post Action n'était pas reconnu. Veuillez réessayer ou rédigez votre message directement sur le site si le problème persiste.
    email_reject_reply_key:
      title: "E-mail rejeté - Clé de réponse"
      subject_template: "[%{email_prefix}] Problème d'e-mail - Clé de réponse inconnue"
      text_body_template: |
        Nous sommes désolés, mais l'envoi de votre e-mail à %{destination} (intitulé %{former_title}) n'a pas fonctionné.

        La clé de réponse est invalide ou inconnue et nous ne pouvons pas savoir à quel message s’adresse cette réponse. [Contactez un responsable](%{base_url}/about).
    email_reject_bad_destination_address:
      title: "E-mail rejeté - Mauvaise adresse de destination"
      subject_template: "[%{email_prefix}] Problème d'e-mail - Adresse de destinataire inconnue"
      text_body_template: |
        Nous sommes désolés, mais l'envoi de votre e-mail à %{destination} (intitulé %{former_title}) n'a pas fonctionné.

        Voici quelques points à vérifier :

          - Utilisez-vous plusieurs adresses e-mail ? Avez-vous répondu en utilisant une adresse différente de celle que vous avez utilisé au départ ? Les réponses par e-mail nécessitent que vous utilisiez la même adresse e-mail.

          - Votre client de messagerie a-t-il correctement utilisé le champ « Reply-To: » pour définir le destinataire de votre réponse ? Certains logiciels utilisent malheureusement le champ « From: » à la place, ce qui est incorrect et ne fonctionne pas dans le cas qui nous préoccupe.

          - L'en-tête « Message-ID » de l'e-mail a-t-il été modifié ? Cet en-tête doit conserver une valeur constante.

        En cas de besoin, vous pourrez obtenir davantage d'aide en consultant la page %{base_url}/about.
    email_reject_old_destination:
      title: "E-mail rejeté - Destination obsolète"
      subject_template: "[%{email_prefix}] Problème d'e-mail - Vous essayez de répondre à une ancienne notification"
      text_body_template: |
        Nous sommes désolé, mais l'envoi de votre e-mail à destination de %{destination} (intitulé %{former_title}) n'a pas fonctionné.

        Pour des raisons de sécurité, nous n'acceptons les réponses aux notifications que pendant %{number_of_days} jours. Veuillez vous rendre sur [le sujet](%{short_url}) pour continuer la conversation.
    email_reject_topic_not_found:
      title: "E-mail rejeté - Sujet introuvable"
      subject_template: "[%{email_prefix}] Problème d'e-mail - Sujet introuvable"
      text_body_template: |
        Nous sommes désolés, mais l'envoi de votre e-mail à %{destination} (intitulé %{former_title}) n'a pas fonctionné.

        Le sujet auquel vous répondez n'existe plus. Si vous pensez qu'il s'agit d'une erreur, [contactez un responsable](%{base_url}/about).
    email_reject_topic_closed:
      title: "E-mail rejeté - Sujet fermé"
      subject_template: "[%{email_prefix}] Problème d'e-mail - Sujet fermé"
      text_body_template: |
        Nous sommes désolés, mais l'envoi de votre e-mail à %{destination} (intitulé %{former_title}) n'a pas fonctionné.

        Le sujet auquel vous répondez est actuellement fermé et n'accepte plus de réponses. Si vous pensez qu'il s'agit d'une erreur, [contactez un responsable](%{base_url}/about).
    email_reject_auto_generated:
      title: "E-mail rejeté - Réponse automatique"
      subject_template: "[%{email_prefix}] Problème d'e-mail - Réponse automatique"
      text_body_template: |
        Nous sommes désolés, mais l'envoi de votre e-mail à %{destination} (intitulé %{former_title}) n'a pas fonctionné.

        Votre e-mail a été marqué comme « généré automatiquement », ce qui signifie qu'il a été créé par un ordinateur au lieu d'être rédigé par un humain ; nous ne pouvons pas accepter ce type d'e-mail. Si vous pensez qu'il s'agit d'une erreur, [contactez un responsable](%{base_url}/about).
    email_reject_unrecognized_error:
      title: "E-mail rejeté - Erreur inconnue"
      subject_template: "[%{email_prefix}] Problème d'e-mail - Erreur inconnue"
      text_body_template: |
        Nous sommes désolés, mais l'envoi de votre e-mail à %{destination} (intitulé %{former_title}) n'a pas fonctionné.

        Une erreur inconnue est survenue lors du traitement de votre e-mail. Essayez de l'envoyer depuis une autre adresse ou [contactez un responsable](%{base_url}/about).
    email_reject_attachment:
      title: "Pièce jointe rejetée"
      subject_template: "[%{email_prefix}] Problème d'e-mail - Pièce jointe rejetée"
      text_body_template: |
        Nous sommes désolés, mais des pièces jointes à l'e-mail que vous avez envoyé à %{destination} (intitulé %{former_title}) ont été rejetées.

        Détails :
        %{rejected_errors}

        Si vous pensez qu'il s'agit d'une erreur, [contactez un responsable](%{base_url}/about).
    email_reject_reply_not_allowed:
      title: "E-mail rejeté - Réponses interdites"
      subject_template: "[%{email_prefix}] Problème d'e-mail - Réponse non autorisée"
      text_body_template: |
        Nous sommes désolés, mais l'envoi de votre e-mail à %{destination} (intitulé %{former_title}) n'a pas fonctionné.

        Vous n'êtes pas autorisé(e) à répondre au sujet. Si vous pensez qu'il s'agit d'une erreur, [contactez un responsable](%{base_url}/about).
    email_reject_reply_to_digest:
      title: "E-mail rejeté - Réponse au résumé"
      subject_template: "[%{email_prefix}] Problème d'e-mail - Réponse au résumé"
      text_body_template: |
        Nous sommes désolés, mais l'envoi de votre e-mail à %{destination} (intitulé %{former_title}) n'a pas fonctionné.

        Vous avez répondu à un e-mail de résumé, ce qui n'est pas accepté.

        Si vous pensez qu'il s'agit d'une erreur, [contactez un responsable](%{base_url}/about).
    email_reject_too_many_recipients:
      title: "Rejeter un e-mail avec trop de destinataires"
      subject_template: "[%{email_prefix}] Problème d'e-mail -- Trop de destinataires"
      text_body_template: |
        Nous sommes désolés, mais l'envoi de votre e-mail à %{destination} (intitulé %{former_title}) n'a pas fonctionné.

        Vous avez essayé d'envoyer un e-mail à plus de %{max_recipients_count} personnes et notre système a automatiquement marqué votre e-mail comme étant un courrier indésirable.

        Si vous pensez qu'il s'agit d'une erreur, [contactez un responsable] (%{base_url}/about).
    email_error_notification:
      title: "Notification d'erreur d'e-mail"
      subject_template: "[%{email_prefix}] Problème d'e-mail - Erreur d'authentification POP3"
      text_body_template: |
        Malheureusement, une erreur d'authentification s'est produite lors de la récupération des e-mails depuis le serveur POP.

        Assurez-vous que les paramètres de connexion POP sont corrects dans les [paramètres du site](%{base_url}/admin/site_settings/category/email).

        S'il y a une interface Web pour le compte POP, vous devrez peut-être vous y connecter pour vérifier les paramètres.
    email_revoked:
      title: "E-mail révoqué"
      subject_template: "Est-ce que votre adresse e-mail est correcte ?"
      text_body_template: |
        Nous sommes désolés, mais nous avons des difficultés à vous joindre par e-mail. Nos derniers e-mailsn'ont pas été délivrés.

        Pouvez-vous vous assurer que [votre adresse e-mail](%{base_url}/my/preferences/email) est valide et fonctionne ? Vous pouvez également ajouter notre adresse e-mail à votre carnet d'adresses ou liste de contacts pour améliorer la réception de nos e-mails.
    email_bounced: |
      L'e-mail envoyé à %{email} n'a pas été délivré .

      ### Détails

      ``` text
      %{raw}
      ```
    ignored_users_summary:
      title: "Un utilisateur ignoré a dépassé le seuil"
      subject_template: "Un utilisateur a été ignoré par de nombreux utilisateurs"
      text_body_template: "Bonjour, \n\nCe message vous est envoyé de manière automatisée par %{site_name} pour vous informer que @%{username} a été ignoré par %{ignores_threshold} utilisateurs. Cela pourrait être le signe qu'un problème est en train de se développer au sein de votre communauté.\n\nVous souhaiterez peut-être [examiner les messages récents](%{base_url}/u/%{username}/summary) de cet utilisateur et, éventuellement, examiner la situation des autres utilisateurs figurant dans le [rapport des utilisateurs ignorés et mis en sourdine](%{base_url}/admin/reports/top_ignored_users).\n\nPour obtenir davantage de conseils, nous vous invitons à consulter notre [charte communautaire](%{base_url}/guidelines).\n"
    too_many_spam_flags:
      title: "Trop de signalements de spam"
      subject_template: "Nouveau compte bloqué"
      text_body_template: |
        Bonjour,

        Ce message vous est envoyé de manière automatisée par %{site_name} pour vous informer que vos messages ont été provisoirement masqués suite à des signalements de la communauté.

        Par mesure de précaution, votre nouveau compte a été mis en sourdine. Vous ne pourrez plus publier de réponses ni de nouveaux sujets tant qu'un responsable n'aura pas examiné la situation de votre compte. Nous vous prions de nous excuser pour la gêne occasionnée.

        Pour obtenir davantage de conseils, nous vous invitons à consulter notre [charte communautaire](%{base_url}/guidelines).
    too_many_tl3_flags:
      title: "Trop de signalements en provenance d'utilisateurs de niveau de confiance 3"
      subject_template: "Nouveau compte bloqué"
      text_body_template: |
        Bonjour,

        Ce message vous est envoyé de manière automatisée par %{site_name} pour vous informer que votre compte a été restreint suite à un grand nombre de signalements de la communauté.

        Par mesure de précaution, votre nouveau compte a été mis en sourdine. Vous ne pourrez pas publier de réponses ni de nouveaux sujets tant qu'un responsable n'aura pas examiné la situation de votre compte. Nous vous prions de nous excuser pour la gêne occasionnée.

        Pour obtenir davantage de conseils, nous vous invitons à consulter notre [charte communautaire](%{base_url}/guidelines).
    silenced_by_staff:
      title: "Mis en sourdine par un responsable"
      subject_template: "Compte temporairement bloqué"
      text_body_template: |
        Bonjour,

        Ce message vous est envoyé de manière automatisée par %{site_name} pour vous informer que votre compte a été provisoirement restreint par mesure de précaution.

        Vous pouvez continuer de consulter le forum, mais vous ne pourrez plus répondre ni créer de sujets tant qu'[un responsable](%{base_url}/about) n'aura pas examiné vos messages récents. Nous vous prions de nous excuser pour la gêne occasionnée.

        Pour obtenir davantage de conseils, nous vous invitons à consulter notre [charte communautaire](%{base_url}/guidelines).
    user_automatically_silenced:
      title: "Utilisateur automatiquement mis en sourdine"
      subject_template: "Nouvel utilisateur %{username} mis en sourdine suite à des signalements de la communauté"
    spam_post_blocked:
      title: "Message spam bloqué"
      subject_template: "Les messages du nouvel utilisateur %{username} sont bloqués pour des liens répétés"
      text_body_template: |
        Ce message vous est envoyé de manière automatisée.

        Le nouvel utilisateur [%{username}](%{user_url}) a tenté de créer plusieurs messages contenant des liens vers %{domains}, et ces messages ont été bloqués pour prévenir la publicité indésirable. Cet utilisateur reste autorisé à créer des messages qui ne contiennent pas de liens vers %{domains}.

        Nous vous invitons à [examiner la situation de cet utilisateur](%{user_url}).

        Cette règle peut être modifiée avec les paramètres « newuser_spam_host_threshold » et « allowed_spam_host_domains ». Le paramètre « allowed_spam_host_domains » constitue une liste d'autorisations qui vous permettra d'exempter %{domains} de cette vérification.
    unsilenced:
      title: "Mise en sourdine annulée"
      subject_template: "Compte débloqué"
      text_body_template: |
        Bonjour,

        Ce message vous est envoyé de manière automatisée par %{site_name} pour vous informer que les restrictions sur votre compte ont été levées suite à l'intervention d'un responsable.

        Vous pouvez à nouveau publier des messages. Nous vous remercions de votre patience.
    pending_users_reminder:
      title: "Rappel d'utilisateurs en attente"
      subject_template:
        one: "%{count} utilisateur en attente d'approbation"
        other: "%{count} utilisateurs en attente d'approbation"
      text_body_template: |
        De nouvelles inscriptions d'utilisateurs sont en attente d'approbation (ou de rejet).

        Nous vous invitons à [les examiner](%{base_url}/review).
    download_remote_images_disabled:
      title: "Téléchargement d'images distantes désactivé"
      subject_template: "Téléchargement d'images distantes désactivé"
      text_body_template: "Le paramètre « download_remote_images_to_local » a été désactivé car la limite (« download_remote_images_threshold ») d'espace disque utilisé par les images vient d'être dépassée."
    new_user_of_the_month:
      title: "Vous êtes un nouvel utilisateur ou une nouvelle utilisatrice du mois !"
      subject_template: "Vous êtes un nouvel utilisateur ou une nouvelle utilisatrice du mois !"
      text_body_template: |
        Félicitations, vous avez reçu le prix du **nouveau membre du mois de %{month_year}**. :trophy:

        Ce prix est seulement accordé à deux nouveaux membres par mois et sera listé [dans vos badges](%{url}).

        Vous êtes rapidement devenu(e) un membre précieux de notre communauté. Merci de nous avoir rejoint et continuez à participer de cette manière !
    queued_posts_reminder:
      title: "Messages dans la file d'attente"
      subject_template:
        one: "%{count} message en attente d'examen"
        other: "%{count} messages en attente d'examen"
      text_body_template: |
        Bonjour,

        Des messages de nouveaux utilisateurs sont en attente de modération. Nous vous invitons à [les approuver ou les rejeter](%{base_url}/review?type=ReviewableQueuedPost).
  unsubscribe_link: |
    Pour vous désabonner de ces e-mails, [cliquez ici](%{unsubscribe_url}).
  unsubscribe_link_and_mail: |
    Pour vous désabonner de ces e-mails, [cliquez ici](%{unsubscribe_url}).
  unsubscribe_mailing_list: |
    Vous recevez cet e-mail car vous avez activé la liste de diffusion.

    Pour vous désabonner de ces e-mails, [cliquez ici](%{unsubscribe_url}).
  subject_re: "Re : "
  subject_pm: "[MD] "
  email_from: "%{user_name} via %{site_name}"
  email_from_without_site: "%{group_name}"
  user_notifications:
    previous_discussion: "Réponses précédentes"
    reached_limit:
      one: "Rappel : nous envoyons un maximum de %{count} e-mail quotidien. Accédez au site pour le consulter."
      other: "Rappel : nous envoyons un maximum de %{count} e-mails quotidiens. Accédez au site pour voir lesquels pourraient être retenus. P.S. : merci d'être populaire !"
    in_reply_to: "En réponse à"
    reply_by_email: "[Voir le sujet](%{base_url}%{url}) ou répondre à cet e-mail pour répondre."
    reply_by_email_pm: "[Voir le message](%{base_url}%{url}) ou répondre à cet e-mail pour répondre à %{participants}."
    only_reply_by_email: "Répondre à cet e-mail pour répondre."
    only_reply_by_email_pm: "Répondre à cet e-mail pour répondre à %{participants}."
    visit_link_to_respond: "[Voir le sujet](%{base_url}%{url}) pour répondre."
    visit_link_to_respond_pm: "[Voir le message](%{base_url}%{url}) pour répondre à %{participants}."
    reply_above_line: "## Veuillez saisir votre réponse au-dessus de cette ligne. ##"
    posted_by: "Publié par %{username} le %{post_date}"
    pm_participants: "Participants : %{participants}"
    more_pm_participants:
      one: "%{participants} et %{count} autre participant"
      other: "%{participants} et %{count} autres participants"
    invited_group_to_private_message_body: |
      %{username} a invité @%{group_name} à un message

      > **[%{topic_title}](%{topic_url})**
      >
      > %{topic_excerpt}

      sur

      > %{site_title} -- %{site_description}

      Pour rejoindre la discussion, cliquez sur le lien ci-dessous :

      %{topic_url}
    invited_to_private_message_body: |
      %{username} vous invite à un message

      > **[%{topic_title}](%{topic_url})**
      >
      > %{topic_excerpt}

      sur

      > %{site_title} -- %{site_description}

      Pour rejoindre la discussion, cliquez sur le lien ci-dessous :

      %{topic_url}
    invited_to_topic_body: |
      %{username} vous invite à une discussion

      > **[%{topic_title}](%{topic_url})**
      >
      > %{topic_excerpt}

      sur

      > %{site_title} -- %{site_description}

      Pour rejoindre la discussion, cliquez sur le lien ci-dessous :

      %{topic_url}
    user_invited_to_private_message_pm_group:
      title: "Groupe invité au MD par un utilisateur"
      subject_template: "[%{email_prefix}] %{username} a invité @%{group_name} dans la conversation « %{topic_title} »"
      text_body_template: |
        %{header_instructions}

        %{message}

        %{respond_instructions}
    user_invited_to_private_message_pm:
      title: "Utilisateur invité au MD"
      subject_template: "[%{email_prefix}] %{username} vous a invité(e) dans la conversation « %{topic_title} »"
      text_body_template: |
        %{header_instructions}

        %{message}

        %{respond_instructions}
    user_invited_to_private_message_pm_staged:
      title: "Utilisateur distant invité au MD"
      subject_template: "[%{email_prefix}] %{username} vous a invité(e) dans la conversation « %{topic_title} »"
      text_body_template: |
        %{header_instructions}

        %{message}

        %{respond_instructions}
    user_invited_to_topic:
      title: "Utilisateur invité au sujet"
      subject_template: "[%{email_prefix}] %{username} vous a invité(e) dans « %{topic_title} »"
      text_body_template: |
        %{header_instructions}

        %{message}

        %{respond_instructions}
    user_replied:
      title: "Utilisateur a répondu"
      subject_template: "[%{email_prefix}] %{topic_title}"
      text_body_template: |
        %{header_instructions}

        %{message}

        %{context}

        %{respond_instructions}
    user_replied_pm:
      title: "Utilisateur a répondu au MD"
      subject_template: "[%{email_prefix}] [MD] %{topic_title}"
      text_body_template: |
        %{header_instructions}

        %{message}

        %{context}

        %{respond_instructions}
    user_quoted:
      title: "Utilisateur a cité"
      subject_template: "[%{email_prefix}] %{topic_title}"
      text_body_template: |
        %{header_instructions}

        %{message}

        %{context}

        %{respond_instructions}
    user_linked:
      title: "Utilisateur lié"
      subject_template: "[%{email_prefix}] %{topic_title}"
      text_body_template: |
        %{header_instructions}

        %{message}

        %{context}

        %{respond_instructions}
    user_mentioned:
      title: "Utilisateur a mentionné"
      subject_template: "[%{email_prefix}] %{topic_title}"
      text_body_template: |
        %{header_instructions}

        %{message}

        %{context}

        %{respond_instructions}
    user_mentioned_pm:
      title: "Utilisateur a mentionné un MD"
      subject_template: "[%{email_prefix}] [MD] %{topic_title}"
      text_body_template: |
        %{header_instructions}

        %{message}

        %{context}

        %{respond_instructions}
    user_group_mentioned:
      title: "Mention de groupe utilisateur"
      subject_template: "[%{email_prefix}] %{topic_title}"
      text_body_template: |
        %{header_instructions}

        %{message}

        %{context}

        %{respond_instructions}
    user_group_mentioned_pm:
      title: "Groupe d'utilisateurs a mentionné un MD"
      subject_template: "[%{email_prefix}] [MD] %{topic_title}"
      text_body_template: |
        %{header_instructions}

        %{message}

        %{context}

        %{respond_instructions}
    user_group_mentioned_pm_group:
      title: "Groupe d'utilisateurs a mentionné un MD"
      subject_template: "[%{email_prefix}] [MD] %{topic_title}"
      text_body_template: |
        %{header_instructions}

        %{message}

        %{context}

        %{respond_instructions}
    user_posted:
      title: "Publié par l'utilisateur"
      subject_template: "[%{email_prefix}] %{topic_title}"
      text_body_template: |
        %{header_instructions}

        %{message}

        %{context}

        %{respond_instructions}
    user_watching_category_or_tag:
      title: "Catégorie ou balise de surveillance de l'utilisateur"
      subject_template: "[%{email_prefix}] %{topic_title}"
      text_body_template: |
        %{header_instructions}

        %{message}

        %{context}

        %{respond_instructions}
    user_watching_first_post:
      title: "Utilisateur surveille le premier message"
      subject_template: "[%{email_prefix}] %{topic_title}"
      text_body_template: |
        %{header_instructions}

        %{message}

        %{context}

        %{respond_instructions}
    user_posted_pm:
      title: "Utilisateur a publié un MD"
      subject_template: "[%{email_prefix}] [MD] %{topic_title}"
      text_body_template: |
        %{header_instructions}

        %{message}

        %{context}

        %{respond_instructions}
    user_posted_pm_staged:
      title: "Utilisateur distant a publié un MD"
      subject_template: "%{optional_re}%{topic_title}"
      text_body_template: |2

        %{message}
    account_suspended:
      title: "Compte suspendu"
      subject_template: "[%{email_prefix}] Votre compte a été suspendu"
      text_body_template: |
        Votre compte sur le forum a été suspendu jusqu'à %{suspended_till}.

        Motif : %{reason}
    account_suspended_forever:
      title: "Compte suspendu"
      subject_template: "[%{email_prefix}] Votre compte a été suspendu"
      text_body_template: |
        Votre compte a été suspendu du forum.

        Motif : %{reason}
    account_silenced:
      title: "Compte mis en sourdine"
      subject_template: "[%{email_prefix}] Votre compte a été mis en sourdine"
      text_body_template: |
        Votre compte sur le forum a été mis en sourdine jusqu'à %{silenced_till}.

        Motif : %{reason}
    account_silenced_forever:
      title: "Compte mis en sourdine"
      subject_template: "[%{email_prefix}] Votre compte a été mis en sourdine"
      text_body_template: |
        Votre compte a été mis en sourdine sur le forum.

        Motif : %{reason}
    account_exists:
      title: "Le compte existe déjà"
      subject_template: "[%{email_prefix}] Le compte existe déjà"
      text_body_template: |
        Vous venez d'essayer de créer un compte sur %{site_name}, ou d'essayer de changer l'adresse e-mail d'un compte vers %{email}. Cependant, un compte existe déjà pour %{email}.

        Si vous avez oublié votre mot de passe, [réinitialisez-le maintenant](%{base_url}/password-reset).

        Si vous n'avez pas essayé de créer un compte avec l'adresse %{email} ou de changer votre adresse e-mail, ne vous inquiétez pas. Vous pouvez ignorer ce message.

        Si vous avez des questions, [contactez notre équipe](%{base_url}/about).
    account_second_factor_disabled:
      title: "Authentification à deux facteurs désactivée"
      subject_template: "[%{email_prefix}] Authentification à deux facteurs désactivée"
      text_body_template: |
        L'authentification à deux facteurs a été désactivée sur votre compte à %{site_name}. Vous pouvez maintenant vous connecter uniquement avec votre mot de passe ; un code d'authentification supplémentaire n'est plus nécessaire.

        Si vous n'avez pas choisi de désactiver l'authentification à deux facteurs, il se peut que quelqu'un ait compromis votre compte.

        Si vous avez des questions, [contactez notre équipe](%{base_url}/about).
    digest:
      why: "Voici un bref résumé de ce qu'il s'est passé sur %{site_link} depuis votre dernière visite le %{last_seen_at}"
      since_last_visit: "Depuis votre dernière visite"
      new_topics: "Nouveaux sujets"
      unread_notifications: "Notifications non lues"
      unread_high_priority: "Notifications prioritaires non lues"
      liked_received: "« J'aime » reçus"
      new_users: "Nouveaux utilisateurs"
      popular_topics: "Sujets populaires"
      join_the_discussion: "Lire la suite"
      popular_posts: "Messages populaires"
      more_new: "Nouveau pour vous"
      subject_template: "[%{email_prefix}] Résumé"
      unsubscribe: "Ce résumé vous est envoyé par %{site_link} lorsque vous ne vous connectez pas pendant un moment. Vous pouvez %{email_preferences_link} ou %{unsubscribe_link} pour vous désabonner."
      your_email_settings: "vos préférences d'e-mail"
      click_here: "cliquez ici"
      from: "%{site_name}"
      preheader: "Un bref résumé depuis votre dernière visite le %{last_seen_at}"
    forgot_password:
      title: "Mot de passe oublié"
      subject_template: "[%{email_prefix}] Réinitialisation du mot de passe"
      text_body_template: |
        Quelqu'un a demandé la réinitialisation de votre mot de passe sur [%{site_name}](%{base_url}).

        Si ce n'est pas vous, vous pouvez ignorer cet e-mail.

        Cliquez sur le lien suivant pour définir un nouveau mot de passe :

        %{base_url}/u/password-reset/%{email_token}
    email_login:
      title: "Se connecter avec un lien"
      subject_template: "[%{email_prefix}] Se connecter avec un lien"
      text_body_template: |
        Voici votre lien pour vous connecter à [%{site_name}](%{base_url}).

        Si vous n'en avez pas fait la demande, vous pouvez ignorer cet e-mail.

        Sinon, cliquez sur le lien suivant pour vous connecter :

        %{base_url}/session/email-login/%{email_token}
    set_password:
      title: "Définir le mot de passe"
      subject_template: "[%{email_prefix}] Définir le mot de passe"
      text_body_template: |
        Quelqu'un a demandé un mot de passe pour votre compte sur [%{site_name}](%{base_url}). Vous pouvez vous identifier en utilisant un service en ligne pris en charge (Google, Facebook, etc.) qui est associé avec cette adresse e-mail.

        Si vous n'avez pas fait cette demande, vous pouvez ignorer cet e-mail.

        Cliquez sur le lien suivant pour définir un mot de passe :

        %{base_url}/u/password-reset/%{email_token}
    admin_login:
      title: "Connexion administrateur"
      subject_template: "[%{email_prefix}] Connexion"
      text_body_template: |
        Quelqu'un a demandé à se connecter sur votre compte sur [%{site_name}](%{base_url}).

        Si vous n'avez pas fait cette demande, vous pouvez ignorer cet e-mail.

        Cliquez sur le lien ci-dessous pour vous connecter :

        %{base_url}/session/email-login/%{email_token}
    account_created:
      title: "Compte créé"
      subject_template: "[%{email_prefix}] Votre nouveau compte"
      text_body_template: |
        Un nouveau compte a été créé pour vous sur %{site_name}

        Cliquez sur le lien ci-dessous pour choisir un mot de passe pour votre compte :

        %{base_url}/u/password-reset/%{email_token}
    confirm_new_email:
      title: "Confirmer votre nouvelle adresse e-mail"
      subject_template: "[%{email_prefix}] Confirmez votre nouvelle adresse e-mail"
      text_body_template: |
        Confirmez votre nouvelle adresse e-mail pour %{site_name} en cliquant sur le lien suivant :

        %{base_url}/u/confirm-new-email/%{email_token}

        Si vous n'avez pas demandé ce changement, veuillez contacter un [administrateur](%{base_url}/about).
    confirm_new_email_via_admin:
      title: "Confirmer votre nouvelle adresse e-mail"
      subject_template: "[%{email_prefix}] Confirmez votre nouvelle adresse e-mail"
      text_body_template: |
        Confirmez votre nouvelle adresse e-mail pour %{site_name} en cliquant sur le lien suivant :

        %{base_url}/u/confirm-new-email/%{email_token}

        Ce changement d'adresse a été demandé par un administrateur du site. Si vous n'avez pas demandé ce changement, veuillez contacter un [administrateur](%{base_url}/about).
    confirm_old_email:
      title: "Confirmez votre ancienne adresse e-mail"
      subject_template: "[%{email_prefix}] Confirmez votre adresse e-mail actuelle"
      text_body_template: |
        Avant de pouvoir modifier votre adresse e-mail, nous avons besoin de confirmer que vous contrôlez bien ce compte de messagerie. Une fois cette étape terminée, nous vous demanderons de confirmer la nouvelle adresse e-mail.

        Confirmez votre adresse e-mail actuelle pour %{site_name} en cliquant sur le lien suivant :

        %{base_url}/u/confirm-old-email/%{email_token}
    confirm_old_email_add:
      title: "Confirmation à la précédente adresse (ajout)"
      subject_template: "[%{email_prefix}] Confirmez votre adresse e-mail actuelle"
      text_body_template: |
        Avant de pouvoir ajouter une nouvelle adresse e-mail, nous avons besoin de confirmer que vous contrôlez bien ce compte de messagerie. Une fois cette étape terminée, nous vous demanderons de confirmer la nouvelle adresse e-mail.

        Confirmez votre adresse e-mail actuelle pour %{site_name} en cliquant sur le lien suivant :

        %{base_url}/u/confirm-old-email/%{email_token}
    notify_old_email:
      title: "Notifier l'ancienne adresse e-mail"
      subject_template: "[%{email_prefix}] Votre adresse e-mail a été modifiée"
      text_body_template: |
        Ceci est un message automatique pour vous informer que votre adresse e-mail pour
        %{site_name} a été modifiée. S'il s'agit d'une erreur, veuillez contacter
        un administrateur du site.

        Votre adresse e-mail a été modifiée comme :

        %{new_email}
    notify_old_email_add:
      title: "Notification à la précédente adresse (ajout)"
      subject_template: "[%{email_prefix}] Une nouvelle adresse e-mail a été ajoutée"
      text_body_template: |
        Ceci est un message automatique pour vous informer qu'une adresse e-mail pour %{site_name} a été ajoutée. S'il s'agit d'une erreur, veuillez contacter un administrateur du site.

        Votre adresse e-mail ajoutée :

        %{new_email}
    signup_after_approval:
      title: "Inscription après approbation"
      subject_template: "Votre compte a été approuvé sur %{site_name} !"
      text_body_template: |
        Bienvenue sur %{site_name} !

        Un responsable a approuvé votre inscription sur %{site_name}.

        Pour accéder à votre nouveau compte, vous pouvez utiliser le lien suivant :

        %{base_url}

        Dans le cas où le lien ci-dessus ne serait pas utilisable, nous vous invitons à le copier-coller dans la barre d'adresse de votre navigateur.

        %{new_user_tips}

        Nous prônons [la civilité au sein de notre communauté](%{base_url}/guidelines) en toutes circonstances.

        En vous souhaitant d'agréables moments parmi nous !
    signup_after_reject:
      title: "Inscription suite à un refus"
      subject_template: "Votre inscription à %{site_name} a été rejetée"
      text_body_template: |
        Un responsable a refusé votre inscription sur %{site_name}.

        Motif : %{reject_reason}
    signup:
      title: "Inscription"
      subject_template: "[%{email_prefix}] Activez votre nouveau compte"
      text_body_template: |
        Bienvenue sur %{site_name} !

        Cliquez sur le lien ci-dessous pour confirmer et activer votre compte :
        %{base_url}/u/activate-account/%{email_token}

        Si le lien n'est pas cliquable, essayez de le copier-coller dans la barre d'adresse de votre navigateur.
    activation_reminder:
      title: "Rappel d'activation"
      subject_template: "[%{email_prefix}] Rappel pour activer votre compte"
      text_body_template: |
        Bienvenue sur %{site_name} !

        Nous vous rappelons amicalement que votre compte doit être activé.

        Cliquez sur le lien ci-dessous pour confirmer et activer votre compte :
        %{base_url}/u/activate-account/%{email_token}

        Si le lien n'est pas cliquable, essayez de le copier-coller dans la barre d'adresse de votre navigateur.
    suspicious_login:
      title: "Notification de nouvelle connexion"
      subject_template: "[%{site_name}] Nouvelle connexion depuis %{location}"
      text_body_template: |
        Bonjour,

        Nous avons remarqué une connexion provenant d'un lieu ou d'un appareil que vous n'utilisez pas d'habitude. Était-ce bien vous ?

         - Lieu : %{location} (%{client_ip})
         - Navigateur : %{browser}
         - Appareil : %{device} – %{os}

        Si c'était bien vous, tant mieux ! Rien à signaler.

        Si ce n'est pas vous, nous vous prions d'[examiner les connexions établies récemment](%{base_url}/my/preferences/security) et d'envisager un changement de votre mot de passe.
    post_approved:
      title: "La publication de votre message a été autorisée"
      subject_template: "[%{site_name}] La publication de votre message a été autorisée"
      text_body_template: |
        Bonjour,

        Ce message vous est envoyé automatiquement par %{site_name} pour vous informer que la publication de [votre message](%{base_url}%{post_url}) a été autorisée.
  page_forbidden:
    title: "Oups ! Cette page est privée."
  site_setting_missing: "Le paramètre « %{name} » doit être défini."
  page_not_found:
    page_title: "Page introuvable"
    title: "Oups ! Cette page n'existe pas ou est privée."
    popular_topics: "Populaires"
    recent_topics: "Récents"
    see_more: "Plus"
    search_title: "Rechercher sur ce site"
    search_button: "Rechercher"
  offline:
    title: "Impossible de charger l'application"
    offline_page_message: "Il semble que vous n'êtes pas connecté(e) à Internet ! Veuillez vérifier votre connexion réseau et réessayez."
  upload:
    edit_reason: "téléchargement de copies locales des images distantes"
    unauthorized: "Nous sommes désolés, le fichier que vous essayez d'envoyer n'est pas autorisé (extensions autorisées : %{authorized_extensions})."
    pasted_image_filename: "Image collée"
    store_failure: "Erreur lors du stockage du fichier numéro %{upload_id} pour l'utilisateur %{user_id}."
    file_missing: "Nous sommes désolés, vous devez fournir un fichier à envoyer."
    empty: "Nous sommes désolés, mais le fichier que vous avez fourni est vide."
    failed: "Le téléversement a échoué. Nous vous prions de réessayer."
    png_to_jpg_conversion_failure_message: "Une erreur est survenue lors de la conversion du format PNG en JPG."
    optimize_failure_message: "Une erreur est survenue lors de l'optimisation de l'image envoyée."
    download_failure: "Le téléchargement du fichier depuis la source externe a échoué."
    size_mismatch_failure: "La taille du fichier chargé vers S3 ne correspondait pas à la taille prévue pour le téléversement externe. %{additional_detail}"
    create_multipart_failure: "Impossible de créer un téléversement partitionné dans la boutique externe."
    abort_multipart_failure: "Impossible d'interrompre le téléversement partitionné dans la boutique externe."
    complete_multipart_failure: "Impossible de terminer le téléversement partitionné dans la boutique externe."
    external_upload_not_found: "Le téléversement n'a pas été trouvé dans la boutique externe. %{additional_detail}"
    checksum_mismatch_failure: "La somme de contrôle du fichier que vous avez téléversé ne correspond pas. Le contenu du fichier a peut-être changé lors du téléversement. Veuillez réessayer."
    cannot_promote_failure: "Le téléversement n'a pas pu être effectué. Il avait peut-être déjà été effectué ou échoué une première fois."
    size_zero_failure: "Un problème semble être survenu, la taille du fichier que vous tentez d'importer est de 0 octet. Veuillez réessayer."
    attachments:
      too_large: "Nous sommes désolés, le fichier que vous essayez d'envoyer est trop volumineux (la taille maximale autorisée est de %{max_size_kb} Ko)."
      too_large_humanized: "Nous sommes désolés, le fichier que vous essayez d'envoyer est trop volumineux (la taille maximale autorisée est de %{max_size})."
    images:
      too_large: "Nous sommes désolés, l'image que vous essayez d'envoyer est trop grande (la taille maximale autorisée est de %{max_size_kb} Ko). Veuillez la redimensionner puis réessayez."
      too_large_humanized: "Nous sommes désolés, l'image que vous essayez d'envoyer est trop grande (la taille maximale autorisée est de %{max_size}). Veuillez la redimensionner, puis réessayez."
      larger_than_x_megapixels: "Nous sommes désolés, l'image que vous essayez d'envoyer est trop grande (la dimension maximale est de %{max_image_megapixels} mégapixels). Veuillez la redimensionner puis réessayez."
      size_not_found: "Nous sommes désolés, mais nous n'avons pas pu déterminer la taille de votre image. Peut-être est-elle corrompue ?"
    placeholders:
      too_large: "(image plus grande que %{max_size_kb} Ko)"
      too_large_humanized: "(taille de l'image supérieure à %{max_size})"
  avatar:
    missing: "Nous sommes désolés, nous ne parvenons pas à trouver un avatar associé à cette adresse e-mail. Pouvez-vous essayer de l'envoyer à nouveau ?"
  flag_reason:
    sockpuppet: "Un nouvel utilisateur a créé un sujet et un autre nouvel utilisateur avec la même adresse IP (%{ip_address}) a répondu. Voir le paramètre <a href='%{base_path}/admin/site_settings/category/spam'>« flag_sockpuppets »</a>."
    spam_hosts: "Ce nouvel utilisateur a tenté de créer plusieurs messages avec des liens vers le même domaine. Tous les messages de cet utilisateur qui contiennent des liens doivent être examinés. Cette règle peut être ajustée avec le paramètre <a href='%{base_path}/admin/site_settings/category/spam'>« newuser_spam_host_threshold »</a>."
  skipped_email_log:
    exceeded_emails_limit: "max_emails_per_day_per_user dépassé"
    exceeded_bounces_limit: "bounce_score_threshold dépassé"
    mailing_list_no_echo_mode: "Notifications de la liste de diffusion désactivées pour les messages de l'utilisateur."
    user_email_no_user: "Impossible de trouver l'utilisateur avec l'ID %{user_id}"
    user_email_post_not_found: "Impossible de trouver le message avec l'ID %{post_id}"
    user_email_anonymous_user: "L'utilisateur est anonyme"
    user_email_user_suspended_not_pm: "L'utilisateur est suspendu, pas un message"
    user_email_seen_recently: "L'utilisateur a été vu récemment"
    user_email_notification_already_read: "La notification de cet e-mail a déjà été lue"
    user_email_notification_topic_nil: "post.topic est nul"
    user_email_post_user_deleted: "L'auteur du message a été supprimé."
    user_email_post_deleted: "le message a été supprimé par son auteur"
    user_email_user_suspended: "l'utilisateur a été suspendu"
    user_email_already_read: "l'utilisateur a déjà lu ce message"
    user_email_access_denied: "l'utilisateur n'est pas autorisé à voir ce message"
    user_email_no_email: "Aucun e-mail n'est associé à l'ID utilisateur %{user_id}"
    sender_message_blank: "le message est vide"
    sender_message_to_blank: "message.to est vide"
    sender_text_part_body_blank: "text_part.body est vide"
    sender_body_blank: "sans contenu"
    sender_post_deleted: "le message a été supprimé"
    sender_message_to_invalid: "le destinataire a une adresse e-mail invalide"
    sender_topic_deleted: "le sujet a été supprimé"
    group_smtp_post_deleted: "le message a été supprimé"
    group_smtp_topic_deleted: "le sujet a été supprimé"
    group_smtp_disabled_for_group: "SMTP a été désactivé pour le groupe"
  color_schemes:
    base_theme_name: "Base"
    light: "Clair"
    dark: "Sombre"
    neutral: "Neutre"
    grey_amber: "Gris ambre"
    shades_of_blue: "Nuances de bleu"
    latte: "Café crème"
    summer: "Été"
    dark_rose: "Rose foncé"
    wcag: "WCAG Clair"
    wcag_theme_name: "WCAG Clair"
    dracula: "Dracula"
    dracula_theme_name: "Dracula"
    solarized_light: "Lumière solarisée"
    solarized_light_theme_name: "Lumière solarisée"
    solarized_dark: "Sombre solarisé"
    solarized_dark_theme_name: "Sombre solarisé"
    wcag_dark: "WCAG Sombre"
    wcag_dark_theme_name: "WCAG Sombre"
    default_theme_name: "Par défaut"
    light_theme_name: "Clair"
    dark_theme_name: "Sombre"
    neutral_theme_name: "Neutre"
    grey_amber_theme_name: "Gris ambre"
    shades_of_blue_theme_name: "Nuances de bleu"
    latte_theme_name: "Café crème"
    summer_theme_name: "Été"
    dark_rose_theme_name: "Rose foncé"
  edit_this_page: "Modifier cette page"
  csv_export:
    boolean_yes: "Oui"
    boolean_no: "Non"
    rate_limit_error: "Les messages peuvent être téléchargés une fois par jour, veuillez réessayer demain."
  static_topic_first_reply: |
    Modifiez le premier message de ce sujet pour changer le contenu de la page %{page_name}.
  guidelines_topic:
    title: "FAQ/Charte"
    body: |
      <a name="civilized"></a>

      ## [Ce lieu est consacré à la discussion courtoise et publique](#civilized)

      Nous vous invitons à faire preuve du même degré de respect envers ce forum qu'envers un jardin public. Nous constituons également une ressource collective, un endroit où partager des savoir-faire, des connaissances ou des goûts par le biais de conversations écrites.

      Ces règles n'appellent pas à une interprétation stricte. Ce sont des lignes directrices, conçues pour fournir un cadre au discernement des membres de notre communauté afin que ce lieu demeure amical, bienveillant et propice aux échanges courtois en public.

      <a name="improve"></a>

      ## [Contribuez à la discussion](#improve)

      Contribuez à faire de ce forum un lieu de discussion agréable en y apportant quelque chose de bon à chaque message, si modestement que ce soit. Si vous doutez que votre message puisse alimenter la conversation, repensez à ce que vous souhaitez communiquer avant de poursuivre sa rédaction.

      L'une des façons de contribuer aux discussions consiste à rechercher celles qui ont déjà lieu. Passez un peu de temps à consulter celles qui se tiennent ici avant d'y répondre ou avant de créer la vôtre. Vous augmenterez ainsi vos chances de rencontrer des personnes qui partagent vos centres d'intérêt.

      Les sujets dont nous discutons ici nous tiennent à cœur, et nous souhaitons que vous vous comportiez comme s'ils vous importaient aussi. Faites preuve de respect envers les thèmes choisis et les personnes qui en discutent, y compris si vous n'êtes pas d'accord avec tout ce qui est dit.

      <a name="agreeable"></a>

      ## [Faites preuve de courtoisie, même si vous êtes en désaccord](#agreeable)

      Vous pouvez tout à fait exprimer un désaccord. Mais veillez à critiquer les idées, pas les personnes. Nous vous prions d'éviter :

      * les insultes
      * les attaques ad hominem
      * de réagir au ton d'un message plutôt qu'au fond de ce qu'il exprime
      * l'esprit de contradiction systématique

      Tâchez plutôt d'apporter un point de vue réfléchi susceptible d'améliorer la conversation.

      <a name="participate"></a>

      ## [Votre participation importe](#participate)

      Les conversations qui se tiennent ici donnent voix à chaque nouvel utilisateur ou nouvelle utilisatrice. Aidez-nous à façonner l'avenir de cette communauté en participant à des discussions qui rendent ce forum intéressant et évitez celles dont ce n'est pas le cas.

      <em>Discourse</em> comprend des outils qui permettent à la communauté d'identifier collectivement les meilleures (et les pires) contributions : signets, « J'aime », signalements, réponses, modifications, abonnements, mise en sourdine, et ainsi de suite. Utilisez ces fonctionnalités pour améliorer votre propre expérience, ainsi que celle des autres membres.

      Faites en sorte que la communauté se porte mieux au moment de votre départ qu'à celui de votre arrivée.

      <a name="flag-problems"></a>

      ## [Signalez-nous les problèmes](#flag-problems)

      Les modérateurs disposent d'une autorité particulière : ils sont responsables de ce forum. Mais vous l'êtes aussi. Moyennant votre aide, les modérateurs pourront faciliter la vie de la communauté, plutôt que de seulement servir de gendarme ou de concierge.

      Face à un comportement nuisible, ne répondez pas. Répondre dans de telles circonstances encourage les comportements délétères en leur accordant une forme de reconnaissance ; vous y perdrez de l'énergie et tout le monde y perdra son temps. Signalez-le, rien de plus. Si plusieurs signalements s'accumulent, une suite sera donnée, soit par l'intervention d'un modérateur, soit de façon automatisée.

      Pour le bien de notre communauté, les modérateurs sont autorisés à supprimer tout contenu ou tout compte d'utilisateur, à tout moment et quel qu'en soit le motif. Veuillez noter que les modérateurs n'ont pas connaissance des messages avant leur publication ; les modérateurs et les administrateurs du site déclinent toute responsabilité quant au contenu publié au sein de la communauté.

      <a name="be-civil"></a>

      ## [Faites toujours preuve de politesse](#be-civil)

      Rien de tel que l'impolitesse pour saboter une bonne conversation.

      * Faites preuve de civilité. Ne publiez rien qui puisse être considéré comme offensant, injurieux, violent ou haineux par une personne raisonnable.
      * Évitez la grossièreté. Ne publiez rien d'obscène ni de pornographique.
      * Respectez les autres. Ne harcelez personne, n'accablez personne, ne vous faites pas passer pour quelqu'un d'autre, et ne révélez pas d'informations privées qui ne soient pas les vôtres.
      * Respectez notre forum. N'y publiez pas de spam et ne le vandalisez pas.

      Ces conditions sont volontairement abstraites et dénuées de définitions précises ; abstenez-vous de tout ce qui peut avoir la simple apparence de telles choses. En cas de doute, demandez-vous : que feriez-vous si votre message finissait en page d'accueil d'un site d'actualités nationales ?

      Ce forum est public, et ces discussions sont indexées par les moteurs de recherche. Faites en sorte que le langage, les liens et les images y figurant conviennent aux membres de la famille et aux amis de chacun.

      <a name="keep-tidy"></a>

      ## [Mettez-y un peu d'ordre](#keep-tidy)

      Faites en sorte que les choses soient à leur place, afin que nous passions plus de temps à échanger et moins de temps à faire le ménage. À ce titre :

      * Ne créez pas un nouveau sujet dans une catégorie erronée ; nous vous invitons à lire les descriptions des catégories.
      * Ne publiez pas plusieurs fois le même message dans différents sujets.
      * Ne publiez pas de réponses dénuées de toute substance.
      * Ne détournez pas un fil de discussion en changeant de sujet.
      * N'inscrivez pas de signature dans vos messages. Ces derniers contiennent déjà des informations extraites de votre profil.

      Plutôt que d'écrire « +1 » ou « c'est clair », utilisez le bouton <em>J'aime</em>. Plutôt que de faire dériver un sujet vers une direction radicalement autre, utilisez la fonctionnalité <em>Répondre via un sujet lié</em>.

      <a name="stealing"></a>

      ## [Ne publiez que ce qui vous appartient](#stealing)
      Il vous est interdit de publier quoi que ce soit qui ne vous appartienne pas au format numérique sans l'autorisation de son auteur. Vous ne pouvez pas publier de procédés visant à voler la propriété intellectuelle d'autrui (images, son, vidéo, logiciels) ou à violer toute autre loi, ni de liens renvoyant vers de tels procédés.

      <a name="power"></a>

      ## [Soutenu par vous](#power)

      Ce site est géré par vos [gentils administrateurs](%{base_path}/about) et par *vous*, la communauté. Si vous avez une question au sujet de la façon dont les choses devraient fonctionner chez nous, créez un nouveau sujet dans la [catégorie consacrée](%{base_path}/c/site-feedback) et discutons-en ! En cas de problème critique ou urgent ne pouvant pas être géré par un méta-sujet ou par un signalement, vous pouvez nous joindre via la [page des responsables](%{base_path}/about).

      <a name="tos"></a>

      ## [Conditions d'utilisation](#tos)

      Le jargon juridique est ennuyeux, certes, mais nous devons veiller à nous protéger (et par extension, à vous protéger, ainsi que vos données) contre les individus mal intentionnés. Nous avons des [conditions générales d'utilisation](%{base_path}/tos) qui décrivent vos droits et devoirs (ainsi que les nôtres) ayant trait au contenu, à la protection de la vie privée et à la législation. Pour utiliser ce service, vous devez respecter nos [CGU](%{base_path}/tos).
  tos_topic:
    title: "Conditions générales d'utilisation"
    body: |
      Ces conditions régissent l'utilisation du forum en ligne à l'adresse <%{base_url}>. Pour utiliser le forum, vous devez accepter ces conditions auprès de %{company_name}, l'entreprise qui gère le forum.

      L'entreprise peut proposer d'autres produits et services, selon des conditions différentes. Ces conditions s'appliquent uniquement à l'utilisation du forum.

      Passer à :

      - [Conditions importantes](#heading--important-terms)
      - [Votre permission d'utiliser le forum](#heading--permission)
      - [Conditions d'utilisation du forum](#heading--conditions)
      - [Utilisation acceptable](#heading--acceptable-use)
      - [Normes relatives au contenu](#heading--content-standards)
      - [Application](#heading--enforcement)
      - [Votre compte](#heading--your-account)
      - [Votre contenu](#heading--your-content)
      - [Votre responsabilité](#heading--responsability)
      - [Clauses de non-responsabilité](#heading--disclaimers)
      - [Limites de responsabilité](#heading--responsability)
      - [Commentaires](#heading--feedback)
      - [Résiliation](#heading--termination)
      - [Litiges](#heading--disputes)
      - [Conditions générales](#heading--general)
      - [Contact](#heading--contact)
      - [Modifications](#heading--changes)

      <h2 id="heading--important-terms"><a href="#heading--important-terms">Conditions importantes</a></h2>

      ***Ces conditions comprennent un certain nombre de dispositions importantes qui affectent vos droits et responsabilités, telles que les [Clauses de non-responsabilité](#heading--disclaimers), les limites de la responsabilité de l'entreprise envers vous dans [Limites de responsabilité](#heading--liability), votre accord pour couvrir l'entreprise en cas de dommages causés par votre mauvaise utilisation du forum dans [Votre responsabilité](#heading--responsibility), et un accord pour arbitrer les litiges dans [Litiges](#heading--disputes).***

      <h2 id="heading--permission"><a href="#heading--permission">Votre permission d'utiliser le forum</a></h2>

      Sous réserve de ces conditions, l'entreprise vous autorise à utiliser le forum. Chaque utilisateur doit accepter ces conditions pour pouvoir utiliser le forum.

      <h2 id="heading--conditions"><a href="#heading--conditions">Conditions d'utilisation du forum</a></h2>

      Votre permission d'utiliser le forum est soumise aux conditions suivantes :

      1. Vous devez être âgé(e) d'au moins treize ans.

      2. Vous ne pouvez plus utiliser le forum si l'entreprise vous contacte directement afin de vous l'interdire.

      3. Vous devez utiliser le forum conformément à l'[utilisation acceptable](#heading--acceptable-use) et aux [normes relatives au contenu](#heading--content-standards).

      <h2 id="heading--acceptable-use"><a href="#heading--acceptable-use">Utilisation acceptable</a></h2>

      1. Vous ne pouvez pas enfreindre la loi en utilisant le forum.

      2. Vous ne pouvez pas utiliser ou essayer d'utiliser le compte d'une autre personne sur le forum sans son autorisation expresse.

      3. Vous ne pouvez pas acheter, vendre ou échanger des noms d'utilisateur ou d'autres identifiants uniques sur le forum.

      4. Vous ne pouvez pas envoyer de publicités, de chaînes de lettres ou d'autres sollicitations par le biais du forum, ni utiliser le forum pour recueillir des adresses ou d'autres données personnelles pour des listes de diffusion ou des bases de données commerciales.

      5. Vous ne pouvez pas automatiser l'accès au forum, ni surveiller le forum, par exemple à l'aide d'un robot d'exploration du Web, d'une extension ou d'un module complémentaire de navigateur, ou d'un autre programme informatique qui n'est pas un navigateur Web. Vous ne pouvez pas parcourir le forum afin de l'indexer dans un moteur de recherche accessible au public, si vous en gérez un.

      6. Vous ne pouvez pas utiliser le forum pour envoyer des e-mails à des listes de distribution, des groupes de discussion ou des alias de messagerie de groupe.

      7. Vous ne pouvez pas laisser entendre à tort que vous êtes affilié(e) à l'entreprise ou que vous la soutenez.

      8. Vous ne pouvez pas faire de lien hypertexte vers des images ou tout autre contenu non hypertexte du forum sur d'autres pages Web.

      9. Vous ne pouvez pas supprimer les marques indiquant la propriété des matériaux que vous téléchargez sur le forum.

      10. Vous ne pouvez pas montrer une partie du forum sur d'autres sites Web avec `<iframe>`.

      11. Vous ne pouvez pas désactiver, éviter ou contourner les restrictions de sécurité ou d'accès du forum.

      12. Vous ne pouvez pas solliciter l'infrastructure du forum avec un volume déraisonnable de demandes, ou des demandes conçues pour imposer une charge déraisonnable aux systèmes d'information sous-jacents au forum.

      13. Vous ne pouvez pas vous faire passer pour d'autres personnes par le biais du forum.

      14. Vous ne pouvez pas encourager ou aider quiconque à violer ces conditions.

      <h2 id="heading--content-standards"><a href="#heading--content-standards">Normes relatives au contenu</a></h2>

      1. Vous ne pouvez pas soumettre de contenu sur le forum qui soit illégal, offensant ou autrement nuisible pour les autres. Cela inclut le contenu qui constitue un harcèlement, une conduite inappropriée, abusive ou haineuse.

      2. Vous ne pouvez pas soumettre de contenu sur le forum qui viole la loi, enfreint les droits de propriété intellectuelle de quiconque, viole la vie privée de quiconque ou enfreint les accords que vous avez conclus avec d'autres personnes.

      3. Vous ne pouvez pas soumettre sur le forum du contenu contenant des codes informatiques malveillants, tels que des virus informatiques ou des logiciels espions.

      4. Vous ne pouvez pas soumettre sur le forum du contenu en tant que simple espace réservé, pour contenir une adresse particulière, un nom d'utilisateur ou tout autre identifiant unique.

      5. Vous ne pouvez pas utiliser le forum pour divulguer des informations que vous n'avez pas le droit de divulguer, comme les informations confidentielles ou personnelles d'autres personnes.

      <h2 id="heading--enforcement"><a href="#heading--enforcement">Application</a></h2>

      L'entreprise peut enquêter sur les violations de ces conditions et engager des poursuites en justice dans toute la mesure permise par la loi. L'entreprise peut informer les autorités chargées de l'application de la loi et coopérer avec elles pour poursuivre les violations de la loi et des présentes conditions.

      L'entreprise se réserve le droit de modifier, rédiger et supprimer le contenu du forum pour quelque raison que ce soit. Si vous pensez que quelqu'un a soumis du contenu sur le forum en violation des présentes conditions, [contactez-nous immédiatement](#heading--contact).

      <h2 id="heading--your-account"><a href="#heading--your-account">Votre compte</a></h2>

      Vous devez créer et vous connecter à un compte pour utiliser certaines fonctions du forum.

      Pour créer un compte, vous devez fournir certaines informations vous concernant. Si vous créez un compte, vous acceptez de fournir, au minimum, une adresse e-mail valide, et de maintenir cette adresse à jour. Vous pouvez fermer votre compte à tout moment en envoyant un e-mail à <%{contact_email}>.

      Vous acceptez d'être responsable de toutes les actions effectuées à l'aide de votre compte, qu'elles soient autorisées par vous ou non, jusqu'à ce que vous fermiez votre compte ou que vous informiez l'entreprise que votre compte a été compromis. Vous acceptez d'informer immédiatement l'entreprise si vous soupçonnez que votre compte a été compromis. Vous acceptez de choisir un mot de passe sécurisé pour votre compte et de le garder secret.

      L'entreprise peut restreindre, suspendre ou fermer votre compte sur le forum conformément à sa politique de traitement des demandes de retrait liées au droit d'auteur, ou si l'entreprise estime raisonnablement que vous avez enfreint une règle des présentes conditions.

      <h2 id="heading--your-content"><a href="#heading--your-content">Votre contenu</a></h2>

      Rien dans les présentes conditions ne donne à l'entreprise des droits de propriété sur la propriété intellectuelle que vous partagez avec le forum, comme les informations de votre compte, vos messages ou tout autre contenu que vous soumettez sur le forum. Rien dans ces conditions ne vous donne non plus de droits de propriété sur la propriété intellectuelle de l'entreprise.

      Entre vous et l'entreprise, vous restez seul(e) responsable du contenu que vous soumettes sur le forum. Vous acceptez de ne pas laisser entendre à tort que le contenu que vous soumettez sur le forum est parrainé ou approuvé par l'entreprise. Les présentes conditions n'obligent pas l'entreprise à stocker, conserver ou fournir des copies du contenu que vous soumettez, et à le modifier, conformément aux présentes conditions.

      Le contenu que vous soumettez sur le forum vous appartient, et c'est vous qui décidez de l'autorisation à donner aux autres utilisateurs pour ce contenu. Mais au minimum, vous autorisez l'entreprise à fournir le contenu que vous soumettez sur le forum à d'autres utilisateurs du forum. Cette licence spéciale permet à l'entreprise de copier, publier et analyser le contenu que vous soumettez sur le forum.

      Lorsque le contenu que vous soumettez est supprimé du forum, que ce soit par vous ou par l'entreprise, la licence spéciale de l'entreprise prend fin lorsque la dernière copie disparaît des sauvegardes, caches et autres systèmes de l'entreprise. Les autres licences que vous appliquez au contenu que vous envoyez, comme les licences [Creative Commons](https://creativecommons.org), peuvent continuer après la suppression de votre contenu. Ces licences peuvent donner à d'autres personnes, ou à l'entreprise elle-même, le droit de partager à nouveau votre contenu via le forum.

      Les autres personnes qui reçoivent le contenu que vous soumettez sur le forum peuvent violer les conditions de licence de votre contenu. Vous acceptez que l'entreprise ne soit pas responsable envers vous de ces violations ou de leurs conséquences.

      <h2 id="heading--responsibility"><a href="#heading--responsibility">Votre responsabilité</a></h2>

      Vous acceptez d'indemniser l'entreprise en cas de poursuites judiciaires par d'autres personnes liées à votre violation de ces conditions, ou à la violation de ces conditions par d'autres personnes utilisant votre compte sur le forum. Vous et l'entreprise acceptez d'informer l'autre partie de toute réclamation légale pour laquelle vous pourriez devoir indemniser l'entreprise dès que possible. Si l'entreprise ne vous informe pas rapidement d'une réclamation légale, vous n'aurez pas à indemniser l'entreprise pour les dommages que vous auriez pu éviter ou atténuer avec une notification rapide. Vous acceptez de permettre à l'entreprise de contrôler l'enquête, la défense et le règlement des réclamations légales pour lesquelles vous devriez indemniser l'entreprise, et de coopérer à ces efforts. L'entreprise accepte de ne pas accepter de règlement qui admet votre faute ou vous impose des obligations sans votre accord préalable.

      <h2 id="heading--disclaimers"><a href="#heading--disclaimers">Clauses de non-responsabilité</a></h2>

      ***Vous acceptez tous les risques liés à l'utilisation du forum et de son contenu. Dans la mesure où la loi le permet, l'entreprise et ses fournisseurs fournissent le forum en l'état, sans aucune garantie.***

      Le forum peut contenir des liens hypertextes et intégrer des forums et des services gérés par d'autres intervenants. L'entreprise ne donne aucune garantie sur les services gérés par d'autres intervenants ou sur le contenu qu'ils peuvent fournir. L'utilisation de services gérés par d'autres intervenants peut être régie par d'autres conditions applicables entre vous et le gestionnaire du service.

      <h2 id="heading--liability"><a href="#heading--liability">Limites de responsabilité</a></h2>

      ***Ni l'entreprise ni ses fournisseurs ne seront responsables envers vous des dommages liés à la violation du contrat que leur personnel n'aurait pas pu raisonnablement prévoir lorsque vous avez accepté ces conditions.***

      ***Dans la mesure où la loi le permet, la responsabilité totale envers vous pour les réclamations de toute nature liées au forum ou au contenu du forum sera limitée à 50 $.***

      <h2 id="heading--feedback"><a href="#heading--feedback">Commentaires</a></h2>

      L'entreprise est heureuse de recevoir vos commentaires et vos suggestions au sujet du forum. Consultez la section [Contact](#heading--contact) ci-dessous pour connaître les moyens de nous contacter.

      Vous acceptez que l'entreprise est libre d'agir en fonction des commentaires et suggestions que vous fournissez, et qu'elle n'a pas à vous informer si vos commentaires ont été utilisés, à obtenir votre permission de les utiliser ou à vous rémunérer à ce sujet. Vous acceptez de ne pas soumettre de commentaires ou de suggestions qui, selon vous, pourraient être confidentiels ou exclusifs, pour vous ou pour d'autres personnes.

      <h2 id="heading--termination"><a href="#heading--termination">Résiliation</a></h2>

      L'entreprise ou vous pouvez mettre fin à l'accord décrit dans les présentes conditions à tout moment. Lorsque notre accord prend fin, votre autorisation d'utiliser le forum prend également fin.

      Les dispositions suivantes survivent à la fin de notre accord : [Votre contenu](#heading--your-content), [Commentaires](#heading--feedback), [Votre responsabilité](#heading--responsability), [Clauses de non-responsabilité](#heading--disclaimers), [Limites de responsabilité](#heading--liability), et [Conditions générales](#heading--general).

      <h2 id="heading--disputes"><a href="#heading--disputes">Litiges</a></h2>

      %{governing_law} régira tout litige lié aux présentes conditions ou à votre utilisation du forum.

      L'entreprise et vous acceptez de demander des injonctions liées à ces conditions uniquement auprès d'un tribunal d'État ou fédéral à %{city_for_disputes}. Ni vous ni l'entreprise ne s'opposera à la juridiction, au forum ou au lieu de réunion dans ces tribunaux.

      ***Sauf pour demander une injonction ou pour des réclamations en vertu de la loi sur la fraude informatique et les abus, vous et l'entreprise résoudrez tout litige par un arbitrage obligatoire de l'American Arbitration Association. L'arbitrage suivra les règles d'arbitrage commercial et les procédures supplémentaires de l'AAA pour les litiges liés à la consommation. L'arbitrage aura lieu à %{city_for_disputes}. Vous réglerez tout litige à titre individuel, et non dans le cadre d'un recours collectif ou d'une autre procédure représentative, que ce soit en tant que demandeur ou membre du groupe. Aucun arbitre ne consolidera un litige avec un autre arbitrage sans l'autorisation de l'entreprise.***

      Toute sentence arbitrale comprendra les coûts de l'arbitrage, les honoraires raisonnables des avocats et les frais raisonnables des témoins. Vous et l'entreprise pouvez saisir les sentences arbitrales dans tout tribunal compétent.

      <h2 id="heading--general"><a href="#heading--general">Conditions générales</a></h2>

      Si une disposition des présentes conditions est inapplicable telle qu'elle est écrite, mais qu'il est possible de la modifier pour la rendre applicable, cette disposition doit être modifiée dans la mesure minimale nécessaire pour la rendre applicable. Sinon, cette disposition doit être supprimée.

      Vous ne pouvez pas céder votre accord avec l'entreprise. L'entreprise peut céder votre accord à toute société affiliée à l'entreprise, à toute autre entreprise qui obtient le contrôle de l'entreprise ou à toute autre entreprise qui achète des actifs de l'entreprise liés au forum. Toute tentative de cession contraire aux présentes conditions n'aura aucun effet juridique.

      Ni l'exercice d'un droit en vertu du présent accord, ni la renonciation à une violation du présent accord, ne renonce à toute autre violation du présent accord.

      Les présentes conditions incarnent tous les termes de l'accord entre vous et l'entreprise concernant l'utilisation du forum. Ces conditions remplacent entièrement tout autre accord concernant votre utilisation du forum, écrit ou non.

      <h2 id="heading--contact"><a href="#heading--contact">Contact</a></h2>

      Vous pouvez informer l'entreprise en vertu des présentes conditions et lui envoyer des questions à l'adresse <%{contact_email}>.

      L'entreprise peut vous informer en vertu des présentes conditions en utilisant l'adresse e-mail que vous avez fournie pour la création de votre compte sur le forum, ou en publiant un message sur la page d'accueil du forum ou sur la page de votre compte.

      <h2 id="heading--changes"><a href="#heading--changes">Modifications</a></h2>

      L'entreprise a mis à jour ces conditions pour la dernière fois le 12 juillet 2018 et peut les mettre à jour à nouveau. L'entreprise publiera toutes les mises à jour sur le forum. Pour les mises à jour qui contiennent des changements substantiels, l'entreprise accepte de vous envoyer un e-mail, si vous avez créé un compte et fourni une adresse e-mail valide. L'entreprise peut également annoncer les mises à jour par des messages spéciaux ou des alertes sur le forum.

      Une fois que vous avez été informé(e) d'une mise à jour de ces conditions, vous devez accepter les nouvelles conditions pour continuer à utiliser le forum.
  privacy_topic:
    title: "Politique de confidentialité"
  badges:
    mass_award:
      errors:
        invalid_csv: Une erreur s'est produite à la ligne %{line_number}. Veuillez confirmer que le fichier CSV contient une adresse e-mail par ligne.
        too_many_csv_entries: Trop de lignes dans le fichier CSV. Veuillez fournir un fichier CSV contenant un maximum de %{count} lignes.
        badge_disabled: Veuillez préalablement activer le badge %{badge_name}.
        cant_grant_multiple_times: Impossible d'attribuer le badge %{badge_name} plusieurs fois à un même utilisateur.
    editor:
      name: Éditeur
      description: Première modification d'un message
      long_description: |
        Ce badge est accordé après la première modification d'un de vos messages. Bien que la possibilité de modifier un message soit limitée dans le temps, la modification est toujours encouragée. Vous pouvez améliorer les messages, corriger des petites erreurs ou ajouter des éléments que vous avez oubliés lors de la rédaction. Modifiez vos messages pour améliorer !
    wiki_editor:
      name: Éditeur wiki
      description: Première modification d'un wiki
      long_description: |
        Ce badge est accordé la première fois que vous modifiez un message wiki.
    basic_user:
      name: Actif
      description: <a href="https://blog.discourse.org/2018/06/understanding-discourse-trust-levels/">Accès accordé</a> à toutes les fonctions communautaires essentielles
      long_description: |
        Ce badge est accordé lorsque vous atteignez le niveau de confiance 1. Merci d'être resté(e) sur le forum et d'avoir lu quelques sujets pour en apprendre plus sur notre communauté. Les restrictions liées au nouveaux utilisateurs ont été levées et vous avez accès aux fonctionnalités essentielles telles que la messagerie personnelle, le signalement, l'édition des wikis et la possibilité de publier plusieurs images et liens.
    member:
      name: Membre
      description: <a href="https://blog.discourse.org/2018/06/understanding-discourse-trust-levels/">Accès accordé</a> aux invitations, aux messages de groupe et à plus de « J'aime »
      long_description: |
        Ce badge est accordé lorsque vous atteignez le niveau de confiance 2. Merci d'avoir participé durant plusieurs semaines à notre communauté. Vous pouvez désormais envoyer des invitations personnelles depuis votre page utilisateur ou un sujet, envoyer des messages groupés et vous bénéficiez de « J'aime » supplémentaires à attribuer chaque jour.
    regular:
      name: Habitué
      description: <a href="https://blog.discourse.org/2018/06/understanding-discourse-trust-levels/">Accès accordé</a> à la recatégorisation, au renommage, au suivi de liens, au wiki et à plus de « J'aime »
      long_description: |
        Ce badge est accordé lorsque vous atteignez le niveau de confiance 3. Merci d'avoir contribué régulièrement à notre communauté pendant ces quelques mois. Vous faites partie de nos lecteurs et lectrices les plus actifs et votre contribution à ce qui rend notre communauté si belle est significative. Vous pouvez désormais recatégoriser et renommer des sujets, accéder au salon privé, signaler des spams et vous bénéficiez de nombreux « J'aime » supplémentaires à attribuer chaque jour.
    leader:
      name: Meneur
      description: <a href="https://blog.discourse.org/2018/06/understanding-discourse-trust-levels/">Accès accordé</a> à l'édition globale, l'épinglage, la fermeture, l'archivage, la séparation et la fusion de sujets, et toujours plus de « J'aime »
      long_description: |
        Ce badge est accordé lorsque vous atteignez le niveau de confiance 4. Vous avez le statut de meneur au sein de cette communauté, tel que décidé par les responsables, et vous montrez l'exemple dans vos actions et vos propos. Vous avez la possibilité de modifier tous les messages, utiliser les actions de modérations telles qu'épingler, fermer, masquer, archiver, scinder et fusionner les sujets.
    welcome:
      name: Bienvenue
      description: A reçu un « J'aime »
      long_description: |
        Ce badge est accordé lorsque vous recevez votre premier « J'aime » sur un de vos messages. Félicitations, vous avez écrit quelque chose que les membres de votre communauté ont trouvé intéressant, sympa ou utile !
    autobiographer:
      name: Autobiographe
      description: A complété les informations de son <a href="%{base_uri}/my/preferences/profile">profil</a>
      long_description: |
        Ce badge est accordé pour avoir complété <a href="%{base_uri}/my/preferences/profile">votre profil utilisateur</a> et choisi une photo de profil. Dites-en plus sur vous et sur vos intérêts à la communauté pour la rendre plus agréable et plus connectée. Rejoignez-nous !
    anniversary:
      name: Jubilaire
      description: Membre actif depuis un an, avec au moins un message
      long_description: |
        Ce badge est accordé après avoir été membre du site pendant une année, avec au moins un message créé durant cette année. Merci d'être resté(e) avec nous et de contribuer ainsi à notre communauté ! Nous n'aurions pas pu le faire sans vous.
    nice_post:
      name: Jolie réponse
      description: A reçu 10 « J'aime » sur une réponse
      long_description: |
        Ce badge est accordé quand votre réponse obtient 10 « J'aime ». Votre réponse a fait bonne impression auprès de la communauté et a aidé la conversation à progresser.
    good_post:
      name: Bonne réponse
      description: A reçu 25 « J'aime » sur une réponse
      long_description: |
        Ce badge est accordé quand votre réponse obtient 25 « J'aime ». Votre réponse était exceptionnelle et a rendu la conversation beaucoup plus intéressante !
    great_post:
      name: Super réponse
      description: A reçu 50 « J'aime » sur une réponse
      long_description: |
        Ce badge est accordé quand votre réponse obtient 50 « J'aime ». Votre réponse était inspirante, fascinante, hilarante ou pertinente et la communauté l'a adorée !
    nice_topic:
      name: Sujet intéressant
      description: A reçu 10 « J'aime » sur un sujet
      long_description: |
        Ce badge est accordé quand votre sujet obtient 10 « J'aime ». Vous avez commencé une conversation intéressante que la communauté a apprécié !
    good_topic:
      name: Bon sujet
      description: A reçu 25 « J'aime » sur un sujet
      long_description: |
        Ce badge est accordé quand votre sujet obtient 25 « J'aime ». Vous avez lancé une conversation vibrante autour de laquelle la communauté s'est ralliée !
    great_topic:
      name: Super sujet
      description: A reçu 50 « J'aime » sur un sujet
      long_description: |
        Ce badge est accordé quand votre sujet obtient 50 « J'aime ». Vous avez initié une conversation fascinante et la communauté a apprécié la discussion dynamique à laquelle elle a donné lieu !
    nice_share:
      name: Partage sympa
      description: Message partagé avec 25 visiteurs uniques
      long_description: |
        Ce badge est accordé après le partage d'un lien vers un message consulté par 25 visiteurs extérieurs. Merci de faire connaître nos discussions et cette communauté.
    good_share:
      name: Bon partage
      description: Message partagé avec 300 visiteurs uniques
      long_description: |
        Ce badge est accordé après le partage d'un lien vers un message consulté par 300 visiteurs extérieurs. Bon travail ! Vous avez diffusé une discussion intéressante auprès de nouveaux utilisateurs et vous nous avez aidés à grandir.
    great_share:
      name: Super partage
      description: Message partagé avec 1000 visiteurs uniques
      long_description: |
        Ce badge est accordé après le partage d'un lien qui a été cliqué par 1000 visiteurs extérieurs. Ouah ! Vous avez fait la promotion d'une discussion intéressante auprès d'une nouvelle audience d'envergure et vous avez aidé notre communauté à grandir de manière significative !
    first_like:
      name: Premier « J'aime »
      description: A aimé un message
      long_description: |
        Ce badge est accordé la première fois que vous aimez un message en utilisant le bouton :heart:. Aimer des messages est le moyen parfait pour dire aux autres membres de la communauté que ce qu'ils ont publié était intéressant, utile, sympa ou amusant !
    first_flag:
      name: Premier signalement
      description: A signalé un message
      long_description: |
        Ce badge est accordé la première fois que vous signalez un message. Les signalements sont essentiels à la santé de la communauté. Si vous remarquez des messages nécessitant l'intervention d'un modérateur, n'hésitez pas à les signaler. Si vous voyez un problème, :flag_black: signalez-le !
    promoter:
      name: Ambassadeur
      description: A invité un utilisateur
      long_description: |
        Ce badge est accordé quand vous invitez quelqu'un à rejoindre la communauté via le bouton d'invitation de la page utilisateur ou à la fin d'un sujet. L'invitation d'amis susceptibles d'être intéressés par des discussions spécifiques est un bonne manière d'introduire de nouvelles personnes dans la communauté, nous vous en remercions !
    campaigner:
      name: Militant
      description: A invité 3 utilisateurs basiques
      long_description: |
        Ce badge est accordé lorsque vous avez invité 3 personnes qui ont ensuite passé assez de temps sur le site pour devenir des utilisateurs de base. Une communauté dynamique a besoin d'un apport régulier de nouveaux arrivants qui participent régulièrement et ajoutent de nouvelles voix aux conversations.
    champion:
      name: Champion
      description: A invité 5 membres
      long_description: |
        Ce badge est accordé lorsque vous avez invité 5 personnes qui ont ensuite passé assez de temps sur le site pour devenir des membres à part entière. Ouah ! Merci d'élargir la diversité de notre communauté avec de nouveaux membres !
    first_share:
      name: Premier partage
      description: A partagé un message
      long_description: |
        Ce badge est accordé la première fois que vous partagez un lien vers une réponse ou un sujet en utilisant le bouton de partage. Le partage de liens est une excellente façon de montrer des discussions intéressantes au reste du monde et de faire grandir votre communauté.
    first_link:
      name: Premier lien
      description: A ajouté un lien vers un autre sujet
      long_description: |
        Ce badge est accordé la première fois que vous ajoutez un lien vers un autre sujet. Avec l'affichage des relations entre les sujets, les liens vers les sujets aident les autres lecteurs à trouver des conversations intéressantes. Ajoutez des liens librement !
    first_quote:
      name: Première citation
      description: A cité un message
      long_description: |
        Ce badge est accordé la première fois que vous citez un message dans votre réponse. La citation des sections pertinentes des messages précédents dans votre réponse permet de maintenir les discussions reliées entre elles et reliées au sujet. La meilleure façon de citer est de sélectionner une section d'un message, puis d'appuyer sur le bouton de réponse. Citez généreusement !
    read_guidelines:
      name: Règlement lu
      description: A lu le <a href="%{base_uri}/guidelines">règlement de la communauté</a>
      long_description: |
        Ce badge est accordé après <a href="%{base_uri}/guidelines">la lecture de la charte de la communauté</a>. Le respect et le partage de ces règles simples permettent de construire une communauté sûre, agréable et durable. Souvenez-vous toujours qu'il y a une autre personne, tout comme vous, de l'autre côté de l'écran. Faites preuve de courtoisie !
    reader:
      name: Lecteur
      description: A lu tous les messages d'un sujet contenant plus de 100 messages
      long_description: |
        Ce badge est accordé la première fois que vous lisez un sujet avec plus de 100 réponses. La lecture attentive d'une conversation vous aide à suivre la discussion, comprendre les différents points de vue et donne lieu à des conversations plus intéressantes. Plus vous lisez, meilleure sera la conversation. La lecture est fondamentale ! :slight_smile:
    popular_link:
      name: Lien populaire
      description: A publié un lien externe avec au moins 50 clics
      long_description: |
        Ce badge est accordé quand un lien que vous avez partagé obtient 50 clics. Merci d'avoir publié un lien utile qui a ajouté un contexte intéressant à la conversation !
    hot_link:
      name: Lien tendance
      description: A publié un lien externe avec au moins 300 clics
      long_description: |
        Ce badge est accordé quand un lien que vous avez partagé obtient 300 clics. Merci d'avoir publié un lien fascinant qui a fait avancer la conversation et a éclairé la discussion !
    famous_link:
      name: Lien célèbre
      description: A publié un lien externe avec 1000 clic
      long_description: |
        Ce badge est accordé quand un lien que vous avez partagé obtient 1000 clics. Ouah ! Vous avez publié un lien qui a notablement amélioré la discussion en ajoutant des détails et des informations essentielles. Bon travail !
    appreciated:
      name: Apprécié(e)
      description: A reçu 1 « J'aime » sur 20 messages
      long_description: |
        Ce badge est accordé lorsque vous recevez au moins un « J'aime » sur 20 messages différents. La communauté apprécie vos contributions aux conversations !
    respected:
      name: Respecté(e)
      description: A reçu 2 « J'aime » sur 100 messages
      long_description: |
        Ce badge est accordé lorsque vous recevez au moins 2 « J'aime » sur 100 messages différents. La communauté a de plus en plus de respect à l'égard de vos nombreuses contributions aux conversations.
    admired:
      name: Admiré(e)
      description: A reçu 5 « J'aime » sur 300 messages
      long_description: |
        Ce badge est accordé lorsque vous recevez au moins 5 « J'aime » sur 300 messages différents. Ouah ! La communauté admire vos fréquentes contributions de grande qualité.
    out_of_love:
      name: Trop d'amour
      description: A utilisé %{max_likes_per_day} « J'aime » en une journée
      long_description: |
        Ce badge est accordé lorsque vous utilisez la totalité de vos %{max_likes_per_day} « J'aime » quotidiens. Rappelez-vous de prendre un moment pour aimer les messages qui vous plaisent et que vous appréciez. Cela encouragera les autres membres de la communauté à créer encore plus de discussions de qualité à l'avenir.
    higher_love:
      name: Amour supérieur
      description: A utilisé %{max_likes_per_day} « J'aime » en un jour à 5 reprises
      long_description: |
        Ce badge est accordé lorsque vous utilisez la totalité de vos %{max_likes_per_day} « J'aime » quotidiens pendant 5 jours. Merci de prendre le temps d'encourager activement les meilleures conversations au quotidien !
    crazy_in_love:
      name: Fou d'amour
      description: A utilisé %{max_likes_per_day} « J'aime » en un jour à 20 reprises
      long_description: |
        Ce badge est accordé lorsque vous utilisez la totalité vos %{max_likes_per_day} « J'aime » quotidiens pendant 20 jours. Ouah ! Vous êtes un modèle d'encouragement pour les membres de la communauté !
    thank_you:
      name: Merci
      description: A 20 messages ayant reçu un « J'aime » et a attribué 10 « J'aime »
      long_description: |
        Ce badge est accordé quand vous avez reçu 20 « J'aime » sur vos messages et en avez attribué 10 ou plus en retour. Quand quelqu'un aime vos messages, vous trouvez le temps d'aimer ce que les autres publient à leur tour.
    gives_back:
      name: Donne en retour
      description: A 100 messages ayant reçu un « J'aime » et a attribué 100 « J'aime »
      long_description: |
        Ce badge est accordé quand vous avez reçu 100 « J'aime » et en avez attribué 100 ou plus en retour. Ouah ! Merci de rendre ce lieu meilleur !
    empathetic:
      name: Empathique
      description: A 500 messages ayant reçu un « J'aime » et a donné 1000 « J'aime »
      long_description: |
        Ce badge est accordé quand vous avez reçu 500 « J'aime » et en avez donné 1000 ou plus en retour. Ouah ! Vous êtes un modèle de générosité et d'amour mutuel :two_hearts:.
    first_emoji:
      name: Premier émoji
      description: A utilisé un émoji dans un message
      long_description: |
        Ce badge est accordé la première fois que vous ajoutez un émoji à votre message :thumbsup:. Les émojis vous permettent de transmettre de l'émotion dans vos messages, du bonheur :smiley: à la tristesse :anguished: en passant par la colère :angry: et tout le reste :sunglasses:. Il suffit de saisir « : » (deux-points) ou d'appuyer sur le bouton de la barre d'outils Émoji dans l'éditeur et de choisir parmi les centaines de choix :ok_hand:
    first_mention:
      name: Première mention
      description: A mentionné un utilisateur dans un message
      long_description: |
        Ce badge est accordé la première fois que vous mentionnez un nom d'utilisateur dans votre message. Chaque mention génère une notification envoyée à cette personne pour qu'elle soit informée de votre message. Il suffit de commencer à saisir @ (arobase) pour mentionner un utilisateur ou, si cela est autorisé, un groupe. Il s'agit d'un moyen pratique de porter quelque chose à leur attention.
    first_onebox:
      name: Première Onebox
      description: A inséré un lien qui a été transformé en Onebox
      long_description: |
        Ce badge est accordé la première fois que vous publiez un lien seul sur une ligne, qui a été développé automatiquement en une Onebox avec un bref résumé, un titre et (le cas échéant) une image.
    first_reply_by_email:
      name: Première réponse par e-mail
      description: A répondu à un message par e-mail
      long_description: |
        Ce badge est accordé la première fois que vous répondez à un message par e-mail :e-mail:.
    new_user_of_the_month:
      name: "Nouvel utilisateur du mois"
      description: Contributions remarquables durant le premier mois
      long_description: |
        Ce badge est accordé pour féliciter deux nouveaux utilisateurs chaque mois pour leur excellente contribution mesurée par la fréquence à laquelle leurs messages reçoivent des « J'aime » et par qui.
    enthusiast:
      name: Passionné(e)
      description: A visité 10 jours consécutifs
      long_description: |
        Ce badge est attribué lorsque vous vous connectez 10 jours de suite. Merci de nous avoir accompagnés pendant plus d'une semaine !
    aficionado:
      name: Aficionado
      description: A visité 100 jours consécutifs
      long_description: |
        Ce badge est attribué lorsque vous vous connectez 100 jours de suite. Plus de trois mois !
    devotee:
      name: Adepte
      description: A visité 365 jours consécutifs
      long_description: |
        Ce badge est attribué lorsque vous vous connectez 365 jours de suite. Ouah ! Une année entière !
    badge_title_metadata: "Badge %{display_name} sur %{site_title}"
  admin_login:
    success: "Email envoyé"
    errors:
      unknown_email_address: "Adresse e-mail inconnue."
      invalid_token: "Jeton invalide."
    email_input: "E-mail de l'administrateur"
    submit_button: "Envoyer un e-mail"
    safe_mode: "Mode sans échec : désactivez tous les thèmes ou extensions lors de la connexion"
  performance_report:
    initial_post_raw: Ce sujet comprend des rapports de performance journaliers concernant votre site.
    initial_topic_title: Rapports de performances du site
  tags:
    title: "Étiquettes"
    restricted_tag_disallowed: 'Vous ne pouvez pas ajouter l''étiquette « %{tag} ».'
    restricted_tag_remove_disallowed: 'Vous ne pouvez pas supprimer l''étiquette « %{tag} ».'
    minimum_required_tags:
      one: "Vous devez choisir au moins %{count} étiquette."
      other: "Vous devez choisir au moins %{count} étiquettes."
    upload_row_too_long: "Le fichier CSV devrait avoir une étiquette par ligne. L'étiquette peut être suivie d'une virgule et par un nom de groupe d'étiquettes."
    forbidden:
      invalid:
        one: "L'étiquette que vous avez sélectionnée ne peut pas être utilisée"
        other: "Aucune des étiquettes que vous avez sélectionnées ne peut être utilisée"
      in_this_category: 'L''étiquette « %{tag_name} » ne peut pas être utilisée dans cette catégorie'
      restricted_to:
        one: 'L''étiquette « %{tag_name} » est réservée à la catégorie « %{category_names} »'
        other: 'L''étiquette « %{tag_name} » est réservée aux catégories suivantes : %{category_names}'
      synonym: 'Les synonymes ne sont pas autorisés. Utilisez « %{tag_name} ».'
      has_synonyms: 'L''étiquette « %{tag_name} » ne peut pas être utilisée car elle a des synonymes.'
      restricted_tags_cannot_be_used_in_category:
        one: 'L''étiquette « %{tags} » ne peut pas être utilisée dans la catégorie « %{category} ». Veuillez la supprimer.'
        other: 'Les étiquettes suivantes ne peuvent pas être utilisées dans la catégorie « %{category} » : %{tags}. Veuillez les supprimer.'
      category_does_not_allow_tags:
        one: 'La catégorie « %{category} » n''autorise pas l''étiquette « %{tags} ». Veuillez la supprimer.'
        other: 'La catégorie « %{category} » n''autorise pas les étiquettes suivantes : « %{tags} ». Veuillez les supprimer.'
    required_tags_from_group:
      one: "Vous devez inclure au moins %{count} étiquette %{tag_group_name}. Les étiquettes associées à ce groupe sont : %{tags}"
      other: "Vous devez inclure au moins %{count} étiquettes %{tag_group_name}. Les étiquettes associées à ce groupe sont : %{tags}"
    invalid_target_tag: "ne peut pas être un synonyme d'un synonyme"
    synonyms_exist: "n'est pas autorisé lorsque des synonymes existent"
  rss_by_tag: "Sujets avec l'étiquette %{tag}"
  finish_installation:
    congratulations: "Félicitations, vous avez installé Discourse !"
    register:
      button: "Créer"
      title: "Créer un compte administrateur"
      help: "Créez un nouveau compte pour commencer."
      no_emails: "Malheureusement aucune adresse e-mail d'administrateur n'a été définie lors de la configuration. Veuillez ajouter un e-mail de développeur dans le fichier de configuration ou <a href='https://meta.discourse.org/t/create-admin-account-from-console/17274'>créer un compte administrateur depuis la console</a>."
    confirm_email:
      title: "Confirmer votre adresse e-mail"
      message: "<p> Nous avons envoyé un e-mail d'activation à <b>%{email}</b>. Veuillez suivre les instructions qui y figurent pour activer votre compte. </p><p> Si vous ne le recevez pas, vérifiez votre dossier de courrier indésirable et <a href='https://meta.discourse.org/t/troubleshooting-email-on-a-new-discourse-install/16326'>assurez-vous de configurer correctement l'e-mail</a>. </p>"
    resend_email:
      title: "Renvoyer l'e-mail d'activation"
      message: "<p>Nous avons renvoyé l'e-mail d'activation à <b>%{email}</b>"
  safe_mode:
    title: "Activer le mode sans échec"
    no_themes: "Désactiver les thèmes et leurs composants"
    enter: "Activer le mode sans échec"
    must_select: "Vous devez sélectionner au moins une option pour activer le mode sans échec."
  wizard:
    title: "Configuration de Discourse"
    step:
      introduction:
        title: "À propos de votre site"
        description: "Celles-ci seront affichées sur votre page de connexion et sur toutes les pages publiques. Vous pourrez toujours les modifier ultérieurement."
        fields:
          title:
            label: "Nom de la communauté"
            placeholder: "Le lieu de rencontre de Jane"
          site_description:
            label: "Décrivez votre communauté en une phrase"
            placeholder: "Un lieu de discussion pour Jane et ses amis"
          default_locale:
            label: "Langue "
      privacy:
        title: "Expérience des membres"
        fields:
          login_required:
            placeholder: "Privé"
            extra_description: "Seuls les utilisateurs connectés peuvent accéder à cette communauté"
          invite_only:
            placeholder: "Sur invitation uniquement"
            extra_description: "Les utilisateurs doivent être invités par des utilisateurs ou des responsables de confiance, autrement les utilisateurs peuvent s'inscrire par eux-mêmes"
          must_approve_users:
            placeholder: "Requiert une approbation"
            extra_description: "Les utilisateurs doivent être approuvés par un responsable"
          chat_enabled:
            placeholder: "Activer la discussion"
            extra_description: "Interagissez avec vos membres en temps réel"
          enable_sidebar:
            placeholder: "Activer la barre latérale"
            extra_description: "Accédez facilement à vos espaces préférés"
      ready:
        title: "Votre site est prêt !"
        description: "C'est ça ! Vous avez terminé les bases pour configurer votre communauté. Vous pouvez maintenant vous lancer et jeter un coup d'œil, écrire un sujet de bienvenue et envoyer des invitations !<br><br>Amusez-vous bien !"
      styling:
        title: "Apparence"
        fields:
          color_scheme:
            label: "Jeu de couleurs"
          body_font:
            label: "Police de contenu"
          heading_font:
            label: "Police de titre"
          styling_preview:
            label: "Prévisualiser"
          homepage_style:
            label: "Style de la page d'accueil"
            choices:
              latest:
                label: "Sujets récents"
              categories_only:
                label: "Catégories uniquement"
              categories_with_featured_topics:
                label: "Catégories avec sujets à la une"
              categories_and_latest_topics:
                label: "Catégories et sujets récents"
              categories_and_latest_topics_created_date:
                label: "Catégories et derniers sujets (triés par date de création du sujet)"
              categories_and_top_topics:
                label: "Catégories et meilleurs sujets"
              categories_boxes:
                label: "Boîtes de catégories"
              categories_boxes_with_topics:
                label: "Boîtes de catégories avec sujets"
              subcategories_with_featured_topics:
                label: "Sous-catégories avec sujets en vedette"
      branding:
        title: "Logo du site"
        fields:
          logo:
            label: "Logo principal"
            description: "Taille recommandée : 600 x 200"
          logo_small:
            label: "Logo carré"
            description: "Taille recommandée : 512 x 512. Également utilisé comme favicon et icône d'application sur l'écran d'accueil mobile."
      corporate:
        title: "Votre organisation"
        description: "Les informations suivantes seront utilisées dans vos pages Conditions d'utilisation et À propos. N'hésitez pas à sauter cette étape si aucune entreprise n'existe."
        fields:
          company_name:
            label: "Nom de l'entreprise"
            placeholder: "Organisation Acme"
          governing_law:
            label: "Droit applicable"
            placeholder: "Loi californienne"
          contact_url:
            label: "Page Web"
            placeholder: "https://www.example.com/contact-us"
          city_for_disputes:
            label: "Ville pour les litiges"
            placeholder: "San Francisco, Californie"
          site_contact:
            label: "Messages automatisés"
            description: "Tous les messages directs émis par Discourse, tels que les signalements ou les notifications de sauvegarde, seront envoyés par cet utilisateur."
          contact_email:
            label: "Point de contact"
            placeholder: "exemple@utilisateur.com"
            description: "Adresse e-mail du contact clé responsable de ce site. Utilisé pour les notifications critiques et répertorié sur votre page <a href='%{base_path}/about' target='_blank'>à propos</a> pour les questions urgentes."
      invites:
        title: "Inviter des responsables"
        description: "Vous avez presque terminé ! Invitons quelques personnes pour <a href='https://blog.discourse.org/2014/08/building-a-discourse-community/' target='blank'>commencer des discussions</a> avec des sujets et réponses intéressantes pour lancer votre communauté."
        disabled: "Étant donné que les connexions locales sont désactivées, il n'est pas possible d'envoyer des invitations. Veuillez procéder à l'étape suivante."
      finished:
        title: "Votre Discourse est prêt !"
        description: |
          <p>Si l'envie vous prenait de changer ces réglages, vous pourriez <b>exécuter cet assistant à tout moment</b> ou consulter <a href='%{base_path}/admin' target='_blank'>l'espace d'administration</a>. Vous trouverez ce dernier à côté de l'icône en forme de clé anglaise dans le menu principal du site.</p>
          <p>La personnalisation de votre forum Discourse est facile grâce à son puissant système de thèmes. Vous pouvez notamment jeter un œil aux <a href="https://meta.discourse.org/c/theme/61/l/top" target="_blank">thèmes et composants les plus appréciés</a> sur <a href="https://meta.discourse.org/" target="_blank">meta.discourse.org</a>.</p>
          <p>Nous espérons que vous passerez des moments agréables et nous vous souhaitons bonne chance dans le <a href='https://blog.discourse.org/2014/08/building-a-discourse-community/' target='_blank'>lancement de votre nouvelle communauté !</a></p>
  search_logs:
    graph_title: "Nombre de recherches"
  discourse_push_notifications:
    popup:
      mentioned: '%{username} vous a mentionné(e) dans « %{topic} » - %{site_title}'
      group_mentioned: '%{username} vous a mentionné(e) dans « %{topic} » - %{site_title}'
      quoted: '%{username} vous a cité(e) dans « %{topic} » - %{site_title}'
      replied: '%{username} vous a répondu dans « %{topic} » - %{site_title}'
      posted: '%{username} a publié un message dans « %{topic} » - %{site_title}'
      private_message: '%{username} vous a envoyé un message direct dans « %{topic} » - %{site_title}'
      linked: '%{username} a inséré un lien vers votre message dans le sujet « %{topic} » - %{site_title}'
      watching_first_post: '%{username} a créé un nouveau sujet « %{topic} » - %{site_title}'
      confirm_title: "Notifications activées - %{site_title}"
      confirm_body: "Les notifications ont été activées."
      custom: "Notification de %{username} sur %{site_title}"
  staff_action_logs:
    not_found: "non trouvé"
    unknown: "inconnu"
    user_merged: "%{username} a été fusionné avec ce compte"
    user_delete_self: "Supprimé par l'utilisateur depuis %{url}"
    webhook_deactivation_reason: "Votre Webhook a été désactivé automatiquement. Nous avons reçu plusieurs réponses d'échec avec le code HTTP %{status}."
    api_key:
      automatic_revoked:
        one: "Révoquée automatiquement, la dernière activité remonte il y a plus de %{count} jour"
        other: "Révoquée automatiquement, la dernière activité remonte il y a plus de %{count} jours"
      revoked: Révoquée
      restored: Rétablie
  reviewables:
    already_handled: "Merci, mais nous avons déjà examiné ce message et avons décidé d'approuver sa publication."
    already_handled_and_user_not_exist: "Merci, mais cet élément a déjà été examiné entre-temps, et l'utilisateur concerné n'est plus inscrit."
    priorities:
      low: "Faible"
      medium: "Moyenne"
      high: "Élevée"
    sensitivity:
      disabled: "Désactivée"
      low: "Faible"
      medium: "Moyenne"
      high: "Élevée"
    must_claim: "Vous devez réserver des éléments avant d'agir dessus."
    user_claimed: "Cet élément a été réservé par un autre utilisateur."
    missing_version: "Vous devez fournir un paramètre de version"
    conflict: "Un conflit de mise à jour vous empêche de faire cette action."
    reasons:
      post_count: "Les premiers messages de chaque utilisateur doivent être approuvés par un responsable. Voir %{link}."
      trust_level: "Les réponses des utilisateurs dont le niveau de confiance est faible doivent être approuvées par un responsable. Voir %{link}."
      new_topics_unless_trust_level: "Les sujets créés par des utilisateurs dont le niveau de confiance est faible doivent être approuvés par un responsable. Voir %{link}."
      fast_typer: "Un nouvel utilisateur a écrit son premier message avec une rapidité suspecte, comportement typique des bots et des spammeurs. Voir %{link}."
      auto_silence_regex: "Nouvel utilisateur dont le premier message contient le motif textuel défini par le paramètre %{link}."
      watched_word: "Ce message contient un mot surveillé. Voir votre %{link}."
      staged: "Tout nouveau sujet ou message pour les utilisateurs distants doit être approuvé par les responsables. Voir %{link}."
      category: "Les messages de cette catégorie doivent être approuvés manuellement par un responsable. Voir %{link}."
      must_approve_users: "Tous les nouveaux utilisateurs doivent être approuvés par un responsable. Voir %{link}."
      invite_only: "Tous les nouveaux utilisateurs doivent être invités. Voir %{link}."
      email_auth_res_enqueue: "Cet e-mail n'a pas passé une vérification DMARC, il est fort probable qu'il ne provienne pas de l'expéditeur annoncé. Vérifiez les en-têtes de l'e-mail brut pour obtenir plus d'informations."
      email_spam: "Cette adresse e-mail a été identifiée comme un courrier indésirable d'après l'en-tête défini dans %{link}."
      suspect_user: "Ce nouvel utilisateur a saisi les informations de son profil sans lire aucun sujet ou article, ce qui suggère fortement qu'il s'agit peut-être d'un spammeur. Voir %{link}."
      contains_media: "Ce message contient un ou plusieurs contenus multimédias ou vidéo. Voir %{link}."
      queued_by_staff: "Un responsable a estimé que ce message devait être examiné avant sa publication. Il restera masqué jusqu'à son approbation par un modérateur."
      links:
        watched_word: liste des mots surveillés
        category: paramètres de la catégorie
    actions:
      agree:
        title: "Oui"
      agree_and_suspend:
        description: "Accepter le signalement et suspendre l'utilisateur."
      agree_and_silence:
        title: "Désactiver l'utilisateur"
        description: "Accepter le signalement et mettre l'utilisateur en sourdine."
      agree_and_restore:
        description: "Rétablir le message afin que tous les utilisateurs puissent le voir."
      delete_single:
        title: "Supprimer"
      delete:
        title: "Supprimer…"
      delete_and_ignore_replies:
        confirm: "Voulez-vous vraiment supprimer les réponses à ce message ?"
      delete_and_agree_replies:
        confirm: "Voulez-vous vraiment supprimer les réponses à ce message ?"
      disagree_and_restore:
        description: "Rétablir le message afin que tous les utilisateurs puissent le voir."
      disagree:
        title: "Non"
      ignore:
        title: "Ignorer"
      ignore_and_do_nothing:
        title: "Ne rien faire"
      approve:
        title: "Approuver"
      approve_post:
        title: "Approuver le message"
        confirm_closed: "Ce sujet est fermé. Voulez-vous quand même créer le message ?"
      reject_post:
        title: "Rejeter le message"
      approve_user:
        title: "Approuver l'utilisateur"
      reject_user:
        title: "Supprimer l'utilisateur…"
        delete:
          title: "Supprimer l'utilisateur"
          description: "L'utilisateur sera supprimé du forum."
        block:
          title: "Supprimer et bloquer l'utilisateur"
          description: "L'utilisateur sera supprimé et nous bloquerons ses adresses e-mail et IP."
      reject:
        title: "Rejeter"
        bundle_title: "Refuser…"
      reject_and_suspend:
        title: "Refuser et suspendre cet utilisateur"
      reject_and_silence:
        title: "Refuser et mettre en sourdine cet utilisateur"
      reject_and_delete:
        title: "Refuser et supprimer ce message"
      reject_and_keep_deleted:
        title: "Laisser ce message à l'état supprimé"
      approve_and_restore:
        title: "Autoriser et restaurer ce message"
      delete_user:
        reason: "Supprimé via la file des messages en attente d'examen"
  email_style:
    html_missing_placeholder: "Le modèle HTML doit inclure %{placeholder}"
  notification_level:
    ignore_error: "Nous sommes désolés, vous ne pouvez pas ignorer cet utilisateur."
    mute_error: "Nous sommes désolés, vous ne pouvez pas mettre cet utilisateur en sourdine."
    error: "Vous ne pouvez pas modifier le niveau de notification de cet utilisateur."
    invalid_value: '« %{value} » n''est pas un niveau de notification valide.'
  discord:
    not_in_allowed_guild: "L'authentification a échoué. Vous n'êtes membre d'aucune guilde Discord autorisée."
  old_keys_reminder:
    title: "Rappel de vieux identifiants"
    body: |
      Bonjour ! Ceci est un rappel annuel pour la sécurité de votre instance Discourse.

      Nous voulions vous rappeler que les identifiants suivants utilisés sur votre instance Discourse n'ont pas été modifiés depuis plus de 2 ans :

      %{keys}

      Aucune action n'est nécessaire pour le moment. Cependant, les bonnes pratiques en termes de sécurité recommandent de changer régulièrement ses identifiants.
  create_linked_topic:
    topic_title_with_sequence:
      one: "%{topic_title} (partie %{count})"
      other: "%{topic_title} (partie %{count})"
    post_raw: "Suite de la discussion depuis %{parent_url}.\n\nDiscussions précédentes :\n\n%{previous_topics}"
    small_action_post_raw: "Poursuivre la discussion dans %{new_title}."
  fallback_username: "utilisateur"
  user_status:
    errors:
      ends_at_should_be_greater_than_set_at: "ends_at doit être supérieur à set_at"
  webhooks:
    payload_url:
      blocked_or_internal: "L'URL de la charge utile ne peut pas être utilisée, car elle correspond à une adresse IP interne ou bloquée"
      unsafe: "L'URL de la charge utile ne peut pas être utilisée, car elle n'est pas sûre"
  activemodel:
    errors:
      <<: *errors<|MERGE_RESOLUTION|>--- conflicted
+++ resolved
@@ -2094,13 +2094,6 @@
     suggest_weekends_in_date_pickers: "Inclure les week-ends dans les suggestions du sélectionneur de date (désactivez ce paramètre si vous n'utilisez Discourse que les jours de semaine)."
     splash_screen: "Affiche un écran de chargement temporaire pendant le chargement des ressources du site"
     navigation_menu: "Déterminer le menu de navigation à utiliser. La navigation dans la barre latérale et l'en-tête sont personnalisables par les utilisateurs. L'option Legacy est disponible pour des raisons de rétrocompatibilité."
-<<<<<<< HEAD
-    default_sidebar_categories: "Les catégories sélectionnées seront affichées par défaut dans la section Catégories de la barre latérale."
-    default_sidebar_tags: "Les étiquettes sélectionnées seront affichées par défaut dans la section Étiquettes de la barre latérale."
-    enable_new_user_profile_nav_groups: "EXPÉRIMENTAL : les utilisateurs des groupes sélectionnés verront apparaître le nouveau menu de navigation du profil utilisateur"
-    enable_experimental_topic_timeline_groups: "EXPÉRIMENTAL : les utilisateurs des groupes sélectionnés verront la chronologie du sujet remaniée"
-=======
->>>>>>> 9b339bcd
     enable_experimental_hashtag_autocomplete: "EXPÉRIMENTAL : utilisez le nouveau système de saisie semi-automatique #hashtag pour les catégories et les balises, il affiche différemment l'élément sélectionné et améliore la recherche"
     errors:
       invalid_css_color: "Couleur non valide. Indiquez un nom de couleur ou une valeur hexadécimale."
@@ -3855,178 +3848,6 @@
       Le jargon juridique est ennuyeux, certes, mais nous devons veiller à nous protéger (et par extension, à vous protéger, ainsi que vos données) contre les individus mal intentionnés. Nous avons des [conditions générales d'utilisation](%{base_path}/tos) qui décrivent vos droits et devoirs (ainsi que les nôtres) ayant trait au contenu, à la protection de la vie privée et à la législation. Pour utiliser ce service, vous devez respecter nos [CGU](%{base_path}/tos).
   tos_topic:
     title: "Conditions générales d'utilisation"
-    body: |
-      Ces conditions régissent l'utilisation du forum en ligne à l'adresse <%{base_url}>. Pour utiliser le forum, vous devez accepter ces conditions auprès de %{company_name}, l'entreprise qui gère le forum.
-
-      L'entreprise peut proposer d'autres produits et services, selon des conditions différentes. Ces conditions s'appliquent uniquement à l'utilisation du forum.
-
-      Passer à :
-
-      - [Conditions importantes](#heading--important-terms)
-      - [Votre permission d'utiliser le forum](#heading--permission)
-      - [Conditions d'utilisation du forum](#heading--conditions)
-      - [Utilisation acceptable](#heading--acceptable-use)
-      - [Normes relatives au contenu](#heading--content-standards)
-      - [Application](#heading--enforcement)
-      - [Votre compte](#heading--your-account)
-      - [Votre contenu](#heading--your-content)
-      - [Votre responsabilité](#heading--responsability)
-      - [Clauses de non-responsabilité](#heading--disclaimers)
-      - [Limites de responsabilité](#heading--responsability)
-      - [Commentaires](#heading--feedback)
-      - [Résiliation](#heading--termination)
-      - [Litiges](#heading--disputes)
-      - [Conditions générales](#heading--general)
-      - [Contact](#heading--contact)
-      - [Modifications](#heading--changes)
-
-      <h2 id="heading--important-terms"><a href="#heading--important-terms">Conditions importantes</a></h2>
-
-      ***Ces conditions comprennent un certain nombre de dispositions importantes qui affectent vos droits et responsabilités, telles que les [Clauses de non-responsabilité](#heading--disclaimers), les limites de la responsabilité de l'entreprise envers vous dans [Limites de responsabilité](#heading--liability), votre accord pour couvrir l'entreprise en cas de dommages causés par votre mauvaise utilisation du forum dans [Votre responsabilité](#heading--responsibility), et un accord pour arbitrer les litiges dans [Litiges](#heading--disputes).***
-
-      <h2 id="heading--permission"><a href="#heading--permission">Votre permission d'utiliser le forum</a></h2>
-
-      Sous réserve de ces conditions, l'entreprise vous autorise à utiliser le forum. Chaque utilisateur doit accepter ces conditions pour pouvoir utiliser le forum.
-
-      <h2 id="heading--conditions"><a href="#heading--conditions">Conditions d'utilisation du forum</a></h2>
-
-      Votre permission d'utiliser le forum est soumise aux conditions suivantes :
-
-      1. Vous devez être âgé(e) d'au moins treize ans.
-
-      2. Vous ne pouvez plus utiliser le forum si l'entreprise vous contacte directement afin de vous l'interdire.
-
-      3. Vous devez utiliser le forum conformément à l'[utilisation acceptable](#heading--acceptable-use) et aux [normes relatives au contenu](#heading--content-standards).
-
-      <h2 id="heading--acceptable-use"><a href="#heading--acceptable-use">Utilisation acceptable</a></h2>
-
-      1. Vous ne pouvez pas enfreindre la loi en utilisant le forum.
-
-      2. Vous ne pouvez pas utiliser ou essayer d'utiliser le compte d'une autre personne sur le forum sans son autorisation expresse.
-
-      3. Vous ne pouvez pas acheter, vendre ou échanger des noms d'utilisateur ou d'autres identifiants uniques sur le forum.
-
-      4. Vous ne pouvez pas envoyer de publicités, de chaînes de lettres ou d'autres sollicitations par le biais du forum, ni utiliser le forum pour recueillir des adresses ou d'autres données personnelles pour des listes de diffusion ou des bases de données commerciales.
-
-      5. Vous ne pouvez pas automatiser l'accès au forum, ni surveiller le forum, par exemple à l'aide d'un robot d'exploration du Web, d'une extension ou d'un module complémentaire de navigateur, ou d'un autre programme informatique qui n'est pas un navigateur Web. Vous ne pouvez pas parcourir le forum afin de l'indexer dans un moteur de recherche accessible au public, si vous en gérez un.
-
-      6. Vous ne pouvez pas utiliser le forum pour envoyer des e-mails à des listes de distribution, des groupes de discussion ou des alias de messagerie de groupe.
-
-      7. Vous ne pouvez pas laisser entendre à tort que vous êtes affilié(e) à l'entreprise ou que vous la soutenez.
-
-      8. Vous ne pouvez pas faire de lien hypertexte vers des images ou tout autre contenu non hypertexte du forum sur d'autres pages Web.
-
-      9. Vous ne pouvez pas supprimer les marques indiquant la propriété des matériaux que vous téléchargez sur le forum.
-
-      10. Vous ne pouvez pas montrer une partie du forum sur d'autres sites Web avec `<iframe>`.
-
-      11. Vous ne pouvez pas désactiver, éviter ou contourner les restrictions de sécurité ou d'accès du forum.
-
-      12. Vous ne pouvez pas solliciter l'infrastructure du forum avec un volume déraisonnable de demandes, ou des demandes conçues pour imposer une charge déraisonnable aux systèmes d'information sous-jacents au forum.
-
-      13. Vous ne pouvez pas vous faire passer pour d'autres personnes par le biais du forum.
-
-      14. Vous ne pouvez pas encourager ou aider quiconque à violer ces conditions.
-
-      <h2 id="heading--content-standards"><a href="#heading--content-standards">Normes relatives au contenu</a></h2>
-
-      1. Vous ne pouvez pas soumettre de contenu sur le forum qui soit illégal, offensant ou autrement nuisible pour les autres. Cela inclut le contenu qui constitue un harcèlement, une conduite inappropriée, abusive ou haineuse.
-
-      2. Vous ne pouvez pas soumettre de contenu sur le forum qui viole la loi, enfreint les droits de propriété intellectuelle de quiconque, viole la vie privée de quiconque ou enfreint les accords que vous avez conclus avec d'autres personnes.
-
-      3. Vous ne pouvez pas soumettre sur le forum du contenu contenant des codes informatiques malveillants, tels que des virus informatiques ou des logiciels espions.
-
-      4. Vous ne pouvez pas soumettre sur le forum du contenu en tant que simple espace réservé, pour contenir une adresse particulière, un nom d'utilisateur ou tout autre identifiant unique.
-
-      5. Vous ne pouvez pas utiliser le forum pour divulguer des informations que vous n'avez pas le droit de divulguer, comme les informations confidentielles ou personnelles d'autres personnes.
-
-      <h2 id="heading--enforcement"><a href="#heading--enforcement">Application</a></h2>
-
-      L'entreprise peut enquêter sur les violations de ces conditions et engager des poursuites en justice dans toute la mesure permise par la loi. L'entreprise peut informer les autorités chargées de l'application de la loi et coopérer avec elles pour poursuivre les violations de la loi et des présentes conditions.
-
-      L'entreprise se réserve le droit de modifier, rédiger et supprimer le contenu du forum pour quelque raison que ce soit. Si vous pensez que quelqu'un a soumis du contenu sur le forum en violation des présentes conditions, [contactez-nous immédiatement](#heading--contact).
-
-      <h2 id="heading--your-account"><a href="#heading--your-account">Votre compte</a></h2>
-
-      Vous devez créer et vous connecter à un compte pour utiliser certaines fonctions du forum.
-
-      Pour créer un compte, vous devez fournir certaines informations vous concernant. Si vous créez un compte, vous acceptez de fournir, au minimum, une adresse e-mail valide, et de maintenir cette adresse à jour. Vous pouvez fermer votre compte à tout moment en envoyant un e-mail à <%{contact_email}>.
-
-      Vous acceptez d'être responsable de toutes les actions effectuées à l'aide de votre compte, qu'elles soient autorisées par vous ou non, jusqu'à ce que vous fermiez votre compte ou que vous informiez l'entreprise que votre compte a été compromis. Vous acceptez d'informer immédiatement l'entreprise si vous soupçonnez que votre compte a été compromis. Vous acceptez de choisir un mot de passe sécurisé pour votre compte et de le garder secret.
-
-      L'entreprise peut restreindre, suspendre ou fermer votre compte sur le forum conformément à sa politique de traitement des demandes de retrait liées au droit d'auteur, ou si l'entreprise estime raisonnablement que vous avez enfreint une règle des présentes conditions.
-
-      <h2 id="heading--your-content"><a href="#heading--your-content">Votre contenu</a></h2>
-
-      Rien dans les présentes conditions ne donne à l'entreprise des droits de propriété sur la propriété intellectuelle que vous partagez avec le forum, comme les informations de votre compte, vos messages ou tout autre contenu que vous soumettez sur le forum. Rien dans ces conditions ne vous donne non plus de droits de propriété sur la propriété intellectuelle de l'entreprise.
-
-      Entre vous et l'entreprise, vous restez seul(e) responsable du contenu que vous soumettes sur le forum. Vous acceptez de ne pas laisser entendre à tort que le contenu que vous soumettez sur le forum est parrainé ou approuvé par l'entreprise. Les présentes conditions n'obligent pas l'entreprise à stocker, conserver ou fournir des copies du contenu que vous soumettez, et à le modifier, conformément aux présentes conditions.
-
-      Le contenu que vous soumettez sur le forum vous appartient, et c'est vous qui décidez de l'autorisation à donner aux autres utilisateurs pour ce contenu. Mais au minimum, vous autorisez l'entreprise à fournir le contenu que vous soumettez sur le forum à d'autres utilisateurs du forum. Cette licence spéciale permet à l'entreprise de copier, publier et analyser le contenu que vous soumettez sur le forum.
-
-      Lorsque le contenu que vous soumettez est supprimé du forum, que ce soit par vous ou par l'entreprise, la licence spéciale de l'entreprise prend fin lorsque la dernière copie disparaît des sauvegardes, caches et autres systèmes de l'entreprise. Les autres licences que vous appliquez au contenu que vous envoyez, comme les licences [Creative Commons](https://creativecommons.org), peuvent continuer après la suppression de votre contenu. Ces licences peuvent donner à d'autres personnes, ou à l'entreprise elle-même, le droit de partager à nouveau votre contenu via le forum.
-
-      Les autres personnes qui reçoivent le contenu que vous soumettez sur le forum peuvent violer les conditions de licence de votre contenu. Vous acceptez que l'entreprise ne soit pas responsable envers vous de ces violations ou de leurs conséquences.
-
-      <h2 id="heading--responsibility"><a href="#heading--responsibility">Votre responsabilité</a></h2>
-
-      Vous acceptez d'indemniser l'entreprise en cas de poursuites judiciaires par d'autres personnes liées à votre violation de ces conditions, ou à la violation de ces conditions par d'autres personnes utilisant votre compte sur le forum. Vous et l'entreprise acceptez d'informer l'autre partie de toute réclamation légale pour laquelle vous pourriez devoir indemniser l'entreprise dès que possible. Si l'entreprise ne vous informe pas rapidement d'une réclamation légale, vous n'aurez pas à indemniser l'entreprise pour les dommages que vous auriez pu éviter ou atténuer avec une notification rapide. Vous acceptez de permettre à l'entreprise de contrôler l'enquête, la défense et le règlement des réclamations légales pour lesquelles vous devriez indemniser l'entreprise, et de coopérer à ces efforts. L'entreprise accepte de ne pas accepter de règlement qui admet votre faute ou vous impose des obligations sans votre accord préalable.
-
-      <h2 id="heading--disclaimers"><a href="#heading--disclaimers">Clauses de non-responsabilité</a></h2>
-
-      ***Vous acceptez tous les risques liés à l'utilisation du forum et de son contenu. Dans la mesure où la loi le permet, l'entreprise et ses fournisseurs fournissent le forum en l'état, sans aucune garantie.***
-
-      Le forum peut contenir des liens hypertextes et intégrer des forums et des services gérés par d'autres intervenants. L'entreprise ne donne aucune garantie sur les services gérés par d'autres intervenants ou sur le contenu qu'ils peuvent fournir. L'utilisation de services gérés par d'autres intervenants peut être régie par d'autres conditions applicables entre vous et le gestionnaire du service.
-
-      <h2 id="heading--liability"><a href="#heading--liability">Limites de responsabilité</a></h2>
-
-      ***Ni l'entreprise ni ses fournisseurs ne seront responsables envers vous des dommages liés à la violation du contrat que leur personnel n'aurait pas pu raisonnablement prévoir lorsque vous avez accepté ces conditions.***
-
-      ***Dans la mesure où la loi le permet, la responsabilité totale envers vous pour les réclamations de toute nature liées au forum ou au contenu du forum sera limitée à 50 $.***
-
-      <h2 id="heading--feedback"><a href="#heading--feedback">Commentaires</a></h2>
-
-      L'entreprise est heureuse de recevoir vos commentaires et vos suggestions au sujet du forum. Consultez la section [Contact](#heading--contact) ci-dessous pour connaître les moyens de nous contacter.
-
-      Vous acceptez que l'entreprise est libre d'agir en fonction des commentaires et suggestions que vous fournissez, et qu'elle n'a pas à vous informer si vos commentaires ont été utilisés, à obtenir votre permission de les utiliser ou à vous rémunérer à ce sujet. Vous acceptez de ne pas soumettre de commentaires ou de suggestions qui, selon vous, pourraient être confidentiels ou exclusifs, pour vous ou pour d'autres personnes.
-
-      <h2 id="heading--termination"><a href="#heading--termination">Résiliation</a></h2>
-
-      L'entreprise ou vous pouvez mettre fin à l'accord décrit dans les présentes conditions à tout moment. Lorsque notre accord prend fin, votre autorisation d'utiliser le forum prend également fin.
-
-      Les dispositions suivantes survivent à la fin de notre accord : [Votre contenu](#heading--your-content), [Commentaires](#heading--feedback), [Votre responsabilité](#heading--responsability), [Clauses de non-responsabilité](#heading--disclaimers), [Limites de responsabilité](#heading--liability), et [Conditions générales](#heading--general).
-
-      <h2 id="heading--disputes"><a href="#heading--disputes">Litiges</a></h2>
-
-      %{governing_law} régira tout litige lié aux présentes conditions ou à votre utilisation du forum.
-
-      L'entreprise et vous acceptez de demander des injonctions liées à ces conditions uniquement auprès d'un tribunal d'État ou fédéral à %{city_for_disputes}. Ni vous ni l'entreprise ne s'opposera à la juridiction, au forum ou au lieu de réunion dans ces tribunaux.
-
-      ***Sauf pour demander une injonction ou pour des réclamations en vertu de la loi sur la fraude informatique et les abus, vous et l'entreprise résoudrez tout litige par un arbitrage obligatoire de l'American Arbitration Association. L'arbitrage suivra les règles d'arbitrage commercial et les procédures supplémentaires de l'AAA pour les litiges liés à la consommation. L'arbitrage aura lieu à %{city_for_disputes}. Vous réglerez tout litige à titre individuel, et non dans le cadre d'un recours collectif ou d'une autre procédure représentative, que ce soit en tant que demandeur ou membre du groupe. Aucun arbitre ne consolidera un litige avec un autre arbitrage sans l'autorisation de l'entreprise.***
-
-      Toute sentence arbitrale comprendra les coûts de l'arbitrage, les honoraires raisonnables des avocats et les frais raisonnables des témoins. Vous et l'entreprise pouvez saisir les sentences arbitrales dans tout tribunal compétent.
-
-      <h2 id="heading--general"><a href="#heading--general">Conditions générales</a></h2>
-
-      Si une disposition des présentes conditions est inapplicable telle qu'elle est écrite, mais qu'il est possible de la modifier pour la rendre applicable, cette disposition doit être modifiée dans la mesure minimale nécessaire pour la rendre applicable. Sinon, cette disposition doit être supprimée.
-
-      Vous ne pouvez pas céder votre accord avec l'entreprise. L'entreprise peut céder votre accord à toute société affiliée à l'entreprise, à toute autre entreprise qui obtient le contrôle de l'entreprise ou à toute autre entreprise qui achète des actifs de l'entreprise liés au forum. Toute tentative de cession contraire aux présentes conditions n'aura aucun effet juridique.
-
-      Ni l'exercice d'un droit en vertu du présent accord, ni la renonciation à une violation du présent accord, ne renonce à toute autre violation du présent accord.
-
-      Les présentes conditions incarnent tous les termes de l'accord entre vous et l'entreprise concernant l'utilisation du forum. Ces conditions remplacent entièrement tout autre accord concernant votre utilisation du forum, écrit ou non.
-
-      <h2 id="heading--contact"><a href="#heading--contact">Contact</a></h2>
-
-      Vous pouvez informer l'entreprise en vertu des présentes conditions et lui envoyer des questions à l'adresse <%{contact_email}>.
-
-      L'entreprise peut vous informer en vertu des présentes conditions en utilisant l'adresse e-mail que vous avez fournie pour la création de votre compte sur le forum, ou en publiant un message sur la page d'accueil du forum ou sur la page de votre compte.
-
-      <h2 id="heading--changes"><a href="#heading--changes">Modifications</a></h2>
-
-      L'entreprise a mis à jour ces conditions pour la dernière fois le 12 juillet 2018 et peut les mettre à jour à nouveau. L'entreprise publiera toutes les mises à jour sur le forum. Pour les mises à jour qui contiennent des changements substantiels, l'entreprise accepte de vous envoyer un e-mail, si vous avez créé un compte et fourni une adresse e-mail valide. L'entreprise peut également annoncer les mises à jour par des messages spéciaux ou des alertes sur le forum.
-
-      Une fois que vous avez été informé(e) d'une mise à jour de ces conditions, vous devez accepter les nouvelles conditions pour continuer à utiliser le forum.
   privacy_topic:
     title: "Politique de confidentialité"
   badges:
