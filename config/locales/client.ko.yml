--- conflicted
+++ resolved
@@ -3576,13 +3576,10 @@
       title: "환영 글 만들기"
       button_title: "편집 시작"
     until: "까지:"
-<<<<<<< HEAD
-=======
     form_templates:
       errors:
         typeMismatch:
           default: "유효한 값을 입력하십시오."
->>>>>>> 9b339bcd
   admin_js:
     type_to_filter: "필터링하려면 입력..."
     admin:
