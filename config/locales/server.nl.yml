--- conflicted
+++ resolved
@@ -1969,11 +1969,6 @@
     allowed_href_schemes: "Toegestane schema's in links, naast http en https."
     embed_post_limit: "Maximale aantal in te bedden berichten."
     embed_username_required: "De gebruikersnaam voor het maken van topics is vereist."
-<<<<<<< HEAD
-    notify_about_flags_after: "Als er na dit aantal uren markeringen zijn die nog niet zijn afgehandeld, een privébericht naar moderators sturen. Stel dit in op 0 om uit te schakelen."
-    show_create_topics_notice: "Als de website minder dan 5 publieke topics heeft, een melding weergeven waarin beheerders wordt gevraagd een aantal topics te maken."
-=======
->>>>>>> 9b339bcd
     delete_drafts_older_than_n_days: "Concepten ouder dan (n) dagen verwijderen."
     delete_merged_stub_topics_after_days: "Aantal dagen dat moet worden gewacht voordat volledig samengevoegde stubtopics automatisch worden verwijderd. Stel dit in op 0 om stubtopics niet te verwijderen."
     prevent_anons_from_downloading_files: "Voorkom dat anonieme gebruikers bijlagen downloaden."
@@ -2092,13 +2087,6 @@
     suggest_weekends_in_date_pickers: "Neem weekenden (zaterdag en zondag) op in suggesties voor datumkiezers (schakel dit uit als je Discourse alleen op weekdagen gebruikt, maandag t/m vrijdag)."
     splash_screen: "Geeft een tijdelijk laadscherm weer terwijl website-items worden geladen"
     navigation_menu: "Bepaal welk navigatiemenu u wilt gebruiken. Zijbalk- en kopnavigatie kunnen door gebruikers worden aangepast. Een legacyoptie is beschikbaar voor terugwaartse compatibiliteit."
-<<<<<<< HEAD
-    default_sidebar_categories: "Geselecteerde categorieën worden standaard weergegeven onder de sectie Categorieën van de zijbalk."
-    default_sidebar_tags: "Geselecteerde tags worden standaard weergegeven onder de sectie Tags van de zijbalk."
-    enable_new_user_profile_nav_groups: "EXPERIMENTEEL: gebruikers van de geselecteerde groepen krijgen het nieuwe navigatiemenu voor gebruikersprofielen te zien"
-    enable_experimental_topic_timeline_groups: "EXPERIMENTEEL: gebruikers in de geselecteerde groepen krijgen de tijdlijn van het geherformuleerde topic te zien"
-=======
->>>>>>> 9b339bcd
     enable_experimental_hashtag_autocomplete: "EXPERIMENTEEL: gebruik het nieuwe automatische #hashtag-aanvulsysteem voor categorieën en tags dat het geselecteerde item anders weergeeft en de zoekfunctie verbetert"
     errors:
       invalid_css_color: "Ongeldige kleur. Voer een kleurnaam of hexadecimale waarde in."
@@ -3849,178 +3837,6 @@
       Ja, juridisch jargon is saai, maar we moeten onszelf &ndash; en bij uitbreiding jou en je gegevens &ndash; beschermen tegen onvriendelijke mensen. We hebben [Gebruiksvoorwaarden](%{base_path}/tos) die jouw (en ons) gedrag en rechten beschrijft met betrekking tot inhoud, privacy en wetten. Om deze dienst te gebruiken, moet je akkoord gaan met onze [Gebruiksvoorwaarden](%{base_path}/tos).
   tos_topic:
     title: "Gebruiksvoorwaarden"
-    body: |
-      Deze voorwaarden regelen het gebruik van het internetforum op <%{base_url}>. Om het forum te gebruiken, moet u akkoord gaan met deze voorwaarden van %{bedrijfsnaam}, het bedrijf dat het forum beheert.
-
-      Het bedrijf kan andere producten en diensten aanbieden, onder andere voorwaarden. Deze voorwaarden zijn alleen van toepassing op het gebruik van het forum.
-
-      Ga naar:
-
-      - [Belangrijke termen](#heading--important-terms)
-      - [Uw toestemming om het forum te gebruiken](#heading--permission)
-      - [Voorwaarden voor het gebruik van het forum](#heading--conditions)
-      - [Acceptabel gebruik](#heading--acceptable-use)
-      - [Contentnormen](#heading--content-standards)
-      - [Handhaving](#heading--enforcement)
-      - [Uw account](#heading--your-account)
-      - [Uw content](#heading--your-content)
-      - [Uw verantwoordelijkheid](#heading--responsibility)
-      - [Disclaimers](#heading--disclaimers)
-      - [Beperking van de aansprakelijkheid](#heading--liability)
-      - [Feedback](#heading--feedback)
-      - [Beëindiging](#heading--termination)
-      - [Geschillen](#heading--disputes)
-      - [Algemene voorwaarden](#heading--general)
-      - [Contact](#heading--contact)
-      - [Wijzigingen](#heading--changes)
-
-      <h2 id="heading--important-terms"><a href="#heading--important-terms">Belangrijke voorwaarden</a></h2>
-
-      ***Deze voorwaarden bevatten een aantal belangrijke bepalingen die uw rechten en verantwoordelijkheden beïnvloeden, zoals de disclaimers in [Disclaimers](#heading--disclaimers), beperking van de aansprakelijkheid van het bedrijf jegens u in [Beperking van de aansprakelijkheid](#heading--liability), uw akkoord om het bedrijf te vrijwaren van schade veroorzaakt door uw misbruik van het forum in [Uw verantwoordelijkheid](#heading--responsibility) en een overeenkomst om geschillen te arbitreren in [Geschillen](#heading--disputes).***
-
-      <h2 id="heading--permission"><a href="#heading--permission">Uw toestemming om het forum te gebruiken</a></h2>
-
-      Het bedrijf geeft u toestemming om het forum te gebruiken onder deze voorwaarden. Iedereen moet akkoord gaan met deze voorwaarden om het forum te kunnen gebruiken.
-
-      <h2 id="heading--conditions"><a href="#heading--conditions">Voorwaarden voor het gebruik van het forum</a></h2>
-
-      Uw toestemming om het forum te gebruiken is onderworpen aan de volgende voorwaarden:
-
-      1. U moet ten minste dertien jaar oud zijn.
-
-      2. U mag het forum niet langer gebruiken als het bedrijf rechtstreeks contact met u opneemt om te zeggen dat u dat niet mag.
-
-      3. U moet het forum gebruiken in overeenstemming met [Acceptabel gebruik](#heading--acceptable-use) en [Contentnormen](#heading--content-standards).
-
-      <h2 id="heading--acceptable-use"><a href="#heading--acceptable-use">Acceptabel gebruik</a></h2>
-
-      1. U mag de wet niet overtreden via het forum.
-
-      2. U mag het account van een ander op het forum niet gebruiken of proberen te gebruiken zonder diens specifieke toestemming.
-
-      3. U mag geen gebruikersnamen of andere unieke identificaties op het forum kopen, verkopen of anderszins verhandelen.
-
-      4. U mag geen advertenties, kettingbrieven of andere verzoeken via het forum versturen, of het forum gebruiken om adressen of andere persoonsgegevens te verzamelen voor commerciële mailinglijsten of databases.
-
-      5. U mag de toegang tot het forum niet automatiseren of het forum monitoren, zoals met een webcrawler, browserplug-in of -add-on, of een ander computerprogramma dat geen webbrowser is. U kunt het forum crawlen om het te indexeren voor een openbare zoekmachine, als u die beheert.
-
-      6. U mag het forum niet gebruiken om e-mail te versturen naar distributielijsten, nieuwsgroepen of aliassen voor groeps-e-mail.
-
-      7. U mag niet ten onrechte suggereren dat u verbonden bent met of gesteund wordt door het bedrijf.
-
-      8. U mag geen hyperlink naar afbeeldingen of andere niet-hypertext content van het forum op andere webpagina's plaatsen.
-
-      9. U mag geen aanduidingen van eigendomsrecht verwijderen uit materiaal dat u van het forum downloadt.
-
-      10. U mag geen enkel deel van het forum op andere websites tonen met '<iframe>'.
-
-      11. U mag geen beveiligings- of toegangsbeperkingen van het forum uitschakelen, vermijden of omzeilen.
-
-      12. U mag de infrastructuur van het forum niet belasten met een onredelijke hoeveelheid verzoeken of verzoeken die een onredelijke belasting vormen voor de informatiesystemen die aan het forum ten grondslag liggen.
-
-      13. U mag zich via het forum niet voordoen als iemand anders.
-
-      14. U mag niemand aanmoedigen of helpen in strijd met deze voorwaarden.
-
-      <h2 id="heading--content-standards"><a href="#heading--content-standards">Contentnormen</a></h2>
-
-      1. U mag geen content naar het forum sturen die illegaal, aanstootgevend of anderszins schadelijk is voor anderen. Dit omvat content die intimiderend, ongepast, beledigend of haatdragend is.
-
-      2. U mag geen content naar het forum sturen die de wet overtreedt, inbreuk maakt op iemands intellectuele-eigendomsrechten, iemands privacy schendt of inbreuk maakt op overeenkomsten die u met anderen hebt gesloten.
-
-      3. U mag geen content naar het forum sturen die schadelijke computercode bevat, zoals computervirussen of spyware.
-
-      4. U mag geen content naar het forum sturen als louter plaatshouder, om een bepaald adres, gebruikersnaam of andere unieke identificatie vast te houden.
-
-      5. U mag het forum niet gebruiken om informatie bekend te maken waarvoor u niet het recht hebt deze bekend te maken, zoals vertrouwelijke of persoonlijke informatie van anderen.
-
-      <h2 id="heading--enforcement"><a href="#heading--enforcement">Handhaving</a></h2>
-
-      Het bedrijf kan schendingen van deze voorwaarden onderzoeken en vervolgen in de ruimste zin van het recht. Het bedrijf kan wetshandhavingsinstanties inlichten en met hen samenwerken bij de vervolging van schendingen van de wet en deze voorwaarden.
-
-      Het bedrijf behoudt zich het recht voor om de inhoud van het forum om welke reden dan ook te wijzigen, te bewerken en te verwijderen. Als u denkt dat iemand in strijd met deze voorwaarden inhoud op het forum heeft geplaatst, [neem dan onmiddellijk contact met ons op](#heading--contact).
-
-      <h2 id="heading--your-account"><a href="#heading--your-account">Uw account</a></h2>
-
-      U moet een account maken en zich aanmelden om sommige functies van het forum te kunnen gebruiken.
-
-      Om een account te maken, moet u enkele gegevens over uzelf verstrekken. Als u een account maakt, gaat u ermee akkoord om ten minste een geldig e-mailadres op te geven en dat adres up-to-date te houden. U kunt uw account te allen tijde beëindigen door een e-mail te sturen naar <%{contact_email}>.
-
-      U gaat ermee akkoord verantwoordelijk te zijn voor alle acties die met uw account worden ondernomen, ongeacht of u daarvoor toestemming hebt gegeven of niet, totdat u uw account beëindigt of het bedrijf ervan in kennis stelt dat uw account is gecompromitteerd. U gaat ermee akkoord het bedrijf onmiddellijk op de hoogte te stellen als u vermoedt dat uw account is gecompromitteerd. U gaat ermee akkoord een veilig wachtwoord voor uw account te kiezen en dit geheim te houden.
-
-      Het bedrijf kan uw account op het forum beperken, opschorten of beëindigen in overeenstemming met zijn beleid voor het behandelen van auteursrechtengerelateerde verwijderingsverzoeken, of als het bedrijf redelijkerwijs van mening is dat u een regel in deze voorwaarden hebt overtreden.
-
-      <h2 id="heading--your-content"><a href="#heading--your-content">Uw content</a></h2>
-
-      Niets in deze voorwaarden geeft het bedrijf eigendomsrechten op de intellectuele eigendommen die u deelt met het forum, zoals uw accountinformatie, berichten of andere content die indient bij het forum. Niets in deze voorwaarden geeft u enig eigendomsrecht op de intellectuele eigendommen van het bedrijf.
-
-      Tussen u en het bedrijf blijft u als enige verantwoordelijk voor de content die indient bij het forum. U gaat ermee akkoord dat u niet ten onrechte impliceert dat content die u indient bij het forum, wordt gesponsord of goedgekeurd door het bedrijf. Deze voorwaarden verplichten het bedrijf niet tot het opslaan, onderhouden of verstrekken van kopieën van content die u indient en tot het wijzigen ervan, overeenkomstig deze voorwaarden.
-
-      Content die indient bij het forum is van u en u beslist welke toestemming u anderen daarvoor geeft. U geeft het bedrijf echter ten minste een licentie om content die u bij het forum indient te verstrekken aan andere gebruikers van het forum. Die speciale licentie staat het bedrijf toe om content die u indient bij het forum te kopiëren, te publiceren en te analyseren.
-
-      Wanneer content die u indient bij het forum wordt verwijderd, door u of door het bedrijf, eindigt de speciale licentie van het bedrijf wanneer de laatste kopie verdwijnt uit de back-ups, caches en andere systemen van het bedrijf. Andere licenties die u toepast op content die u indient, zoals [Creative Commons](https://creativecommons.org)-licenties, kunnen blijven bestaan nadat uw content is verwijderd. Deze licenties kunnen anderen, of het bedrijf zelf, het recht geven om uw content opnieuw te delen via het forum.
-
-      Anderen die content ontvangen die u indient bij het forum kunnen de voorwaarden schenden waarop u uw content in licentie geeft. U gaat ermee akkoord dat het bedrijf niet aansprakelijk is jegens u voor deze schendingen of de gevolgen ervan.
-
-      <h2 id="heading--responsibility"><a href="#heading--responsibility">Uw verantwoordelijkheid</a></h2>
-
-      U gaat ermee akkoord het bedrijf te vrijwaren van rechtsvorderingen van anderen in verband met schending van deze voorwaarden door u of door anderen die uw account op het forum gebruiken. U en het bedrijf komen overeen om de andere partij zo snel mogelijk in kennis te stellen van alle rechtsvorderingen waarvoor u het bedrijf zou moeten vrijwaren. Als het bedrijf u niet onmiddellijk in kennis stelt van een rechtsvordering, hoeft u het bedrijf niet schadeloos te stellen voor schade die u met een tijdige kennisgeving had kunnen verdedigen of beperken. U gaat ermee akkoord dat u het bedrijf toestaat het onderzoek, de verdediging en de schikking van rechtsvorderingen waarvoor u het bedrijf zou moeten vrijwaren te controleren en dat u meewerkt met deze inspanningen. Het bedrijf gaat ermee akkoord niet in te stemmen met enige schikking die uw schuld toegeeft of u verplichtingen oplegt zonder uw voorafgaande instemming.
-
-      <h2 id="heading--disclaimers"><a href="#heading--disclaimers">Disclaimers</a></h2>
-
-      ***U aanvaardt alle risico's van het gebruik van het forum en de inhoud daarvan. Voor zover toegestaan door de wet leveren het bedrijf en zijn leveranciers het forum zoals het is, zonder enige garantie.***
-
-      Het forum kan hyperlinks naar forums en diensten van anderen plaatsen en deze integreren. Het bedrijf geeft geen enkele garantie over diensten die door anderen worden beheerd of content die zij kunnen leveren. Op het gebruik van diensten die door anderen worden uitgevoerd, kunnen andere voorwaarden van toepassing zijn tussen u en degene die de dienst beheert.
-
-      <h2 id="heading--liability"><a href="#heading--liability">Beperking van de aansprakelijkheid</a></h2>
-
-      ***Noch het bedrijf noch zijn leveranciers zijn jegens u aansprakelijk voor contractbreukschade die hun personeel redelijkerwijs niet kon voorzien toen u akkoord ging met deze voorwaarden.***
-
-      ***Voor zover toegestaan door de wet is de totale aansprakelijkheid jegens u voor vorderingen van welke aard dan ook die verband houden met het forum of de inhoud ervan beperkt tot $ 50.***
-
-      <h2 id="heading--feedback"><a href="#heading--feedback">Feedback</a></h2>
-
-      Het bedrijf verwelkomt uw feedback en suggesties voor het forum. Zie de sectie [Contact](#heading--contact) hieronder voor manieren om met ons in contact te komen.
-
-      U gaat ermee akkoord dat het bedrijf vrij is om te handelen naar de feedback en suggesties die u geeft en dat het bedrijf u niet hoeft te melden dat uw feedback is gebruikt, uw toestemming hoeft te vragen om deze te gebruiken of u hoeft te betalen. U gaat ermee akkoord geen feedback of suggesties in te dienen die volgens u vertrouwelijk of eigendomsrechtelijk zijn voor u of voor anderen.
-
-      <h2 id="heading--termination"><a href="#heading--termination">Beëindiging</a></h2>
-
-      Zowel u als het bedrijf kunnen te allen tijde de in deze voorwaarden beschreven overeenkomst beëindigen. Wanneer onze overeenkomst eindigt, eindigt ook uw toestemming om het forum te gebruiken.
-
-      De volgende bepalingen blijven van kracht na beëindiging van onze overeenkomst: [Uw content](#heading--your-content), [Feedback](#heading--feedback), [Uw verantwoordelijkheid](#heading--responsibility), [Disclaimers](#heading--disclaimers), [Beperking van de aansprakelijkheid](#heading--liability) en [Algemene voorwaarden](#heading--general).
-
-      <h2 id="heading--disputes"><a href="#heading--disputes">Geschillen</a></h2>
-
-      %{governing_law} is van toepassing op elk geschil met betrekking tot deze voorwaarden of uw gebruik van het forum.
-
-      U en het bedrijf komen overeen om alleen bij een staats- of federale rechtbank in %{city_for_disputes} gerechtelijke bevelen te verzoeken met betrekking tot deze voorwaarden. Noch u noch het bedrijf zal bezwaar maken tegen de rechtsbevoegdheid, het forum of de locatie van deze rechtbanken.
-
-      ***U en het bedrijf zullen elk geschil oplossen door middel van bindende arbitrage door de American Arbitration Association. De arbitrage volgt het handelsarbitragereglement en de aanvullende procedures voor consumentengeschillen van de AAA. Arbitrage zal plaatsvinden in %{city_for_disputes}. U zult elk geschil als individu regelen en niet als onderdeel van een collectieve actie of een andere representatieve procedure, hetzij als eiser of als lid van een groep. Geen enkele arbiter zal een geschil consolideren met een andere arbitrage zonder toestemming van het bedrijf.***
-
-      Elke arbitrage-uitspraak omvat de kosten van de arbitrage, redelijke advocatenhonoraria en redelijke kosten voor getuigen. U en het bedrijf kunnen arbitrage starten bij elke bevoegde rechtbank.
-
-      <h2 id="heading--general"><a href="#heading--general">Algemene voorwaarden</a></h2>
-
-      Indien een bepaling van deze voorwaarden niet afdwingbaar is zoals die geschreven is, maar gewijzigd kan worden om die afdwingbaar te maken, moet die bepaling worden gewijzigd in de minimale mate die nodig is om die afdwingbaar te maken. Anders moet die bepaling worden geschrapt.
-
-      U mag uw overeenkomst met het bedrijf niet overdragen. Het bedrijf kan uw overeenkomst overdragen aan een vestiging van het bedrijf, een ander bedrijf dat de controle over het bedrijf verkrijgt, of een ander bedrijf dat activa van het bedrijf koopt die verband houden met het forum. Elke poging tot overdracht in strijd met deze voorwaarden heeft geen rechtsgevolgen.
-
-      Noch de uitoefening van enig recht uit hoofde van deze overeenkomst, noch het afzien van het optreden tegen een schending van deze overeenkomst, ziet af van optreden tegen enige andere schending van deze overeenkomst.
-
-      Deze voorwaarden belichamen alle voorwaarden van overeenkomst tussen u en het bedrijf betreffende het gebruik van het forum. Deze voorwaarden vervangen volledig alle andere overeenkomsten betreffende uw gebruik van het forum, al dan niet schriftelijk.
-
-      <h2 id="heading--contact"><a href="#heading--contact">Contact</a></h2>
-
-      U kunt het bedrijf onder deze voorwaarden informeren en vragen sturen naar het bedrijf op <%{contact_email}>.
-
-      Het bedrijf kan u onder deze voorwaarden informeren via het e-mailadres dat u voor uw account op het forum hebt opgegeven, of door een bericht te plaatsen op de startpagina van het forum of op de pagina van uw account.
-
-      <h2 id="heading--changes"><a href="#heading--changes">Wijzigingen</a></h2>
-
-      Het bedrijf heeft deze voorwaarden voor het laatst bijgewerkt op 12 juli 2018 en kan deze voorwaarden opnieuw bijwerken. Het bedrijf zal alle updates op het forum plaatsen. Voor updates die belangrijke wijzigingen bevatten, gaat het bedrijf ermee akkoord u een e-mail te sturen, indien u een account hebt gemaakt en een geldig e-mailadres hebt opgegeven. Het bedrijf kan ook updates aankondigen met speciale berichten of meldingen op het forum.
-
-      Zodra u bericht krijgt over een update van deze voorwaarden, moet u akkoord gaan met de nieuwe voorwaarden om het forum te kunnen blijven gebruiken.
   privacy_topic:
     title: "Privacybeleid"
   badges:
