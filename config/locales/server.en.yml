en:
  dates:
    # Use Moment.js format string: https://momentjs.com/docs/#/displaying/format/
    short_date_no_year: "D MMM"
    # Use Moment.js format string: https://momentjs.com/docs/#/displaying/format/
    short_date: "D MMM, YYYY"
    # Use Moment.js format string: https://momentjs.com/docs/#/displaying/format/
    long_date: "MMMM D, YYYY h:mma"

  datetime_formats: &datetime_formats
    formats:
      # Format directives: https://ruby-doc.org/core/Time.html#method-i-strftime
      short: "%m-%d-%Y"
      # Format directives: https://ruby-doc.org/core/Time.html#method-i-strftime
      short_no_year: "%B %-d"
      # Format directives: https://ruby-doc.org/core/Time.html#method-i-strftime
      date_only: "%B %-d, %Y"
      # Format directives: https://ruby-doc.org/core/Time.html#method-i-strftime
      long: "%B %-d, %Y, %l:%M%P"
      # Format directives: https://ruby-doc.org/core/Time.html#method-i-strftime
      no_day: "%B %Y"
      # Format directives: https://ruby-doc.org/core/Time.html#method-i-strftime
      calendar_ics: "%Y%m%dT%H%M%SZ"
  date:
    # Do not remove the brackets and commas and do not translate the first month name. It should be "null".
    month_names:
      [
        ~,
        January,
        February,
        March,
        April,
        May,
        June,
        July,
        August,
        September,
        October,
        November,
        December,
      ]
    <<: *datetime_formats
  time:
    <<: *datetime_formats
    am: "am"
    pm: "pm"

  title: "Discourse"
  topics: "Topics"
  posts: "posts"
  views: "views"
  loading: "Loading"
  powered_by_html: 'Powered by <a href="https://www.discourse.org">Discourse</a>, best viewed with JavaScript enabled'
  sign_up: "Sign Up"
  log_in: "Log In"
  submit: "Submit"
  purge_reason: "Automatically deleted as abandoned, deactivated account"
  disable_remote_images_download_reason: "Remote images download was disabled because there wasn't enough disk space available."
  anonymous: "Anonymous"
  remove_posts_deleted_by_author: "Deleted by author"
  redirect_warning: "We were unable to verify that the link you selected was actually posted to the forum. If you wish to proceed anyway, select the link below."
  on_another_topic: "On another topic"

  topic_category_changed: "From %{from} to %{to}"
  topic_tag_changed:
    added_and_removed: "Added %{added} and removed %{removed}"
    added: "Added %{added}"
    removed: "Removed %{removed}"

  inline_oneboxer:
    topic_page_title_post_number: "#%{post_number}"
    topic_page_title_post_number_by_user: "#%{post_number} by %{username}"
  components:
    enabled_filter: "Enabled"
    disabled_filter: "Disabled"
    updates_available_filter: "Updates Available"
  themes:
    bad_color_scheme: "Can not update theme, invalid color palette"
    other_error: "Something went wrong updating theme"
    ember_selector_error: "Sorry – using #ember or .ember-view CSS selectors is not permitted, because these names are dynamically generated at runtime and will change over time, eventually resulting in broken CSS. Try a different selector."
    import_error:
      generic: An error occurred while importing that theme
      upload: "Error creating upload asset: %{name}. %{errors}"
      about_json: "Import Error: about.json does not exist, or is invalid. Are you sure this is a Discourse Theme?"
      about_json_too_big: "Import Error: about.json is bigger than the %{limit} limit."
      about_json_values: "about.json contains invalid values: %{errors}"
      modifier_values: "about.json modifiers contain invalid values: %{errors}"
      asset_too_big: "Asset %{filename} is bigger than the %{limit} limit"
      theme_too_big: "Theme is bigger than the %{limit} limit"
      git: "Error cloning git repository, access is denied or repository is not found"
      git_ref_not_found: "Unable to checkout git reference: %{ref}"
      git_unsupported_scheme: "Unable to clone git repo: scheme unsupported"
      unpack_failed: "Failed to unpack file"
      file_too_big: "The uncompressed file is too big."
      unknown_file_type: "The file you uploaded does not appear to be a valid Discourse theme."
      not_allowed_theme: "`%{repo}` is not in the list of allowed themes (check `allowed_theme_repos` global setting)."
      ssh_key_gone: "You waited too long to install the theme and SSH key expired. Please try again."
      too_many_files: "The number of files (%{count}) in the theme has exceeded the maximum allowed number of files (%{limit})"
<<<<<<< HEAD
=======
      migrations:
        invalid_filename: "Invalid filename for migration file: %{filename}. Filenames must begin with 4 digits followed by a hyphen and then a name that only contains alphanumeric characters with hyphens."
        name_too_long:
          one: "Migration name is too long. It shouldn't exceed %{count} character."
          other: "Migration name is too long. It shouldn't exceed %{count} characters."
        too_many_pending_migrations: "There are too many pending migrations in this theme. Themes are not allowed to introduce more than 100 migrations in a single update"
        out_of_sequence: "Migration '%{name}' is out of sequence. The last migration for this theme had version number %{current} which is higher than the new migration"
        syntax_error: "Failed to run migration '%{name}' because it has a syntax error: %{error}"
        exceeded_memory_limit: "Migration '%{name}' failed because it exceeded the memory limit"
        timed_out: "Migration '%{name}' timed out"
        no_exported_function: "Migration '%{name}' doesn't export a function to perform the migration"
        default_export_not_a_function: "Migration '%{name}' has a default export that's not a function. The default export must be the function that performs the migration"
        no_returned_value: "Migration '%{name}' didn't return any value (or returned null or undefined). It must return a Map object"
        wrong_return_type: "Migration '%{name}' returned an unknown data type. It must return a Map object"
        runtime_error: "Migration '%{name}' encountered the following runtime error: %{error}"
        unknown_setting_returned_by_migration: "Migrations '%{name}' returned a setting '%{setting_name}' which is not declared in the theme's settings.yml file"
>>>>>>> b2b1e721
    errors:
      component_no_user_selectable: "Theme components can't be user-selectable"
      component_no_default: "Theme components can't be default theme"
      component_no_color_scheme: "Theme components can't have color palettes"
      no_multilevels_components: "Themes with child themes can't be child themes themselves"
      optimized_link: Optimized image links are ephemeral and should not be included in theme source code.
    settings_errors:
      invalid_yaml: "Provided YAML is invalid."
      data_type_not_a_number: "Setting `%{name}` type is unsupported. Supported types are `integer`, `bool`, `list`, `enum` and `upload`"
      name_too_long: "There is a setting with a too long name. Maximum length is 255"
      default_value_missing: "Setting `%{name}` has no default value"
      default_not_match_type: "Setting `%{name}` default value's type doesn't match with the setting type."
      default_out_range: "Setting `%{name}` default value isn't in the specified range."
      enum_value_not_valid: "Selected value isn't one of the enum choices."
      number_value_not_valid: "New value isn't within the allowed range."
      number_value_not_valid_min_max: "It must be between %{min} and %{max}."
      number_value_not_valid_min: "It must be larger than or equal to %{min}."
      number_value_not_valid_max: "It must be smaller than or equal to %{max}."
      string_value_not_valid: "New value length isn't within the allowed range."
      string_value_not_valid_min_max: "It must be between %{min} and %{max} characters long."
      string_value_not_valid_min: "It must be at least %{min} characters long."
      string_value_not_valid_max: "It must be at most %{max} characters long."
    locale_errors:
      top_level_locale: "The top level key in a locale file must match the locale name"
      invalid_yaml: "Translation YAML invalid"
  emails:
    incoming:
      default_subject: "This topic needs a title"
      show_trimmed_content: "Show trimmed content"
      maximum_staged_user_per_email_reached: "Reached maximum number of staged users created per email."
      no_subject: "(no subject)"
      no_body: "(no body)"
      missing_attachment: "(Attachment %{filename} is missing)"
      continuing_old_discussion:
        one: "Continuing the discussion from [%{title}](%{url}), because it was created more than %{count} day ago."
        other: "Continuing the discussion from [%{title}](%{url}), because it was created more than %{count} days ago."
      errors:
        empty_email_error: "Happens when the raw mail we received was blank."
        no_message_id_error: "Happens when the mail has no 'Message-Id' header."
        auto_generated_email_error: "Happens when the 'precedence' header is set to: list, junk, bulk or auto_reply, or when any other header contains: auto-submitted, auto-replied or auto-generated."
        no_body_detected_error: "Happens when we couldn't extract a body and there were no attachments."
        no_sender_detected_error: "Happens when we couldn't find a valid email address in the From header."
        from_reply_by_address_error: "Happens when the From header matches the reply by email address."
        inactive_user_error: "Happens when the sender is not active."
        silenced_user_error: "Happens when the sender has been silenced."
        bad_destination_address: "Happens when none of the email addresses in To/Cc fields matched a configured incoming email address."
        strangers_not_allowed_error: "Happens when a user tried to create a new topic in a category they're not a member of."
        insufficient_trust_level_error: "Happens when a user tried to create a new topic in a category they don't have the required trust level for."
        reply_user_not_matching_error: "Happens when a reply came in from a different email address the notification was sent to."
        topic_not_found_error: "Happens when a reply came in but the related topic has been deleted."
        topic_closed_error: "Happens when a reply came in but the related topic has been closed."
        bounced_email_error: "Email is a bounced email report."
        screened_email_error: "Happens when the sender's email address was already screened."
        unsubscribe_not_allowed: "Happens when unsubscribing via email is not allowed for this user."
        email_not_allowed: "Happens when the email address is not on the allowlist or is on the blocklist."
      unrecognized_error: "Unrecognized Error"
    secure_uploads_placeholder: "Redacted: This site has secure uploads enabled, visit the topic or click View Media to see the attached uploads."
    view_redacted_media: "View Media"

  errors: &errors
    format: ! "%{attribute} %{message}"
    format_with_full_message: "<b>%{attribute}</b>: %{message}"
    messages:
      too_long_validation: "is limited to %{max} characters; you entered %{length}."
      invalid_boolean: "Invalid boolean."
      taken: "has already been taken"
      accepted: must be accepted
      blank: can't be blank
      present: must be blank
      confirmation: ! "doesn't match %{attribute}"
      empty: can't be empty
      equal_to: must be equal to %{count}
      even: must be even
      exclusion: is reserved
      greater_than: must be greater than %{count}
      greater_than_or_equal_to: must be greater than or equal to %{count}
      has_already_been_used: "has already been used"
      inclusion: is not included in the list
      invalid: is invalid
      is_invalid: "seems unclear, is it a complete sentence?"
      is_invalid_meaningful: "seems unclear, most of the words contain the same letters over and over?"
      is_invalid_unpretentious: "seems unclear, one or more words is very long?"
      is_invalid_quiet: "seems unclear, did you mean to enter it in ALL CAPS?"
      invalid_timezone: "'%{tz}' is not a valid timezone"
      contains_censored_words: "contains the following censored words: %{censored_words}"
      less_than: must be less than %{count}
      less_than_or_equal_to: must be less than or equal to %{count}
      not_a_number: is not a number
      not_an_integer: must be an integer
      odd: must be odd
      record_invalid: ! "Validation failed: %{errors}"
      max_emojis: "can't have more than %{max_emojis_count} emoji"
      emojis_disabled: "can't have emoji"
      ip_address_already_screened: "is already included in an existing rule"
      restrict_dependent_destroy:
        one: "Cannot delete record because a dependent %{record} exists"
        other: "Cannot delete record because dependent %{record} exist"
      too_long:
        one: is too long (maximum is %{count} character)
        other: is too long (maximum is %{count} characters)
      too_short:
        one: is too short (minimum is %{count} character)
        other: is too short (minimum is %{count} characters)
      wrong_length:
        one: is the wrong length (should be %{count} character)
        other: is the wrong length (should be %{count} characters)
      other_than: "must be other than %{count}"
      auth_overrides_username: "Username needs to be updated on authentication provider side, since `auth_overrides_username` setting is enabled."
    template:
      body: ! "There were problems with the following fields:"
      header:
        one: "%{count} error prohibited this %{model} from being saved"
        other: ! "%{count} errors prohibited this %{model} from being saved"
    embed:
      load_from_remote: "There was an error loading that post."
    site_settings:
      invalid_site_setting: "No setting named '%{name}' exists"
      invalid_category_id: "You specified a category that does not exist"
      invalid_choice:
        one: "'%{name}' is an invalid choice."
        other: "'%{name}' are invalid choices."
      default_categories_already_selected: "You cannot select a category used in another list."
      default_tags_already_selected: "You cannot select a tag used in another list."
      s3_upload_bucket_is_required: "You cannot enable uploads to S3 unless you've provided the 's3_upload_bucket'."
      enable_s3_uploads_is_required: "You cannot enable usage of the S3 inventory unless you've enabled S3 uploads."
      page_publishing_requirements: "Page publishing cannot be enabled if secure uploads is enabled."
      s3_backup_requires_s3_settings: "You cannot use S3 as backup location unless you've provided the '%{setting_name}'."
      s3_bucket_reused: "You cannot use the same bucket for 's3_upload_bucket' and 's3_backup_bucket'. Choose a different bucket or use a different path for each bucket."
      secure_uploads_requirements: "S3 uploads and S3 ACLs must be enabled before enabling secure uploads."
      s3_use_acls_requirements: "You must have S3 ACLs enabled when secure uploads are enabled."
      share_quote_facebook_requirements: "You must set a Facebook app id to enable quote sharing for Facebook."
      second_factor_cannot_enforce_with_socials: "You cannot enforce 2FA with social logins enabled. You must first disable login via: %{auth_provider_names}"
      second_factor_cannot_be_enforced_with_disabled_local_login: "You cannot enforce 2FA if local logins are disabled."
      second_factor_cannot_be_enforced_with_discourse_connect_enabled: "You cannot enforce 2FA if DiscourseConnect is enabled."
      local_login_cannot_be_disabled_if_second_factor_enforced: "You cannot disable local login if 2FA is enforced. Disable enforced 2FA before disabling local logins."
      cannot_enable_s3_uploads_when_s3_enabled_globally: "You cannot enable S3 uploads because S3 uploads are already globally enabled, and enabling this site-level could cause critical issues with uploads"
      cors_origins_should_not_have_trailing_slash: "You should not add the trailing slash (/) to CORS origins."
      slow_down_crawler_user_agent_must_be_at_least_3_characters: "User agents must be at least 3 characters long to avoid accidentally rate-limiting legitimate users."
      slow_down_crawler_user_agent_cannot_be_popular_browsers: "You cannot add any of the following values to the setting: %{values}."
      strip_image_metadata_cannot_be_disabled_if_composer_media_optimization_image_enabled: "You cannot disable strip image metadata if 'composer media optimization image enabled' is enabled. Disable 'composer media optimization image enabled' before disabling strip image metadata."
      twitter_summary_large_image_no_svg: "Twitter summary images used for twitter:image metadata cannot be an .svg image."
    conflicting_google_user_id: 'The Google Account ID for this account has changed; staff intervention is required for security reasons. Please contact staff and point them to <br><a href="https://meta.discourse.org/t/76575">https://meta.discourse.org/t/76575</a>'
    onebox:
      invalid_address: "Sorry, we were unable to generate a preview for this web page, because the server '%{hostname}' could not be found. Instead of a preview, only a link will appear in your post. :cry:"
      error_response: "Sorry, we were unable to generate a preview for this web page, because the web server returned an error code of %{status_code}. Instead of a preview, only a link will appear in your post. :cry:"
      missing_data:
        one: "Sorry, we were unable to generate a preview for this web page, because the following oEmbed / OpenGraph tag could not be found: %{missing_attributes}"
        other: "Sorry, we were unable to generate a preview for this web page, because the following oEmbed / OpenGraph tags could not be found: %{missing_attributes}"

  word_connector:
    # Connects words with a comma. Example: "foo, bar"
    comma: ", "

  activemodel:
    errors:
      <<: *errors

  custom_fields:
    validations:
      max_items: "Maximum number of custom fields for this entity has been reached (%{max_items_number})"
      max_value_length: "Maximum length for a custom field value has been reached (%{max_value_length})"
  invite:
    expired: "Your invite token has expired. Please <a href='%{base_url}/about'>contact staff</a>."
    not_found: "Your invite token is invalid. Please <a href='%{base_url}/about'>contact staff</a>."
    not_found_json: "Your invite token is invalid. Please contact staff."
    not_matching_email: "Your email address and the email address associated with the invite token do not match. Please contact staff."
    not_found_template: |
      <p>Your invite to <a href="%{base_url}">%{site_name}</a> has already been redeemed.</p>

      <p>If you remember your password you can <a href="%{base_url}/login">Log In</a>.</p>

      <p>Otherwise please <a href="%{base_url}/password-reset">Reset Password</a>.</p>
    not_found_template_link: |
      <p>This invitation to <a href="%{base_url}">%{site_name}</a> can no longer be redeemed. Please ask the person who invited you to send you a new invitation.</p>
    existing_user_cannot_redeem: "This invitation cannot be redeemed. Please ask the person who invited you to send you a new invitation."
    existing_user_already_redemeed: "You have already redeemed this invite link."
    user_exists: "There's no need to invite <b>%{email}</b>, they already have an account!"
    invite_exists: "You already invited <b>%{email}</b>."
    invalid_email: "%{email} isn't a valid email address."
    generic_error_response: "There was a problem with your request."
    rate_limit:
      one: "You have already sent %{count} invite in the last 24 hours, please wait %{time_left} before trying again."
      other: "You have already sent %{count} invites in the last 24 hours, please wait %{time_left} before trying again."
    confirm_email: "<p>You’re almost done! We sent an activation mail to your email address. Please follow the instructions in the mail to activate your account.</p><p>If it doesn’t arrive, check your spam folder.</p>"
    cant_invite_to_group: "You are not allowed to invite users to specified group(s). Make sure you are owner of the group(s) you are trying to invite to."
    disabled_errors:
      discourse_connect_enabled: "Invites are disabled because DiscourseConnect is enabled."
      invalid_access: "You are not permitted to view the requested resource."
    requires_groups: "Invite was not saved because the specified topic is inaccessible. Add one of the following groups: %{groups}."
    max_invite_emails_limit_exceeded: "Request failed because number of emails exceeded the maximum (%{max})."
    domain_not_allowed: "Your email cannot be used to redeem this invite."
    max_redemptions_allowed_one: "for email invites should be 1."
    redemption_count_less_than_max: "should be less than %{max_redemptions_allowed}."
    email_xor_domain: "Email and domain fields are not allowed at the same time"
    existing_user_success: "Invite redeemed successfully"

  bulk_invite:
    file_should_be_csv: "The uploaded file should be of csv format."
    max_rows: "First %{max_bulk_invites} invites has been sent. Try splitting the file in smaller parts."
    error: "There was an error uploading that file. Please try again later."

  invite_link:
    email_taken: "This email is already in use. If you already have an account please log in or reset password."
    max_redemptions_limit: "should be between 2 and %{max_limit}."

  topic_invite:
    failed_to_invite: "The user cannot be invited into this topic without a group membership in either one of the following groups: %{group_names}."
    not_pm: "You can only invite to private messages."
    user_exists: "Sorry, that user has already been invited. You may only invite a user to a topic once."
    muted_topic: "Sorry, that user muted this topic."
    receiver_does_not_allow_pm: "Sorry, that user does not allow you to send them private messages."
    sender_does_not_allow_pm: "Sorry, you do not allow that user to send you private messages."
    user_cannot_see_topic: "%{username} cannot see the topic."

  backup:
    operation_already_running: "An operation is currently running. Can't start a new job right now."
    backup_file_should_be_tar_gz: "The backup file should be a .tar.gz archive."
    not_enough_space_on_disk: "There is not enough space on disk to upload this backup."
    invalid_filename: "The backup filename contains invalid characters. Valid characters are a-z 0-9 . - _."
    file_exists: "The file you are trying to upload already exists."

  invalid_params: "You supplied invalid parameters to the request: %{message}"
  not_logged_in: "You need to be logged in to do that."
  not_found: "The requested URL or resource could not be found."
  invalid_access: "You are not permitted to view the requested resource."
  authenticator_not_found: "Authentication method does not exist, or has been disabled."
  authenticator_no_connect: "This authentication provider does not allow connection to an existing forum account."
  invalid_api_credentials: "You are not permitted to view the requested resource. The API username or key is invalid."
  provider_not_enabled: "You are not permitted to view the requested resource. The authentication provider is not enabled."
  provider_not_found: "You are not permitted to view the requested resource. The authentication provider does not exist."
  read_only_mode_enabled: "The site is in read only mode. Interactions are disabled."
  invalid_grant_badge_reason_link: "External or invalid discourse link is not allowed in badge reason"
  email_template_cant_be_modified: "This email template can't be modified"
  invalid_whisper_access: "Either whispers are not enabled or you do not have access to create whisper posts"
  not_in_group:
    title_topic: "You need to request membership to the '%{group}' group to see this topic."
    title_category: "You need to request membership to the '%{group}' group to see this category."
    request_membership: "Request Membership"
    join_group: "Join Group"
  deleted_topic: "Oops! This topic has been deleted and is no longer available."
  delete_topic_failed: "There was an error deleting that topic. Please contact the site's administrator."

  reading_time: "Reading time"
  likes: "Likes"

  action_already_performed: "Oops! You already performed this action. Can you try refreshing the page?"

  too_many_replies:
    one: "We're sorry, but new users are temporarily limited to %{count} reply in the same topic."
    other: "We're sorry, but new users are temporarily limited to %{count} replies in the same topic."

  max_consecutive_replies:
    one: "No consecutive replies are allowed. Please edit your previous reply, or wait for someone to reply to you."
    other: "No more than %{count} consecutive replies are allowed. Please edit your previous reply, or wait for someone to reply to you."

  embed:
    start_discussion: "Start Discussion"
    continue: "Continue Discussion"
    error: "Error Embedding"
    referer: "Referer:"
    error_topics: "The `embed topics list` site setting was not enabled"
    mismatch: "The referer was either not sent, or did not match any of the following hosts:"
    no_hosts: "No hosts were set up for embedding."
    configure: "Configure Embedding"
    more_replies:
      one: "%{count} more reply"
      other: "%{count} more replies"

    loading: "Loading Discussion…"
    permalink: "Permalink"
    imported_from: "This is a companion discussion topic for the original entry at %{link}"
    in_reply_to: "▶ %{username}"
    replies:
      one: "%{count} reply"
      other: "%{count} replies"
    likes:
      one: "%{count} like"
      other: "%{count} likes"
    last_reply: "Last reply"
    created: "Created"
    new_topic: "Create new topic"

  no_mentions_allowed: "Sorry, you can't mention other users."
  too_many_mentions:
    one: "Sorry, you can only mention one other user in a post."
    other: "Sorry, you can only mention %{count} users in a post."
  no_mentions_allowed_newuser: "Sorry, new users can't mention other users."
  too_many_mentions_newuser:
    one: "Sorry, new users can only mention one other user in a post."
    other: "Sorry, new users can only mention %{count} users in a post."
  no_embedded_media_allowed_group: "Sorry, you can't embed media items in a post."
  no_embedded_media_allowed: "Sorry, new users can't embed media items in posts."
  too_many_embedded_media:
    one: "Sorry, new users can only put one embedded media item in a post."
    other: "Sorry, new users can only put %{count} embedded media items in a post."
  no_attachments_allowed: "Sorry, new users can't put attachments in posts."
  too_many_attachments:
    one: "Sorry, new users can only put one attachment in a post."
    other: "Sorry, new users can only put %{count} attachments in a post."
  no_links_allowed: "Sorry, new users can't put links in posts."
  links_require_trust: "Sorry, you can't include links in your posts."
  too_many_links:
    one: "Sorry, new users can only put one link in a post."
    other: "Sorry, new users can only put %{count} links in a post."
  contains_blocked_word: "Sorry, you can't post the word '%{word}'; it's not allowed."
  contains_blocked_words: "Sorry, you can't post that. Not allowed: %{words}."

  spamming_host: "Sorry you cannot post a link to that host."
  user_is_suspended: "Suspended users are not allowed to post."
  topic_not_found: "Something has gone wrong. Perhaps this topic was closed or deleted while you were looking at it?"
  not_accepting_pms: "Sorry, %{username} is not accepting messages at the moment."
  max_pm_recipients: "Sorry, you can send a message to maximum %{recipients_limit} recipients."
  pm_reached_recipients_limit: "Sorry, you can't have more than %{recipients_limit} recipients in a message."
  removed_direct_reply_full_quotes: "Automatically removed quote of whole previous post."
  watched_words_auto_tag: "Automatically tagged topic"
  secure_upload_not_allowed_in_public_topic: "Sorry, the following secure upload(s) cannot be used in a public topic: %{upload_filenames}."
  create_pm_on_existing_topic: "Sorry, you can't create a PM on an existing topic."
  slow_mode_enabled: "This topic is in slow mode."

  just_posted_that: "is too similar to what you recently posted"
  invalid_characters: "contains invalid characters"
  is_invalid: "seems unclear, is it a complete sentence?"
  next_page: "next page →"
  prev_page: "← previous page"
  page_num: "Page %{num}"
  home_title: "Home"
  topics_in_category: "Topics in the '%{category}' category"
  rss_posts_in_topic: "RSS feed of '%{topic}'"
  rss_topics_in_category: "RSS feed of topics in the '%{category}' category"
  rss_num_posts:
    one: "%{count} post"
    other: "%{count} posts"
  rss_num_participants:
    one: "%{count} participant"
    other: "%{count} participants"

  read_full_topic: "Read full topic"
  private_message_abbrev: "Msg"

  rss_description:
    latest: "Latest topics"
    top: "Top topics"
    top_all: "All time top topics"
    top_yearly: "Yearly top topics"
    top_quarterly: "Quarterly top topics"
    top_monthly: "Monthly top topics"
    top_weekly: "Weekly top topics"
    top_daily: "Daily top topics"
    posts: "Latest posts"
    private_posts: "Latest personal messages"
    group_posts: "Latest posts from %{group_name}"
    group_mentions: "Latest mentions from %{group_name}"
    user_posts: "Latest posts by @%{username}"
    user_topics: "Latest topics by @%{username}"
    tag: "Tagged topics"
    badge: "%{display_name} badge on %{site_title}"

  too_late_to_edit: "That post was created too long ago. It can no longer be edited or deleted."
  edit_conflict: "That post was edited by another user and your changes can no longer be saved."
  revert_version_same: "The current version is same as the version you are trying to revert to."
  reverted_to_version: "reverted to version #%{version}"
  cannot_edit_on_slow_mode: "This topic is in slow mode. To encourage thoughtful, considered discussion, editing old posts in this topic is not currently allowed during slow mode."

  excerpt_image: "image"

  bookmarks:
    errors:
      already_bookmarked_post: "You cannot bookmark the same post twice."
      already_bookmarked: "You cannot bookmark the same %{type} twice."
      too_many: "Sorry, you cannot add more than %{limit} bookmarks, visit <a href='%{user_bookmarks_url}'>%{user_bookmarks_url}</a> to remove some."
      cannot_set_past_reminder: "You cannot set a bookmark reminder in the past."
      cannot_set_reminder_in_distant_future: "You cannot set a bookmark reminder more than 10 years in the future."
      time_must_be_provided: "Time must be provided for all reminders"
      for_topic_must_use_first_post: "You can only use the first post to bookmark the topic."
      bookmarkable_id_type_required: "The name and type of the record to bookmark is required."
      invalid_bookmarkable: "A %{type} cannot be bookmarked."

    reminders:
      at_desktop: "Next time I'm at my desktop"
      later_today: "Later today"
      next_business_day: "Next business day"
      tomorrow: "Tomorrow"
      next_week: "Next week"
      next_month: "Next month"
      custom: "Custom date and time"

  groups:
    success:
      bulk_add:
        one: "%{count} user has been added to the group."
        other: "%{count} users have been added to the group."
    errors:
      grant_trust_level_not_valid: "'%{trust_level}' is not a valid trust level."
      can_not_modify_automatic: "You cannot modify an automatic group"
      member_already_exist:
        one: "'%{username}' is already a member of this group."
        other: "The following users are already members of this group: %{username}"
      invalid_domain: "'%{domain}' is not a valid domain."
      invalid_incoming_email: "'%{email}' is not a valid email address."
      email_already_used_in_group: "'%{email}' is already used by the group '%{group_name}'."
      email_already_used_in_category: "'%{email}' is already used by the category '%{category_name}'."
      cant_allow_membership_requests: "You cannot allow membership requests for a group without any owners."
      already_requested_membership: "You have already requested membership for this group."
      adding_too_many_users:
        one: "Maximum %{count} user can be added at once"
        other: "Maximum %{count} users can be added at once"
      usernames_or_emails_required: "Usernames or emails must be present"
      no_invites_with_discourse_connect: "You can invite only registered users when DiscourseConnect is enabled"
      no_invites_without_local_logins: "You can invite only registered users when local logins are disabled"
    default_names:
      everyone: "everyone"
      admins: "admins"
      moderators: "moderators"
      staff: "staff"
      trust_level_0: "trust_level_0"
      trust_level_1: "trust_level_1"
      trust_level_2: "trust_level_2"
      trust_level_3: "trust_level_3"
      trust_level_4: "trust_level_4"
    request_membership_pm:
      title: "Membership Request for @%{group_name}"
    request_accepted_pm:
      title: "You've been accepted into @%{group_name}"
      body: |
        Your request to enter @%{group_name} has been accepted and you are now a member.

  education:
    until_posts:
      one: "%{count} post"
      other: "%{count} posts"

    "new-topic": |
      Welcome to %{site_name} &mdash; **thanks for starting a new conversation!**

      - Does the title sound interesting if you read it out loud? Is it a good summary?

      - Who would be interested in this? Why does it matter? What kind of responses do you want?

      - Include commonly used words in your topic so others can *find* it. To group your topic with related topics, select a category (or tag).

      For more, [see our community guidelines](%{base_path}/guidelines). This panel will only appear for your first %{education_posts_text}.

    "new-reply": |
      Welcome to %{site_name} &mdash; **thanks for contributing!**

      - Be kind to your fellow community members.

      - Does your reply improve the conversation?

      - Constructive criticism is welcome, but criticize *ideas*, not people.

      For more, [see our community guidelines](%{base_path}/guidelines). This panel will only appear for your first %{education_posts_text}.

    avatar: |
      ### How about a picture for your account?

      You’ve posted a few topics and replies, but your profile picture isn’t as unique as you are – it’s just a letter.

      Have you considered **[visiting your user profile](%{profile_path})** and uploading a picture that represents you?

      It’s easier to follow discussions and find interesting people in conversations when everyone has a unique profile picture!

    sequential_replies: |
      ### Consider replying to several posts at once

      Rather than several replies to a topic in a row, please consider a single reply that includes quotes from previous posts or @name references.

      You can edit your previous reply to add a quote by highlighting text and selecting the <b>quote reply</b> button that appears.

      It’s easier for everyone to read topics that have fewer in-depth replies versus lots of small, individual replies.

    dominating_topic: You’ve posted a lot in this topic! Consider giving others an opportunity to reply here and discuss things with each other as well.

    get_a_room: You’ve replied to @%{reply_username} %{count} times, did you know you could send them a personal message instead?

    dont_feed_the_trolls: This post has already been flagged for moderator attention. Are you sure you wish to reply to it? Replies to negative content tend to encourage more negative behavior.

    too_many_replies: |
      ### You have reached the reply limit for this topic

      We’re sorry, but new users are temporarily limited to %{newuser_max_replies_per_topic} replies in the same topic.

      Instead of adding another reply, please consider editing your previous replies, or visiting other topics.

    reviving_old_topic: |
      ### Revive this topic?

      The last reply to this topic was **%{time_ago}**. Your reply will bump the topic to the top of its list and notify anyone previously involved in the conversation.

      Are you sure you want to continue this old conversation?

  activerecord:
    attributes:
      category:
        name: "Category Name"
      topic:
        title: "Title"
        featured_link: "Featured Link"
        category_id: "Category"
      post:
        raw: "Body"
      user_profile:
        bio_raw: "About Me"
      user:
        ip_address: ""
    errors:
      <<: *errors
      models:
        topic:
          attributes:
            base:
              warning_requires_pm: "You can only attach warnings to personal messages."
              too_many_users: "You can only send warnings to one user at a time."
              cant_send_pm: "Sorry, you cannot send a personal message to that user."
              no_user_selected: "You must select a valid user."
              reply_by_email_disabled: "Reply by email has been disabled."
              send_to_email_disabled: "Sorry, you cannot send personal messages to email."
              target_user_not_found: "One of the users you are sending this message to could not be found."
              unable_to_update: "There was an error updating that topic."
              unable_to_tag: "There was an error tagging the topic."
              unable_to_unlist: "Sorry, you cannot create an unlisted topic."
            featured_link:
              invalid: "is invalid. URL should include http:// or https://."
        user:
          attributes:
            password:
              common: "is one of the 10000 most common passwords. Please use a more secure password."
              same_as_username: "is the same as your username. Please use a more secure password."
              same_as_email: "is the same as your email. Please use a more secure password."
              same_as_current: "is the same as your current password."
              same_as_name: "is the same as your name."
              unique_characters: "has too many repeated characters. Please use a more secure password."
            username:
              same_as_password: "is the same as your password."
            name:
              same_as_password: "is the same as your password."
            ip_address:
              blocked: "New registrations are not allowed from your IP address."
              max_new_accounts_per_registration_ip: "New registrations are not allowed from your IP address (maximum limit reached). Contact a staff member."
        user_profile:
          attributes:
            featured_topic_id:
              invalid: "This topic cannot be featured on your profile."
        user_email:
          attributes:
            user_id:
              reassigning_primary_email: "Reassigning a primary email to another user is not allowed."
        color_scheme_color:
          attributes:
            hex:
              invalid: "is not a valid color"
        post_reply:
          base:
            different_topic: "Post and reply must belong to the same topic."
        web_hook:
          attributes:
            payload_url:
              invalid: "URL is invalid. URL should includes http:// or https://. And no blank is allowed."
        custom_emoji:
          attributes:
            name:
              taken: is already in use by another emoji
        topic_timer:
          attributes:
            execute_at:
              in_the_past: "must be in the future."
            duration_minutes:
              cannot_be_zero: "must be greater than 0."
              exceeds_maximum: "cannot be more than 20 years."
        translation_overrides:
          attributes:
            value:
              invalid_interpolation_keys:
                one: "The following interpolation key is invalid: %{keys}"
                other: "The following interpolation keys are invalid: %{keys}"
        watched_word:
          attributes:
            word:
              too_many: "Too many words for that action"
            base:
              invalid_url: "Replacement URL is invalid"
              invalid_tag_list: "Replacement tag list is invalid"
        sidebar_section_link:
          attributes:
            linkable_type:
              invalid: "is not valid"

  uncategorized_category_name: "Uncategorized"

  general_category_name: "General"
  general_category_description: "Create topics here that don’t fit into any other existing category."

  meta_category_name: "Site Feedback"
  meta_category_description: "Discussion about this site, its organization, how it works, and how we can improve it."

  staff_category_name: "Staff"
  staff_category_description: "Private category for staff discussions. Topics are only visible to admins and moderators."

  discourse_welcome_topic:
    title: "Welcome to %{site_title}! :wave:"
    body: |
      We are so glad you joined us.

      %{site_info_quote}

      Here are some things you can do to get started:

      :speaking_head: **Introduce yourself** by adding your picture and information about yourself and your interests to [your profile](%{base_path}/my/preferences/account). What is one thing you’d like to be asked about?

      :open_book: **Get to know the community** by [browsing discussions](%{base_path}/top) that are already happening here. When you find a post interesting, informative, or entertaining, use the :heart: to show your appreciation or support!

      :handshake: **Contribute** by commenting, sharing your own perspective, asking questions, or offering feedback in the discussion. Before replying or starting new topics, please review the [Community Guidelines](%{base_path}/faq).

      > If you need help or have a suggestion, feel free to ask in %{feedback_category} or [contact the admins](%{base_path}/about).

  admin_quick_start_title: "Admin Guide: Getting Started"

  category:
    topic_prefix: "About the %{category} category"
    replace_paragraph: "(Replace this first paragraph with a brief description of your new category. This guidance will appear in the category selection area, so try to keep it below 200 characters.)"
    post_template: "%{replace_paragraph}\n\nUse the following paragraphs for a longer description, or to establish category guidelines or rules:\n\n- Why should people use this category? What is it for?\n\n- How exactly is this different than the other categories we already have?\n\n- What should topics in this category generally contain?\n\n- Do we need this category? Can we merge with another category, or subcategory?\n"
    errors:
      not_found: "Category not found!"
      uncategorized_parent: "Uncategorized can't have a parent category"
      self_parent: "A subcategory's parent cannot be itself"
      depth: "You can't nest a subcategory under another"
      invalid_email_in: "'%{email}' is not a valid email address."
      email_already_used_in_group: "'%{email}' is already used by the group '%{group_name}'."
      email_already_used_in_category: "'%{email}' is already used by the category '%{category_name}'."
      description_incomplete: "The category description post must have at least one paragraph."
      permission_conflict: "Any group that is allowed to access a subcategory must also be allowed to access the parent category. The following groups have access to one of the subcategories, but no access to parent category: %{group_names}."
      disallowed_topic_tags: "This topic has tags not allowed by this category: '%{tags}'"
      disallowed_tags_generic: "This topic has disallowed tags."
      slug_contains_non_ascii_chars: "contains non-ascii characters"
      is_already_in_use: "is already in use"
      move_topic_to_category_disallowed: "You cannot move this topic to a category where you do not have permission to create new topics."
    cannot_delete:
      uncategorized: "This category is special. It is intended as a holding area for topics that have no category; it cannot be deleted."
      has_subcategories: "Can't delete this category because it has sub-categories."
      topic_exists:
        one: "Can't delete this category because it has %{count} topic. Oldest topic is %{topic_link}."
        other: "Can't delete this category because it has %{count} topics. Oldest topic is %{topic_link}."
      topic_exists_no_oldest: "Can't delete this category because topic count is %{count}."
    uncategorized_description: "Topics that don't need a category, or don't fit into any other existing category."
  trust_levels:
    admin: "Admin"
    staff: "Staff"
    change_failed_explanation: "You attempted to demote %{user_name} to '%{new_trust_level}'. However their trust level is already '%{current_trust_level}'. %{user_name} will remain at '%{current_trust_level}' - if you wish to demote user lock trust level first"

  post:
    image_placeholder:
      broken: "This image is broken"
      blocked_hotlinked_title: "Image hosted on another site. Click to open in a new tab."
      blocked_hotlinked: "External Image"
    media_placeholder:
      blocked_hotlinked_title: "Media hosted on another site. Click to open in a new tab."
      blocked_hotlinked: "External Media"
    hidden_bidi_character: "Bidirectional control characters can change the order in which text is rendered. This could be used to obscure malicious code."
    has_likes:
      one: "%{count} Like"
      other: "%{count} Likes"
    cannot_permanently_delete:
      many_posts: "This topic has undeleted posts. Please permanently delete them before permanently deleting the topic."
      wait_or_different_admin: "You must wait %{time_left} before permanently deleting this post or a different administrator must do it."

  rate_limiter:
    slow_down: "You’ve performed this action too many times, please try again later."
    too_many_requests: "You’ve performed this action too many times. Please wait %{time_left} before trying again."
    by_type:
      first_day_replies_per_day: "We appreciate your enthusiasm, keep it up! That said, for the safety of our community, you’ve reached the maximum number of replies a new user can create on their first day. Please wait %{time_left} and you’ll be able to create more replies."
      first_day_topics_per_day: "We appreciate your enthusiasm! That said, for the safety of our community, you’ve reached the maximum number of topics a new user can create on their first day. Please wait %{time_left} and you’ll be able to create more new topics."
      create_topic: "You’re creating topics a bit too quickly. Please wait %{time_left} before trying again."
      create_post: "You’re replying a bit too quickly. Please wait %{time_left} before trying again."
      delete_post: "You’re deleting posts a bit too quickly. Please wait %{time_left} before trying again."
      public_group_membership: "You’re joining/leaving groups a bit too frequently. Please wait %{time_left} before trying again."
      topics_per_day: "You’ve reached the maximum new topics allowed per day. You can create more new topics in %{time_left}."
      pms_per_day: "You’ve reached the maximum messages allowed per day. You can create more new messages in %{time_left}."
      create_like: "Wow! You’ve been sharing a lot of love! You’ve reached the maximum number of likes within a 24 hour period, but as you gain trust levels, you’ll earn more daily likes. You’ll be able to like posts again in %{time_left}."
      create_bookmark: "You’ve reached the maximum number of daily bookmarks. You can create more bookmarks in %{time_left}."
      edit_post: "You’ve reached the maximum number of daily edits. You can submit more edits in %{time_left}."
      live_post_counts: "You’re asking for live post counts too quickly. Please wait %{time_left} before trying again."
      unsubscribe_via_email: "You’ve reached the maximum number of unsubscribes via email. Please wait %{time_left} before trying again."
      topic_invitations_per_day: "You’ve reached the maximum number of topic invitations. You can send more invitations in %{time_left}."

    hours:
      one: "%{count} hour"
      other: "%{count} hours"
    minutes:
      one: "%{count} minute"
      other: "%{count} minutes"
    seconds:
      one: "%{count} second"
      other: "%{count} seconds"
    short_time: "a few seconds"

  datetime:
    distance_in_words:
      half_a_minute: "< 1m"
      less_than_x_seconds:
        one: "< %{count}s"
        other: "< %{count}s"
      x_seconds:
        one: "%{count}s"
        other: "%{count}s"
      less_than_x_minutes:
        one: "< %{count}m"
        other: "< %{count}m"
      x_minutes:
        one: "%{count}m"
        other: "%{count}m"
      about_x_hours:
        one: "%{count}h"
        other: "%{count}h"
      x_days:
        one: "%{count}d"
        other: "%{count}d"
      about_x_months:
        one: "%{count}mon"
        other: "%{count}mon"
      x_months:
        one: "%{count}mon"
        other: "%{count}mon"
      about_x_years:
        one: "%{count}y"
        other: "%{count}y"
      over_x_years:
        one: "> %{count}y"
        other: "> %{count}y"
      almost_x_years:
        one: "%{count}y"
        other: "%{count}y"

    distance_in_words_verbose:
      half_a_minute: "just now"
      less_than_x_seconds: "just now"
      x_seconds:
        one: "%{count} second ago"
        other: "%{count} seconds ago"
      less_than_x_minutes:
        one: "less than %{count} minute ago"
        other: "less than %{count} minutes ago"
      x_minutes:
        one: "%{count} minute ago"
        other: "%{count} minutes ago"
      about_x_hours:
        one: "%{count} hour ago"
        other: "%{count} hours ago"
      x_days:
        one: "%{count} day ago"
        other: "%{count} days ago"
      about_x_months:
        one: "about %{count} month ago"
        other: "about %{count} months ago"
      x_months:
        one: "%{count} month ago"
        other: "%{count} months ago"
      about_x_years:
        one: "about %{count} year ago"
        other: "about %{count} years ago"
      over_x_years:
        one: "over %{count} year ago"
        other: "over %{count} years ago"
      almost_x_years:
        one: "almost %{count} year ago"
        other: "almost %{count} years ago"

  password_reset:
    no_token: 'Oops! The link you used no longer works. You can <a href="%{base_url}/login">Log In</a> now. If you forgot your password, you can <a href="%{base_url}/password-reset">request a link</a> to reset it.'
    title: "Reset Password"
    success: "You successfully changed your password and are now logged in."
    success_unapproved: "You successfully changed your password."

  email_login:
    invalid_token: 'Oops! The link you used no longer works. You can <a href="%{base_url}/login">Log In</a> now. If you forgot your password, you can <a href="%{base_url}/password-reset">request a link</a> to reset it.'
    title: "Email login"

  user_auth_tokens:
    browser:
      chrome: "Google Chrome"
      discoursehub: "DiscourseHub app"
      edge: "Microsoft Edge"
      firefox: "Firefox"
      ie: "Internet Explorer"
      opera: "Opera"
      safari: "Safari"
      unknown: "unknown browser"
    device:
      android: "Android Device"
      chromebook: "Chrome OS"
      ipad: "iPad"
      iphone: "iPhone"
      ipod: "iPod"
      linux: "GNU/Linux Computer"
      mac: "Mac"
      mobile: "Mobile Device"
      windows: "Windows Computer"
      unknown: "unknown device"
    os:
      android: "Android"
      chromeos: "Chrome OS"
      ios: "iOS"
      linux: "Linux"
      macos: "macOS"
      windows: "Microsoft Windows"
      unknown: "unknown operating system"

  change_email:
    error: "There was an error changing your email address. Perhaps the address is already in use?"
    doesnt_exist: "That email address is not associated with your account."
    error_staged: "There was an error changing your email address. The address is already in use by a staged user."
    already_done: "Sorry, this confirmation link is no longer valid. Perhaps your email was already changed?"
    confirm: "Confirm"
    max_secondary_emails_error: "You have reached the maximum allowed secondary emails limit."

  associated_accounts:
    revoke_failed: "Failed to revoke your account with %{provider_name}."
    connected: "(connected)"

  activation:
    action: "Click here to activate your account"
    already_done: "Sorry, this account confirmation link is no longer valid. Perhaps your account is already active?"
    please_continue: "Your new account is confirmed; you will be redirected to the home page."
    continue_button: "Continue to %{site_name}"
    welcome_to: "Welcome to %{site_name}!"
    approval_required: "A moderator must manually approve your new account before you can access this forum. You'll get an email when your account is approved!"
    missing_session: "We cannot detect if your account was created, please ensure you have cookies enabled."
    activated: "Sorry, this account has already been activated."
    admin_confirm:
      title: "Confirm Admin Account"
      description: "Are you sure you want <b>%{target_username} (%{target_email})</b> to be an administrator?"
      grant: "Grant Admin Access"
      complete: "<b>%{target_username}</b> is now an administrator."
      back_to: "Return to %{title}"
  reviewable_score_types:
    needs_approval:
      title: "Needs Approval"

  post_action_types:
    off_topic:
      title: "Off-Topic"
      description: "This post is not relevant to the current discussion as defined by the title and first post, and should probably be moved elsewhere."
      short_description: "Not relevant to the discussion"
    spam:
      title: "Spam"
      description: "This post is an advertisement, or vandalism. It is not useful or relevant to the current topic."
      short_description: "This is an advertisement or vandalism"
      email_title: '"%{title}" was flagged as spam'
      email_body: "%{link}\n\n%{message}"
    inappropriate:
      title: "Inappropriate"
      description: 'This post contains content that a reasonable person would consider offensive, abusive, to be hateful conduct or a violation of <a href="%{base_path}/guidelines">our community guidelines</a>.'
      short_description: 'A violation of <a href="%{base_path}/guidelines">our community guidelines</a>'
    notify_user:
      title: "Send @%{username} a message"
      description: "I want to talk to this person directly and personally about their post."
      short_description: "I want to talk to this person directly and personally about their post."
      email_title: 'Your post in "%{title}"'
      email_body: "%{link}\n\n%{message}"
    notify_moderators:
      title: "Something Else"
      description: "This post requires staff attention for another reason not listed above."
      short_description: "Requires staff attention for another reason"
      email_title: 'A post in "%{title}" requires staff attention'
      email_body: "%{link}\n\n%{message}"
    bookmark:
      title: "Bookmark"
      description: "Bookmark this post"
      short_description: "Bookmark this post"
    like:
      title: "Like"
      description: "Like this post"
      short_description: "Like this post"

  draft:
    sequence_conflict_error:
      title: "draft error"
      description: "Draft is being edited in another window. Please reload this page."
    too_many_drafts:
      title: "Too many drafts"
      description: "You have reached the maximum number of allowed drafts. Please delete some of [your drafts](%{base_url}/my/activity/drafts) and try again."
  draft_backup:
    pm_title: "Backup Drafts from ongoing topics"
    pm_body: "Topic containing backup drafts"
  user_activity:
    no_log_search_queries: "Search queries logs are currently disabled (an administrator can enable them in site settings)."

  email_settings:
    pop3_authentication_error: "There was an issue with the POP3 credentials provided, check the username and password and try again."
    imap_authentication_error: "There was an issue with the IMAP credentials provided, check the username and password and try again."
    imap_no_response_error: "An error occurred when communicating with the IMAP server. %{message}"
    smtp_authentication_error: "There was an issue with the SMTP credentials provided, check the username and password and try again."
    authentication_error_gmail_app_password: 'Application-specific password required. Learn more at <a target="_blank" href="https://support.google.com/accounts/answer/185833">this Google Help article</a>'
    smtp_server_busy_error: "The SMTP server is currently busy, try again later."
    smtp_unhandled_error: "There was an unhandled error when communicating with the SMTP server. %{message}"
    imap_unhandled_error: "There was an unhandled error when communicating with the IMAP server. %{message}"
    connection_error: "There was an issue connecting with the server, check the server name and port and try again."
    timeout_error: "Connection to the server timed out, check the server name and port and try again."
    unhandled_error: "Unhandled error when testing email settings. %{message}"
  webauthn:
    validation:
      invalid_type_error: "The webauthn type provided was invalid. Valid types are webauthn.get and webauthn.create."
      challenge_mismatch_error: "The provided challenge does not match the challenge generated by the authentication server."
      invalid_origin_error: "The origin of the authentication request does not match the server origin."
      malformed_attestation_error: "There was an error decoding the attestation data."
      invalid_relying_party_id_error: "The Relying Party ID of the authentication request does not match the server Relying Party ID."
      user_presence_error: "User presence is required."
      user_verification_error: "User verification is required."
      unsupported_public_key_algorithm_error: "The provided public key algorithm is not supported by the server."
      unsupported_attestation_format_error: "The attestation format is not supported by the server."
      credential_id_in_use_error: "The credential ID provided is already in use."
      public_key_error: "The public key verification for the credential failed."
      ownership_error: "The security key is not owned by the user."
      not_found_error: "A security key with the provided credential ID could not be found."
      unknown_cose_algorithm_error: "The algorithm used for the security key is not recognized."
      malformed_public_key_credential_error: "The provided public key is invalid."

  topic_flag_types:
    spam:
      title: "Spam"
      description: "This topic is an advertisement. It is not useful or relevant to this site, but promotional in nature."
      long_form: "flagged this as spam"
      short_description: "This is an advertisement"
    inappropriate:
      title: "Inappropriate"
      description: 'This topic contains content that a reasonable person would consider offensive, abusive, to be hateful conduct or a violation of <a href="%{base_path}/guidelines">our community guidelines</a>.'
      long_form: "flagged this as inappropriate"
      short_description: 'A violation of <a href="%{base_path}/guidelines">our community guidelines</a>'
    notify_moderators:
      title: "Something Else"
      description: 'This topic requires general staff attention based on the <a href="%{base_path}/guidelines">guidelines</a>, <a href="%{tos_url}">TOS</a>, or for another reason not listed above.'
      long_form: "flagged this for moderator attention"
      short_description: "Requires staff attention for another reason"
      email_title: 'The topic "%{title}" requires moderator attention'
      email_body: "%{link}\n\n%{message}"

  flagging:
    you_must_edit: '<p>Your post was flagged by the community. Please <a href="%{path}">see your messages</a>.</p>'
    user_must_edit: "<p>This post was flagged by the community and is temporarily hidden.</p>"

  ignored:
    hidden_content: "<p>Ignored content</p>"

  archetypes:
    regular:
      title: "Regular Topic"
    banner:
      title: "Banner Topic"
      message:
        make: "This topic is now a banner. It will appear at the top of every page until it is dismissed by the user."
        remove: "This topic is no longer a banner. It will no longer appear at the top of every page."

  unsubscribed:
    title: "Email preferences updated!"
    description: "Email preferences for <b>%{email}</b> were updated. To change your email settings <a href='%{url}'>visit your user preferences</a>."
    topic_description: "To re-subscribe to %{link}, use the notification control at the bottom or right of the topic."
    private_topic_description: "To re-subscribe, use the notification control at the bottom or right of the topic."

  uploads:
    marked_insecure_from_theme_component_reason: "upload used in theme component"

  unsubscribe:
    title: "Unsubscribe"
    stop_watching_topic: "Stop watching this topic, %{link}"
    mute_topic: "Mute all notifications for this topic, %{link}"
    unwatch_category: "Stop watching all topics in %{category}"
    mailing_list_mode: "Turn off mailing list mode"
    all: "Don’t send me any mail from %{sitename}"
    different_user_description: "You are currently logged in as a different user than the one we emailed. Please log out, or enter anonymous mode, and try again."
    not_found_description: "Sorry, we couldn't find that subscription. It's possible the link in your email is too old and has expired?"
    user_not_found_description: "Sorry, we couldn't find a user for this subscription. You are probably attempting to unsubscribe an account that no longer exists."
    log_out: "Log Out"
    submit: "Save preferences"
    digest_frequency:
      title: "You are receiving summary emails %{frequency}"
      never_title: "You are not receiving summary emails"
      select_title: "Set summary emails frequency to:"

      never: "never"
      every_30_minutes: "every 30 minutes"
      every_hour: "hourly"
      daily: "daily"
      weekly: "weekly"
      every_month: "every month"
      every_six_months: "every six months"

  user_api_key:
    title: "Authorize application access"
    authorize: "Authorize"
    read: "read"
    read_write: "read/write"
    description: '"%{application_name}" is requesting the following access to your account:'
    instructions: 'We just generated a new user API key for you to use with "%{application_name}", please paste the following key into your application:'
    otp_description: 'Would you like to allow "%{application_name}" to access this site?'
    otp_confirmation:
      confirm_title: Continue to %{site_name}
      logging_in_as: Logging in as %{username}
      confirm_button: Finish Login
    no_trust_level: "Sorry, you do not have the required trust level to access the user API"
    generic_error: "Sorry, we are unable to issue user API keys, this feature may be disabled by the site admin"
    scopes:
      message_bus: "Live updates"
      notifications: "Read and clear notifications"
      push: "Push notifications to external services"
      session_info: "Read user session info"
      read: "Read all"
      write: "Write all"
      one_time_password: "Create a one-time login token"
      bookmarks_calendar: "Read bookmark reminders"
      user_status: "Read and update user status"
    invalid_public_key: "Sorry, the public key is invalid."
    invalid_auth_redirect: "Sorry, this auth_redirect host is not allowed."
    invalid_token: "Missing, invalid or expired token."
  flags:
    errors:
      already_handled: "Flag was already handled"
  reports:
    default:
      labels:
        count: Count
        percent: Percent
        day: Day
    post_edits:
      title: "Post Edits"
      labels:
        edited_at: Date
        post: Post
        editor: Editor
        author: Author
        edit_reason: Reason
      description: "Number of new post edits."
    user_flagging_ratio:
      title: "User Flagging Ratio"
      labels:
        user: User
        agreed_flags: Agreed flags
        disagreed_flags: Disagreed flags
        ignored_flags: Ignored flags
        score: Score
      description: "List of users ordered by ratio of staff response to their flags (disagreed to agreed)."
    moderators_activity:
      title: "Moderator Activity"
      labels:
        moderator: Moderator
        flag_count: Flags reviewed
        time_read: Time reading
        topic_count: Topics created
        post_count: Posts created
        pm_count: PMs created
        revision_count: Revisions
      description: List of moderator activity including flags reviewed, reading time, topics created, posts created, personal messages created, and revisions.
    flags_status:
      title: "Flags Status"
      values:
        agreed: Agreed
        disagreed: Disagreed
        deferred: Deferred
        no_action: No action
      labels:
        flag: Type
        assigned: Assigned
        poster: Poster
        flagger: Flagger
        time_to_resolution: Resolution time
      description: "List of flags' statuses including type of flag, poster, flagger, and time to resolution."
    visits:
      title: "User Visits"
      xaxis: "Day"
      yaxis: "Number of visits"
      description: "Number of all user visits."
    signups:
      title: "Signups"
      xaxis: "Day"
      yaxis: "Number of signups"
      description: "New account registrations for this period."
    new_contributors:
      title: "New Contributors"
      xaxis: "Day"
      yaxis: "Number of new contributors"
      description: "Number of users who made their first post during this period."
    trust_level_growth:
      title: "Trust Level growth"
      xaxis:
        tl1_reached: "Reached TL1"
        tl2_reached: "Reached TL2"
        tl3_reached: "Reached TL3"
        tl4_reached: "Reached TL4"
      yaxis: "Day"
      description: "Number of users who increased their Trust Level during this period."
    consolidated_page_views:
      title: "Consolidated Pageviews"
      xaxis:
        page_view_crawler: "Crawlers"
        page_view_anon: "Anonymous users"
        page_view_logged_in: "Logged in users"
      yaxis: "Day"
      description: "Pageviews for logged in users, anonymous users and crawlers."
      labels:
        post: Post
        editor: Editor
        author: Author
        edit_reason: Reason
    consolidated_api_requests:
      title: "Consolidated API Requests"
      xaxis:
        api: "API"
        user_api: "User API"
      yaxis: "Day"
      description: "API requests for regular API keys and user API keys."
    dau_by_mau:
      title: "DAU/MAU"
      xaxis: "Day"
      yaxis: "DAU/MAU"
      description: "Number of members that logged in in the last day divided by number of members that logged in in the last month – returns a % which indicates community 'stickiness'. Aim for >20%."
    daily_engaged_users:
      title: "Daily Engaged Users"
      xaxis: "Day"
      yaxis: "Engaged Users"
      description: "Number of users that have liked or posted in the last day."
    profile_views:
      title: "User Profile Views"
      xaxis: "Day"
      yaxis: "Number of user profiles viewed"
      description: "Total new views of user profiles."
    topics:
      title: "Topics"
      xaxis: "Day"
      yaxis: "Number of new topics"
      description: "New topics created during this period."
    posts:
      title: "Posts"
      xaxis: "Day"
      yaxis: "Number of new posts"
      description: "New posts created during this period"
    likes:
      title: "Likes"
      xaxis: "Day"
      yaxis: "Number of new likes"
      description: "Number of new likes."
    flags:
      title: "Flags"
      xaxis: "Day"
      yaxis: "Number of flags"
      description: "Number of new flags."
    bookmarks:
      title: "Bookmarks"
      xaxis: "Day"
      yaxis: "Number of new bookmarks"
      description: "Number of new topics and posts bookmarked."
    users_by_trust_level:
      title: "Users per Trust Level"
      xaxis: "Trust Level"
      yaxis: "Number of Users"
      labels:
        level: Level
      description: "Number of users grouped by trust level."
      description_link: "https://blog.discourse.org/2018/06/understanding-discourse-trust-levels/"
    users_by_type:
      title: "Users per Type"
      xaxis: "Type"
      yaxis: "Number of Users"
      labels:
        type: Type
      xaxis_labels:
        admin: Admin
        moderator: Moderator
        suspended: Suspended
        silenced: Silenced
      description: "Number of users grouped by admin, moderator, suspended, and silenced."
    trending_search:
      title: Trending Search Terms
      labels:
        term: Term
        searches: Searches
        click_through: CTR
      description: "Most popular search terms with their click-through rates."
    emails:
      title: "Emails Sent"
      xaxis: "Day"
      yaxis: "Number of Emails"
      description: "Number of new emails sent."
    user_to_user_private_messages:
      title: "User-to-User (excluding replies)"
      xaxis: "Day"
      yaxis: "Number of messages"
      description: "Number of newly initiated personal messages."
    user_to_user_private_messages_with_replies:
      title: "User-to-User (with replies)"
      xaxis: "Day"
      yaxis: "Number of messages"
      description: "Number of all new personal messages and responses."
    system_private_messages:
      title: "System"
      xaxis: "Day"
      yaxis: "Number of messages"
      description: "Number of personal messages sent automatically by the System."
    moderator_warning_private_messages:
      title: "Moderator Warning"
      xaxis: "Day"
      yaxis: "Number of messages"
      description: "Number of warnings sent by personal messages from moderators."
    notify_moderators_private_messages:
      title: "Notify Moderators"
      xaxis: "Day"
      yaxis: "Number of messages"
      description: "Number of times moderators have been privately notified by a flag."
    notify_user_private_messages:
      title: "Notify User"
      xaxis: "Day"
      yaxis: "Number of messages"
      description: "Number of times users have been privately notified by a flag."
    top_referrers:
      title: "Top Referrers"
      xaxis: "User"
      num_clicks: "Clicks"
      num_topics: "Topics"
      labels:
        user: "User"
        num_clicks: "Clicks"
        num_topics: "Topics"
      description: "Users listed by number of clicks on links they have shared."
    top_traffic_sources:
      title: "Top Traffic Sources"
      xaxis: "Domain"
      num_clicks: "Clicks"
      num_topics: "Topics"
      num_users: "Users"
      labels:
        domain: Domain
        num_clicks: Clicks
        num_topics: Topics
      description: "External sources that have linked to this site the most."
    top_referred_topics:
      title: "Top Referred Topics"
      labels:
        num_clicks: "Clicks"
        topic: "Topic"
      description: "Topics that have received the most clicks from external sources."
    page_view_anon_reqs:
      title: "Anonymous"
      xaxis: "Day"
      yaxis: "Anonymous Pageviews"
      description: "Number of new pageviews by visitors not logged in to an account."
    page_view_logged_in_reqs:
      title: "Logged In"
      xaxis: "Day"
      yaxis: "Logged In Pageviews"
      description: "Number of new pageviews from logged in users."
    page_view_crawler_reqs:
      title: "Web Crawler Pageviews"
      xaxis: "Day"
      yaxis: "Web Crawler Pageviews"
      description: "Total pageviews from web crawlers over time."
    page_view_total_reqs:
      title: "Pageviews"
      xaxis: "Day"
      yaxis: "Total Pageviews"
      description: "Number of new pageviews from all visitors."
    page_view_logged_in_mobile_reqs:
      title: "Logged In Pageviews"
      xaxis: "Day"
      yaxis: "Mobile Logged In Pageviews"
      description: "Number of new pageviews from users on mobile devices and logged in to an account."
    page_view_anon_mobile_reqs:
      title: "Anon Pageviews"
      xaxis: "Day"
      yaxis: "Mobile Anon Pageviews"
      description: "Number of new pageviews from visitors on a mobile device who are not logged in."
    http_background_reqs:
      title: "Background"
      xaxis: "Day"
      yaxis: "Requests used for live update and tracking"
    http_2xx_reqs:
      title: "Status 2xx (OK)"
      xaxis: "Day"
      yaxis: "Successful requests (Status 2xx)"
    http_3xx_reqs:
      title: "HTTP 3xx (Redirect)"
      xaxis: "Day"
      yaxis: "Redirect requests (Status 3xx)"
    http_4xx_reqs:
      title: "HTTP 4xx (Client Error)"
      xaxis: "Day"
      yaxis: "Client Errors (Status 4xx)"
    http_5xx_reqs:
      title: "HTTP 5xx (Server Error)"
      xaxis: "Day"
      yaxis: "Server Errors (Status 5xx)"
    http_total_reqs:
      title: "Total"
      xaxis: "Day"
      yaxis: "Total requests"
    time_to_first_response:
      title: "Time to first response"
      xaxis: "Day"
      yaxis: "Average time (hours)"
      description: "Average time (in hours) of the first response to new topics."
    topics_with_no_response:
      title: "Topics with no response"
      xaxis: "Day"
      yaxis: "Total"
      description: "Number of new topics created that did not receive a response."
    mobile_visits:
      title: "User Visits (mobile)"
      xaxis: "Day"
      yaxis: "Number of visits"
      description: "Number of unique users who visited using a mobile device."
    web_crawlers:
      title: "Web Crawler User Agents"
      labels:
        user_agent: "User Agent"
        page_views: "Pageviews"
      description: "List of web crawler user agents, sorted by pageviews."
    suspicious_logins:
      title: "Suspicious Logins"
      labels:
        user: User
        client_ip: Client IP
        location: Location
        browser: Browser
        device: Device
        os: Operating System
        login_time: Login Time
      description: "Details of new logins that differ suspiciously from previous logins."
    staff_logins:
      title: "Admin Logins"
      labels:
        user: User
        location: Location
        login_at: Login at
      description: "List of admin login times with locations."
    top_uploads:
      title: "Top Uploads"
      labels:
        filename: Filename
        extension: Extension
        author: Author
        filesize: File size
      description: "List all uploads by extension, filesize and author."
    top_ignored_users:
      title: "Top Ignored / Muted Users"
      labels:
        ignored_user: Ignored User
        ignores_count: Ignores count
        mutes_count: Mutes count
      description: "Users who have been muted and/or ignored by many other users."
    top_users_by_likes_received:
      title: "Top Users by likes received"
      labels:
        user: User
        qtt_like: Likes Received
      description: "Top 10 users who have received likes."
    top_users_by_likes_received_from_inferior_trust_level:
      title: "Top Users by likes received from a user with a lower trust level"
      labels:
        user: User
        trust_level: Trust level
        qtt_like: Likes Received
      description: "Top 10 users in a higher trust level being liked by people in a lower trust level."
    top_users_by_likes_received_from_a_variety_of_people:
      title: "Top Users by likes received from a variety of people"
      labels:
        user: User
        qtt_like: Likes Received
      description: "Top 10 users who have had likes from a wide range of people."

  dashboard:
    group_email_credentials_warning: 'There was an issue with the email credentials for the group <a href="%{base_path}/g/%{group_name}/manage/email">%{group_full_name}</a>. No emails will be sent from the group inbox until this problem is addressed. %{error}'
    rails_env_warning: "Your server is running in %{env} mode."
    host_names_warning: "Your config/database.yml file is using the default localhost hostname. Update it to use your site's hostname."
    sidekiq_warning: 'Sidekiq is not running. Many tasks, like sending emails, are executed asynchronously by Sidekiq. Please ensure at least one Sidekiq process is running. <a href="https://github.com/mperham/sidekiq" target="_blank">Learn about Sidekiq here</a>.'
    queue_size_warning: "The number of queued jobs is %{queue_size}, which is high. This could indicate a problem with the Sidekiq process(es), or you may need to add more Sidekiq workers."
    memory_warning: "Your server is running with less than 1 GB of total memory. At least 1 GB of memory is recommended."
    google_oauth2_config_warning: 'The server is configured to allow signup and login with Google OAuth2 (enable_google_oauth2_logins), but the client id and client secret values are not set. Go to <a href="%{base_path}/admin/site_settings">the Site Settings</a> and update the settings. <a href="https://meta.discourse.org/t/configuring-google-login-for-discourse/15858" target="_blank">See this guide to learn more</a>.'
    facebook_config_warning: 'The server is configured to allow signup and login with Facebook (enable_facebook_logins), but the app id and app secret values are not set. Go to <a href="%{base_path}/admin/site_settings">the Site Settings</a> and update the settings. <a href="https://meta.discourse.org/t/configuring-facebook-login-for-discourse/13394" target="_blank">See this guide to learn more</a>.'
    twitter_config_warning: 'The server is configured to allow signup and login with Twitter (enable_twitter_logins), but the key and secret values are not set. Go to <a href="%{base_path}/admin/site_settings">the Site Settings</a> and update the settings. <a href="https://meta.discourse.org/t/configuring-twitter-login-for-discourse/13395" target="_blank">See this guide to learn more</a>.'
    github_config_warning: 'The server is configured to allow signup and login with GitHub (enable_github_logins), but the client id and secret values are not set. Go to <a href="%{base_path}/admin/site_settings">the Site Settings</a> and update the settings. <a href="https://meta.discourse.org/t/configuring-github-login-for-discourse/13745" target="_blank">See this guide to learn more</a>.'
    s3_config_warning: 'The server is configured to upload files to S3, but at least one the following setting is not set: s3_access_key_id, s3_secret_access_key, s3_use_iam_profile, or s3_upload_bucket. Go to <a href="%{base_path}/admin/site_settings">the Site Settings</a> and update the settings. <a href="https://meta.discourse.org/t/how-to-set-up-image-uploads-to-s3/7229" target="_blank">See "How to set up image uploads to S3?" to learn more</a>.'
    s3_backup_config_warning: 'The server is configured to upload backups to S3, but at least one the following setting is not set: s3_access_key_id, s3_secret_access_key, s3_use_iam_profile, or s3_backup_bucket. Go to <a href="%{base_path}/admin/site_settings">the Site Settings</a> and update the settings. <a href="https://meta.discourse.org/t/how-to-set-up-image-uploads-to-s3/7229" target="_blank">See "How to set up image uploads to S3?" to learn more</a>.'
    s3_cdn_warning: 'The server is configured to upload files to S3, but there is no S3 CDN configured. This can lead to expensive S3 costs and slower site performance. <a href="https://meta.discourse.org/t/-/148916" target="_blank">See "Using Object Storage for Uploads" to learn more</a>.'
    image_magick_warning: 'The server is configured to create thumbnails of large images, but ImageMagick is not installed. Install ImageMagick using your favorite package manager or <a href="https://www.imagemagick.org/script/download.php" target="_blank">download the latest release</a>.'
    failing_emails_warning: 'There are %{num_failed_jobs} email jobs that failed. Check your app.yml and ensure that the mail server settings are correct. <a href="%{base_path}/sidekiq/retries" target="_blank">See the failed jobs in Sidekiq</a>.'
    subfolder_ends_in_slash: "Your subfolder setup is incorrect; the DISCOURSE_RELATIVE_URL_ROOT ends in a slash."
    outdated_translations_warning: "Some of your translation overrides are out of date. Please check your <a href='%{base_path}/admin/customize/site_texts?outdated=true'>text customizations</a>."
    email_polling_errored_recently:
      one: "Email polling has generated an error in the past 24 hours. Look at <a href='%{base_path}/logs' target='_blank'>the logs</a> for more details."
      other: "Email polling has generated %{count} errors in the past 24 hours. Look at <a href='%{base_path}/logs' target='_blank'>the logs</a> for more details."
    missing_mailgun_api_key: "The server is configured to send emails via Mailgun but you haven't provided an API key used to verify the webhook messages."
    bad_favicon_url: "The favicon is failing to load. Check your favicon setting in <a href='%{base_path}/admin/site_settings'>Site Settings</a>."
    poll_pop3_timeout: "Connection to the POP3 server is timing out. Incoming email could not be retrieved. Please check your <a href='%{base_path}/admin/site_settings/category/email'>POP3 settings</a> and service provider."
    poll_pop3_auth_error: "Connection to the POP3 server is failing with an authentication error. Please check your <a href='%{base_path}/admin/site_settings/category/email'>POP3 settings</a>."
    force_https_warning: "Your website is using SSL. But `<a href='%{base_path}/admin/site_settings/category/all_results?filter=force_https'>force_https</a>` is not yet enabled in your site settings."
    out_of_date_themes: "Updates are available for the following themes:"
    unreachable_themes: "We were unable to check for updates on the following themes:"
    watched_word_regexp_error: "The regular expression for '%{action}' watched words is invalid. Please check your <a href='%{base_path}/admin/customize/watched_words'>Watched Word settings</a>, or disable the 'watched words regular expressions' site setting."
    v3_analytics_deprecated: "Your Discourse is currently using Google Analytics 3, which will no longer be supported after July 2023. <a href='https://meta.discourse.org/t/260498'>Upgrade to Google Analytics 4</a> now to continue receiving valuable insights and analytics for your website's performance."
    category_style_deprecated: "Your Discourse is currently using a deprecated category style which will be removed before the final beta release of Discourse 3.2. Please refer to <a href='https://meta.discourse.org/t/282441'>Moving to a Single Category Style Site Setting</a> for instructions on how to keep your selected category style."
    ember_version_warning: "Your site is running with the unsupported EMBER_VERSION=3 configuration. This may lead to unexpected issues with themes/plugins. Please remove the EMBER_VERSION configuration from your app.yml file and rebuild. See <a href='https://meta.discourse.org/t/287211'>https://meta.discourse.org/t/287211</a> for more information."

  site_settings:
    allow_bulk_invite: "Allow bulk invites by uploading a CSV file"
    disabled: "disabled"
    display_local_time_in_user_card: "Display the local time based on a user's timezone when their user card is opened."
    censored_words: "Words that will be automatically replaced with &#9632;&#9632;&#9632;&#9632;"
    delete_old_hidden_posts: "Auto-delete any hidden posts that stay hidden for more than 30 days."
    default_locale: "The default language of this Discourse instance. You can replace the text of system generated categories and topics at <a href='%{base_path}/admin/customize/site_texts' target='_blank'>Customize / Text</a>."
    allow_user_locale: "Allow users to choose their own language interface preference"
    set_locale_from_accept_language_header: "set interface language for anonymous users from their web browser's language headers"
    support_mixed_text_direction: "Support mixed left-to-right and right-to-left text directions."
    min_post_length: "Minimum allowed post length in characters (excluding personal messages)"
    min_first_post_length: "Minimum allowed first post (topic body) length (excluding personal messages)"
    min_personal_message_post_length: "Minimum allowed post length in characters for messages (both first post and replies)"
    max_post_length: "Maximum allowed post length in characters"
    topic_featured_link_enabled: "Enable posting a link with topics."
    show_topic_featured_link_in_digest: "Show the topic featured link in the digest email."
    min_topic_views_for_delete_confirm: "Minimum amount of views a topic must have for a confirmation popup to appear when it gets deleted"
    min_topic_title_length: "Minimum allowed topic title length in characters"
    max_topic_title_length: "Maximum allowed topic title length in characters"
    min_personal_message_title_length: "Minimum allowed title length for a message in characters"
    max_emojis_in_title: "Maximum allowed emojis in topic title"
    min_search_term_length: "Minimum valid search term length in characters"
    search_tokenize_chinese: "Force search to tokenize Chinese even on non Chinese sites"
    search_tokenize_japanese: "Force search to tokenize Japanese even on non Japanese sites"
    search_prefer_recent_posts: "If searching your large forum is slow, this option tries an index of more recent posts first"
    search_recent_posts_size: "How many recent posts to keep in the index"
    log_search_queries: "Log search queries performed by users"
    search_query_log_max_size: "Maximum amount of search queries to keep"
    search_query_log_max_retention_days: "Maximum amount of time to keep search queries, in days."
    search_ignore_accents: "Ignore accents when searching for text."
    search_default_sort_order: "Default sort order for full-page search"
    category_search_priority_low_weight: "Weight applied to ranking for low category search priority."
    category_search_priority_high_weight: "Weight applied to ranking for high category search priority."
    default_composer_category: "The category used to pre-populate the category dropdown when creating a new topic."
    allow_uncategorized_topics: "Allow topics to be created without a category. WARNING: If there are any uncategorized topics, you must recategorize them before turning this off."
    allow_duplicate_topic_titles: "Allow topics with identical, duplicate titles."
    allow_duplicate_topic_titles_category: "Allow topics with identical, duplicate titles if the category is different. allow_duplicate_topic_titles must be disabled."
    unique_posts_mins: "How many minutes before a user can make a post with the same content again"
    educate_until_posts: "When the user starts typing their first (n) new posts, show the pop-up new user education panel in the composer."
    title: "The name of this site. Visible to all visitors including anonymous users."
    site_description: "Describe this site in one sentence. Visible to all visitors including anonymous users."
    short_site_description: "Short description in a few words. Visible to all visitors including anonymous users."
    contact_email: "Email address of key contact responsible for this site. Used for critical notifications, and also displayed on <a href='%{base_path}/about' target='_blank'>/about</a>. Visible to anonymous users on public sites."
    contact_url: "Contact URL for this site. When present, replaces email address on <a href='%{base_path}/about' target='_blank'>/about</a> and visible to anonymous users on public sites."
    crawl_images: "Retrieve images from remote URLs to insert the correct width and height dimensions."
    download_remote_images_to_local: "Convert remote (hotlinked) images to local images by downloading them; This preserves content even if the images are removed from the remote site in future."
    download_remote_images_threshold: "Minimum disk space necessary to download remote images locally (in percent)"
    disabled_image_download_domains: "Remote images will never be downloaded from these domains. Pipe-delimited list."
    block_hotlinked_media: "Prevent users from introducing remote (hotlinked) media in their posts. Remote media which is not downloaded via 'download_remote_images_to_local' will be replaced with a placeholder link."
    block_hotlinked_media_exceptions: "A list of base URLs which are exempt from the block_hotlinked_media setting. Include the protocol (e.g. https://example.com)."
    editing_grace_period: "For (n) seconds after posting, editing will not create a new version in the post history."
    editing_grace_period_max_diff: "Maximum number of character changes allowed in editing grace period, if more changed store another post revision (trust level 0 and 1)"
    editing_grace_period_max_diff_high_trust: "Maximum number of character changes allowed in editing grace period, if more changed store another post revision (trust level 2 and up)"
    staff_edit_locks_post: "Posts will be locked from editing if they are edited by staff members"
    post_edit_time_limit: "A tl0 or tl1 author can edit their post for (n) minutes after posting. Set to 0 for forever."
    tl2_post_edit_time_limit: "A tl2+ author can edit their post for (n) minutes after posting. Set to 0 for forever."
    edit_history_visible_to_public: "Allow everyone to see previous versions of an edited post. When disabled, only staff members can view."
    delete_removed_posts_after: "Posts removed by the author will be automatically deleted after (n) hours. If set to 0, posts will be deleted immediately."
    notify_users_after_responses_deleted_on_flagged_post: "When a post is flagged and then removed, all users that responded to the post and had their responses removed will be notified."
    max_image_width: "Maximum thumbnail width of images in a post. Images with a larger width will be resized and lightboxed."
    max_image_height: "Maximum thumbnail height of images in a post. Images with a larger height will be resized and lightboxed."
    responsive_post_image_sizes: "Resize lightbox preview images to allow for high DPI screens of the following pixel ratios. Remove all values to disable responsive images."
    fixed_category_positions: "If checked, you will be able to arrange categories into a fixed order. If unchecked, categories are listed in order of activity."
    fixed_category_positions_on_create: "If checked, category ordering will be maintained on topic creation dialog (requires fixed_category_positions)."
    add_rel_nofollow_to_user_content: 'Add rel nofollow to all submitted user content, except for internal links (including parent domains). If you change this, you must rebake all posts with: "rake posts:rebake"'
    exclude_rel_nofollow_domains: "A list of domains where nofollow should not be added to links. example.com will automatically allow sub.example.com as well. As a minimum, you should add the domain of this site to help web crawlers find all content. If other parts of your website are at other domains, add those too."
    max_form_template_title_length: "Maximum allowed length for form template titles."
    max_form_template_content_length: "Maximum allowed length for form template content."

    post_excerpt_maxlength: "Maximum length of a post excerpt / summary."
    topic_excerpt_maxlength: "Maximum length of a topic excerpt / summary, generated from the first post in a topic."
    default_subcategory_on_read_only_category: "Enables 'New Topic' button and selects a default subcategory to post on categories where the user is not allowed to create a new topic."
    show_pinned_excerpt_mobile: "Show excerpt on pinned topics in mobile view."
    show_pinned_excerpt_desktop: "Show excerpt on pinned topics in desktop view."
    post_onebox_maxlength: "Maximum length of a oneboxed Discourse post in characters."
    blocked_onebox_domains: "A list of domains that will never be oneboxed e.g. wikipedia.org\n(Wildcard symbols * ? not supported)"
    block_onebox_on_redirect: "Block onebox for URLs that redirect."
    allowed_inline_onebox_domains: "A list of domains that will be oneboxed in miniature form if linked without a title"
    enable_inline_onebox_on_all_domains: "Ignore allowed_inline_onebox_domains site setting and allow inline onebox on all domains."
    force_custom_user_agent_hosts: "Hosts for which to use the custom onebox user agent on all requests. (Especially useful for hosts that limit access by user agent)."
    max_oneboxes_per_post: "Maximum number of oneboxes in a post."
    facebook_app_access_token: "A token generated from your Facebook app ID and secret. Used to generate Instagram oneboxes."

    logo: "The logo image at the top left of your site. Use a wide rectangular image with a height of 120 and an aspect ratio greater than 3:1. If left blank, the site title text will be shown."
    logo_small: "The small logo image at the top left of your site, seen when scrolling down. Use a square 120 × 120 image. If left blank, a home glyph will be shown."
    digest_logo: "The alternate logo image used at the top of your site's email summary. Use a wide rectangle image. Don't use an SVG image. If left blank, the image from the `logo` setting will be used."
    mobile_logo: "The logo used on mobile version of your site. Use a wide rectangular image with a height of 120 and an aspect ratio greater than 3:1. If left blank, the image from the `logo` setting will be used."
    logo_dark: "Dark scheme alternative for the 'logo' site setting."
    logo_small_dark: "Dark scheme alternative for the 'logo small' site setting."
    mobile_logo_dark: "Dark scheme alternative for the 'mobile logo' site setting."
    large_icon: "Image used as the base for other metadata icons. Should ideally be larger than 512 x 512. If left blank, logo_small will be used."
    manifest_icon: "Image used as logo/splash image on Android. Will be automatically resized to 512 × 512. If left blank, large_icon will be used."
    manifest_screenshots: "Screenshots that showcase your instance features and functionality on its install prompt page. All images should be local uploads and of the same dimensions."
    favicon: "A favicon for your site, see <a href='https://en.wikipedia.org/wiki/Favicon' target='_blank'>https://en.wikipedia.org/wiki/Favicon</a>. To work correctly over a CDN it must be a png. Will be resized to 32x32. If left blank, large_icon will be used."
    apple_touch_icon: "Icon used for Apple touch devices. A transparent background is not reccomended. Will be automatically resized to 180x180. If left blank, large_icon will be used."
    opengraph_image: "Default opengraph image, used when the page has no other suitable image. If left blank, large_icon will be used"
    twitter_summary_large_image: "Twitter card 'summary large image' (should be at least 280 in width, and at least 150 in height, cannot be .svg). If left blank, regular card metadata is generated using the opengraph_image, as long as that is not also a .svg"

    notification_email: "The from: email address used when sending all essential system emails. The domain specified here must have SPF, DKIM and reverse PTR records set correctly for email to arrive."
    email_custom_headers: "A pipe-delimited list of custom email headers"
    email_subject: "Customizable subject format for standard emails. See <a href='https://meta.discourse.org/t/customize-subject-format-for-standard-emails/20801' target='_blank'>https://meta.discourse.org/t/customize-subject-format-for-standard-emails/20801</a>"
    detailed_404: "Provides more details to users about why they can’t access a particular topic. Note: This is less secure because users will know if a URL links to a valid topic."
    enforce_second_factor: "Require users to enable two-factor authentication before they can access the Discourse UI. Select 'all' to enforce it to all users. Select 'staff' to enforce it to staff users only. This setting does not affect API or 'DiscourseConnect provider' authentication."
    force_https: "Force your site to use HTTPS only. WARNING: do NOT enable this until you verify HTTPS is fully set up and working absolutely everywhere! Did you check your CDN, all social logins, and any external logos / dependencies to make sure they are all HTTPS compatible, too?"
    same_site_cookies: "Use same site cookies, they eliminate all Cross Site Request Forgery vectors on supported browsers (Lax or Strict). Warning: Strict will only work on sites that force login and use an external auth method."

    summary_score_threshold: "The minimum score required for a post to be included in 'Summarize This Topic'"
    summary_posts_required: "Minimum posts in a topic before 'Summarize This Topic' is enabled. Changes to this setting will be applied retroactively within a week."
    summary_likes_required: "Minimum likes in a topic before 'Summarize This Topic' is enabled. Changes to this setting will be applied retroactively within a week."
    summary_percent_filter: "When a user clicks 'Summarize This Topic', show the top % of posts"
    summary_max_results: "Maximum posts returned by 'Summarize This Topic'"
    summary_timeline_button: "Show a 'Summarize' button in the timeline"
    summarization_strategy: "Additional ways to summarize content registered by plugins"
    custom_summarization_allowed_groups: "Groups allowed to summarize contents using the `summarization_strategy`."

    enable_personal_messages: "DEPRECATED, use the 'personal message enabled groups' setting instead. Allow trust level 1 (configurable via min trust to send messages) users to create messages and reply to messages. Note that staff can always send messages no matter what."
    personal_message_enabled_groups: "Allow users within these groups to create messages and reply to messages. Trust level groups include all trust levels above that number, for example choosing trust_level_1 also allows trust_level_2, 3, 4 users to send PMs. Note that staff can always send messages no matter what."
    enable_system_message_replies: "Allows users to reply to system messages, even if personal messages are disabled"
    enable_chunked_encoding: "Enable chunked encoding responses by the server. This feature works on most setups however some proxies may buffer, causing responses to be delayed"
    long_polling_base_url: "Base URL used for long polling (when a CDN is serving dynamic content, be sure to set this to origin pull) eg: http://origin.site.com"
    polling_interval: "When not long polling, how often should logged on clients poll in milliseconds"
    anon_polling_interval: "How often should anonymous clients poll in milliseconds"
    background_polling_interval: "How often should the clients poll in milliseconds (when the window is in the background)"

    hide_post_sensitivity: "The likelihood that a flagged post will be hidden"
    silence_new_user_sensitivity: "The likelihood that a new user will be silenced based on spam flags"
    auto_close_topic_sensitivity: "The likelihood that a flagged topic will be automatically closed"

    cooldown_minutes_after_hiding_posts: "Number of minutes a user must wait before they can edit a post hidden via community flagging"

    max_topics_in_first_day: "The maximum number of topics a user is allowed to create in the 24 hour period after creating their first post"
    max_replies_in_first_day: "The maximum number of replies a user is allowed to create in the 24 hour period after creating their first post"

    tl2_additional_likes_per_day_multiplier: "Increase limit of likes per day for tl2 (member) by multiplying with this number"
    tl3_additional_likes_per_day_multiplier: "Increase limit of likes per day for tl3 (regular) by multiplying with this number"
    tl4_additional_likes_per_day_multiplier: "Increase limit of likes per day for tl4 (leader) by multiplying with this number"
    tl2_additional_edits_per_day_multiplier: "Increase limit of edits per day for tl2 (member) by multiplying with this number"
    tl3_additional_edits_per_day_multiplier: "Increase limit of edits per day for tl3 (regular) by multiplying with this number"
    tl4_additional_edits_per_day_multiplier: "Increase limit of edits per day for tl4 (leader) by multiplying with this number"
    tl2_additional_flags_per_day_multiplier: "Increase limit of flags per day for tl2 (member) by multiplying with this number"
    tl3_additional_flags_per_day_multiplier: "Increase limit of flags per day for tl3 (regular) by multiplying with this number"
    tl4_additional_flags_per_day_multiplier: "Increase limit of flags per day for tl4 (leader) by multiplying with this number"

    num_users_to_silence_new_user: "If a new user's posts exceed the hide_post_sensitivity setting, and has spam flags from this many different users, hide all their posts and prevent future posting. 0 to disable."
    num_tl3_flags_to_silence_new_user: "If a new user's posts get this many flags from num_tl3_users_to_silence_new_user different trust level 3 users, hide all their posts and prevent future posting. 0 to disable."
    num_tl3_users_to_silence_new_user: "If a new user's posts get num_tl3_flags_to_silence_new_user flags from this many different trust level 3 users, hide all their posts and prevent future posting. 0 to disable."
    notify_mods_when_user_silenced: "If a user is automatically silenced, send a message to all moderators."
    flag_sockpuppets: "If a new user replies to a topic from the same IP address as the user who started the topic, flag both of their posts as potential spam."

    traditional_markdown_linebreaks: "Use traditional linebreaks in Markdown, which require two trailing spaces for a linebreak."
    enable_markdown_typographer: "Use typography rules to improve readability of text: replace straight quotes ' with curly quotes ’, (c) (tm) with symbols, -- with emdash –, etc"
    enable_markdown_linkify: "Automatically treat text that looks like a link as a link: www.example.com and https://example.com will be automatically linked"
    markdown_linkify_tlds: "List of top level domains that get automatically treated as links"
    markdown_typographer_quotation_marks: "List of double and single quotes replacement pairs"
    post_undo_action_window_mins: "Number of minutes users are allowed to undo recent actions on a post (like, flag, etc)."
    must_approve_users: "Staff must approve all new user accounts before they are allowed to access the site."
    invite_code: "User must type this code to be allowed account registration, ignored when empty (case-insensitive)"
    approve_suspect_users: "Add suspicious users to the review queue. Suspicious users have entered a bio/website but have no reading activity."
    review_every_post: "Send every new post to the review queue for moderation. Posts are still published immediately and are visible to all users. WARNING! Not recommended for high-traffic sites due to the potential volume of posts needing review."
    pending_users_reminder_delay_minutes: "Notify moderators if new users have been waiting for approval for longer than this many minutes. Set to -1 to disable notifications."
    persistent_sessions: "Users will remain logged in when the web browser is closed"
    maximum_session_age: "User will remain logged in for n hours since last visit"
    ga_version: "Version of Google Universal Analytics to use: v3 (analytics.js), v4 (gtag)"
    ga_universal_tracking_code: "Google Universal Analytics tracking code ID, eg: UA-12345678-9; see <a href='https://google.com/analytics' target='_blank'>https://google.com/analytics</a>"
    ga_universal_domain_name: "Google Universal Analytics domain name, eg: mysite.com; see <a href='https://google.com/analytics' target='_blank'>https://google.com/analytics</a>"
    ga_universal_auto_link_domains: "Enable Google Universal Analytics cross-domain tracking. Outgoing links to these domains will have the client id added to them. See <a href='https://support.google.com/analytics/answer/1034342?hl=en' target='_blank'>Google's Cross-Domain Tracking guide.</a>"
    gtm_container_id: "Google Tag Manager container id. eg: GTM-ABCD12E. <br/>Note: To use GTM when the Content Security Policy (CSP) is enabled, see the documentation on meta: <a href='https://meta.discourse.org/t/use-nonces-in-google-tag-manager-scripts/188296' target='_blank'>Use nonces in Google Tag Manager scripts</a>."
    enable_escaped_fragments: "Fall back to Google's Ajax-Crawling API if no webcrawler is detected. See <a href='https://developers.google.com/webmasters/ajax-crawling/docs/learn-more' target='_blank'>https://developers.google.com/webmasters/ajax-crawling/docs/learn-more</a>"
    moderators_manage_categories_and_groups: "Allow moderators to create and manage categories and groups"
    moderators_change_post_ownership: "Allow moderators to change post ownership"
    cors_origins: "Allowed origins for cross-origin requests (CORS). Each origin must include http:// or https://. The DISCOURSE_ENABLE_CORS env variable must be set to true to enable CORS."
    use_admin_ip_allowlist: "Admins can only log in if they are at an IP address defined in the Screened IPs list (Admin > Logs > Screened Ips)."
    blocked_ip_blocks: "A list of private IP blocks that should never be crawled by Discourse"
    allowed_internal_hosts: "A list of internal hosts that discourse can safely crawl for oneboxing and other purposes"
    allowed_onebox_iframes: "A list of iframe src domains which are allowed via Onebox embeds. `*` will allow all default Onebox engines."
    allowed_iframes: "A list of iframe src domain prefixes that discourse can safely allow in posts"
    allowed_crawler_user_agents: "User agents of web crawlers that should be allowed to access the site. WARNING! SETTING THIS WILL DISALLOW ALL CRAWLERS NOT LISTED HERE!"
    blocked_crawler_user_agents: "Unique case insensitive word in the user agent string identifying web crawlers that should not be allowed to access the site. Does not apply if allowlist is defined."
    slow_down_crawler_user_agents: 'User agents of web crawlers that should be rate limited as configured in the "slow down crawler rate" setting. Each value must be at least 3 characters long.'
    slow_down_crawler_rate: "If slow_down_crawler_user_agents is specified this rate will apply to all the crawlers (number of seconds delay between requests)"
    content_security_policy: "Enable Content-Security-Policy (CSP)"
    content_security_policy_report_only: "Enable Content-Security-Policy-Report-Only (CSP)"
    content_security_policy_collect_reports: "Enable CSP violation report collection at /csp_reports"
    content_security_policy_frame_ancestors: "Restrict who can embed this site in iframes via CSP. Control allowed hosts on <a href='%{base_path}/admin/customize/embedding'>Embedding</a>"
    content_security_policy_script_src: "Additional allowlisted script sources. The current host and CDN are included by default. See <a href='https://meta.discourse.org/t/mitigate-xss-attacks-with-content-security-policy/104243' target='_blank'>Mitigate XSS Attacks with Content Security Policy.</a> (CSP)"
    invalidate_inactive_admin_email_after_days: "Admin accounts that have not visited the site in this number of days will need to re-validate their email address before logging in. Set to 0 to disable."
    include_secure_categories_in_tag_counts: "When enabled, count of topics for a tag will include topics that are in read restricted categories for all users. When disabled, normal users are only shown a count of topics for a tag where all the topics are in public categories."
    display_personal_messages_tag_counts: "When enabled, count of personal messages tagged with a given tag will be displayed."
    top_menu: "Determine which items appear in the homepage navigation, and in what order."
    post_menu: "Determine which items appear on the post menu, and in what order."
    post_menu_hidden_items: "The menu items to hide by default in the post menu unless an expansion ellipsis is clicked on."
    share_links: "Determine which items appear on the share dialog, and in what order."
    allow_username_in_share_links: "Allow usernames to be included in share links. This is useful to reward badges based on unique visitors."
    site_contact_username: "A valid staff username to send all automated messages from. If left blank the default System account will be used."
    site_contact_group_name: "A valid name of a group that gets invited to all automatically sent private messages."
    send_welcome_message: "Send all new users a welcome message with a quick start guide."
    send_tl1_welcome_message: "Send new trust level 1 users a welcome message."
    send_tl2_promotion_message: "Send new trust level 2 users a message about promotion."
    suppress_reply_directly_below: "Don't show the expandable reply count on a post when there is only a single reply directly below this post."
    suppress_reply_directly_above: "Don't show the expandable in-reply-to on a post when there is only a single reply directly above this post."
    remove_full_quote: "Automatically remove quotation if (a) it appears at the start of a post, (b) it is of an entire post, and (c) it is from the immediately preceding post. For details, see <a href='https://meta.discourse.org/t/removal-of-full-quotes-from-direct-replies/106857' target='_blank'>Removal of full quotes from direct replies</a>"
    suppress_reply_when_quoting: "Don't show the expandable in-reply-to on a post when post quotes reply."
    max_reply_history: "Maximum number of replies to expand when expanding in-reply-to"
    topics_per_period_in_top_summary: "Number of top topics shown in the default top topics summary."
    topics_per_period_in_top_page: "Number of top topics shown on the expanded 'Show More' top topics."
    redirect_users_to_top_page: "Automatically redirect new and long absent users to the top page."
    top_page_default_timeframe: "Default top page time period for anonymous users (automatically adjusts for logged in users based on their last visit)."
    moderators_view_emails: "Allow moderators to view user emails"
    prioritize_username_in_ux: "Show username first on user page, user card and posts (when disabled name is shown first)"
    enable_rich_text_paste: "Enable automatic HTML to Markdown conversion when pasting text into the composer. (Experimental)"
    send_old_credential_reminder_days: "Remind about old credentials after days"

    email_token_valid_hours: "Forgot password / activate account tokens are valid for (n) hours."

    enable_badges: "Enable the badge system"
    max_favorite_badges: "Maximum number of badges that user can select"
    whispers_allowed_groups: "Allow private communication within topics for members of specified groups."
    hidden_post_visible_groups: "Allow members of these groups to view hidden posts. Staff users can always view hidden posts."

    allow_index_in_robots_txt: "Specify in robots.txt that this site is allowed to be indexed by web search engines. In exceptional cases you can permanently <a href='%{base_path}/admin/customize/robots'>override robots.txt</a>."
    blocked_email_domains: "A pipe-delimited list of email domains that users are not allowed to register accounts with. Subdomains are automatically handled for the specified domains. Wildcard symbols * and ? are not supported. Example: mailinator.com|trashmail.net"
    allowed_email_domains: "A pipe-delimited list of email domains that users MUST register accounts with. Subdomains are automatically handled for the specified domains. Wildcard symbols * and ? are not supported. WARNING: Users with email domains other than those listed will not be allowed!"
    normalize_emails: "Check if normalized email is unique. Normalized email removes all dots from the username and everything between + and @ symbols."
    auto_approve_email_domains: "Users with email addresses from this list of domains will be automatically approved. Subdomains are automatically handled for the specified domains. Wildcard symbols * and ? are not supported."
    hide_email_address_taken: "Don't inform users that an account exists with a given email address during signup or during forgot password flow. Require full email for 'forgotten password' requests."
    log_out_strict: "When logging out, log out ALL sessions for the user on all devices"
    version_checks: "Ping the Discourse Hub for version updates and show new version messages on the <a href='%{base_path}/admin' target='_blank'>/admin</a> dashboard"
    new_version_emails: "Send an email to the contact_email address when a new version of Discourse is available."
    include_in_discourse_discover: "Let CDCK, Inc. (“Discourse”) feature this community on the <a href='https://www.discourse.org/discover'>Discover page</a> and in Discourse marketing materials. By doing so, you will share community metadata and anonymized usage statistics with Discourse. Please note that the promotion of communities is at Discourse’s discretion."

    invite_expiry_days: "How long user invitation keys are valid, in days"

    invite_only: "All new users must be explicitly invited by trusted users or staff. Public registration is disabled."

    login_required: "Require authentication to read content on this site, disallow anonymous access."

    min_username_length: "Minimum username length in characters. WARNING: if any existing users or groups have names shorter than this, your site will break!"
    max_username_length: "Maximum username length in characters. WARNING: if any existing users or groups have names longer than this, your site will break!"
    unicode_usernames: "Allow usernames and group names to contain Unicode letters and numbers."
    allowed_unicode_username_characters: "Regular expression to allow only some Unicode characters within usernames. ASCII letters and numbers will always be allowed and don't need to be included in the allowlist."

    reserved_usernames: "Usernames for which signup is not allowed. Wildcard symbol * can be used to match any character zero or more times."

    min_password_length: "Minimum password length."
    min_admin_password_length: "Minimum password length for Admin."
    password_unique_characters: "Minimum number of unique characters that a password must have."
    block_common_passwords: "Don't allow passwords that are in the 10,000 most common passwords."

    auth_skip_create_confirm: When signing up via external auth, skip the create account popup. Best used alongside auth_overrides_email, auth_overrides_username and auth_overrides_name.
    auth_immediately: "Automatically redirect to the external login system without user interaction. This only takes effect when login_required is true, and there is only one external authentication method"

    enable_discourse_connect: "Enable sign on via DiscourseConnect (formerly 'Discourse SSO') (WARNING: USERS' EMAIL ADDRESSES *MUST* BE VALIDATED BY THE EXTERNAL SITE!)"
    verbose_discourse_connect_logging: "Log verbose DiscourseConnect related diagnostics to <a href='%{base_path}/logs' target='_blank'>/logs</a>"
    enable_discourse_connect_provider: "Implement DiscourseConnect (formerly 'Discourse SSO') provider protocol at the /session/sso_provider endpoint, requires discourse_connect_provider_secrets to be set"
    discourse_connect_url: "URL of DiscourseConnect endpoint (must include http:// or https://, and must not include a trailing slash)"
    discourse_connect_secret: "Secret string used to cryptographically authenticate DiscourseConnect information, be sure it is 10 characters or longer"
    discourse_connect_provider_secrets: "A list of domain-secret pairs that are using DiscourseConnect. Make sure DiscourseConnect secret is 10 characters or longer. Wildcard symbol * can be used to match any domain or only a part of it (e.g. *.example.com)."
    discourse_connect_overrides_bio: "Overrides user bio in user profile and prevents user from changing it"
    discourse_connect_overrides_groups: "Synchronize all manual group membership with groups specified in the groups attribute (WARNING: if you do not specify groups all manual group membership will be cleared for user)"
    auth_overrides_email: "Overrides local email with external site email on every login, and prevent local changes. Applies to all authentication providers. (WARNING: discrepancies can occur due to normalization of local emails)"
    auth_overrides_username: "Overrides local username with external site username on every login, and prevent local changes.  Applies to all authentication providers. (WARNING: discrepancies can occur due to differences in username length/requirements)"
    auth_overrides_name: "Overrides local full name with external site full name on every login, and prevent local changes.  Applies to all authentication providers."
    discourse_connect_overrides_avatar: "Overrides user avatar with value from DiscourseConnect payload. If enabled, users will not be allowed to upload avatars on Discourse."
    discourse_connect_overrides_location: "Overrides user location with value from DiscourseConnect payload and prevent local changes."
    discourse_connect_overrides_website: "Overrides user website with value from DiscourseConnect payload and prevent local changes."
    discourse_connect_overrides_profile_background: "Overrides user profile background with value from DiscourseConnect payload."
    discourse_connect_overrides_card_background: "Overrides user card background with value from DiscourseConnect payload."
    discourse_connect_not_approved_url: "Redirect unapproved DiscourseConnect accounts to this URL"
    discourse_connect_allowed_redirect_domains: "Restrict to these domains for return_paths provided by DiscourseConnect (by default return path must be on current site). Use * to allow any domain for return path. Subdomain wildcards (`*.foobar.com`) are not allowed."

    enable_local_logins: "Enable local username and password login based accounts. WARNING: if disabled, you may be unable to log in if you have not previously configured at least one alternate login method."
    enable_local_logins_via_email: "Allow users to request a one-click login link to be sent to them via email."
    allow_new_registrations: "Allow new user registrations. Uncheck this to prevent anyone from creating a new account."
    enable_signup_cta: "Show a notice to returning anonymous users prompting them to sign up for an account."

    enable_google_oauth2_logins: "Enable Google Oauth2 authentication. This is the method of authentication that Google currently supports. Requires key and secret. See <a href='https://meta.discourse.org/t/15858' target='_blank'>Configuring Google login for Discourse</a>."
    google_oauth2_client_id: "Client ID of your Google application."
    google_oauth2_client_secret: "Client secret of your Google application."
    google_oauth2_prompt: "An optional space-delimited list of string values that specifies whether the authorization server prompts the user for reauthentication and consent. See <a href='https://developers.google.com/identity/protocols/OpenIDConnect#prompt' target='_blank'>https://developers.google.com/identity/protocols/OpenIDConnect#prompt</a> for the possible values."
    google_oauth2_hd: "An optional Google Apps Hosted domain that the sign-in will be limited to. See <a href='https://developers.google.com/identity/protocols/OpenIDConnect#hd-param' target='_blank'>https://developers.google.com/identity/protocols/OpenIDConnect#hd-param</a> for more details."
    google_oauth2_hd_groups: "(experimental) Retrieve users' Google groups on the hosted domain on authentication. Retrieved Google groups can be used to grant automatic Discourse group membership (see group settings). For more information see https://meta.discourse.org/t/226850"
    google_oauth2_hd_groups_service_account_admin_email: "An email address belonging to a Google Workspace administrator account. Will be used with the service account credentials to fetch group information."
    google_oauth2_hd_groups_service_account_json: "JSON formatted key information for the Service Account. Will be used to fetch group information."

    enable_twitter_logins: "Enable Twitter authentication, requires twitter_consumer_key and twitter_consumer_secret. See <a href='https://meta.discourse.org/t/13395' target='_blank'>Configuring Twitter login (and rich embeds) for Discourse</a>."
    twitter_consumer_key: "Consumer key for Twitter authentication, registered at <a href='https://developer.twitter.com/apps' target='_blank'>https://developer.twitter.com/apps</a>"
    twitter_consumer_secret: "Consumer secret for Twitter authentication, registered at <a href='https://developer.twitter.com/apps' target='_blank'>https://developer.twitter.com/apps</a>"

    enable_facebook_logins: "Enable Facebook authentication, requires facebook_app_id and facebook_app_secret. See <a href='https://meta.discourse.org/t/13394' target='_blank'>Configuring Facebook login for Discourse</a>."
    facebook_app_id: "App id for Facebook authentication and sharing, registered at <a href='https://developers.facebook.com/apps/' target='_blank'>https://developers.facebook.com/apps</a>"
    facebook_app_secret: "App secret for Facebook authentication, registered at <a href='https://developers.facebook.com/apps/' target='_blank'>https://developers.facebook.com/apps</a>"

    enable_github_logins: "Enable GitHub authentication, requires github_client_id and github_client_secret. See <a href='https://meta.discourse.org/t/13745' target='_blank'>Configuring GitHub login for Discourse</a>."
    github_client_id: "Client id for GitHub authentication, registered at <a href='https://github.com/settings/developers/' target='_blank'>https://github.com/settings/developers</a>"
    github_client_secret: "Client secret for GitHub authentication, registered at <a href='https://github.com/settings/developers/' target='_blank'>https://github.com/settings/developers</a>"

    enable_discord_logins: "Allow users to authenticate using Discord?"
    discord_client_id: 'Discord Client ID (need one? visit <a href="https://discordapp.com/developers/applications/me">the Discord developer portal</a>)'
    discord_secret: "Discord Secret Key"
    discord_trusted_guilds: 'Only allow members of these Discord guilds to log in via Discord. Use the numeric ID for the guild. For more information, check the instructions <a href="https://meta.discourse.org/t/configuring-discord-login-for-discourse/127129">here</a>. Leave blank to allow any guild.'

    enable_backups: "Allow administrators to create backups of the forum"
    allow_restore: "Allow restore, which can replace ALL site data! Leave disabled unless you plan to restore a backup"
    maximum_backups: "The maximum amount of backups to keep. Older backups are automatically deleted"
    remove_older_backups: "Remove backups older than the specified number of days. Leave blank to disable."
    automatic_backups_enabled: "Run automatic backups as defined in backup frequency"
    backup_frequency: "The number of days between backups."
    s3_backup_bucket: "The remote bucket to hold backups. WARNING: Make sure it is a private bucket."
    s3_endpoint: "The endpoint can be modified to backup to an S3 compatible service like DigitalOcean Spaces or Minio. WARNING: Leave blank if using AWS S3."
    s3_configure_tombstone_policy: "Enable automatic deletion policy for tombstone uploads. IMPORTANT: If disabled, no space will be reclaimed after uploads are deleted."
    s3_disable_cleanup: "Prevent removal of old backups from S3 when there are more backups than the maximum allowed."
    enable_s3_inventory: "Generate reports and verify uploads using Amazon S3 inventory. IMPORTANT: requires valid S3 credentials (both access key id & secret access key)."
    s3_use_acls: "AWS recommends not using ACLs on S3 buckets; if you are following this advice, uncheck this option. This must be enabled if you are using secure uploads."
    backup_time_of_day: "Time of day UTC when the backup should occur."
    backup_with_uploads: "Include uploads in scheduled backups. Disabling this will only backup the database."
    backup_location: "Location where backups are stored. IMPORTANT: S3 requires valid S3 credentials entered in Files settings."
    backup_gzip_compression_level_for_uploads: "Gzip compression level used for compressing uploads."
    include_thumbnails_in_backups: "Include generated thumbnails in backups. Disabling this will make backups smaller, but requires a rebake of all posts after a restore."

    active_user_rate_limit_secs: "How frequently we update the 'last_seen_at' field, in seconds"
    verbose_localization: "Show extended localization tips in the UI"
    previous_visit_timeout_hours: "How long a visit lasts before we consider it the 'previous' visit, in hours"

    top_topics_formula_log_views_multiplier: "value of log views multiplier (n) in top topics formula: `log(views_count) * (n) + op_likes_count * 0.5 + LEAST(likes_count / posts_count, 3) + 10 + log(posts_count)`"
    top_topics_formula_first_post_likes_multiplier: "value of first post likes multiplier (n) in top topics formula: `log(views_count) * 2 + op_likes_count * (n) + LEAST(likes_count / posts_count, 3) + 10 + log(posts_count)`"
    top_topics_formula_least_likes_per_post_multiplier: "value of least likes per post multiplier (n) in top topics formula: `log(views_count) * 2 + op_likes_count * 0.5 + LEAST(likes_count / posts_count, (n)) + 10 + log(posts_count)`"

    enable_safe_mode: "Allow users to enter safe mode to debug plugins."

    rate_limit_create_topic: "After creating a topic, users must wait (n) seconds before creating another topic."
    rate_limit_create_post: "After posting, users must wait (n) seconds before creating another post."
    rate_limit_new_user_create_post: "After posting, new users must wait (n) seconds before creating another post."

    max_likes_per_day: "Maximum number of likes per user per day."
    max_flags_per_day: "Maximum number of flags per user per day."
    max_bookmarks_per_day: "Maximum number of bookmarks per user per day."
    max_edits_per_day: "Maximum number of edits per user per day."
    max_topics_per_day: "Maximum number of topics a user can create per day."
    max_personal_messages_per_day: "Maximum number of new personal message topics a user can create per day."
    max_invites_per_day: "Maximum number of invites a user can send per day."
    max_topic_invitations_per_day: "Maximum number of topic invitations a user can send per day."
    max_topic_invitations_per_minute: "Maximum number of topic invitations a user can send per minute."

    max_logins_per_ip_per_hour: "Maximum number of logins allowed per IP address per hour"
    max_logins_per_ip_per_minute: "Maximum number of logins allowed per IP address per minute"

    max_post_deletions_per_minute: "Maximum number of posts a user can delete per minute. Set to 0 to disable post deletions."
    max_post_deletions_per_day: "Maximum number of posts a user can delete per day. Set to 0 to disable post deletions."

    invite_link_max_redemptions_limit: "Maximum redemptions allowed for invite links can't be more than this value."
    invite_link_max_redemptions_limit_users: "Maximum redemptions allowed for invite links generated by regular users can't be more than this value."

    alert_admins_if_errors_per_minute: "Number of errors per minute in order to trigger an admin alert. A value of 0 disables this feature. NOTE: requires restart."
    alert_admins_if_errors_per_hour: "Number of errors per hour in order to trigger an admin alert. A value of 0 disables this feature. NOTE: requires restart."

    categories_topics: "Number of topics to show in /categories page. If set to 0, it will automatically try to find a value to keep the two columns symmetrical (categories and topics)."
    suggested_topics: "Number of suggested topics shown at the bottom of a topic."
    limit_suggested_to_category: "Only show topics from the current category in suggested topics."
    suggested_topics_max_days_old: "Suggested topics should not be more than n days old."
    suggested_topics_unread_max_days_old: "Suggested unread topics should not be more than n days old."

    clean_up_uploads: "Remove orphan unreferenced uploads to prevent illegal hosting. WARNING: you may want to back up of your /uploads directory before enabling this setting."
    clean_orphan_uploads_grace_period_hours: "Grace period (in hours) before an orphan upload is removed."
    purge_deleted_uploads_grace_period_days: "Grace period (in days) before a deleted upload is erased."
    purge_unactivated_users_grace_period_days: "Grace period (in days) before a user who has not activated their account is deleted. Set to 0 to never purge unactivated users."
    enable_s3_uploads: "Place uploads on Amazon S3 storage. IMPORTANT: requires valid S3 credentials (both access key id & secret access key)."
    s3_use_iam_profile: 'Use an <a href="https://docs.aws.amazon.com/IAM/latest/UserGuide/id_roles_use_switch-role-ec2_instance-profiles.html">AWS EC2 instance profile</a> to grant access to the S3 bucket. NOTE: enabling this requires Discourse to be running in an appropriately-configured EC2 instance, and overrides the "s3 access key id" and "s3 secret access key" settings.'
    s3_upload_bucket: "The Amazon S3 bucket name that files will be uploaded into. WARNING: must be lowercase, no periods, no underscores."
    s3_access_key_id: "The Amazon S3 access key id that will be used to upload images, attachments, and backups."
    s3_secret_access_key: "The Amazon S3 secret access key that will be used to upload images, attachments, and backups."
    s3_region: "The Amazon S3 region name that will be used to upload images and backups."
    s3_cdn_url: "The CDN URL to use for all s3 assets (for example: https://cdn.somewhere.com). WARNING: after changing this setting you must rebake all old posts."
    s3_use_cdn_url_for_all_uploads: "Use CDN URL for all the files uploaded to s3 instead of only for images."

    avatar_sizes: "List of automatically generated avatar sizes."

    external_system_avatars_enabled: "Use external system avatars service."
    external_system_avatars_url: "URL of the external system avatars service. Allowed substitutions are {username} {first_letter} {color} {size}"
    external_emoji_url: "URL of the external service for emoji images. Leave blank to disable."
    use_site_small_logo_as_system_avatar: "Use the site's small logo instead of the system user's avatar. Requires the logo to be present."
    restrict_letter_avatar_colors: "A list of 6-digit hexadecimal color values to be used for letter avatar background."
    enable_listing_suspended_users_on_search: "Enable regular users to find suspended users."
    selectable_avatars_mode: "Allow users to select an avatar from the selectable_avatars list and limit custom avatar uploads to the selected trust level."
    selectable_avatars: "List of avatars users can choose from."

    allow_all_attachments_for_group_messages: "Allow all email attachments for group messages."

    png_to_jpg_quality: "Quality of the converted JPG file (1 is lowest quality, 99 is best quality, 100 to disable)."
    recompress_original_jpg_quality: "Quality of uploaded image files (1 is lowest quality, 99 is best quality, 100 to disable)."
    image_preview_jpg_quality: "Quality of resized image files (1 is lowest quality, 99 is best quality, 100 to disable)."

    allow_staff_to_upload_any_file_in_pm: "Allow staff members to upload any files in PM."

    strip_image_metadata: "Strip image metadata."

    composer_media_optimization_image_enabled: "Enables client-side media optimization of uploaded image files."
    composer_media_optimization_image_bytes_optimization_threshold: "Minimum image file size to trigger client-side optimization"
    composer_media_optimization_image_resize_dimensions_threshold: "Minimum image width to trigger client-side resize"
    composer_media_optimization_image_resize_width_target: "Images with widths larger than `composer_media_optimization_image_dimensions_resize_threshold` will be resized to this width. Must be >= than `composer_media_optimization_image_dimensions_resize_threshold`."
    composer_media_optimization_image_encode_quality: "JPG encode quality used in the re-encode process."

    min_ratio_to_crop: "Ratio used to crop tall images. Enter the result of width / height."

    simultaneous_uploads: "Maximum number of files that can be dragged & dropped in the composer"

    default_invitee_trust_level: "Default trust level (0-4) for invited users."
    default_trust_level: "Default trust level (0-4) for all new users. WARNING! Changing this will put you at serious risk for spam."

    tl1_requires_topics_entered: "How many topics a new user must enter before promotion to trust level 1."
    tl1_requires_read_posts: "How many posts a new user must read before promotion to trust level 1."
    tl1_requires_time_spent_mins: "How many minutes a new user must read posts before promotion to trust level 1."

    tl2_requires_topics_entered: "How many topics a user must enter before promotion to trust level 2."
    tl2_requires_read_posts: "How many posts a user must read before promotion to trust level 2."
    tl2_requires_time_spent_mins: "How many minutes a user must read posts before promotion to trust level 2."
    tl2_requires_days_visited: "How many days a user must visit the site before promotion to trust level 2."
    tl2_requires_likes_received: "How many likes a user must receive before promotion to trust level 2."
    tl2_requires_likes_given: "How many likes a user must cast before promotion to trust level 2."
    tl2_requires_topic_reply_count: "How many topics user must reply to before promotion to trust level 2."

    tl3_time_period: "Trust Level 3 requirements time period (in days)"
    tl3_requires_days_visited: "Minimum number of days that a user needs to have visited the site in the last (tl3 time period) days to qualify for promotion to trust level 3. Set higher than tl3 time period to disable promotions to tl3. (0 or higher)"
    tl3_requires_topics_replied_to: "Minimum number of topics a user needs to have replied to in the last (tl3 time period) days to qualify for promotion to trust level 3. (0 or higher)"
    tl3_requires_topics_viewed: "The percentage of topics created in the last (tl3 time period) days that a user needs to have viewed to qualify for promotion to trust level 3. (0 to 100)"
    tl3_requires_topics_viewed_cap: "The maximum required number of topics viewed in the last (tl3 time period) days."
    tl3_requires_posts_read: "The percentage of posts created in the last (tl3 time period) days that a user needs to have viewed to qualify for promotion to trust level 3. (0 to 100)"
    tl3_requires_posts_read_cap: "The maximum required number of posts read in the last (tl3 time period) days."
    tl3_requires_topics_viewed_all_time: "The minimum total number of topics a user must have viewed to qualify for trust level 3."
    tl3_requires_posts_read_all_time: "The minimum total number of posts a user must have read to qualify for trust level 3."
    tl3_requires_max_flagged: "User must not have had more than x posts flagged by x different users in the last (tl3 time period) days to qualify for promotion to trust level 3, where x is this setting's value. (0 or higher)"
    tl3_promotion_min_duration: "The minimum number of days that a promotion to trust level 3 lasts before a user can be demoted back to trust level 2."
    tl3_requires_likes_given: "The minimum number of likes that must be given in the last (tl3 time period) days to qualify for promotion to trust level 3."
    tl3_requires_likes_received: "The minimum number of likes that must be received in the last (tl3 time period) days to qualify for promotion to trust level 3."
    tl3_links_no_follow: "Do not remove rel=nofollow from links posted by trust level 3 users."
    tl4_delete_posts_and_topics: "Allow TL4 users to delete posts and topics created by other users. TL4 users will also be able to see deleted topics and posts."
    delete_all_posts_and_topics_allowed_groups: "Groups allowed to delete posts and topics created by other users. These groups will also be able to see deleted topics and posts."
    edit_all_topic_groups: "Allow users in this group to edit other users' topic titles, tags, and categories"
    edit_all_post_groups: "Allow users in this group to edit other users' posts"

    min_trust_to_create_topic: "The minimum trust level required to create a new topic."
    create_topic_allowed_groups: "Groups that are allowed to create new topics."
    allow_flagging_staff: "If enabled, users can flag posts from staff accounts."

    min_trust_to_edit_wiki_post: "The minimum trust level required to edit post marked as wiki."
    edit_wiki_post_allowed_groups: "Groups that are allowed to edit posts marked as wiki."

    min_trust_to_edit_post: "The minimum trust level required to edit posts."
    edit_post_allowed_groups: "Groups that are allowed to edit posts."

    min_trust_to_allow_self_wiki: "The minimum trust level required to make user's own post wiki."
    self_wiki_allowed_groups: "Groups where users can make their own post wiki."

    min_trust_to_send_messages: "DEPRECATED, use the 'personal message enabled groups' setting instead. The minimum trust level required to create new personal messages."
    min_trust_to_send_email_messages: "The minimum trust level required to send personal messages via email."
    send_email_messages_allowed_groups: "Groups that are allowed to send personal messages via email."
    min_trust_to_flag_posts: "The minimum trust level required to flag posts"
    flag_post_allowed_groups: "Groups that are allowed to flag posts."
    min_trust_to_post_links: "The minimum trust level required to include links in posts"
    post_links_allowed_groups: "Groups that are allowed to include links in posts."
    min_trust_to_post_embedded_media: "The minimum trust level required to embed media items in a post"
    embedded_media_post_allowed_groups: "The users in these groups are allowed to embed media items in a post"
    min_trust_level_to_allow_profile_background: "The minimum trust level required to upload a profile background"
    min_trust_level_to_allow_user_card_background: "The minimum trust level required to upload a user card background"
    user_card_background_allowed_groups: "Groups that are allowed to upload a user card background."
    min_trust_level_to_allow_invite: "The minimum trust level required to invite users"
    invite_allowed_groups: "Groups that are allowed to invite users."
    min_trust_level_to_allow_ignore: "The minimum trust level required to ignore users"
    ignore_allowed_groups: "Groups that are allowed to ignore other users."
    allowed_link_domains: "Domains that users may link to even if they don't have the appropriate trust level to post links"

    newuser_max_links: "How many links a new user can add to a post."
    newuser_max_embedded_media: "How many embedded media items a new user can add to a post."
    newuser_max_attachments: "How many attachments a new user can add to a post."
    newuser_max_mentions_per_post: "Maximum number of @name notifications a new user can use in a post."
    newuser_max_replies_per_topic: "Maximum number of replies a new user can make in a single topic until someone replies to them."
    max_mentions_per_post: "Maximum number of @name notifications anyone can use in a post."
    max_users_notified_per_group_mention: "Maximum number of users that may receive a notification if a group is mentioned (if threshold is met no notifications will be raised)"
    enable_mentions: "Allow users to mention other users."
    here_mention: "Name used for a @mention to allow privileged users to notify up to 'max_here_mentioned' people participating in the topic. Must not be an existing username."
    max_here_mentioned: "Maximum number of mentioned people by @here."
    min_trust_level_for_here_mention: "The minimum trust level allowed to mention @here."
    here_mention_allowed_groups: "Groups that are allowed to mention @here."

    create_thumbnails: "Create thumbnails and lightbox images that are too large to fit in a post."

    email_time_window_mins: "Wait (n) minutes before sending any notification emails, to give users a chance to edit and finalize their posts."
    personal_email_time_window_seconds: "Wait (n) seconds before sending any personal message notification emails, to give users a chance to edit and finalize their messages."
    email_posts_context: "How many prior replies to include as context in notification emails."
    flush_timings_secs: "How frequently we flush timing data to the server, in seconds."
    title_max_word_length: "The maximum allowed word length, in characters, in a topic title."
    title_min_entropy: "The minimum entropy (unique characters, non-english count for more) required for a topic title."
    body_min_entropy: "The minimum entropy (unique characters, non-english count for more) required for a post body."
    allow_uppercase_posts: "Allow all caps in a topic title or a post body."
    max_consecutive_replies: "Number of posts in a row a user can make in a topic before being prevented from adding another reply. This limit does not apply to the topic owner, site staff, or category moderators."
    enable_filtered_replies_view: '"(n) replies" button collapses all other posts and only shows the current post and its replies.'

    title_fancy_entities: "Convert common ASCII characters to fancy HTML entities in topic titles, ala SmartyPants <a href='https://daringfireball.net/projects/smartypants/' target='_blank'>https://daringfireball.net/projects/smartypants/</a>"

    min_title_similar_length: "The minimum length of a title before it will be checked for similar topics."

    desktop_category_page_style: "Visual style for the /categories page."
    category_colors: "A list of hexadecimal color values allowed for categories."
    default_dark_mode_color_scheme_id: "The color scheme used when in dark mode."
    dark_mode_none: "None"

    max_image_size_kb: "The maximum image upload size. This must be configured in nginx (client_max_body_size) / apache or proxy as well. Images larger than this and smaller than client_max_body_size will be resized to fit on upload."
    max_attachment_size_kb: "The maximum attachment files upload size. This must be configured in nginx (client_max_body_size) / apache or proxy as well."
    authorized_extensions: "A list of file extensions allowed for upload"
    authorized_extensions_for_staff: "A list of file extensions allowed for upload for staff users in addition to the list defined in the `authorized_extensions` site setting."
    theme_authorized_extensions: "A list of file extensions allowed for theme uploads"
    max_similar_results: "How many similar topics to show above the editor when composing a new topic. Comparison is based on title and body."

    max_image_megapixels: "Maximum number of megapixels allowed for an image. Images with a higher number of megapixels will be rejected."

    title_prettify: "Prevent common title typos and errors, including all caps, lowercase first character, multiple ! and ?, extra . at end, etc."
    title_remove_extraneous_space: "Remove leading whitespaces in front of the end punctuation."

    automatic_topic_heat_values: 'Automatically update the "topic views heat" and "topic post like heat" settings based on site activity.'

    topic_views_heat_low: "After this many views, the views field is slightly highlighted."
    topic_views_heat_medium: "After this many views, the views field is moderately highlighted."
    topic_views_heat_high: "After this many views, the views field is strongly highlighted."

    cold_age_days_low: "After this many days of conversation, the last activity date is slightly dimmed."
    cold_age_days_medium: "After this many days of conversation, the last activity date is moderately dimmed."
    cold_age_days_high: "After this many days of conversation, the last activity date is strongly dimmed."

    history_hours_low: "A post edited within this many hours has the edit indicator slightly highlighted"
    history_hours_medium: "A post edited within this many hours has the edit indicator moderately highlighted."
    history_hours_high: "A post edited within this many hours has the edit indicator strongly highlighted."

    topic_post_like_heat_low: "After the likes:post ratio exceeds this ratio, the post count field is slightly highlighted."
    topic_post_like_heat_medium: "After the likes:post ratio exceeds this ratio, the post count field is moderately highlighted."
    topic_post_like_heat_high: "After the likes:post ratio exceeds this ratio, the post count field is strongly highlighted."

    faq_url: "If you have a FAQ hosted elsewhere that you want to use, provide the full URL here."
    tos_url: "If you have a Terms of Service document hosted elsewhere that you want to use, provide the full URL here."
    privacy_policy_url: "If you have a Privacy Policy document hosted elsewhere that you want to use, provide the full URL here."
    log_anonymizer_details: "Whether to keep a user's details in the log after being anonymized."

    newuser_spam_host_threshold: "How many times a new user can post a link to the same host within their `newuser_spam_host_threshold` posts before being considered spam."

    allowed_spam_host_domains: "A list of domains excluded from spam host testing. New users will never be restricted from creating posts with links to these domains."
    staff_like_weight: "How much weight to give staff likes (non-staff likes have a weight of 1.)"
    topic_view_duration_hours: "Count a new topic view once per IP/User every N hours"
    user_profile_view_duration_hours: "Count a new user profile view once per IP/User every N hours"

    levenshtein_distance_spammer_emails: "When matching spammer emails, number of characters difference that will still allow a fuzzy match."
    max_new_accounts_per_registration_ip: "If there are already (n) trust level 0 accounts from this IP (and none is a staff member or at TL2 or higher), stop accepting new signups from that IP. Set to 0 to disable the limit."
    min_ban_entries_for_roll_up: "When clicking the Roll up button, will create a new subnet ban entry if there are at least (N) entries."

    max_age_unmatched_emails: "Delete unmatched screened email entries after (N) days."
    max_age_unmatched_ips: "Delete unmatched screened IP entries after (N) days."

    num_flaggers_to_close_topic: "Minimum number of unique flaggers that is required to automatically pause a topic for intervention"
    num_hours_to_close_topic: "Number of hours to pause a topic for intervention."

    auto_respond_to_flag_actions: "Enable automatic reply when disposing a flag."
    min_first_post_typing_time: "Minimum amount of time in milliseconds a user must type during first post, if threshold is not met post will automatically enter the needs approval queue. Set to 0 to disable (not recommended)"
    auto_silence_fast_typers_on_first_post: "Automatically silence users that do not meet min_first_post_typing_time"
    auto_silence_fast_typers_max_trust_level: "Maximum trust level to auto silence fast typers"
    auto_silence_first_post_regex: "Case insensitive regex that if passed will cause first post by user to be silenced and sent to approval queue. Example: raging|a[bc]a , will cause all posts containing raging or aba or aca to be silenced on first. Only applies to first post. DEPRECATED: Use Silence Watched Words instead."
    reviewable_claiming: "Does reviewable content need to be claimed before it can be acted upon?"
    reviewable_default_topics: "Show reviewable content grouped by topic by default"
    reviewable_default_visibility: "Don't show reviewable items unless they meet this priority"
    reviewable_low_priority_threshold: "The priority filter hides reviewable items that don't meet this score unless the '(any)' filter is used."
    high_trust_flaggers_auto_hide_posts: "New user posts are automatically hidden after being flagged as spam by a TL3+ user"
    cooldown_hours_until_reflag: "How much time users will have to wait until they are able to reflag a post"
    slow_mode_prevents_editing: "Does 'Slow Mode' prevent editing, after editing_grace_period?"

    reply_by_email_enabled: "Enable replying to topics via email."
    reply_by_email_address: "Template for reply by email incoming email address, for example: %%{reply_key}@reply.example.com or replies+%%{reply_key}@example.com"
    alternative_reply_by_email_addresses: "List of alternative templates for reply by email incoming email addresses. Example: %%{reply_key}@reply.example.com|replies+%%{reply_key}@example.com"
    incoming_email_prefer_html: "Use HTML instead of text for incoming email."
    strip_incoming_email_lines: "Remove leading and trailing whitespaces from each line of incoming emails."

    disable_emails: "Prevent Discourse from sending any kind of emails. Select 'yes' to disable emails for all users. Select 'non-staff' to disable emails for non-staff users only."

    strip_images_from_short_emails: "Strip images from emails having size less than 2800 Bytes"
    short_email_length: "Short email length in Bytes"
    display_name_on_email_from: "Display full names on email from fields"

    unsubscribe_via_email: "Allow users to unsubscribe from emails by sending an email with 'unsubscribe' in the subject or body"
    unsubscribe_via_email_footer: "Attach an unsubscribe via email mailto: link to the footer of sent emails"

    delete_email_logs_after_days: "Delete email logs after (N) days. 0 to keep indefinitely"
    disallow_reply_by_email_after_days: "Disallow reply by email after (N) days. 0 to keep indefinitely"
    max_emails_per_day_per_user: "Maximum number of emails to send users per day. 0 to disable the limit"
    enable_staged_users: "Automatically create staged users when processing incoming emails."
    maximum_staged_users_per_email: "Maximum number of staged users created when processing an incoming email."
    maximum_recipients_per_new_group_email: "Block incoming emails with too many recipients."
    auto_generated_allowlist: "List of email addresses that won't be checked for auto-generated content. Example: foo@bar.com|discourse@bar.com"
    block_auto_generated_emails: "Block incoming emails identified as being auto generated."
    ignore_by_title: "Ignore incoming emails based on their title."
    mailgun_api_key: "Mailgun Secret API key used to verify webhook messages."
    sendgrid_verification_key: "Sendgrid verification key used to verify webhook messages."
    mailjet_webhook_token: "Token used to verify webhook payload. It must be passed as the 't' query parameter of the webhook, for example: https://example.com/webhook/mailjet?t=supersecret"
    mandrill_authentication_key: "Mandrill authentication key used to verify webhook messages."
    postmark_webhook_token: "Token used to verify webhook payload. It must be passed as the 't' query parameter of the webhook, for example: https://example.com/webhook/postmark?t=supersecret"
    sparkpost_webhook_token: "Token used to verify webhook payload. It must be passed as the 't' query parameter of the webhook, for example: https://example.com/webhook/sparkpost?t=supersecret"

    soft_bounce_score: "Bounce score added to the user when a temporary bounce happens."
    hard_bounce_score: "Bounce score added to the user when a permanent bounce happens."
    bounce_score_threshold: "Max bounce score before we will stop emailing a user."
    reset_bounce_score_after_days: "Automatically reset bounce score after X days."

    blocked_attachment_content_types: "List of keywords used to blocklist attachments based on the content type."
    blocked_attachment_filenames: "List of keywords used to blocklist attachments based on the filename."

    forwarded_emails_behaviour: "How to treat a forwarded email to Discourse"
    always_show_trimmed_content: "Always show trimmed part of incoming emails. WARNING: might reveal email addresses."
    trim_incoming_emails: "Trim part of the incoming emails that isn't relevant."
    private_email: "Don't include content from posts or topics in email title or email body. NOTE: also disables digest emails."
    email_total_attachment_size_limit_kb: "Max total size of files attached to outgoing emails. Set to 0 to disable sending of attachments."
    post_excerpts_in_emails: "In notification emails, always send excerpts instead of full posts"
    raw_email_max_length: "How many characters should be stored for incoming email."
    raw_rejected_email_max_length: "How many characters should be stored for rejected incoming email."
    delete_rejected_email_after_days: "Delete rejected emails older than (n) days."
    require_change_email_confirmation: "Require non-staff users to confirm their old email address before changing it. Does not apply to staff users, they always need to confirm their old email address."

    manual_polling_enabled: "Push emails using the API for email replies."
    pop3_polling_enabled: "Poll via POP3 for email replies."
    pop3_polling_ssl: "Use SSL while connecting to the POP3 server. (Recommended)"
    pop3_polling_openssl_verify: "Verify TLS server certificate (Default: enabled)"
    pop3_polling_period_mins: "The period in minutes between checking the POP3 account for email. NOTE: requires restart."
    pop3_polling_port: "The port to poll a POP3 account on."
    pop3_polling_host: "The host to poll for email via POP3."
    pop3_polling_username: "The username for the POP3 account to poll for email."
    pop3_polling_password: "The password for the POP3 account to poll for email."
    pop3_polling_delete_from_server: "Delete emails from server. NOTE: If you disable this you should manually clean your mail inbox"
    log_mail_processing_failures: "Log all email processing failures to <a href='%{base_path}/logs' target='_blank'>/logs</a>"
    email_in: "Allow users to post new topics via email. After enabling this setting, you will be able to configure incoming email addresses for groups and categories."
    email_in_min_trust: "The minimum trust level a user needs to have to be allowed to post new topics via email."
    email_in_allowed_groups: "Groups that are allowed to post new topics via email."

    email_in_authserv_id: "The identifier of the service doing authentication checks on incoming emails. See <a href='https://meta.discourse.org/t/134358'>https://meta.discourse.org/t/134358</a> for instructions on how to configure this."
    email_in_spam_header: "The email header to detect spam."

    enable_imap: "Enable IMAP for synchronizing group messages."
    enable_imap_write: "Enable two-way IMAP synchronization. If disabled, all write-operations on IMAP accounts are disabled."
    enable_imap_idle: "Use IMAP IDLE mechanism to wait for new emails."
    enable_smtp: "Enable SMTP for sending notifications for group messages."

    imap_polling_period_mins: "The period in minutes between checking the IMAP accounts for emails."
    imap_polling_old_emails: "The maximum number of old emails (processed) to be updated every time an IMAP box is polled (0 for all)."
    imap_polling_new_emails: "The maximum number of new emails (unprocessed) to be updated every time an IMAP box is polled ."
    imap_batch_import_email: "The minimum number of new emails that trigger import mode (disables notifications for imported posts)."

    email_prefix: "The [label] used in the subject of emails. It will default to 'title' if not set."
    email_site_title: "The title of the site used as the sender of emails from the site. Default to 'title' if not set. If your 'title' contains characters that are not allowed in email sender strings, use this setting."

    find_related_post_with_key: "Only use the 'reply key' to find the replied-to post. WARNING: disabling this allows user impersonation based on email address."

    minimum_topics_similar: "How many topics need to exist before similar topics are presented when composing new topics."

    relative_date_duration: "Number of days after posting where post dates will be shown as relative (7d) instead of absolute (20 Feb)."
    delete_user_max_post_age: "Don't allow deleting users whose first post is older than (x) days."
    delete_all_posts_max: "The maximum number of posts that can be deleted at once with the Delete All Posts button. If a user has more than this many posts, the posts cannot all be deleted at once and the user can't be deleted."
    delete_user_self_max_post_count: "The maximum number of posts a user can have while allowing self-service account deletion. Set to -1 to disable self-service account deletion."
    username_change_period: "The maximum number of days after registration that accounts can change their username (0 to disallow username change)."
    email_editable: "Allow users to change their e-mail address after registration."
    logout_redirect: "Location to redirect browser to after logout (eg: https://example.com/logout)"

    allow_uploaded_avatars: "Allow users to upload custom profile pictures."
    uploaded_avatars_allowed_groups: "Specify groups allowed to upload custom profile pictures."
    default_avatars: "URLs to avatars that will be used by default for new users until they change them."
    automatically_download_gravatars: "Download Gravatars for users upon account creation or email change."
    digest_topics: "The maximum number of popular topics to display in the email summary."
    digest_posts: "The maximum number of popular posts to display in the email summary."
    digest_other_topics: "The maximum number of topics to show in the 'New in topics and categories you follow' section of the email summary."
    digest_min_excerpt_length: "Minimum post excerpt in the email summary, in characters."
    suppress_digest_email_after_days: "Suppress summary emails for users not seen on the site for more than (n) days."
    digest_suppress_categories: "Suppress these categories from summary emails."
    digest_suppress_tags: "Suppress these tags from summary emails."
    disable_digest_emails: "Disable summary emails for all users."
    apply_custom_styles_to_digest: "Custom email template and css are applied to summary emails."
    email_accent_bg_color: "The accent color to be used as the background of some elements in HTML emails. Enter a color name ('red') or hex value ('#FF0000')."
    email_accent_fg_color: "The color of text rendered on the email bg color in HTML emails. Enter a color name ('white') or hex value ('#FFFFFF')."
    email_link_color: "The color of links in HTML emails. Enter a color name ('blue') or hex value ('#0000FF')."

    detect_custom_avatars: "Whether or not to check that users have uploaded custom profile pictures."
    max_daily_gravatar_crawls: "Maximum number of times Discourse will check Gravatar for custom avatars in a day"
    public_user_custom_fields: "A list of user custom fields that can be retrieved with the API."
    staff_user_custom_fields: "A list of user custom fields that can be retrieved for staff members with the API."
    enable_user_directory: "Provide a directory of users for browsing"
    enable_group_directory: "Provide a directory of groups for browsing"
    enable_category_group_moderation: "Allow groups to moderate content in specific categories"
    group_in_subject: "Set %%{optional_pm} in email subject to name of first group in PM, see: <a href='https://meta.discourse.org/t/customize-specific-email-templates/88323' target='_blank'>Customize subject format for standard emails</a>"
    allow_anonymous_posting: "Allow users to switch to anonymous mode"
    allow_anonymous_likes: "Allow anonymous users to like posts"
    anonymous_posting_min_trust_level: "Minimum trust level required to enable anonymous posting"
    anonymous_posting_allowed_groups: "Groups that are allowed to enable anonymous posting"
    anonymous_account_duration_minutes: "To protect anonymity create a new anonymous account every N minutes for each user. Example: if set to 600, as soon as 600 minutes elapse from last post AND user switches to anon, a new anonymous account is created."

    hide_user_profiles_from_public: "Disable user cards, user profiles and user directory for anonymous users."
    allow_users_to_hide_profile: "Allow users to hide their profile and presence"

    allow_featured_topic_on_user_profiles: "Allow users to feature a link to a topic on their user card and profile."

    show_inactive_accounts: "Allow logged in users to browse profiles of inactive accounts."

    hide_suspension_reasons: "Don't display suspension reasons publically on user profiles."

    log_personal_messages_views: "Log personal message views by Admin for other users/groups."

    ignored_users_count_message_threshold: "Notify moderators if a particular user is ignored by this many other users."

    ignored_users_message_gap_days: "How long to wait before notifying moderators again about a user who has been ignored by many others."

    clean_up_inactive_users_after_days: "Number of days before an inactive user (trust level 0 without any posts) is removed. To disable clean up set to 0."
    clean_up_unused_staged_users_after_days: "Number of days before an unused staged user (without any posts) is removed. To disable clean up set to 0."

    user_selected_primary_groups: "Allow users to set their own primary group"

    max_notifications_per_user: "Maximum amount of notifications per user, if this number is exceeded old notifications will be deleted. Enforced weekly. Set to 0 to disable"

    allowed_user_website_domains: "User website will be verified against these domains. Pipe-delimited list."

    allow_profile_backgrounds: "Allow users to upload profile backgrounds."

    sequential_replies_threshold: "Number of posts a user has to make in a row in a topic before being reminded about too many sequential replies."

    get_a_room_threshold: "Number of posts a user has to make to the same person in the same topic before being warned."

    dont_feed_the_trolls_threshold: "Number of flags from other users before being warned."

    enable_mobile_theme: "Mobile devices use a mobile-friendly theme, with the ability to switch to the full site. Disable this if you want to use a custom stylesheet that is fully responsive."

    dominating_topic_minimum_percent: "What percentage of posts a user has to make in a topic before being reminded about overly dominating a topic."

    disable_avatar_education_message: "Disable education message for changing avatar."

    pm_warn_user_last_seen_months_ago: "When creating a new PM warn users when target recepient has not been seen more than n months ago."

    suppress_uncategorized_badge: "Don't show the badge for uncategorized topics in topic lists."

    header_dropdown_category_count: "How many categories can be displayed in the header dropdown menu."

    permalink_normalizations: "Apply the following regex before matching permalinks, for example: /(topic.*)\\?.*/\\1 will strip query strings from topic routes. Format is regex+string use \\1 etc. to access captures"

    global_notice: "Display an URGENT, EMERGENCY, non-dismissible global banner notice to all visitors, change to blank to hide it (HTML allowed)."

    disable_system_edit_notifications: "Disables edit notifications by the system user when 'download_remote_images_to_local' is active."

    disable_category_edit_notifications: "Disable notifications for topic category edits. This includes topics which are 'published' (e.g. shared drafts)."

    disable_tags_edit_notifications: "Disable notifications for topic tag edits. This includes topics which are 'published' (e.g. shared drafts)."

    notification_consolidation_threshold: "Number of liked or membership request notifications received before the notifications are consolidated into a single one. Set to 0 to disable."

    likes_notification_consolidation_window_mins: "Duration in minutes where liked notifications are consolidated into a single notification once the threshold has been reached. The threshold can be configured via `SiteSetting.notification_consolidation_threshold`."

    automatically_unpin_topics: "Automatically unpin topics when the user reaches the bottom."

    read_time_word_count: "Word count per minute for calculating estimated reading time."

    topic_page_title_includes_category: "Topic page <a href='https://developer.mozilla.org/en-US/docs/Web/HTML/Element/title' target='_blank'>title tag</a> includes the category name."

    native_app_install_banner_ios: "Displays DiscourseHub app banner on iOS devices to basic users (trust level 1) and up."

    native_app_install_banner_android: "Displays DiscourseHub app banner on Android devices to basic users (trust level 1) and up."

    app_association_android: "Contents of <a href='%{base_path}/.well-known/assetlinks.json'>.well-known/assetlinks.json</a> endpoint, used for Google's Digital Asset Links API."
    app_association_ios: "Contents of <a href='%{base_path}/apple-app-site-association'>apple-app-site-association</a> endpoint, used to create Universal Links between this site and iOS apps."

    share_anonymized_statistics: "Share anonymized usage statistics."

    auto_handle_queued_age: "Automatically handle records that are waiting to be reviewed after this many days. Flags will be ignored. Queued posts and users will be rejected. Set to 0 to disable this feature."
    penalty_step_hours: "Default penalties for silencing or suspending users in hours. First offense defaults to the first value, second offense defaults to the second value, etc."
    svg_icon_subset: "Add additional FontAwesome 5 icons that you would like to include in your assets. Use prefix 'fa-' for solid icons, 'far-' for regular icons and 'fab-' for brand icons."
    max_prints_per_hour_per_user: "Maximum number of /print page impressions (set to 0 to disable printing)"

    full_name_required: "Full name is a required field of a user's profile."
    enable_names: "Show the user's full name on their profile, user card, and emails. Disable to hide full name everywhere."
    display_name_on_posts: "Show a user's full name on their posts in addition to their @username."
    show_time_gap_days: "If two posts are made this many days apart, display the time gap in the topic."
    short_progress_text_threshold: "After the number of posts in a topic goes above this number, the progress bar will only show the current post number. If you change the progress bar's width, you may need to change this value."
    default_code_lang: "Default programming language syntax highlighting applied to markdown code blocks (auto, text, ruby, python etc.). This value must also be present in the `highlighted languages` site setting."
    warn_reviving_old_topic_age: "When someone starts replying to a topic where the last reply is older than this many days, a warning will be displayed. Disable by setting to 0."
    autohighlight_all_code: "Apply syntax highlighting to HTML-authored &lt;code&gt; blocks, even if they didn't specify a language. To configure markdown-authored code blocks, use the 'default code lang' setting."
    highlighted_languages: "Included syntax highlighting rules. (Warning: including too many languages may impact performance) see: <a href='https://highlightjs.org/static/demo/' target='_blank'>https://highlightjs.org/static/demo</a> for a demo"
    show_copy_button_on_codeblocks: "Add a button to codeblocks to copy the block contents to the user's clipboard."

    embed_any_origin: "Allow embeddable content regardless of origin. This is required for mobile apps with static HTML."
    embed_topics_list: "Support HTML embedding of topics lists"
    embed_set_canonical_url: "Set the canonical URL for embedded topics to the embedded content's URL."
    embed_truncate: "Truncate the embedded posts."
    embed_unlisted: "Embedded topics will be unlisted until a user replies."
    embed_support_markdown: "Support Markdown formatting for embedded posts."
    allowed_embed_selectors: "A comma separated list of CSS elements that are allowed in embeds."
    allowed_href_schemes: "Schemes allowed in links in addition to http and https."
    embed_post_limit: "Maximum number of posts to embed."
    embed_username_required: "The username for topic creation is required."
    notify_about_reviewable_item_after: "If there are reviewable items that haven’t been handled after this many hours, send a personal message to moderators. Set to 0 to disable."

    delete_drafts_older_than_n_days: "Delete drafts older than (n) days."
    delete_merged_stub_topics_after_days: "Number of days to wait before automatically deleting fully merged stub topics. Set to 0 to never delete stub topics."

    bootstrap_mode_min_users: "Minimum number of users required to disable bootstrap mode (set to 0 to disable, can take up to 24 hours)"

    prevent_anons_from_downloading_files: "Prevent anonymous users from downloading attachments."
    secure_uploads: 'Limits access to ALL uploads (images, video, audio, text, pdfs, zips, and others). If "login required” is enabled, only logged-in users can access uploads. Otherwise, access will be limited only for media uploads in private messages and private categories. WARNING: This setting is complex and requires deep administrative understanding. See <a target="_blank" href="https://meta.discourse.org/t/-/140017">the secure uploads topic on Meta</a> for details.'
    secure_uploads_allow_embed_images_in_emails: "Allows embedding secure images that would normally be redacted in emails, if their size is smaller than the 'secure uploads max email embed image size kb' setting."
    secure_uploads_max_email_embed_image_size_kb: "The size cutoff for secure images that will be embedded in emails if the 'secure uploads allow embed in emails' setting is enabled. Without that setting enabled, this setting has no effect."
    slug_generation_method: "Choose a slug generation method. 'encoded' will generate percent encoding string. 'none' will disable slug at all."

    enable_emoji: "Enable emoji"
    enable_emoji_shortcuts: "Common smiley text such as :) :p :( will be converted to emojis"
    emoji_set: "How would you like your emoji?"
    emoji_autocomplete_min_chars: "Minimum number of characters required to trigger autocomplete emoji popup"
    enable_inline_emoji_translation: "Enables translation for inline emojis (without any space or punctuation before)"
    emoji_deny_list: "These emoji will not be available to use in menus or shortcodes."

    approve_post_count: "The amount of posts from a new or basic user that must be approved"
    approve_unless_trust_level: "Posts created by users below this trust level must be approved"
    approve_unless_allowed_groups: "Posts created by users not in these groups must be approved"
    approve_new_topics_unless_trust_level: "New topics created by users below this trust level must be approved"
    approve_new_topics_unless_allowed_groups: "New topics created by users not in these groups must be approved"
    approve_unless_staged: "New topics and posts created by staged users must be approved"
    notify_about_queued_posts_after: "If there are posts that have been waiting to be reviewed for more than this many hours, send a notification to all moderators. Set to 0 to disable these notifications."
    reviewable_revision_reasons: "List of reasons that can be selected when rejecting a reviewable queued post with a revision. Other is always available as well, which allows for a custom reason to be entered."
    auto_close_messages_post_count: "Maximum number of posts allowed in a message before it is automatically closed (0 to disable)"
    auto_close_topics_post_count: "Maximum number of posts allowed in a topic before it is automatically closed (0 to disable)"
    auto_close_topics_create_linked_topic: "Create a new linked topic when a topic is auto-closed based on 'auto close topics post count' setting"

    code_formatting_style: "Code button in composer will default to this code formatting style"

    max_allowed_message_recipients: "Maximum recipients allowed in a message."
    disable_watched_word_checking_in_user_fields: "disable watched word checking in user fields"
    watched_words_regular_expressions: "Watched words are regular expressions."

    enable_diffhtml_preview: "Experimental feature which uses diffHTML to sync preview instead of full re-render"
    enable_fast_edit: "Adds a button to the post selection menu to edit a small selection inline."
    enable_quote_copy: "Adds a button to post selection menu to copy the selection to clipboard as a markdown quote."

    old_post_notice_days: "Days before post notice becomes old"
    new_user_notice_tl: "Minimum trust level required to see new user post notices."
    returning_user_notice_tl: "Minimum trust level required to see returning user post notices."
    returning_users_days: "How many days should pass before a user is considered to be returning."
    review_media_unless_trust_level: "Staff will review posts of users with lower trust levels if they contain embedded media."
    skip_review_media_groups: "Users who are not in any of these groups will have their posts sent to staff for review if the post contains embedded media."
    blur_tl0_flagged_posts_media: "Blur flagged posts images to hide potentially NSFW content."
    enable_page_publishing: "Allow staff members to publish topics to new URLs with their own styling."
    show_published_pages_login_required: "Anonymous users can see published pages, even when login is required."
    skip_auto_delete_reply_likes: "When automatically deleting old replies, skip deleting posts with this number of likes or more."

    default_email_digest_frequency: "How often users receive summary emails by default."
    default_include_tl0_in_digests: "Include posts from new users in summary emails by default. Users can change this in their preferences."
    default_email_level: "Set default email notification level for regular topics."
    default_email_messages_level: "Set default email notification level when someone messages user."
    default_email_mailing_list_mode: "Send an email for every new post by default."
    default_email_mailing_list_mode_frequency: "Users who enable mailing list mode will receive emails this often by default."
    disable_mailing_list_mode: "Disallow users from enabling mailing list mode (prevents any mailing list emails from being sent.)"
    default_email_previous_replies: "Include previous replies in emails by default."

    default_email_in_reply_to: "Include excerpt of replied to post in emails by default."

    default_hide_profile_and_presence: "Hide user public profile and presence features by default."

    default_other_new_topic_duration_minutes: "Global default condition for which a topic is considered new."
    default_other_auto_track_topics_after_msecs: "Global default time before a topic is automatically tracked."
    default_other_notification_level_when_replying: "Global default notification level when the user replies to a topic."
    default_other_external_links_in_new_tab: "Open external links in a new tab by default."
    default_other_enable_quoting: "Enable quote reply for highlighted text by default."
    default_other_enable_defer: "Enable defer topic functionality by default."
    default_other_dynamic_favicon: "Show new/updated topic count on browser icon by default."
    default_other_skip_new_user_tips: "Skip new user onboarding tips and badges."

    default_other_like_notification_frequency: "Notify users on likes by default"

    default_topics_automatic_unpin: "Automatically unpin topics when the user reaches the bottom by default."

    default_categories_watching: "List of categories that are watched by default."
    default_categories_tracking: "List of categories that are tracked by default."
    default_categories_muted: "List of categories that are muted by default."
    default_categories_watching_first_post: "List of categories in which first post in each new topic will be watched by default."
    default_categories_normal: "List of categories that are not muted by default. Useful when `mute_all_categories_by_default` site setting is enabled."
    mute_all_categories_by_default: "Set the default notification level of all the categories to muted. Require users opt-in to categories for them to appear in 'latest' and 'categories' pages. If you wish to amend the defaults for anonymous users set 'default_categories_' settings."

    default_tags_watching: "List of tags that are watched by default."
    default_tags_tracking: "List of tags that are tracked by default."
    default_tags_muted: "List of tags that are muted by default."
    default_tags_watching_first_post: "List of tags in which first post in each new topic will be watched by default."

    default_text_size: "Text size which is selected by default"

    default_title_count_mode: "Default mode for the page title counter"
    enable_offline_indicator: "Display a message to users when it is detected that they have no network connection"
    default_sidebar_link_to_filtered_list: "Make navigation menu links link to filtered list by default."
    default_sidebar_show_count_of_new_items: "Make navigation menu links show count of new items instead of badges by default."
    default_sidebar_switch_panel_position: "Position of sidebar switch panel buttons"

    retain_web_hook_events_period_days: "Number of days to retain web hook event records."
    retry_web_hook_events: "Automatically retry failed web hook events for 4 times. Time gaps between the retries are 1, 5, 25 and 125 minutes."
    revoke_api_keys_unused_days: "Number of days since an API key was last used before it is automatically revoked (0 for never)"
    revoke_api_keys_maxlife_days: "Number of days before an API key is automatically revoked (0 for never)"

    allow_user_api_key_scopes: "List of scopes allowed for user API keys"
    min_trust_level_for_user_api_key: |
      Trust level required for generation of user API keys.<br>
      <b>WARNING</b>: Changing the trust level will prevent users with a lower trust level from logging in via Discourse Hub
    user_api_key_allowed_groups: |
      Group membership required for generation of user API keys.<br>
      <b>WARNING</b>: Changing the trust level will prevent users with a lower trust level from logging in via Discourse Hub
    allowed_user_api_auth_redirects: "Allowed URL for authentication redirect for user API keys. Wildcard symbol * can be used to match any part of it (e.g. www.example.com/*)."
    allowed_user_api_push_urls: "Allowed URLs for server push to user API"
    revoke_user_api_keys_unused_days: "Number of days since a user API key was last used before it is automatically revoked (0 for never)"
    revoke_user_api_keys_maxlife_days: "Number of days before a user API key is automatically revoked (0 for never)"

    tagging_enabled: "Enable tags on topics?"
    min_trust_to_create_tag: "The minimum trust level required to create a tag."
    create_tag_allowed_groups: "Groups that are allowed to create tags."
    max_tags_per_topic: "The maximum tags that can be applied to a topic."
    enable_max_tags_per_email_subject: "Use max_tags_per_email_subject when generating the subject of an email"
    max_tags_per_email_subject: "The maximum tags that can be in the subject of an email"
    max_tag_length: "The maximum amount of characters that can be used in a tag."
    max_tag_search_results: "When searching for tags, the maximum number of results to show."
    max_tags_in_filter_list: "Maximum number of tags to show in the filter dropdown. The most used tags will be shown."
    tags_sort_alphabetically: "Show tags in alphabetical order. Default is to show in order of popularity."
    tags_listed_by_group: "List tags by tag group on the <a href='%{base_path}/tags' target='_blank'>Tags page</a>."
    tag_style: "Visual style for tag badges."
    pm_tags_allowed_for_groups: "Allow members of included group(s) to tag any personal message"
    min_trust_level_to_tag_topics: "Minimum trust level required to tag topics"
    tag_topic_allowed_groups: "Groups that are allowed to tag topics."
    suppress_overlapping_tags_in_list: "If tags match exact words in topic titles, don't show the tag"
    remove_muted_tags_from_latest: "Don't show topics tagged only with muted tags in the latest topic list."
    force_lowercase_tags: "Force all new tags to be entirely lowercase."
    create_post_for_category_and_tag_changes: "Create a small action post when a topic's category or tags change"
    automatically_clean_unused_tags: "Automatically delete tags that are not being used on any topics or private messages on a daily basis."
    watched_precedence_over_muted: "Notify me about topics in categories or tags I’m watching that also belong to one I have muted"

    company_name: "Name of your company or organization. If left blank, no boilerplate Terms of Service or Privacy Notice will be provided."
    governing_law: "Governing Law"
    city_for_disputes: "City for Disputes"

    shared_drafts_category: "Enable the Shared Drafts feature by designating a category for topic drafts. Topics in this category will be suppressed from topic lists for staff users."
    shared_drafts_min_trust_level: "Allow users to see and edit Shared Drafts."
    shared_drafts_allowed_groups: "Allow users in these groups to see and edit Shared Drafts."

    push_notifications_prompt: "Display user consent prompt."
    push_notifications_icon: "The badge icon that appears in the notification corner. A 96×96 monochromatic PNG with transparency is recommended."
    enable_desktop_push_notifications: "Enable desktop push notifications"
    push_notification_time_window_mins: "Wait (n) minutes before sending push notification. Helps prevent push notifications from being sent to an active online user."

    base_font: "Base font to use for most text on the site. Themes can override via the `--font-family` CSS custom property."
    heading_font: "Font to use for headings on the site. Themes can override via the `--heading-font-family` CSS custom property."

    enable_sitemap: "Generate a sitemap for your site and include it in the robots.txt file."
    sitemap_page_size: "Number of URLs to include in each sitemap page. Max 50.000"

    enable_user_status: "(experimental) Allow users to set custom status message (emoji + description)."
    enable_user_tips: "Enable new user tips that describe key features to users"

    short_title: "The short title will be used on the user's home screen, launcher, or other places where space may be limited. It should be limited to 12 characters."

    dashboard_hidden_reports: "Allow to hide the specified reports from the dashboard."
    dashboard_visible_tabs: "Choose which dashboard tabs are visible."
    dashboard_general_tab_activity_metrics: "Choose reports to be displayed as activity metrics on the general tab."

    gravatar_name: "Name of the Gravatar provider"
    gravatar_base_url: "Url of the Gravatar provider's API base"
    gravatar_login_url: "Url relative to gravatar_base_url, which provides the user with the login to the Gravatar service"

    share_quote_buttons: "Determine which items appear in the quote sharing widget, and in what order."
    share_quote_visibility: "Determine when to show quote sharing buttons: never, to anonymous users only or all users. "

    create_revision_on_bulk_topic_moves: "Create revision for first posts when topics are moved into a new category in bulk."

    allow_changing_staged_user_tracking: "Allow a staged user's category and tag notification preferences to be changed by an admin user."
    use_email_for_username_and_name_suggestions: "Use the first part of email addresses for username and name suggestions. Note that this makes it easier for the public to guess full user email addresses (because a large proportion of people share common services like `gmail.com`)."
    use_name_for_username_suggestions: "Use a user's full name when suggesting usernames."
    suggest_weekends_in_date_pickers: "Include weekends (Saturday and Sunday) in date picker suggestions (disable this if you use Discourse only on weekdays, Monday through Friday)."

    splash_screen: "Displays a temporary loading screen while site assets load"
    navigation_menu: "Determine which navigation menu to use."
    default_navigation_menu_categories: "Selected categories will be displayed under Navigation Menu's Categories section by default."
    default_navigation_menu_tags: "Selected tags will be displayed under Navigation Menu's Tags section by default."
    experimental_new_new_view_groups: 'EXPERIMENTAL: Enable a new topics list that combines unread and new topics and make the "Everything" link in the sidebar link to it.'
    enable_custom_sidebar_sections: "EXPERIMENTAL: Enable custom sidebar sections"
    experimental_topics_filter: "EXPERIMENTAL: Enables the experimental topics filter route at /filter"
    enable_experimental_lightbox: "EXPERIMENTAL: Replace the default image lightbox with the revamped design."

    experimental_form_templates: "EXPERIMENTAL: Enable the form templates feature. <b>After enabled,</b> manage the templates at <a href='%{base_path}/admin/customize/form-templates'>Customize / Templates</a>."
    admin_sidebar_enabled_groups: "EXPERIMENTAL: Enable sidebar navigation for the admin UI for the specified groups, which replaces the top-level admin navigation buttons."
    lazy_load_categories_groups: "EXPERIMENTAL: Lazy load category information only for users of these groups. This improves performance on sites with many categories."

    page_loading_indicator: "Configure the loading indicator which appears during page navigations within Discourse. 'Spinner' is a full page indicator. 'Slider' shows a narrow bar at the top of the screen."
    show_user_menu_avatars: "Show user avatars in the user menu"

    errors:
      invalid_css_color: "Invalid color. Enter a color name or hex value."
      invalid_email: "Invalid email address."
      invalid_username: "There's no user with that username."
      valid_username: "There's a user with that username."
      invalid_group: "There's no group with that name."
      invalid_integer_min_max: "Value must be between %{min} and %{max}."
      invalid_integer_min: "Value must be %{min} or greater."
      invalid_integer_max: "Value cannot be higher than %{max}."
      invalid_integer: "Value must be an integer."
      regex_mismatch: "Value doesn't match the required format."
      must_include_latest: "Top menu must include the 'latest' tab."
      invalid_string: "Invalid value."
      invalid_string_min_max: "Must be between %{min} and %{max} characters."
      invalid_string_min: "Must be at least %{min} characters."
      invalid_string_max: "Must be no more than %{max} characters."
      invalid_json: "Invalid JSON."
      invalid_reply_by_email_address: "Value must contain '%{reply_key}' and be different from the notification email."
      invalid_alternative_reply_by_email_addresses: "All values must contain '%{reply_key}' and be different from the notification email."
      invalid_domain_hostname: "Must not include * or ? characters."
      pop3_polling_host_is_empty: "You must set a 'pop3 polling host' before enabling POP3 polling."
      pop3_polling_username_is_empty: "You must set a 'pop3 polling username' before enabling POP3 polling."
      pop3_polling_password_is_empty: "You must set a 'pop3 polling password' before enabling POP3 polling."
      pop3_polling_authentication_failed: "POP3 authentication failed. Please verify your pop3 credentials."
      reply_by_email_address_is_empty: "You must set a 'reply by email address' before enabling reply by email."
      email_polling_disabled: "You must enable either manual, POP3 polling or have a custom mail poller enabled before enabling reply by email."
      user_locale_not_enabled: "You must first enable 'allow user locale' before enabling this setting."
      at_least_one_group_required: "You must specify at least one group for this setting."
      invalid_regex: "Regex is invalid or not allowed."
      invalid_regex_with_message: "The regex '%{regex}' has an error: %{message}"
      email_editable_enabled: "You must disable 'email editable' before enabling this setting."
      staged_users_disabled: "You must first enable 'staged users' before enabling this setting."
      reply_by_email_disabled: "You must first enable 'reply by email' before enabling this setting."
      discourse_connect_url_is_empty: "You must set a 'discourse connect url' before enabling this setting."
      enable_local_logins_disabled: "You must first enable 'enable local logins' before enabling this setting."
      min_username_length_exists: "You cannot set the minimum username length above the shortest username (%{username})."
      min_username_length_range: "You cannot set the minimum above the maximum."
      max_username_length_exists: "You cannot set the maximum username length below the longest username (%{username})."
      max_username_length_range: "You cannot set the maximum below the minimum."
      invalid_hex_value: "Color values have to be 6-digit hexadecimal codes."
      empty_selectable_avatars: "You must first upload at least two selectable avatars before enabling this setting."
      category_search_priority:
        low_weight_invalid: "You cannot set the weight to be greater or equal to 1."
        high_weight_invalid: "You cannot set the weight to be smaller or equal to 1."
      allowed_unicode_usernames:
        regex_invalid: "The regular expression is invalid: %{error}"
        leading_trailing_slash: "The regular expression must not start and end with a slash."
      unicode_usernames_avatars: "The internal system avatars do not support Unicode usernames."
      list_value_count: "The list must contain exactly %{count} values."
      markdown_linkify_tlds: "You cannot include a value of '*'."
      google_oauth2_hd_groups: "You must configure all 'google oauth2 hd' settings before enabling this setting."
      search_tokenize_chinese_enabled: "You must disable 'search_tokenize_chinese' before enabling this setting."
      search_tokenize_japanese_enabled: "You must disable 'search_tokenize_japanese' before enabling this setting."
      discourse_connect_cannot_be_enabled_if_second_factor_enforced: "You cannot enable DiscourseConnect if 2FA is enforced."
      delete_rejected_email_after_days: "This setting cannot be set lower than the delete_email_logs_after_days setting or greater than %{max}"
      invalid_uncategorized_category_setting: 'The "Uncategorized" category cannot be selected if ''allow uncategorized topics'' is not enabled.'
      invalid_search_ranking_weights: "Value is invalid for search_ranking_weights site setting. Example: '{0.1,0.2,0.3,1.0}'. Note that maximum value for each weight is 1.0."

    keywords:
      anonymous_posting_allowed_groups: "anonymous_posting_min_trust_level"
      here_mention_allowed_groups: "min_trust_level_for_here_mention"
      shared_drafts_allowed_groups: "shared_drafts_min_trust_level"
      approve_unless_allowed_groups: "approve_unless_trust_level"
      approve_new_topics_unless_allowed_groups: "approve_new_topics_unless_trust_level"
      email_in_allowed_groups: "email_in_min_trust"
      edit_wiki_post_allowed_groups: "min_trust_to_edit_wiki_post"
      uploaded_avatars_allowed_groups: "allow_uploaded_avatars"
      create_topic_allowed_groups: "min_trust_to_create_topic"
      edit_post_allowed_groups: "min_trust_to_edit_post"
      flag_post_allowed_groups: "min_trust_to_flag_posts"
      delete_all_posts_and_topics_allowed_groups: "tl4_delete_posts_and_topics"
      user_card_background_allowed_groups: "min_trust_level_to_allow_user_card_background"
      invite_allowed_groups: "min_trust_level_to_allow_invite"
      ignore_allowed_groups: "min_trust_level_to_allow_ignore"
      self_wiki_allowed_groups: "min_trust_to_allow_self_wiki"
      create_tag_allowed_groups: "min_trust_to_create_tag"
      send_email_messages_allowed_groups: "min_trust_to_send_email_messages"
      skip_review_media_groups: "review_media_unless_trust_level"
      embedded_media_allowed_groups: "min_trust_to_post_embedded_media"
      post_links_allowed_groups: "min_trust_to_post_links"
      user_api_key_allowed_groups: "min_trust_level_for_user_api_key"
      tag_topic_allowed_groups: "min_trust_level_to_tag_topics"

    placeholder:
      discourse_connect_provider_secrets:
        key: "www.example.com"
        value: "DiscourseConnect secret"

  search:
    extreme_load_error: "Site is under extreme load, search is disabled, try again later"
    within_post: "#%{post_number} by %{username}"
    types:
      category: "Categories"
      topic: "Results"
      user: "Users"
    results_page: "Search results for '%{term}'"
    audio: "[audio]"
    video: "[video]"

  discourse_connect:
    login_error: "Login Error"
    not_found: "Your account couldn't be found. Please contact the site's administrator."
    account_not_approved: "Your account is pending approval. You will receive an email notification when you are approved."
    unknown_error: "There is a problem with your account. Please contact the site's administrator."
    timeout_expired: "Account login timed out, please try logging in again."
    no_email: "No email address was provided. Please contact the site's administrator."
    blank_id_error: "The `external_id` is required but was blank"
    email_error: "An account could not be registered with the email address <b>%{email}</b>. Please contact the site's administrator."
    missing_secret: "Authentication failed due to missing secret. Contact the site administrators to fix this problem."
    invite_redeem_failed: "Invite redemption failed. Please contact the site's administrator."
    invalid_parameter_value: "Authentication failed due to invalid value for `%{param}` parameter. Contact the site administrators to fix this problem."

  original_poster: "Original Poster"
  most_recent_poster: "Most Recent Poster"
  frequent_poster: "Frequent Poster"
  # Example: "Original Poster, Most Recent Poster"
  poster_description_joiner: ", "

  redirected_to_top_reasons:
    new_user: "Welcome to our community! These are the most popular recent topics."
    not_seen_in_a_month: "Welcome back! We haven't seen you in a while. These are the most popular topics since you've been away."

  merge_posts:
    edit_reason:
      one: "A post was merged in by %{username}"
      other: "%{count} posts were merged in by %{username}"
    errors:
      different_topics: "Posts belonging to different topics cannot be merged."
      different_users: "Posts belonging to different users cannot be merged."
      max_post_length: "Posts cannot be merged because the combined post length is more than allowed."

  move_posts:
    new_topic_moderator_post:
      one: "A post was split to a new topic: %{topic_link}"
      other: "%{count} posts were split to a new topic: %{topic_link}"
    new_message_moderator_post:
      one: "A post was split to a new message: %{topic_link}"
      other: "%{count} posts were split to a new message: %{topic_link}"
    existing_topic_moderator_post:
      one: "A post was merged into an existing topic: %{topic_link}"
      other: "%{count} posts were merged into an existing topic: %{topic_link}"
    existing_message_moderator_post:
      one: "A post was merged into an existing message: %{topic_link}"
      other: "%{count} posts were merged into an existing message: %{topic_link}"

  change_owner:
    post_revision_text: "Ownership transferred"

  publish_page:
    slug_errors:
      blank: "can't be blank"
      unavailable: "is unavailable"
      invalid: "contains invalid characters"

  topic_statuses:
    autoclosed_message_max_posts:
      one: "This message was automatically closed after reaching the maximum limit of %{count} reply."
      other: "This message was automatically closed after reaching the maximum limit of %{count} replies."
    autoclosed_topic_max_posts:
      one: "This topic was automatically closed after reaching the maximum limit of %{count} reply."
      other: "This topic was automatically closed after reaching the maximum limit of %{count} replies."
    autoclosed_enabled_days:
      one: "This topic was automatically closed after %{count} day. New replies are no longer allowed."
      other: "This topic was automatically closed after %{count} days. New replies are no longer allowed."
    autoclosed_enabled_hours:
      one: "This topic was automatically closed after %{count} hour. New replies are no longer allowed."
      other: "This topic was automatically closed after %{count} hours. New replies are no longer allowed."
    autoclosed_enabled_minutes:
      one: "This topic was automatically closed after %{count} minute. New replies are no longer allowed."
      other: "This topic was automatically closed after %{count} minutes. New replies are no longer allowed."
    autoclosed_enabled_lastpost_days:
      one: "This topic was automatically closed %{count} day after the last reply. New replies are no longer allowed."
      other: "This topic was automatically closed %{count} days after the last reply. New replies are no longer allowed."
    autoclosed_enabled_lastpost_hours:
      one: "This topic was automatically closed %{count} hour after the last reply. New replies are no longer allowed."
      other: "This topic was automatically closed %{count} hours after the last reply. New replies are no longer allowed."
    autoclosed_enabled_lastpost_minutes:
      one: "This topic was automatically closed %{count} minute after the last reply. New replies are no longer allowed."
      other: "This topic was automatically closed %{count} minutes after the last reply. New replies are no longer allowed."

    autoclosed_disabled_days:
      one: "This topic was automatically opened after %{count} day."
      other: "This topic was automatically opened after %{count} days."
    autoclosed_disabled_hours:
      one: "This topic was automatically opened after %{count} hour."
      other: "This topic was automatically opened after %{count} hours."
    autoclosed_disabled_minutes:
      one: "This topic was automatically opened after %{count} minute."
      other: "This topic was automatically opened after %{count} minutes."
    autoclosed_disabled_lastpost_days:
      one: "This topic was automatically opened %{count} day after the last reply."
      other: "This topic was automatically opened %{count} days after the last reply."
    autoclosed_disabled_lastpost_hours:
      one: "This topic was automatically opened %{count} hour after the last reply."
      other: "This topic was automatically opened %{count} hours after the last reply."
    autoclosed_disabled_lastpost_minutes:
      one: "This topic was automatically opened %{count} minute after the last reply."
      other: "This topic was automatically opened %{count} minutes after the last reply."

    autoclosed_disabled: "This topic is now opened. New replies are allowed."
    autoclosed_disabled_lastpost: "This topic is now opened. New replies are allowed."
    auto_deleted_by_timer: "Automatically deleted by timer."

  login:
    invalid_second_factor_method: "The selected two-factor method is invalid."
    not_enabled_second_factor_method: "The selected two-factor method is not enabled for your account."
    security_key_description: "When you have your physical security key prepared press the Authenticate with Security Key button below."
    security_key_alternative: "Try another way"
    security_key_authenticate: "Authenticate with Security Key"
    security_key_not_allowed_error: "The security key authentication process either timed out or was cancelled."
    security_key_no_matching_credential_error: "No matching credentials could be found in the provided security key."
    security_key_support_missing_error: "Your current device or browser does not support the use of security keys. Please use a different method."
    security_key_invalid: "There was an error validating the security key."
    not_approved: "Your account hasn't been approved yet. You will be notified by email when you are ready to log in."
    incorrect_username_email_or_password: "Incorrect username, email or password"
    incorrect_password: "Incorrect password"
    incorrect_password_or_passkey: "Incorrect password or passkey"
    wait_approval: "Thanks for signing up. We will notify you when your account has been approved."
    active: "Your account is activated and ready to use."
    activate_email: "<p>You’re almost done! We sent an activation mail to <b>%{email}</b>. Please follow the instructions in the mail to activate your account.</p><p>If it doesn’t arrive, check your spam folder.</p>"
    not_activated: "You can't log in yet. We sent an activation email to you. Please follow the instructions in the email to activate your account."
    not_allowed_from_ip_address: "You can't log in as %{username} from that IP address."
    admin_not_allowed_from_ip_address: "You can't log in as admin from that IP address."
    reset_not_allowed_from_ip_address: "You can't request a password reset from that IP address."
    suspended: "You can't log in until %{date}."
    suspended_with_reason: "Account suspended until %{date}: %{reason}"
    suspended_with_reason_forever: "Account suspended: %{reason}"
    errors: "%{errors}"
    not_available: "Not available. Try %{suggestion}?"
    something_already_taken: "Something went wrong, perhaps the username or email is already registered. Try the forgot password link."
    omniauth_error:
      generic: "Sorry, there was an error authorizing your account. Please try again."
      csrf_detected: "Authorization timed out, or you have switched browsers. Please try again."
      request_error: "An error occurred when starting authorization. Please try again."
      invalid_iat: "Unable to verify authorization token due to server clock differences. Please try again."
    omniauth_error_unknown: "Something went wrong processing your login, please try again."
    omniauth_confirm_title: "Log in using %{provider}"
    omniauth_confirm_button: "Continue"
    authenticator_error_no_valid_email: "No email addresses associated with %{account} are allowed. You may need to configure your account with a different email address."
    new_registrations_disabled: "New account registrations are not allowed at this time."
    password_too_long: "Passwords are limited to 200 characters."
    email_too_long: "The email you provided is too long. Mailbox names must be no more than 254 characters, and domain names must be no more than 253 characters."
    wrong_invite_code: "The invite code you entered was incorrect."
    reserved_username: "That username is not allowed."
    missing_user_field: "You have not completed all the user fields"
    auth_complete: "Authentication is complete."
    click_to_continue: "Click here to continue."
    already_logged_in: "Sorry! This invitation is intended for new users, who do not already have an existing account."
    second_factor_title: "Two-Factor Authentication"
    second_factor_description: "Please enter the required authentication code from your app:"
    second_factor_backup_description: "Please enter one of your backup codes:"
    second_factor_backup_title: "Two-Factor Backup Code"
    invalid_second_factor_code: "Invalid authentication code. Each code can only be used once."
    invalid_security_key: "Invalid security key."
    missing_second_factor_name: "Please provide a name."
    missing_second_factor_code: "Please provide a code."
    too_many_authenticators: "Sorry, you can't have more than 50 authenticators. Please remove an existing one and try again."
    too_many_security_keys: "Sorry, you can't have more than 50 security keys. Please remove an existing one and try again."
    second_factor_toggle:
      totp: "Use an authenticator app or security key instead"
      backup_code: "Use a backup code instead"

  second_factor_auth:
    challenge_not_found: "Couldn't find a 2FA challenge in your current session."
    challenge_expired: "Too much time has passed since the 2FA challenge was staged and it's no longer valid. Please try again."
    challenge_not_completed: "You've not completed the 2FA challenge to perform this action. Please complete the 2FA challenge and try again."
    actions:
      grant_admin:
        description: "For additional security measures, you need to confirm your 2FA before %{username} is granted admin access."
      discourse_connect_provider:
        description: "%{hostname} has requested that you confirm your 2FA. You'll be redirected back to the site once you confirm your 2FA."
  admin:
    email:
      sent_test: "sent!"
    user:
      merge_user:
        updating_username: "Updating username…"
        changing_post_ownership: "Changing post ownership…"
        merging_given_daily_likes: "Merging given daily likes…"
        merging_post_timings: "Merging post timings…"
        merging_user_visits: "Merging user visits…"
        updating_site_settings: "Updating site settings…"
        updating_user_stats: "Updating user stats…"
        merging_user_attributes: "Merging user attributes…"
        updating_user_ids: "Updating user ids…"
        deleting_source_user: "Deleting source user…"
  user:
    deactivated: "Was deactivated due to too many bounced emails to '%{email}'."
    deactivated_by_staff: "Deactivated by staff"
    deactivated_by_inactivity:
      one: "Automatically deactivated after %{count} day of inactivity"
      other: "Automatically deactivated after %{count} days of inactivity"
    activated_by_staff: "Activated by staff"
    new_user_typed_too_fast: "New user typed too fast"
    content_matches_auto_silence_regex: "Content matches auto silence regex"
    username:
      short: "must be at least %{min} characters"
      long: "must be no more than %{max} characters"
      too_long: "is too long"
      characters: "must only include numbers, letters, dashes, dots, and underscores"
      unique: "must be unique"
      blank: "must be present"
      must_begin_with_alphanumeric_or_underscore: "must begin with a letter, a number or an underscore"
      must_end_with_alphanumeric: "must end with a letter or a number"
      must_not_contain_two_special_chars_in_seq: "must not contain a sequence of 2 or more special chars (.-_)"
      must_not_end_with_confusing_suffix: "must not end with a confusing suffix like .json or .png etc."
    email:
      blank: "can't be blank."
      invalid: "is invalid."
      not_allowed: "is not allowed from that email provider. Please use another email address."
      blocked: "is not allowed."
      revoked: "Won't be sending emails to '%{email}' until %{date}."
      does_not_exist: "N/A"
    website:
      domain_not_allowed: "Website is invalid. Allowed domains are: %{domains}"
    auto_rejected: "Rejected automatically due to age. See auto_handle_queued_age site setting."
    destroy_reasons:
      unused_staged_user: "Unused staged user"
      fixed_primary_email: "Fixed primary email for staged user"
      same_ip_address: "Same IP address (%{ip_address}) as other users"
      inactive_user: "Inactive user"
      reviewable_reject_auto: "Auto handle queued reviewables"
      reviewable_reject: "Reviewable user rejected"
    email_in_spam_header: "User's first email was flagged as spam"
    already_silenced: "User was already silenced by %{staff} %{time_ago}."
    already_suspended: "User was already suspended by %{staff} %{time_ago}."
    cannot_delete_has_posts:
      one: "User %{username} has %{count} post in a public topic or personal message, so they can't be deleted."
      other: "User %{username} has %{count} posts in public topics or personal messages, so they can't be deleted."

  unsubscribe_mailer:
    title: "Unsubscribe Mailer"
    subject_template: "Confirm you no longer want to receive email updates from %{site_title}"
    text_body_template: |
      Someone (possibly you?) requested to no longer send email updates from %{site_domain_name} to this address.
      If you wish to confirm this, please click this link:

      %{confirm_unsubscribe_link}


      If you want to continue receiving email updates, you may ignore this email.

  invite_mailer:
    title: "Invite Mailer"
    subject_template: "%{inviter_name} invited you to '%{topic_title}' on %{site_domain_name}"
    text_body_template: |
      %{inviter_name} invited you to a discussion

      > **%{topic_title}**
      >
      > %{topic_excerpt}

      at

      > %{site_title} -- %{site_description}

      If you're interested, click the link below:

      %{invite_link}

  custom_invite_mailer:
    title: "Custom Invite Mailer"
    subject_template: "%{inviter_name} invited you to '%{topic_title}' on %{site_domain_name}"
    text_body_template: |
      %{inviter_name} invited you to a discussion

      > **%{topic_title}**
      >
      > %{topic_excerpt}

      at

      > %{site_title} -- %{site_description}

      With this note

      > %{user_custom_message}

      If you're interested, click the link below:

      %{invite_link}

  invite_forum_mailer:
    title: "Invite Forum Mailer"
    subject_template: "%{inviter_name} invited you to join %{site_domain_name}"
    text_body_template: |
      %{inviter_name} invited you to join

      > **%{site_title}**
      >
      > %{site_description}

      If you're interested, click the link below:

      %{invite_link}

  custom_invite_forum_mailer:
    title: "Custom Invite Forum Mailer"
    subject_template: "%{inviter_name} invited you to join %{site_domain_name}"
    text_body_template: |
      %{inviter_name} invited you to join

      > **%{site_title}**
      >
      > %{site_description}

      With this note

      > %{user_custom_message}

      If you're interested, click the link below:

      %{invite_link}

  invite_password_instructions:
    title: "Invite Password Instructions"
    subject_template: "Set password for your %{site_name} account"
    text_body_template: |
      Thanks for accepting your invitation to %{site_name} -- welcome!

      Click this link to choose a password now:
      %{base_url}/u/password-reset/%{email_token}

      (If the link above has expired, choose "I forgot my password" when logging in with your email address.)

  download_backup_mailer:
    title: "Download Backup Mailer"
    subject_template: "[%{email_prefix}] Site Backup Download"
    text_body_template: |
      Here's the [site backup download](%{backup_file_path}) you requested.

      We sent this download link to your validated email address for security reasons.

      (If you *didn't* request this download, you should be seriously concerned -- someone has admin access to your site.)
    no_token: |
      Sorry, this backup download link has already been used or has expired.

  admin_confirmation_mailer:
    title: "Admin Confirmation"
    subject_template: "[%{email_prefix}] Confirm new Admin Account"
    text_body_template: |
      Please confirm that you'd like to add **%{target_username} (%{target_email})** as an administrator for your forum.

      [Confirm Administrator Account](%{admin_confirm_url})

  test_mailer:
    title: "Test Mailer"
    subject_template: "[%{email_prefix}] Email Deliverability Test"
    text_body_template: |
      This is a test email from

      [**%{base_url}**][0]

      We hope you received this email deliverability test OK!

      Here is a [handy checklist for verifying email delivery configuration][1].

      Good luck,

      Your friends at [Discourse](https://www.discourse.org)

      [0]: %{base_url}
      [1]: https://meta.discourse.org/t/email-delivery-configuration-checklist/209839

  new_version_mailer:
    title: "New Version Mailer"
    subject_template: "[%{email_prefix}] New Discourse version, update available"
    text_body_template: |
      Hooray, a new version of [Discourse](https://www.discourse.org) is available!

      Your version: %{installed_version}
      New version: **%{new_version}**

      - Upgrade using our easy **[one-click browser upgrade](%{base_url}/admin/upgrade)**

      - See what's new in the [release notes](https://meta.discourse.org/tag/release-notes) or view the [raw GitHub changelog](https://github.com/discourse/discourse/commits/main)

      - Visit [meta.discourse.org](https://meta.discourse.org) for news, discussion, and support for Discourse

  new_version_mailer_with_notes:
    title: "New Version Mailer with Notes"
    subject_template: "[%{email_prefix}] update available"
    text_body_template: |
      Hooray, a new version of [Discourse](https://www.discourse.org) is available!

      Your version: %{installed_version}
      New version: **%{new_version}**

      - Upgrade using our easy **[one-click browser upgrade](%{base_url}/admin/upgrade)**

      - See what's new in the [release notes](https://meta.discourse.org/tag/release-notes) or view the [raw GitHub changelog](https://github.com/discourse/discourse/commits/main)

      - Visit [meta.discourse.org](https://meta.discourse.org) for news, discussion, and support for Discourse

      ### Release notes

      %{notes}

  flag_reasons:
    off_topic: "Your post was flagged as **off-topic**: the community feels it is not a good fit for the topic, as currently defined by the title and the first post."
    inappropriate: "Your post was flagged as **inappropriate**: the community feels it is offensive, abusive, to be hateful conduct or a violation of [our community guidelines](%{base_path}/guidelines)."
    spam: "Your post was flagged as **spam**: the community feels it is an advertisement, something that is overly promotional in nature instead of being useful or relevant to the topic as expected."
    notify_moderators: "Your post was flagged **for moderator attention**: the community feels something about the post requires manual intervention by a staff member."
    responder:
      off_topic: "The post was flagged as **off-topic**: the community feels it is not a good fit for the topic, as currently defined by the title and the first post."
      inappropriate: "The post was flagged as **inappropriate**: the community feels it is offensive, abusive, to be hateful conduct or a violation of [our community guidelines](%{base_path}/guidelines)."
      spam: "The post was flagged as **spam**: the community feels it is an advertisement, something that is overly promotional in nature instead of being useful or relevant to the topic as expected."
      notify_moderators: "The post was flagged **for moderator attention**: the community feels something about the post requires manual intervention by a staff member."

  flags_dispositions:
    agreed: "Thanks for letting us know. We agree there is an issue and we're looking into it."
    agreed_and_deleted: "Thanks for letting us know. We agree there is an issue and we've removed the post."
    disagreed: "Thanks for letting us know. We're looking into it."
    ignored: "Thanks for letting us know. We're looking into it."
    ignored_and_deleted: "Thanks for letting us know. We've removed the post."

  temporarily_closed_due_to_flags:
    one: "This topic is temporarily closed for at least %{count} hour due to a large number of community flags."
    other: "This topic is temporarily closed for at least %{count} hours due to a large number of community flags."

  system_messages:
    reviewables_reminder:
      subject_template: "There are items in the review queue that need reviewing"
      text_body_template:
        one: "%{mentions} Items were submitted over %{count} hour ago. [Please review them](%{base_url}/review)."
        other: "%{mentions} Items were submitted over %{count} hours ago. [Please review them](%{base_url}/review)."

    private_topic_title: "Topic #%{id}"
    contents_hidden: "Please visit the post to see its contents."

    post_hidden:
      title: "Post Hidden"
      subject_template: "Post hidden by community flags"
      text_body_template: |
        Hello,

        This is an automated message from %{site_name} to let you know that your post was hidden.

        <%{base_url}%{url}>

        %{flag_reason}

        This post was hidden due to flags from the community, so please consider how you might revise your post to reflect their feedback. **You can edit your post after %{edit_delay} minutes, and it will be automatically unhidden.**

        However, if the post is hidden by the community a second time, it will remain hidden until handled by staff.

        For additional guidance, please refer to our [community guidelines](%{base_url}/guidelines).

    reviewable_queued_post_revise_and_reject:
      title: "Feedback on your post"
      subject_template: "Feedback on your post in %{topic_title}"
      text_body_template: |
        Hi %{username},

        We've reviewed your post in [%{topic_title}](%{topic_url}) and have some feedback for you.

        Reason: %{reason}

        Feedback: %{feedback}

        You can edit your original post below and re-submit to make the suggested changes, or reply to this message if you have any questions.

        --------

        %{original_post}

        --------

        Thanks,
        %{site_name} Moderators

    reviewable_queued_post_revise_and_reject_new_topic:
      title: "Feedback on your topic"
      subject_template: 'Feedback on new topic titled "%{topic_title}"'
      text_body_template: |
        Hi %{username},

        We've reviewed your new topic titled "%{topic_title}" and have some feedback for you.

        Reason: %{reason}

        Feedback: %{feedback}

        You can edit your topic's original post below and re-submit to make the suggested changes, or reply to this message if you have any questions.

        --------

        %{original_post}

        --------

        Thanks,
        %{site_name} Moderators

    post_hidden_again:
      title: "Post Hidden again"
      subject_template: "Post hidden by community flags, staff notified"
      text_body_template: |
        Hello,

        This is an automated message from %{site_name} to let you know that your post was hidden again.

        <%{base_url}%{url}>

        %{flag_reason}

        The community flagged this post and now it is hidden. **Because this post has been hidden more than once, your post will now remain hidden until it is handled by a staff member.**

        For additional guidance, please refer to our [community guidelines](%{base_url}/guidelines).

    queued_by_staff:
      title: "Post Needs Approval"
      subject_template: "Post hidden by staff, awaiting approval"
      text_body_template: |
        Hello,

        This is an automated message from %{site_name} to let you know that your post was hidden.

        <%{base_url}%{url}>

        Your post will remain hidden until a staff member reviews it.

        For additional guidance, please refer to our [community guidelines](%{base_url}/guidelines).

    flags_disagreed:
      title: "Flagged post restored by staff"
      subject_template: "Flagged post restored by staff"
      text_body_template: |
        Hello,

        This is an automated message from %{site_name} to let you know that [your post](%{base_url}%{url}) was restored.

        This post was flagged by the community and a staff member opted to restore it.

        [details="Click to expand restored post"]
        ``` markdown
        %{flagged_post_raw_content}
        ```
        [/details]

    flags_agreed_and_post_deleted:
      title: "Flagged post removed by staff"
      subject_template: "Flagged post removed by staff"
      text_body_template: |
        Hello,

        This is an automated message from %{site_name} to let you know that [your post](%{base_url}%{url}) was removed.

        %{flag_reason}

        This post was flagged by the community and a staff member opted to remove it.

        ``` markdown
        %{flagged_post_raw_content}
        ```

        Please review our [community guidelines](%{base_url}/guidelines) for details.

    flags_agreed_and_post_deleted_for_responders:
      title: "Reply removed from flagged post by staff"
      subject_template: "Reply removed from flagged post by staff"
      text_body_template: |
        Hello,

        This is an automated message from %{site_name} to let you know that a [post](%{base_url}%{url}) you replied to was removed.

        %{flag_reason}

        This post was flagged by the community and a staff member opted to remove it.

        ``` markdown
        %{flagged_post_raw_content}
        ```

        To which you responded

        ``` markdown
        %{flagged_post_response_raw_content}
        ```

        For more details on the reason for removal, please review our [community guidelines](%{base_url}/guidelines).

    usage_tips:
      text_body_template: |
        For a few quick tips on getting started as a new user, [check out this blog post](https://blog.discourse.org/2016/12/discourse-new-user-tips-and-tricks/).

        As you participate here, we’ll get to know you, and temporary new user limitations will be lifted. Over time you’ll gain [trust levels](https://blog.discourse.org/2018/06/understanding-discourse-trust-levels/) that include special abilities to help us manage our community together.

    welcome_user:
      title: "Welcome User"
      subject_template: "Welcome to %{site_name}!"
      text_body_template: |
        Thanks for joining %{site_name}, and welcome!

        %{new_user_tips}

        We believe in [civilized community behavior](%{base_url}/guidelines) at all times.

        Enjoy your stay!

    welcome_tl1_user:
      title: "Welcome TL1 User"
      subject_template: "Thanks for spending time with us"
      text_body_template: |
        Hey there. We see you’ve been busy reading, which is fantastic, so we’ve promoted you up a [trust level!](https://blog.discourse.org/2018/06/understanding-discourse-trust-levels/)

        We’re really glad you’re spending time with us and we’d love to know more about you. Take a moment to [fill out your profile](%{base_url}/my/preferences/profile), or feel free to [start a new topic](%{base_url}/categories).

    welcome_staff:
      title: "Welcome Staff"
      subject_template: "Congratulations, you’ve been granted %{role} status!"
      text_body_template: |
        You’ve been granted %{role} status by a fellow staff member.

        As a %{role}, you now have access to the <a href='%{base_url}/admin' target='_blank'>admin interface</a>.

        With great power comes great responsibility. If you’re new to moderating, please refer to the [Moderation Guide](https://meta.discourse.org/t/discourse-moderation-guide/63116).
    welcome_invite:
      title: "Welcome Invite"
      subject_template: "Welcome to %{site_name}!"
      text_body_template: |
        Thanks for accepting your invitation to %{site_name} -- welcome!

        - We've created this new account **%{username}** for you. Change your name or password by visiting [your user profile][prefs].

        - When you log in, please **use the same email address from your original invitation** — otherwise we won't be able to tell it's you!

        %{new_user_tips}

        We believe in [civilized community behavior](%{base_url}/guidelines) at all times.

        Enjoy your stay!

        [prefs]: %{user_preferences_url}

    tl2_promotion_message:
      subject_template: "Congratulations on your trust level promotion!"
      text_body_template: |
        We’ve promoted you up another [trust level](https://blog.discourse.org/2018/06/understanding-discourse-trust-levels/)!

        Achieving Trust Level 2 means that you have read and actively participated enough to be considered a member of this community.

        As an experienced user, you might appreciate [this list of handy tips and tricks](https://blog.discourse.org/2016/12/discourse-new-user-tips-and-tricks/).

        We invite you to keep getting involved – we enjoy having you around.

    backup_succeeded:
      title: "Backup Succeeded"
      subject_template: "Backup completed successfully"
      text_body_template: |
        The backup was successful.

        Visit the [admin > backup section](%{base_url}/admin/backups) to download your new backup.

        Here's the log:

        %{logs}

    backup_failed:
      title: "Backup Failed"
      subject_template: "Backup failed"
      text_body_template: |
        The backup has failed.

        Here's the log:

        %{logs}

    restore_succeeded:
      title: "Restore Succeeded"
      subject_template: "Restore completed successfully"
      text_body_template: |
        The restore was successful.

        Here's the log:

        %{logs}

    restore_failed:
      title: "Restore Failed"
      subject_template: "Restore failed"
      text_body_template: |
        The restore has failed.

        Here's the log:

        %{logs}

    bulk_invite_succeeded:
      title: "Bulk Invite Succeeded"
      subject_template: "Bulk user invite processed successfully"
      text_body_template: |
        Your bulk user invite file was processed, %{sent} invites mailed, %{skipped} skipped and %{warnings} warning(s).

        ``` text
        %{logs}
        ```

    bulk_invite_failed:
      title: "Bulk Invite Failed"
      subject_template: "Bulk user invite processed with errors"
      text_body_template: |
        Your bulk user invite file was processed, %{sent} invites mailed, %{skipped} skipped, %{warnings} warning(s) and %{failed} error(s).

        Here's the log:

        ``` text
        %{logs}
        ```
    user_added_to_group_as_owner:
      title: "Added to Group as Owner"
      subject_template: "You have been added as an owner of the %{group_name} group"
      text_body_template: |
        You have been added as an owner of the [%{group_name}](%{base_url}%{group_path}) group.

    user_added_to_group_as_member:
      title: "Added to Group as Member"
      subject_template: "You have been added as a member of the %{group_name} group"
      text_body_template: |
        You have been added as a member of the [%{group_name}](%{base_url}%{group_path}) group.

    csv_export_succeeded:
      title: "CSV Export Succeeded"
      subject_template: "[%{export_title}] Data export complete"
      text_body_template: |
        Your data export was successful! :dvd:

        %{download_link}

        The above download link will be valid for 48 hours.

        The data is compressed as a zip archive. If the archive does not extract itself when you open it, use the tool recommended here: https://www.7-zip.org/

    csv_export_failed:
      title: "CSV Export Failed"
      subject_template: "Data export failed"
      text_body_template: "We're sorry, but your data export failed. Please check the logs or [contact a staff member](%{base_url}/about)."

    email_reject_insufficient_trust_level:
      title: "Email Reject insufficient Trust Level"
      subject_template: "[%{email_prefix}] Email issue -- Insufficient Trust Level"
      text_body_template: |
        We're sorry, but your email message to %{destination} (titled %{former_title}) didn't work.

        Your account does not have the required trust level to post new topics to this email address. If you believe this is an error, [contact a staff member](%{base_url}/about).

    email_reject_user_not_found:
      title: "Email Reject User Not Found"
      subject_template: "[%{email_prefix}] Email issue -- User Not Found"
      text_body_template: |
        We're sorry, but your email message to %{destination} (titled %{former_title}) didn't work.

        Your reply was sent from an unknown email address. Try sending from another email address, or [contact a staff member](%{base_url}/about).

    email_reject_screened_email:
      title: "Email Reject Screened Email"
      subject_template: "[%{email_prefix}] Email issue -- Blocked Email"
      text_body_template: |
        We're sorry, but your email message to %{destination} (titled %{former_title}) didn't work.

        Your reply was sent from a blocked email address. Try sending from another email address, or [contact a staff member](%{base_url}/about).

    email_reject_not_allowed_email:
      title: "Email Reject Not Allowed Email"
      subject_template: "[%{email_prefix}] Email issue -- Blocked Email"
      text_body_template: |
        We're sorry, but your email message to %{destination} (titled %{former_title}) didn't work.

        Your reply was sent from a blocked email address. Try sending from another email address, or [contact a staff member](%{base_url}/about).

    email_reject_inactive_user:
      title: "Email Reject Inactive User"
      subject_template: "[%{email_prefix}] Email issue -- Inactive User"
      text_body_template: |
        We're sorry, but your email message to %{destination} (titled %{former_title}) didn't work.

        Your account associated with this email address is not activated. Please activate your account before sending emails in.

    email_reject_silenced_user:
      title: "Email Reject Silenced User"
      subject_template: "[%{email_prefix}] Email issue -- Silenced User"
      text_body_template: |
        We're sorry, but your email message to %{destination} (titled %{former_title}) didn't work.

        Your account associated with this email address has been silenced.

    email_reject_reply_user_not_matching:
      title: "Email Reject User Not Matching"
      subject_template: "[%{email_prefix}] Email issue -- Unexpected Reply Address"
      text_body_template: |
        We're sorry, but your email message to %{destination} (titled %{former_title}) didn't work.

        Your reply was sent from a different email address than the one we expected, so we're not sure if this is the same person. Try sending from another email address, or [contact a staff member](%{base_url}/about).

    email_reject_empty:
      title: "Email Reject Empty"
      subject_template: "[%{email_prefix}] Email issue -- No Content"
      text_body_template: |
        We're sorry, but your email message to %{destination} (titled %{former_title}) didn't work.

        We couldn't find any reply content in your email.

        If you're getting this and you _did_ include a reply, try again with simpler formatting.

    email_reject_parsing:
      title: "Email Reject Parsing"
      subject_template: "[%{email_prefix}] Email issue -- Content Unrecognized"
      text_body_template: |
        We're sorry, but your email message to %{destination} (titled %{former_title}) didn't work.

        We couldn't find your reply in the email. **Make sure your reply is at the top of the email** -- we can't process inline replies.

    email_reject_invalid_access:
      title: "Email Reject Invalid Access"
      subject_template: "[%{email_prefix}] Email issue -- Invalid Access"
      text_body_template: |
        We're sorry, but your email message to %{destination} (titled %{former_title}) didn't work.

        Your account does not have the privileges to post new topics in that category. If you believe this is an error, [contact a staff member](%{base_url}/about).

    email_reject_strangers_not_allowed:
      title: "Email Reject Strangers Not Allowed"
      subject_template: "[%{email_prefix}] Email issue -- Invalid Access"
      text_body_template: |
        We're sorry, but your email message to %{destination} (titled %{former_title}) didn't work.

        The category you sent this email to only allows replies from users with valid accounts and known email addresses. If you believe this is an error, [contact a staff member](%{base_url}/about).

    email_reject_invalid_post:
      title: "Email Reject Invalid Post"
      subject_template: "[%{email_prefix}] Email issue -- Posting error"
      text_body_template: |
        We're sorry, but your email message to %{destination} (titled %{former_title}) didn't work.

        Some possible causes are: complex formatting, message too large, message too small. Please try again, or post via the website if this continues.

    email_reject_invalid_post_specified:
      title: "Email Reject Invalid Post Specified"
      subject_template: "[%{email_prefix}] Email issue -- Posting error"
      text_body_template: |
        We're sorry, but your email message to %{destination} (titled %{former_title}) didn't work.

        Reason:

        %{post_error}

        If you can correct the problem, please try again.
      date_invalid: "No post creation date found. Is the e-mail missing a Date: header?"

    email_reject_post_too_short:
      title: "Email Reject Post Too Short"
      subject_template: "[%{email_prefix}] Email issue -- Post too short"
      text_body_template: |
        We're sorry, but your email message to %{destination} (titled %{former_title}) didn't work.

        To promote more in depth conversations, very short replies are not allowed. Can you please reply with at least %{count} characters? Alternatively, you can like a post via email by replying with "+1".

    email_reject_invalid_post_action:
      title: "Email Reject Invalid Post Action"
      subject_template: "[%{email_prefix}] Email issue -- Invalid Post Action"
      text_body_template: |
        We're sorry, but your email message to %{destination} (titled %{former_title}) didn't work.

        The Post Action was not recognized. Please try again, or post via the website if this continues.

    email_reject_reply_key:
      title: "Email Reject Reply Key"
      subject_template: "[%{email_prefix}] Email issue -- Unknown Reply Key"
      text_body_template: |
        We're sorry, but your email message to %{destination} (titled %{former_title}) didn't work.

        The reply key in the email is invalid or unknown, so we can't figure out what this email is in reply to. [Contact a staff member](%{base_url}/about).

    email_reject_bad_destination_address:
      title: "Email Reject Bad Destination Address"
      subject_template: "[%{email_prefix}] Email issue -- Unknown To: Address"
      text_body_template: |
        We're sorry, but your email message to %{destination} (titled %{former_title}) didn't work.

        Here are some things to check:

          - Do you use more than one email address? Did you reply from a different email address than the one you originally used? Email replies require that you use the same email address when replying.

          - Did your email software properly use the Reply-To: email address when replying? Unfortunately, some email software incorrectly sends replies to the From: address, which won’t work.

          - Was the Message-ID header in the email modified? The Message-ID must be consistent and unchanged.

        Need more help? Reach out to us via the Contact Us details at %{base_url}/about

    email_reject_old_destination:
      title: "Email Reject Old Destination"
      subject_template: "[%{email_prefix}] Email issue -- You are trying to reply to an old notification"
      text_body_template: |
        We're sorry, but your email message to %{destination} (titled %{former_title}) didn't work.

        We only accept replies to original notifications for %{number_of_days} days. Please [visit the topic](%{short_url}) to continue the conversation.

    email_reject_topic_not_found:
      title: "Email Reject Topic Not Found"
      subject_template: "[%{email_prefix}] Email issue -- Topic Not Found"
      text_body_template: |
        We're sorry, but your email message to %{destination} (titled %{former_title}) didn't work.

        The topic you are replying to no longer exists -- perhaps it was deleted? If you believe this is an error, [contact a staff member](%{base_url}/about).

    email_reject_topic_closed:
      title: "Email Reject Topic Closed"
      subject_template: "[%{email_prefix}] Email issue -- Topic Closed"
      text_body_template: |
        We're sorry, but your email message to %{destination} (titled %{former_title}) didn't work.

        The topic you are replying to is currently closed and no longer accepting replies. If you believe this is an error, [contact a staff member](%{base_url}/about).

    email_reject_auto_generated:
      title: "Email Reject Auto Generated"
      subject_template: "[%{email_prefix}] Email issue -- Auto Generated Reply"
      text_body_template: |
        We're sorry, but your email message to %{destination} (titled %{former_title}) didn't work.

        Your email was marked as "auto generated", which means it was automatically created by a computer instead of being typed by a human; we can't accept those kinds of emails. If you believe this is an error, [contact a staff member](%{base_url}/about).

    email_reject_unrecognized_error:
      title: "Email Reject Unrecognized Error"
      subject_template: "[%{email_prefix}] Email issue -- Unrecognized Error"
      text_body_template: |
        We're sorry, but your email message to %{destination} (titled %{former_title}) didn't work.

        There was an unrecognized error while processing your email and it wasn't posted. You should try again, or [contact a staff member](%{base_url}/about).

    email_reject_attachment:
      title: "Email Attachment Rejected"
      subject_template: "[%{email_prefix}] Email issue -- Attachment Rejected"
      text_body_template: |
        Unfortunately some attachments in your email message to %{destination} (titled %{former_title}) were rejected.

        Details:
        %{rejected_errors}

        If you believe this is an error, [contact a staff member](%{base_url}/about).

    email_reject_reply_not_allowed:
      title: "Email Reject Reply Not Allowed"
      subject_template: "[%{email_prefix}] Email issue -- Reply Not Allowed"
      text_body_template: |
        We're sorry, but your email message to %{destination} (titled %{former_title}) didn't work.

        You don't have permissions to reply to the topic. If you believe this is an error, [contact a staff member](%{base_url}/about).

    email_reject_reply_to_digest:
      title: "Email Reject Reply To Summary"
      subject_template: "[%{email_prefix}] Email issue -- Reply to Summary"
      text_body_template: |
        We're sorry, but your email message to %{destination} (titled %{former_title}) didn't work.

        You replied to a Summary email, which is not accepted.

        If you believe this is an error, [contact a staff member](%{base_url}/about).

    email_reject_too_many_recipients:
      title: "Email Reject Too Many Recipients"
      subject_template: "[%{email_prefix}] Email issue -- Too Many Recipients"
      text_body_template: |
        We're sorry, but your email message to %{destination} (titled %{former_title}) didn't work.

        You attempted to email more than %{max_recipients_count} people and our system automatically tagged your email as spam.

        If you believe this is an error, [contact a staff member](%{base_url}/about).

    email_error_notification:
      title: "Email Error Notification"
      subject_template: "[%{email_prefix}] Email issue -- POP authentication error"
      text_body_template: |
        Unfortunately, there was an authentication error while polling mails from the POP server.

        Please make sure you have properly configured the POP credentials in [the site settings](%{base_url}/admin/site_settings/category/email).

        If there is a web UI for the POP email account, you may need to log in on the web and check your settings there.

    email_revoked:
      title: "Email Revoked"
      subject_template: "Is your email address correct?"
      text_body_template: |
        We’re sorry, but we’re having trouble reaching you via email. Our last few emails to you have all bounced back as undeliverable.

        Can you make sure [your email address](%{base_url}/my/preferences/email) is valid and working? You may also wish to add our email address to your address book / contact list to improve deliverability.

    email_bounced: |
      The message to %{email} bounced.

      ### Details

      ``` text
      %{raw}
      ```

    ignored_users_summary:
      title: "Ignored User passed threshold"
      subject_template: "A user is being ignored by many other users"
      text_body_template: |
        Hello,

        This is an automated message from %{site_name} to inform you that @%{username} has been ignored by %{ignores_threshold} users. This could indicate a problem is developing in your community.

        You might want to [review recent posts](%{base_url}/u/%{username}/summary) from this user, and potentially other users in the [ignored and muted user report](%{base_url}/admin/reports/top_ignored_users).

        For additional guidance, please refer to our [community guidelines](%{base_url}/guidelines).

    too_many_spam_flags:
      title: "Too Many Spam Flags"
      subject_template: "New account on hold"
      text_body_template: |
        Hello,

        This is an automated message from %{site_name} to let you know that your posts have been temporarily hidden because they were flagged by the community.

        As a precautionary measure, your new account has been silenced and will be unable to create replies or topics until a staff member can review your account. We apologize for the inconvenience.

        For additional guidance, please refer to our [community guidelines](%{base_url}/guidelines).
    too_many_tl3_flags:
      title: "Too Many TL3 Flags"
      subject_template: "New account on hold"
      text_body_template: |
        Hello,

        This is an automated message from %{site_name} to let you know you that your account has been placed on hold due to a large number of community flags.

        As a precautionary measure, your new account has been silenced from creating new replies or topics until a staff member can review your account. We apologize for the inconvenience.

        For additional guidance, please refer to our [community guidelines](%{base_url}/guidelines).
    silenced_by_staff:
      title: "Silenced by Staff"
      subject_template: "Account temporarily on hold"
      text_body_template: |
        Hello,

        This is an automated message from %{site_name} to let you know that your account has been temporarily placed on hold as a precautionary measure.

        Please do continue to browse, but you won't be able to reply or create topics until a [staff member](%{base_url}/about) reviews your most recent posts. We apologize for the inconvenience.

        For additional guidance, refer to our [community guidelines](%{base_url}/guidelines).

    user_automatically_silenced:
      title: "User Automatically Silenced"
      subject_template: "New user %{username} silenced by community flags"
      text_body_template: |
        This is an automated message.

        The new user [%{username}](%{user_url}) was automatically silenced because multiple users flagged %{username}'s post(s).

        Please [review the flags](%{base_url}/review). If %{username} was incorrectly silenced from posting, click the unsilence button on [the admin page for this user](%{user_url}).

        This threshold can be changed via the `silence_new_user` site settings.

    spam_post_blocked:
      title: "Spam Post Blocked"
      subject_template: "New user %{username} posts blocked due to repeated links"
      text_body_template: |
        This is an automated message.

        The new user [%{username}](%{user_url}) tried to create multiple posts with links to %{domains}, but those posts were blocked to avoid spam. The user is still able to create new posts that do not link to %{domains}.

        Please [review the user](%{user_url}).

        This can be modified via the `newuser_spam_host_threshold` and `allowed_spam_host_domains` site settings. Consider adding %{domains} to the allowlist if they should be exempt.

    unsilenced:
      title: "Unsilenced"
      subject_template: "Account no longer on hold"
      text_body_template: |
        Hello,

        This is an automated message from %{site_name} to let you know that your account is no longer on hold after staff review.

        You can now create new replies and topics again. Thank you for your patience.

    pending_users_reminder:
      title: "Pending Users Reminder"
      subject_template:
        one: "%{count} user waiting for approval"
        other: "%{count} users waiting for approval"
      text_body_template: |
        There are new user signups waiting to be approved (or rejected) before they can access this forum.

        [Please review them](%{base_url}/review).

    download_remote_images_disabled:
      title: "Download Remote Images Disabled"
      subject_template: "Downloading remote images disabled"
      text_body_template: "The `download_remote_images_to_local` setting was disabled because the disk space limit at `download_remote_images_threshold` was reached."

    new_user_of_the_month:
      title: "You're a New User of the Month!"
      subject_template: "You're a New User of the Month!"
      text_body_template: |
        Congratulations, you've earned the **New User of the Month award for %{month_year}**. :trophy:

        This award is only granted to two new users per month, and it will be permanently visible on [the badges page](%{url}).

        You've quickly become a valuable member of our community. Thanks for joining, and keep up the great work!

    queued_posts_reminder:
      title: "Queued Posts Reminder"
      subject_template:
        one: "%{count} post waiting to be reviewed"
        other: "%{count} posts waiting to be reviewed"
      text_body_template: |
        Hello,

        Posts from new users were held for moderation and are currently waiting to be reviewed. [Approve or reject them here](%{base_url}/review?type=ReviewableQueuedPost).

  unsubscribe_link: |
    To unsubscribe from these emails, [click here](%{unsubscribe_url}).

  unsubscribe_link_and_mail: |
    To unsubscribe from these emails, [click here](%{unsubscribe_url}).

  unsubscribe_mailing_list: |
    You are receiving this because you enabled mailing list mode.

    To unsubscribe from these emails, [click here](%{unsubscribe_url}).

  subject_re: "Re: "
  subject_pm: "[PM] "
  email_from: "%{user_name} via %{site_name}"
  email_from_without_site: "%{group_name}"

  user_notifications:
    previous_discussion: "Previous Replies"
    reached_limit:
      one: "Heads up: We send a maximum of %{count} daily email. Check the site to see the ones that might be held back."
      other: "Heads up: We send a maximum of %{count} daily emails. Check the site to see the ones that might be held back. PS thanks for being popular!"
    in_reply_to: "In Reply To"

    header_instructions: ""
    reply_by_email: "[Visit Topic](%{base_url}%{url}) or reply to this email to respond."
    reply_by_email_pm: "[Visit Message](%{base_url}%{url}) or reply to this email to respond to %{participants}."
    only_reply_by_email: "Reply to this email to respond."
    only_reply_by_email_pm: "Reply to this email to respond to %{participants}."
    visit_link_to_respond: "[Visit Topic](%{base_url}%{url}) to respond."
    visit_link_to_respond_pm: "[Visit Message](%{base_url}%{url}) to respond to %{participants}."
    reply_above_line: "## Please type your reply above this line. ##"

    posted_by: "Posted by %{username} on %{post_date}"

    pm_participants: "Participants: %{participants}"
    more_pm_participants:
      one: "%{participants} and %{count} other"
      other: "%{participants} and %{count} others"

    invited_group_to_private_message_body: |
      %{username} invited @%{group_name} to a message

      > **[%{topic_title}](%{topic_url})**
      >
      > %{topic_excerpt}

      at

      > %{site_title} -- %{site_description}

      To join the message, click the link below:

      %{topic_url}

    invited_to_private_message_body: |
      %{username} invited you to a message

      > **[%{topic_title}](%{topic_url})**
      >
      > %{topic_excerpt}

      at

      > %{site_title} -- %{site_description}

      To join the message, click the link below:

      %{topic_url}

    invited_to_topic_body: |
      %{username} invited you to a discussion

      > **[%{topic_title}](%{topic_url})**
      >
      > %{topic_excerpt}

      at

      > %{site_title} -- %{site_description}

      To join the discussion, click the link below:

      %{topic_url}

    user_invited_to_private_message_pm_group:
      title: "User Invited Group to PM"
      subject_template: "[%{email_prefix}] %{username} invited @%{group_name} to a message '%{topic_title}'"
      text_body_template: |
        %{header_instructions}

        %{message}

        %{respond_instructions}

    user_invited_to_private_message_pm:
      title: "User Invited to PM"
      subject_template: "[%{email_prefix}] %{username} invited you to a message '%{topic_title}'"
      text_body_template: |
        %{header_instructions}

        %{message}

        %{respond_instructions}

    user_invited_to_private_message_pm_staged:
      title: "User Invited to PM Staged"
      subject_template: "[%{email_prefix}] %{username} invited you to a message '%{topic_title}'"
      text_body_template: |
        %{header_instructions}

        %{message}

        %{respond_instructions}

    user_invited_to_topic:
      title: "User Invited to Topic"
      subject_template: "[%{email_prefix}] %{username} invited you to '%{topic_title}'"
      text_body_template: |
        %{header_instructions}

        %{message}

        %{respond_instructions}

    user_replied:
      title: "User Replied"
      subject_template: "[%{email_prefix}] %{topic_title}"
      text_body_template: |
        %{header_instructions}

        %{message}

        %{context}

        %{respond_instructions}

    user_replied_pm:
      title: "User Replied PM"
      subject_template: "[%{email_prefix}] [PM] %{topic_title}"
      text_body_template: |
        %{header_instructions}

        %{message}

        %{context}

        %{respond_instructions}

    user_quoted:
      title: "User Quoted"
      subject_template: "[%{email_prefix}] %{topic_title}"
      text_body_template: |
        %{header_instructions}

        %{message}

        %{context}

        %{respond_instructions}

    user_linked:
      title: "User Linked"
      subject_template: "[%{email_prefix}] %{topic_title}"
      text_body_template: |
        %{header_instructions}

        %{message}

        %{context}

        %{respond_instructions}

    user_mentioned:
      title: "User Mentioned"
      subject_template: "[%{email_prefix}] %{topic_title}"
      text_body_template: |
        %{header_instructions}

        %{message}

        %{context}

        %{respond_instructions}

    user_mentioned_pm:
      title: "User Mentioned PM"
      subject_template: "[%{email_prefix}] [PM] %{topic_title}"
      text_body_template: |
        %{header_instructions}

        %{message}

        %{context}

        %{respond_instructions}

    user_group_mentioned:
      title: "User Group Mentioned"
      subject_template: "[%{email_prefix}] %{topic_title}"
      text_body_template: |
        %{header_instructions}

        %{message}

        %{context}

        %{respond_instructions}

    user_group_mentioned_pm:
      title: "User Group Mentioned PM"
      subject_template: "[%{email_prefix}] [PM] %{topic_title}"
      text_body_template: |
        %{header_instructions}

        %{message}

        %{context}

        %{respond_instructions}

    user_group_mentioned_pm_group:
      title: "User Group Mentioned PM"
      subject_template: "[%{email_prefix}] [PM] %{topic_title}"
      text_body_template: |
        %{header_instructions}

        %{message}

        %{context}

        %{respond_instructions}

    user_posted:
      title: "User Posted"
      subject_template: "[%{email_prefix}] %{topic_title}"
      text_body_template: |
        %{header_instructions}

        %{message}

        %{context}

        %{respond_instructions}

    user_watching_category_or_tag:
      title: "User Watching Category or Tag"
      subject_template: "[%{email_prefix}] %{topic_title}"
      text_body_template: |
        %{header_instructions}

        %{message}

        %{context}

        %{respond_instructions}

    user_watching_first_post:
      title: "User Watching First Post"
      subject_template: "[%{email_prefix}] %{topic_title}"
      text_body_template: |
        %{header_instructions}

        %{message}

        %{context}

        %{respond_instructions}

    user_posted_pm:
      title: "User Posted PM"
      subject_template: "[%{email_prefix}] [PM] %{topic_title}"
      text_body_template: |
        %{header_instructions}

        %{message}

        %{context}

        %{respond_instructions}

    user_posted_pm_staged:
      title: "User Posted PM Staged"
      subject_template: "%{optional_re}%{topic_title}"
      text_body_template: |

        %{message}

    account_suspended:
      title: "Account Suspended"
      subject_template: "[%{email_prefix}] Your account has been suspended"
      text_body_template: |
        You have been suspended from the forum until %{suspended_till}.

        Reason - %{reason}

    account_suspended_forever:
      title: "Account Suspended"
      subject_template: "[%{email_prefix}] Your account has been suspended"
      text_body_template: |
        You have been suspended from the forum.

        Reason - %{reason}

    account_silenced:
      title: "Account Silenced"
      subject_template: "[%{email_prefix}] Your account has been silenced"
      text_body_template: |
        You have been silenced from the forum until %{silenced_till}.

        Reason - %{reason}

    account_silenced_forever:
      title: "Account Silenced"
      subject_template: "[%{email_prefix}] Your account has been silenced"
      text_body_template: |
        You have been silenced from the forum.

        Reason - %{reason}

    account_exists:
      title: "Account already exists"
      subject_template: "[%{email_prefix}] Account already exists"
      text_body_template: |
        You just tried to create an account at %{site_name}, or tried to change the email of an account to %{email}. However, an account already exists for %{email}.

        If you forgot your password, [reset it now](%{base_url}/password-reset).

        If you didn’t try to create an account for %{email} or change your email address, don’t worry – you can safely ignore this message.

        If you have any questions, [contact our friendly staff](%{base_url}/about).

    account_second_factor_disabled:
      title: "Two-Factor Authentication disabled"
      subject_template: "[%{email_prefix}] Two-Factor Authentication disabled"
      text_body_template: |
        Two-factor authentication has been disabled on your account at %{site_name}. You can now log in with only your password; an additional authentication code is no longer required.

        If you did not choose to disable two-factor authentication, someone may have compromised your account.

        If you have any questions, [contact our friendly staff](%{base_url}/about).

    digest:
      why: "A brief summary of %{site_link} since your last visit on %{last_seen_at}"
      since_last_visit: "Since your last visit"
      new_topics: "New Topics"
      unread_notifications: "Unread Notifications"
      unread_high_priority: "Unread High Priority Notifications"
      liked_received: "Likes Received"
      new_users: "New Users"
      popular_topics: "Popular Topics"
      join_the_discussion: "Read More"
      popular_posts: "Popular Posts"
      more_new: "New for you"
      subject_template: "[%{email_prefix}] Summary"
      unsubscribe: "This summary is sent from %{site_link} when we haven't seen you in a while. Change %{email_preferences_link}, or %{unsubscribe_link} to unsubscribe."
      your_email_settings: "your email settings"
      click_here: "click here"
      from: "%{site_name}"
      preheader: "A brief summary since your last visit on %{last_seen_at}"
      custom:
        html:
          header: ""
          below_post_1: ""
          below_post_2: ""
          below_post_3: ""
          below_post_4: ""
          below_post_5: ""
          above_popular_topics: ""
          below_popular_topics: ""
          above_footer: ""
          below_footer: ""
        text:
          below_post_1: ""
          below_post_2: ""
          below_post_3: ""
          below_post_4: ""
          below_post_5: ""
          above_popular_topics: ""
          below_popular_topics: ""
          above_footer: ""
          below_footer: ""

    forgot_password:
      title: "Forgot Password"
      subject_template: "[%{email_prefix}] Password reset"
      text_body_template: |
        Somebody asked to reset your password on [%{site_name}](%{base_url}).

        If it was not you, you can safely ignore this email.

        Click the following link to choose a new password:
        %{base_url}/u/password-reset/%{email_token}

    email_login:
      title: "Log in via link"
      subject_template: "[%{email_prefix}] Log in via link"
      text_body_template: |
        Here's your link to log in at [%{site_name}](%{base_url}).

        If you did not request this link, you can safely ignore this email.

        Click the following link to log in:
        %{base_url}/session/email-login/%{email_token}

    set_password:
      title: "Set Password"
      subject_template: "[%{email_prefix}] Set Password"
      text_body_template: |
        Somebody asked to add a password to your account on [%{site_name}](%{base_url}). Alternatively, you can log in using any supported online service (Google, Facebook, etc) that is associated with this validated email address.

        If you did not make this request, you can safely ignore this email.

        Click the following link to choose a password:
        %{base_url}/u/password-reset/%{email_token}

    admin_login:
      title: "Admin Login"
      subject_template: "[%{email_prefix}] Login"
      text_body_template: |
        Somebody asked to log in to your account on [%{site_name}](%{base_url}).

        If you did not make this request, you can safely ignore this email.

        Click the following link to log in:
        %{base_url}/session/email-login/%{email_token}

    account_created:
      title: "Account Created"
      subject_template: "[%{email_prefix}] Your New Account"
      text_body_template: |
        A new account was created for you at %{site_name}

        Click the following link to choose a password for your new account:
        %{base_url}/u/password-reset/%{email_token}

    confirm_new_email:
      title: "Confirm New Email"
      subject_template: "[%{email_prefix}] Confirm your new email address"
      text_body_template: |
        Confirm your new email address for %{site_name} by clicking on the following link:

        %{base_url}/u/confirm-new-email/%{email_token}

        If you did not request this change, please contact a [site admin](%{base_url}/about).

    confirm_new_email_via_admin:
      title: "Confirm New Email"
      subject_template: "[%{email_prefix}] Confirm your new email address"
      text_body_template: |
        Confirm your new email address for %{site_name} by clicking on the following link:

        %{base_url}/u/confirm-new-email/%{email_token}

        This email change was requested by a site admin. If you did not request this change, please contact a [site admin](%{base_url}/about).

    confirm_old_email:
      title: "Confirm Old Email"
      subject_template: "[%{email_prefix}] Confirm your current email address"
      text_body_template: |
        Before we can change your email address, we need you to confirm that you control
        the current email account. After you complete this step, we will have you confirm
        the new email address.

        Confirm your current email address for %{site_name} by clicking on the following link:

        %{base_url}/u/confirm-old-email/%{email_token}

    confirm_old_email_add:
      title: "Confirm Old Email (Add)"
      subject_template: "[%{email_prefix}] Confirm your current email address"
      text_body_template: |
        Before we can add a new email address, we need you to confirm that you control
        the current email account. After you complete this step, we will have you confirm
        the new email address.

        Confirm your current email address for %{site_name} by clicking on the following link:

        %{base_url}/u/confirm-old-email/%{email_token}

    notify_old_email:
      title: "Notify Old Email"
      subject_template: "[%{email_prefix}] Your email address has been changed"
      text_body_template: |
        This is an automated message to let you know that your email address for
        %{site_name} has been changed. If this was done in error, please contact
        a site administrator.

        Your email address has been changed to:

        %{new_email}

    notify_old_email_add:
      title: "Notify Old Email (Add)"
      subject_template: "[%{email_prefix}] A new email address has been added"
      text_body_template: |
        This is an automated message to let you know that an email address for
        %{site_name} has been added. If this was done in error, please contact
        a site administrator.

        Your added email address is:

        %{new_email}

    signup_after_approval:
      title: "Signup After Approval"
      subject_template: "You've been approved on %{site_name}!"
      text_body_template: |
        Welcome to %{site_name}!

        A staff member approved your account on %{site_name}.

        You can now access your new account by logging in at:
        %{base_url}

        If the above link is not clickable, try copying and pasting it into the address bar of your web browser.

        %{new_user_tips}

        We believe in [civilized community behavior](%{base_url}/guidelines) at all times.

        Enjoy your stay!

    signup_after_reject:
      title: "Signup After Reject"
      subject_template: "You've been rejected on %{site_name}"
      text_body_template: |
        A staff member rejected your account on %{site_name}.

        %{reject_reason}

    signup:
      title: "Signup"
      subject_template: "[%{email_prefix}] Confirm your new account"
      text_body_template: |
        Welcome to %{site_name}!

        Click the following link to confirm and activate your new account:
        %{base_url}/u/activate-account/%{email_token}

        If the above link is not clickable, try copying and pasting it into the address bar of your web browser.

    activation_reminder:
      title: "Activation Reminder"
      subject_template: "[%{email_prefix}] Reminder to confirm your account"
      text_body_template: |
        Welcome to %{site_name}!

        This is a friendly reminder to activate your account.

        Click the following link to confirm and activate your new account:
        %{base_url}/u/activate-account/%{email_token}

        If the above link is not clickable, try copying and pasting it into the address bar of your web browser.

    suspicious_login:
      title: "New Login Alert"
      subject_template: "[%{site_name}] New Login from %{location}"
      text_body_template: |
        Hello,

        We noticed a login from a device or location you don’t usually use. Was this you?

         - Location: %{location} (%{client_ip})
         - Browser: %{browser}
         - Device: %{device} – %{os}

        If this was you, great! There’s nothing else you need to do.

        If this was not you, please [review your existing sessions](%{base_url}/my/preferences/security) and consider changing your password.

    post_approved:
      title: "Your post was approved"
      subject_template: "[%{site_name}] Your post was approved"
      text_body_template: |
        Hello,

        This is an automated message from %{site_name} to let you know that [your post](%{base_url}%{post_url}) was approved.
  page_forbidden:
    title: "Oops! That page is private."

  site_setting_missing: "`%{name}` site setting has to be set."

  page_not_found:
    page_title: "Page Not Found"
    title: "Oops! That page doesn’t exist or is private."
    popular_topics: "Popular"
    recent_topics: "Recent"
    see_more: "More"
    search_title: "Search this site"
    search_button: "Search"

  offline:
    title: "Cannot load app"
    offline_page_message: "It looks like you are offline! Please check your network connection and try again."

  login_required:
    welcome_message: "# [Welcome to %{title}](#welcome)"

  upload:
    edit_reason: "downloaded local copies of images"
    unauthorized: "Sorry, the file you are trying to upload is not authorized (authorized extensions: %{authorized_extensions})."
    pasted_image_filename: "Pasted image"
    store_failure: "Failed to store upload #%{upload_id} for user #%{user_id}."
    file_missing: "Sorry, you must provide a file to upload."
    empty: "Sorry, but the file you provided is empty."
    failed: "Sorry, but your upload failed. Please try again."
    png_to_jpg_conversion_failure_message: "An error happened when converting from PNG to JPG."
    optimize_failure_message: "An error occurred while optimizing the uploaded image."
    download_failure: "Downloading the file from the external provider failed."
    size_mismatch_failure: "The size of the file uploaded to S3 did not match the external upload's intended size. %{additional_detail}"
    create_multipart_failure: "Failed to create multipart upload in the external store."
    abort_multipart_failure: "Failed to abort multipart upload in the external store."
    complete_multipart_failure: "Failed to complete multipart upload in the external store."
    external_upload_not_found: "The upload was not found in the external store. %{additional_detail}"
    checksum_mismatch_failure: "The checksum of the file you uploaded does not match. The file contents may have changed on upload. Please try again."
    cannot_promote_failure: "The upload cannot be completed, it may have already completed or previously failed."
    size_zero_failure: "Sorry, it looks like something has gone wrong, the file you are trying to upload is 0 bytes. Please try again."
    attachments:
      too_large: "Sorry, the file you are trying to upload is too big (maximum size is %{max_size_kb}KB)."
      too_large_humanized: "Sorry, the file you are trying to upload is too big (maximum size is %{max_size})."
    images:
      too_large: "Sorry, the image you are trying to upload is too big (maximum size is %{max_size_kb}KB), please resize it and try again."
      too_large_humanized: "Sorry, the image you are trying to upload is too big (maximum size is %{max_size}), please resize it and try again."
      larger_than_x_megapixels: "Sorry, the image you are trying to upload is too large (maximum dimension is %{max_image_megapixels}-megapixels), please resize it and try again."
      size_not_found: "Sorry, but we couldn't determine the size of the image. Maybe your image is corrupted?"
    placeholders:
      too_large: "(image larger than %{max_size_kb}KB)"
      too_large_humanized: "(image larger than %{max_size})"

  avatar:
    missing: "Sorry, we can't find any avatar associated with that email address. Can you try uploading it again?"

  flag_reason:
    sockpuppet: "A new user created a topic, and another new user at the same IP address (%{ip_address}) replied. See the <a href='%{base_path}/admin/site_settings/category/spam'>`flag_sockpuppets`</a> site setting."
    spam_hosts: "This new user tried to create multiple posts with links to the same domain. All posts from this user that include links should be reviewed. See the <a href='%{base_path}/admin/site_settings/category/spam'>`newuser_spam_host_threshold`</a> site setting."

  skipped_email_log:
    exceeded_emails_limit: "Exceeded max_emails_per_day_per_user"
    exceeded_bounces_limit: "Exceeded bounce_score_threshold"
    mailing_list_no_echo_mode: "Mailing list notifications disabled for user's own posts"
    user_email_no_user: "Can't find user with id %{user_id}"
    user_email_post_not_found: "Can't find a post with id %{post_id}"
    user_email_anonymous_user: "User is anonymous"
    user_email_user_suspended_not_pm: "User is suspended, not a message"
    user_email_seen_recently: "User was seen recently"
    user_email_notification_already_read: "The notification this email is about has already been read"
    user_email_notification_topic_nil: "post.topic is nil"
    user_email_post_user_deleted: "User of the post has been deleted."
    user_email_post_deleted: "post was deleted by the author"
    user_email_user_suspended: "user was suspended"
    user_email_already_read: "user has already read this post"
    user_email_access_denied: "user is not allowed to see this post"
    user_email_no_email: "No email associated with user id %{user_id}"
    sender_message_blank: "message is blank"
    sender_message_to_blank: "message.to is blank"
    sender_text_part_body_blank: "text_part.body is blank"
    sender_body_blank: "body is blank"
    sender_post_deleted: "post has been deleted"
    sender_message_to_invalid: "recipient has invalid email address"
    sender_topic_deleted: "topic has been deleted"
    group_smtp_post_deleted: "post has been deleted"
    group_smtp_topic_deleted: "topic has been deleted"
    group_smtp_disabled_for_group: "smtp has been disabled for the group"

  color_schemes:
    base_theme_name: "Base"
    light: "Light"
    dark: "Dark"
    neutral: "Neutral"
    grey_amber: "Grey Amber"
    shades_of_blue: "Shades of Blue"
    latte: "Latte"
    summer: "Summer"
    dark_rose: "Dark Rose"
    wcag: "WCAG Light"
    wcag_theme_name: "WCAG Light"
    dracula: "Dracula"
    dracula_theme_name: "Dracula"
    solarized_light: "Solarized Light"
    solarized_light_theme_name: "Solarized Light"
    solarized_dark: "Solarized Dark"
    solarized_dark_theme_name: "Solarized Dark"
    wcag_dark: "WCAG Dark"
    wcag_dark_theme_name: "WCAG Dark"
    default_theme_name: "Default"
    light_theme_name: "Light"
    dark_theme_name: "Dark"
    neutral_theme_name: "Neutral"
    grey_amber_theme_name: "Grey Amber"
    shades_of_blue_theme_name: "Shades of Blue"
    latte_theme_name: "Latte"
    summer_theme_name: "Summer"
    dark_rose_theme_name: "Dark Rose"

  edit_this_page: "Edit this page"

  csv_export:
    boolean_yes: "Yes"
    boolean_no: "No"
    rate_limit_error: "Posts can be downloaded once per day, please try again tomorrow."

  static_topic_first_reply: |
    Edit the first post in this topic to change the contents of the %{page_name} page.

  guidelines_topic:
    title: "FAQ/Guidelines"
    body: |
      <a name="civilized"></a>

      ## [This is a Civilized Place for Public Discussion](#civilized)

      Please treat this discussion forum with the same respect you would a public park. We, too, are a shared community resource &mdash; a place to share skills, knowledge and interests through ongoing conversation.

      These are not hard and fast rules. They are guidelines to aid the human judgment of our community and keep this a kind, friendly place for civilized public discourse.

      <a name="improve"></a>

      ## [Improve the Discussion](#improve)

      Help us make this a great place for discussion by always adding something positive to the discussion, however small. If you are not sure your post adds to the conversation, think over what you want to say and try again later.

      One way to improve the discussion is by discovering ones that are already happening. Spend time browsing the topics here before replying or starting your own, and you’ll have a better chance of meeting others who share your interests.

      The topics discussed here matter to us, and we want you to act as if they matter to you, too. Be respectful of the topics and the people discussing them, even if you disagree with some of what is being said.

      <a name="agreeable"></a>

      ## [Be Agreeable, Even When You Disagree](#agreeable)

      You may wish to respond by disagreeing. That’s fine. But remember to _criticize ideas, not people_. Please avoid:

      * Name-calling
      * Ad hominem attacks
      * Responding to a post’s tone instead of its actual content
      * Knee-jerk contradiction

      Instead, provide thoughtful insights that improve the conversation.

      <a name="participate"></a>

      ## [Your Participation Counts](#participate)

      The conversations we have here set the tone for every new arrival. Help us influence the future of this community by choosing to engage in discussions that make this forum an interesting place to be &mdash; and avoiding those that do not.

      Discourse provides tools that enable the community to collectively identify the best (and worst) contributions: bookmarks, likes, flags, replies, edits, watching, muting and so forth. Use these tools to improve your own experience, and everyone else’s, too.

      Let’s leave our community better than we found it.

      <a name="flag-problems"></a>

      ## [If You See a Problem, Flag It](#flag-problems)

      Moderators have special authority; they are responsible for this forum. But so are you. With your help, moderators can be community facilitators, not just janitors or police.

      When you see bad behavior, don’t reply. Replying encourages bad behavior by acknowledging it, consumes your energy, and wastes everyone’s time. _Just flag it_. If enough flags accrue, action will be taken, either automatically or by moderator intervention.

      In order to maintain our community, moderators reserve the right to remove any content and any user account for any reason at any time. Moderators do not preview new posts; the moderators and site operators take no responsibility for any content posted by the community.

      <a name="be-civil"></a>

      ## [Always Be Civil](#be-civil)

      Nothing sabotages a healthy conversation like rudeness:

      * Be civil. Don’t post anything that a reasonable person would consider offensive, abusive, or hate speech.
      * Keep it clean. Don’t post anything obscene or sexually explicit.
      * Respect each other. Don’t harass or grief anyone, impersonate people, or expose their private information.
      * Respect our forum. Don’t post spam or otherwise vandalize the forum.

      These are not concrete terms with precise definitions &mdash; avoid even the _appearance_ of any of these things. If you’re unsure, ask yourself how you would feel if your post was featured on the front page of a major news site.

      This is a public forum, and search engines index these discussions. Keep the language, links, and images safe for family and friends.

      <a name="keep-tidy"></a>

      ## [Keep It Tidy](#keep-tidy)

      Make the effort to put things in the right place, so that we can spend more time discussing and less cleaning up. So:

      * Don’t start a topic in the wrong category; please read the category definitions.
      * Don’t cross-post the same thing in multiple topics.
      * Don’t post no-content replies.
      * Don’t divert a topic by changing it midstream.
      * Don’t sign your posts &mdash; every post has your profile information attached to it.

      Rather than posting “+1” or “Agreed”, use the Like button. Rather than taking an existing topic in a radically different direction, use Reply as a Linked Topic.

      <a name="stealing"></a>

      ## [Post Only Your Own Stuff](#stealing)

      You may not post anything digital that belongs to someone else without permission. You may not post descriptions of, links to, or methods for stealing someone’s intellectual property (software, video, audio, images), or for breaking any other law.

      <a name="power"></a>

      ## [Powered by You](#power)

      This site is operated by your [friendly local staff](%{base_path}/about) and *you*, the community. If you have any further questions about how things should work here, open a new topic in %{feedback_category} and let’s discuss! If there’s a critical or urgent issue that can’t be handled by a meta topic or flag, contact us via the [staff page](%{base_path}/about).

      <a name="tos"></a>

      ## [Terms of Service](#tos)

      Yes, legalese is boring, but we must protect ourselves &ndash; and by extension, you and your data &ndash; against unfriendly folks. We have a [Terms of Service](%{base_path}/tos) describing your (and our) behavior and rights related to content, privacy, and laws. To use this service, you must agree to abide by our [TOS](%{base_path}/tos).

  tos_topic:
    title: "Terms of Service"
    body: |
      <h2 id="heading--change-me"><a href="#heading--change-me">Change Me</a></h2>

      Forum Admin, please find below an example starting template for a privacy policy that you should customise to meet your site's needs.

      These terms do not, but might one day, govern use of the Internet forum at <%{base_url}>. In that event, to use the forum, you must agree to these terms with %{company_name}, the company that runs the forum.

      The company may offer other products and services, under different terms. These terms apply only to use of the forum.

      Skip to:

      - [Important Terms](#heading--important-terms)
      - [Your Permission to Use the Forum](#heading--permission)
      - [Conditions for Use of the Forum](#heading--conditions)
      - [Acceptable Use](#heading--acceptable-use)
      - [Content Standards](#heading--content-standards)
      - [Enforcement](#heading--enforcement)
      - [Your Account](#heading--your-account)
      - [Your Content](#heading--your-content)
      - [Your Responsibility](#heading--responsibility)
      - [Disclaimers](#heading--disclaimers)
      - [Limits on Liability](#heading--liability)
      - [Feedback](#heading--feedback)
      - [Termination](#heading--termination)
      - [Disputes](#heading--disputes)
      - [General Terms](#heading--general)
      - [Contact](#heading--contact)
      - [Changes](#heading--changes)

      <h2 id="heading--important-terms"><a href="#heading--important-terms">Important Terms</a></h2>

      ***These terms include a number of important provisions that affect your rights and responsibilities, such as the disclaimers in [Disclaimers](#heading--disclaimers), limits on the company's liability to you in [Limits on Liability](#heading--liability), your agreement to cover the company for damages caused by your misuse of the forum in [Responsibility for Your Use](#heading--responsibility), and an agreement to arbitrate disputes in [Disputes](#heading--disputes).***

      <h2 id="heading--permission"><a href="#heading--permission">Your Permission to Use the Forum</a></h2>

      Subject to these terms, the company gives you permission to use the forum. Everyone needs to agree to these terms to use the forum.

      <h2 id="heading--conditions"><a href="#heading--conditions">Conditions for Use of the Forum</a></h2>

      Your permission to use the forum is subject to the following conditions:

      1. You must be at least thirteen years old.

      2. You may no longer use the forum if the company contacts you directly to say that you may not.

      3. You must use the forum in accordance with [Acceptable Use](#heading--acceptable-use) and [Content Standards](#heading--content-standards).

      <h2 id="heading--acceptable-use"><a href="#heading--acceptable-use">Acceptable Use</a></h2>

      1. You may not break the law using the forum.

      2. You may not use or try to use another's account on the forum without their specific permission.

      3. You may not buy, sell, or otherwise trade in user names or other unique identifiers on the forum.

      4. You may not send advertisements, chain letters, or other solicitations through the forum, or use the forum to gather addresses or other personal data for commercial mailing lists or databases.

      5. You may not automate access to the forum, or monitor the forum, such as with a web crawler, browser plug-in or add-on, or other computer program that is not a web browser. You may crawl the forum to index it for a publicly available search engine, if you run one.

      6. You may not use the forum to send e-mail to distribution lists, newsgroups, or group mail aliases.

      7. You may not falsely imply that you're affiliated with or endorsed by the company.

      8. You may not hyperlink to images or other non-hypertext content on the forum on other webpages.

      9. You may not remove any marks showing proprietary ownership from materials you download from the forum.

      10. You may not show any part of the forum on other websites with `<iframe>`.

      11. You may not disable, avoid, or circumvent any security or access restrictions of the forum.

      12. You may not strain infrastructure of the forum with an unreasonable volume of requests, or requests designed to impose an unreasonable load on information systems underlying the forum.

      13. You may not impersonate others through the forum.

      14. You may not encourage or help anyone in violation of these terms.

      <h2 id="heading--content-standards"><a href="#heading--content-standards">Content Standards</a></h2>

      1. You may not submit content to the forum that is illegal, offensive, or otherwise harmful to others. This includes content that is harassing, inappropriate, abusive, or hateful conduct.

      2. You may not submit content to the forum that violates the law, infringes anyone's intellectual property rights, violates anyone's privacy, or breaches agreements you have with others.

      3. You may not submit content to the forum containing malicious computer code, such as computer viruses or spyware.

      4. You may not submit content to the forum as a mere placeholder, to hold a particular address, user name, or other unique identifier.

      5. You may not use the forum to disclose information that you don't have the right to disclose, like others' confidential or personal information.

      <h2 id="heading--enforcement"><a href="#heading--enforcement">Enforcement</a></h2>

      The company may investigate and prosecute violations of these terms to the fullest legal extent. The company may notify and cooperate with law enforcement authorities in prosecuting violations of the law and these terms.

      The company reserves the right to change, redact, and delete content on the forum for any reason. If you believe someone has submitted content to the forum in violation of these terms, [contact us immediately](#heading--contact).

      <h2 id="heading--your-account"><a href="#heading--your-account">Your Account</a></h2>

      You must create and log into an account to use some features of the forum.

      To create an account, you must provide some information about yourself. If you create an account, you agree to provide, at a minimum, a valid e-mail address, and to keep that address up-to-date. You may close your account at any time by e-mailing <%{contact_email}>.

      You agree to be responsible for all action taken using your account, whether authorized by you or not, until you either close your account or notify the company that your account has been compromised. You agree to notify the company immediately if you suspect your account has been compromised. You agree to select a secure password for your account, and keep it secret.

      The company may restrict, suspend, or close your account on the forum according to its policy for handling copyright-related takedown requests, or if the company reasonably believes that you've broken any rule in these terms.

      <h2 id="heading--your-content"><a href="#heading--your-content">Your Content</a></h2>

      Nothing in these terms gives the company any ownership rights in intellectual property that you share with the forum, such as your account information, posts, or other content you submit to the forum. Nothing in these terms gives you any ownership rights in the company's intellectual property, either.

      Between you and the company, you remain solely responsible for content you submit to the forum. You agree not to wrongly imply that content you submit to the forum is sponsored or approved by the company. These terms do not obligate the company to store, maintain, or provide copies of content you submit, and to change it, according to these terms.

      Content you submit to the forum belongs to you, and you decide what permission to give others for it. But at a minimum, you license the company to provide content that you submit to the forum to other users of the forum. That special license allows the company to copy, publish, and analyze content you submit to the forum.

      When content you submit is removed from the forum, whether by you or by the company, the company's special license ends when the last copy disappears from the company's backups, caches, and other systems. Other licenses you apply to content you submit, such as [Creative Commons](https://creativecommons.org) licenses, may continue after your content is removed. Those licenses may give others, or the company itself, the right to share your content through the forum again.

      Others who receive content you submit to the forum may violate the terms on which you license your content. You agree that the company will not be liable to you for those violations or their consequences.

      <h2 id="heading--responsibility"><a href="#heading--responsibility">Your Responsibility</a></h2>

      You agree to indemnify the company from legal claims by others related to your breach of these terms, or breach of these terms by others using your account on the forum. Both you and the company agree to notify the other side of any legal claims for which you might have to indemnify the company as soon as possible. If the company fails to notify you of a legal claim promptly, you won't have to indemnify the company for damages that you could have defended against or mitigated with prompt notice. You agree to allow the company to control investigation, defense, and settlement of legal claims for which you would have to indemnify the company, and to cooperate with those efforts. The company agrees not to agree to any settlement that admits fault for you or imposes obligations on you without your prior agreement.

      <h2 id="heading--disclaimers"><a href="#heading--disclaimers">Disclaimers</a></h2>

      ***You accept all risk of using the forum and content on the forum. As far as the law allows, the company and its suppliers provide the forum as is, without any warranty whatsoever.***

      The forum may hyperlink to and integrate forums and services run by others. The company does not make any warranty about services run by others, or content they may provide. Use of services run by others may be governed by other terms between you and the one running service.

      <h2 id="heading--liability"><a href="#heading--liability">Limits on Liability</a></h2>

      ***Neither the company nor its suppliers will be liable to you for breach-of-contract damages their personnel could not have reasonably foreseen when you agreed to these terms.***

      ***As far as the law allows, the total liability to you for claims of any kind that are related to the forum or content on the forum will be limited to $50.***

      <h2 id="heading--feedback"><a href="#heading--feedback">Feedback</a></h2>

      The company welcomes your feedback and suggestions for the forum. See the [Contact](#heading--contact) section below for ways to get in touch with us.

      You agree that the company will be free to act on feedback and suggestions you provide, and that the company won't have to notify you that your feedback was used, get your permission to use it, or pay you. You agree not to submit feedback or suggestions that you believe might be confidential or proprietary, to you or others.

      <h2 id="heading--termination"><a href="#heading--termination">Termination</a></h2>

      Either you or the company may end the agreement written out in these terms at any time. When our agreement ends, your permission to use the forum also ends.

      The following provisions survive the end of our agreement: [Your Content](#heading--your-content), [Feedback](#heading--feedback), [Your Responsibility](#heading--responsibility), [Disclaimers](#heading--disclaimers), [Limits on Liability](#heading--liability), and [General Terms](#heading--general).

      <h2 id="heading--disputes"><a href="#heading--disputes">Disputes</a></h2>

      %{governing_law} will govern any dispute related to these terms or your use of the forum.

      You and the company agree to seek injunctions related to these terms only in state or federal court in %{city_for_disputes}. Neither you nor the company will object to jurisdiction, forum, or venue in those courts.

      ***Other than to seek an injunction or for claims under the Computer Fraud and Abuse Act, you and the company will resolve any dispute by binding American Arbitration Association arbitration. Arbitration will follow the AAA's Commercial Arbitration Rules and Supplementary Procedures for Consumer Related Disputes. Arbitration will happen in %{city_for_disputes}. You will settle any dispute as an individual, and not as part of a class action or other representative proceeding, whether as the plaintiff or a class member. No arbitrator will consolidate any dispute with any other arbitration without the company's permission.***

      Any arbitration award will include costs of the arbitration, reasonable attorneys' fees, and reasonable costs for witnesses. You and the company may enter arbitration awards in any court with jurisdiction.

      <h2 id="heading--general"><a href="#heading--general">General Terms</a></h2>

      If a provision of these terms is unenforceable as written, but could be changed to make it enforceable, that provision should be modified to the minimum extent necessary to make it enforceable. Otherwise, that provision should be removed.

      You may not assign your agreement with the company. The company may assign your agreement to any affiliate of the company, any other company that obtains control of the company, or any other company that buys assets of the company related to the forum. Any attempted assignment against these terms has no legal effect.

      Neither the exercise of any right under this Agreement, nor waiver of any breach of this Agreement, waives any other breach of this Agreement.

      These terms embody all the terms of agreement between you and the company about use of the forum. These terms entirely replace any other agreements about your use of the forum, written or not.

      <h2 id="heading--contact"><a href="#heading--contact">Contact</a></h2>

      You may notify the company under these terms, and send questions to the company, at <%{contact_email}>.

      The company may notify you under these terms using the e-mail address you provide for your account on the forum, or by posting a message to the homepage of the forum or your account page.

      <h2 id="heading--changes"><a href="#heading--changes">Changes</a></h2>

      The company last updated these terms on [INSERT LAST UPDATE DATE HERE], and may update these terms again. The company will post all updates to the forum. For updates that contain substantial changes, the company agrees to e-mail you, if you've created an account and provided a valid e-mail address. The company may also announce updates with special messages or alerts on the forum.

      Once you get notice of an update to these terms, you must agree to the new terms in order to keep using the forum.

  privacy_topic:
    title: "Privacy Policy"
    body: |
      ## [Forum Admin, please find below an example starting template for a privacy policy that you should customise to your site.]

      <a name="collect"></a>

      ## [What information do we collect?](#collect)

      We collect information from you when you register on our site and gather data when you participate in the forum by reading, writing, and evaluating the content shared here.

      When registering on our site, you may be asked to enter your name and e-mail address. You may, however, visit our site without registering. Your e-mail address will be verified by an email containing a unique link. If that link is visited, we know that you control the e-mail address.

      When registered and posting, we record the IP address that the post originated from. We also may retain server logs which include the IP address of every request to our server.

      <a name="use"></a>

      ## [What do we use your information for?](#use)

      Any of the information we collect from you may be used in one of the following ways:

      * To personalize your experience &mdash; your information helps us to better respond to your individual needs.
      * To improve our site &mdash; we continually strive to improve our site offerings based on the information and feedback we receive from you.
      * To improve customer service &mdash; your information helps us to more effectively respond to your customer service requests and support needs.
      * To send periodic emails &mdash; The email address you provide may be used to send you information, notifications that you request about changes to topics or in response to your user name, respond to inquiries, and/or other requests or questions.

      <a name="protect"></a>

      ## [How do we protect your information?](#protect)

      We implement a variety of security measures to maintain the safety of your personal information when you enter, submit, or access your personal information.

      <a name="data-retention"></a>

      ## [What is your data retention policy?](#data-retention)

      We will make a good faith effort to:

      * Retain server logs containing the IP address of all requests to this server no more than [NUMBER OF DAYS] days.

      <a name="cookies"></a>

      ## [Do we use cookies?](#cookies)

      Yes. Cookies are small files that a site or its service provider transfers to your computer's hard drive through your Web browser (if you allow). These cookies enable the site to recognize your browser and, if you have a registered account, associate it with your registered account.

      We use cookies to understand and save your preferences for future visits and compile aggregate data about site traffic and site interaction so that we can offer better site experiences and tools in the future. We may contract with third-party service providers to assist us in better understanding our site visitors. These service providers are not permitted to use the information collected on our behalf except to help us conduct and improve our business.

      <a name="disclose"></a>

      ## [Do we disclose any information to outside parties?](#disclose)

      We do not sell, trade, or otherwise transfer to outside parties your personally identifiable information. This does not include trusted third parties who assist us in operating our site, conducting our business, or servicing you, so long as those parties agree to keep this information confidential. We may also release your information when we believe release is appropriate to comply with the law, enforce our site policies, or protect ours or others rights, property, or safety. However, non-personally identifiable visitor information may be provided to other parties for marketing, advertising, or other uses.

      <a name="third-party"></a>

      ## [Third party links](#third-party)

      Occasionally, at our discretion, we may include or offer third party products or services on our site. These third party sites have separate and independent privacy policies. We therefore have no responsibility or liability for the content and activities of these linked sites. Nonetheless, we seek to protect the integrity of our site and welcome any feedback about these sites.

      <a name="coppa"></a>

      ## [Children's Online Privacy Protection Act Compliance](#coppa)

      Our site, products and services are all directed to people who are at least 13 years old or older. If this server is in the USA, and you are under the age of 13, per the requirements of COPPA ([Children's Online Privacy Protection Act](https://en.wikipedia.org/wiki/Children%27s_Online_Privacy_Protection_Act)), do not use this site.

      <a name="online"></a>

      ## [Online Privacy Policy Only](#online)

      This online privacy policy applies only to information collected through our site and not to information collected offline.

      <a name="consent"></a>

      ## [Your Consent](#consent)

      By using our site, you consent to our web site privacy policy.

      <a name="changes"></a>

      ## [Changes to our Privacy Policy](#changes)

      If we decide to change our privacy policy, we will post those changes on this page.

      This document is CC-BY-SA. It was last updated [INSERT LAST UPDATE DATE HERE].

  badges:
    mass_award:
      errors:
        invalid_csv: We encountered an error on line %{line_number}. Please confirm the CSV has one email per line.
        too_many_csv_entries: Too many entries in the CSV file. Please provide a CSV file with no more than %{count} entries.
        badge_disabled: Please enable the %{badge_name} badge first.
        cant_grant_multiple_times: Can't grant the %{badge_name} badge multiple times to a single user.
    editor:
      name: Editor
      description: First post edit
      long_description: |
        This badge is granted the first time you edit one of your posts. While you won’t be able to edit your posts forever, editing is encouraged — you can improve the formatting, fix small mistakes, or add anything you missed when you originally posted. Edit to make your posts even better!
    wiki_editor:
      name: Wiki Editor
      description: First wiki edit
      long_description: |
        This badge is granted the first time you edit one wiki post.
    basic_user:
      name: Basic
      description: <a href="https://blog.discourse.org/2018/06/understanding-discourse-trust-levels/">Granted</a> all essential community functions
      long_description: |
        This badge is granted when you reach trust level 1. Thanks for sticking around and reading a few topics to learn what our community is about. New user restrictions have been lifted; you’ve been granted all essential community abilities, such as personal messaging, flagging, wiki editing, and the ability to post multiple images and links.
    member:
      name: Member
      description: <a href="https://blog.discourse.org/2018/06/understanding-discourse-trust-levels/">Granted</a> invitations, group messaging, more likes
      long_description: |
        This badge is granted when you reach trust level 2. Thanks for participating over a period of weeks to truly join our community. You can now send invitations from your user page or individual topics, create group personal messages, and have more likes per day.
    regular:
      name: Regular
      description: <a href="https://blog.discourse.org/2018/06/understanding-discourse-trust-levels/">Granted</a> recategorize, rename, followed links, wiki, more likes
      long_description: |
        This badge is granted when you reach trust level 3. Thanks for being a regular part of our community over a period of months. You’re now one of the most active readers, and a reliable contributor that makes our community great. You can now recategorize and rename topics, take advantage of more powerful spam flags, access a private lounge area, and you’ll also get lots more likes per day.
    leader:
      name: Leader
      description: <a href="https://blog.discourse.org/2018/06/understanding-discourse-trust-levels/">Granted</a> global edit, pin, close, archive, split and merge, more likes
      long_description: |
        This badge is granted when you reach trust level 4. You’re a leader in this community as selected by staff, and you set a positive example for the rest of the community in your actions and words here. You have the ability to edit all posts, take common topic moderator actions such as pin, close, unlist, archive, split, and merge.
    welcome:
      name: Welcome
      description: Received a like
      long_description: |
        This badge is granted when you receive your first like on a post. Congratulations, you’ve posted something that your fellow community members found interesting, cool, or useful!
    autobiographer:
      name: Autobiographer
      description: Filled out <a href="%{base_uri}/my/preferences/profile">profile</a> information
      long_description: |
        This badge is granted for filling out <a href="%{base_uri}/my/preferences/profile">your user profile</a> and selecting a profile picture. Letting the community know a bit more about who you are and what you’re interested in makes for a better, more connected community. Join us!
    anniversary:
      name: Anniversary
      description: Active member for a year, posted at least once
      long_description: |
        This badge is granted when you’ve been a member for a year with at least one post in that year. Thank you for sticking around and contributing to our community. We couldn’t do it without you.
    nice_post:
      name: Nice Reply
      description: Received 10 likes on a reply
      long_description: |
        This badge is granted when your reply gets 10 likes. Your reply made an impression on the community and helped move the conversation forward.
    good_post:
      name: Good Reply
      description: Received 25 likes on a reply
      long_description: |
        This badge is granted when your reply gets 25 likes. Your reply was exceptional and made the conversation much more interesting.
    great_post:
      name: Great Reply
      description: Received 50 likes on a reply
      long_description: |
        This badge is granted when your reply gets 50 likes. Wow! Your reply was inspiring, fascinating, hilarious, or insightful and the community loved it!
    nice_topic:
      name: Nice Topic
      description: Received 10 likes on a topic
      long_description: |
        This badge is granted when your topic gets 10 likes. You started an interesting conversation that the community enjoyed.
    good_topic:
      name: Good Topic
      description: Received 25 likes on a topic
      long_description: |
        This badge is granted when your topic gets 25 likes. You launched a vibrant conversation that the community rallied around.
    great_topic:
      name: Great Topic
      description: Received 50 likes on a topic
      long_description: |
        This badge is granted when your topic gets 50 likes. You kicked off a fascinating conversation and the community loved the lively discussion that resulted!
    nice_share:
      name: Nice Share
      description: Shared a post with 25 unique visitors
      long_description: |
        This badge is granted for sharing a link that was clicked by 25 outside visitors. Thanks for spreading the word about our discussions, and this community.
    good_share:
      name: Good Share
      description: Shared a post with 300 unique visitors
      long_description: |
        This badge is granted for sharing a link that was clicked by 300 outside visitors. Good work! You’ve shown off a great discussion to a bunch of new people and helped this community grow.
    great_share:
      name: Great Share
      description: Shared a post with 1000 unique visitors
      long_description: |
        This badge is granted for sharing a link that was clicked by 1000 outside visitors. Wow! You’ve promoted an interesting discussion to a huge new audience, and helped us grow our community in a big way!
    first_like:
      name: First Like
      description: Liked a post
      long_description: |
        This badge is granted the first time you like a post using the :heart: button. Liking posts is a great way to let your fellow community members know that what they posted was interesting, useful, cool, or fun. Share the love!
    first_flag:
      name: First Flag
      description: Flagged a post
      long_description: |
        This badge is granted the first time you flag a post. Flagging is how we all help keep this a nice place for everyone. If you notice any posts that require moderator attention for any reason please don’t hesitate to flag. If you see a problem, :flag_black: flag it!
    promoter:
      name: Promoter
      description: Invited a user
      long_description: |
        This badge is granted when you invite someone to join the community via the invite button on your user page, or at the bottom of a topic. Inviting friends who might be interested in specific discussions is a great way to introduce new people to our community, so thanks!
    campaigner:
      name: Campaigner
      description: Invited 3 basic users
      long_description: |
        This badge is granted when you’ve invited 3 people who subsequently spent enough time on the site to become basic users. A vibrant community needs a regular infusion of newcomers who regularly participate and add new voices to the conversations.
    champion:
      name: Champion
      description: Invited 5 members
      long_description: |
        This badge is granted when you’ve invited 5 people who subsequently spent enough time on the site to become full members. Wow! Thanks for expanding the diversity of our community with new members!
    first_share:
      name: First Share
      description: Shared a post
      long_description: |
        This badge is granted the first time you share a link to a reply or topic using the share button. Sharing links is a great way to show off interesting discussions with the rest of the world and grow your community.
    first_link:
      name: First Link
      description: Added a link to another topic
      long_description: |
        This badge is granted the first time you add a link to another topic. Linking topics helps fellow readers find interesting related conversations, by showing the connections between topics in both directions. Link freely!
    first_quote:
      name: First Quote
      description: Quoted a post
      long_description: |
        This badge is granted the first time you quote a post in your reply. Quoting relevant parts of earlier posts in your reply helps keep discussions connected together and on topic. The easiest way to quote is to highlight a section of a post, and then press any reply button. Quote generously!
    read_guidelines:
      name: Read Guidelines
      description: Read the <a href="%{base_uri}/guidelines">community guidelines</a>
      long_description: |
        This badge is granted for <a href="%{base_uri}/guidelines">reading the community guidelines</a>. Following and sharing these simple guidelines helps build a safe, fun, and sustainable community for everyone. Always remember there’s another human being, one very much like yourself, on the other side of that screen. Be nice!
    reader:
      name: Reader
      description: Read every reply in a topic with more than 100 replies
      long_description: |
        This badge is granted the first time you read a long topic with more than 100 replies. Reading a conversation closely helps you follow the discussion, understand different viewpoints, and leads to more interesting conversations. The more you read, the better the conversation gets. As we like to say, Reading is Fundamental! :slight_smile:
    popular_link:
      name: Popular Link
      description: Posted an external link with 50 clicks
      long_description: |
        This badge is granted when a link you shared gets 50 clicks. Thanks for posting a useful link that added interesting context to the conversation!
    hot_link:
      name: Hot Link
      description: Posted an external link with 300 clicks
      long_description: |
        This badge is granted when a link you shared gets 300 clicks. Thanks for posting a fascinating link that drove the conversation forward and illuminated the discussion!
    famous_link:
      name: Famous Link
      description: Posted an external link with 1000 clicks
      long_description: |
        This badge is granted when a link you shared gets 1000 clicks. Wow! You posted a link that significantly improved the conversation by adding essential detail, context, and information. Great work!
    appreciated:
      name: Appreciated
      description: Received 1 like on 20 posts
      long_description: |
        This badge is granted when you receive at least one like on 20 different posts. The community is enjoying your contributions to the conversations here!
    respected:
      name: Respected
      description: Received 2 likes on 100 posts
      long_description: |
        This badge is granted when you receive at least 2 likes on 100 different posts. The community is growing to respect your many contributions to the conversations here.
    admired:
      name: Admired
      description: Received 5 likes on 300 posts
      long_description: |
        This badge is granted when you receive at least 5 likes on 300 different posts. Wow! The community admires your frequent, high quality contributions to the conversations here.
    out_of_love:
      name: Out of Love
      description: Used %{max_likes_per_day} likes in a day
      long_description: |
        This badge is granted when you use all %{max_likes_per_day} of your daily likes. Remembering to take a moment and like the posts you enjoy and appreciate encourages your fellow community members to create even more great discussions in the future.
    higher_love:
      name: Higher Love
      description: Used %{max_likes_per_day} likes in a day 5 times
      long_description: |
        This badge is granted when you use all %{max_likes_per_day} of your daily likes for 5 days. Thanks for taking the time actively encouraging the best conversations every day!
    crazy_in_love:
      name: Crazy in Love
      description: Used %{max_likes_per_day} likes in a day 20 times
      long_description: |
        This badge is granted when you use all %{max_likes_per_day} of your daily likes for 20 days. Wow! You’re a role model for encouraging your fellow community members!
    thank_you:
      name: Thank You
      description: Has 20 liked posts and gave 10 likes
      long_description: |
        This badge is granted when you have 20 liked posts and give 10 or more likes in return. When someone likes your posts, you find the time to like what others are posting, too.
    gives_back:
      name: Gives Back
      description: Has 100 liked posts and gave 100 likes
      long_description: |
        This badge is granted when you have 100 liked posts and give 100 or more likes in return. Thanks for paying it forward!
    empathetic:
      name: Empathetic
      description: Has 500 liked posts and gave 1000 likes
      long_description: |
        This badge is granted when you have 500 liked posts and give 1000 or more likes in return. Wow! You’re a model of generosity and mutual appreciation :two_hearts:.
    first_emoji:
      name: First Emoji
      description: Used an Emoji in a Post
      long_description: |
        This badge is granted the first time you add an Emoji to your post :thumbsup:. Emoji let you convey emotion in your posts, from happiness :smiley: to sadness :anguished: to anger :angry: and everything in between :sunglasses:. Just type a : (colon) or press the Emoji toolbar button in the editor to select from hundreds of choices :ok_hand:
    first_mention:
      name: First Mention
      description: Mentioned a user in a post
      long_description: |
        This badge is granted the first time you mention someone’s @username in your post. Each mention generates a notification to that person, so they know about your post. Just begin typing @ (at symbol) to mention any user or, if allowed, group – it’s a convenient way to bring something to their attention.
    first_onebox:
      name: First Onebox
      description: Posted a link that was oneboxed
      long_description: |
        This badge is granted the first time you post a link on a line by itself, which automatically expanded into a onebox with a summary, title, and (when available) picture.
    first_reply_by_email:
      name: First Reply By Email
      description: Replied to a post via email
      long_description: |
        This badge is granted the first time you reply to a post via email :e-mail:.
    new_user_of_the_month:
      name: "New User of the Month"
      description: Outstanding contributions in their first month
      long_description: |
        This badge is granted to congratulate two new users each month for their excellent overall contributions, as measured by how often their posts were liked, and by whom.
    enthusiast:
      name: Enthusiast
      description: Visited 10 consecutive days
      long_description: |
        This badge is granted for visiting 10 consecutive days. Thanks for sticking with us for over a week!
    aficionado:
      name: Aficionado
      description: Visited 100 consecutive days
      long_description: |
        This badge is granted for visiting 100 consecutive days. That’s more than three months!
    devotee:
      name: Devotee
      description: Visited 365 consecutive days
      long_description: |
        This badge is granted for visiting 365 consecutive days. Wow, an entire year!
    badge_title_metadata: "%{display_name} badge on %{site_title}"

  admin_login:
    success: "Email Sent"
    errors:
      unknown_email_address: "Unknown email address."
      invalid_token: "Invalid token."
    email_input: "Admin Email"
    submit_button: "Send Email"
    safe_mode: "Safe Mode: disable all themes/plugins when logging in"

  performance_report:
    initial_post_raw: This topic includes daily performance reports for your site.
    initial_topic_title: Website performance reports

  tags:
    title: "Tags"
    restricted_tag_disallowed: 'You cannot apply the tag "%{tag}".'
    restricted_tag_remove_disallowed: 'You cannot remove the tag "%{tag}".'
    minimum_required_tags:
      one: "You must select at least %{count} tag."
      other: "You must select at least %{count} tags."
    upload_row_too_long: "The CSV file should have one tag per line. Optionally the tag can be followed by a comma, then the tag group name."
    forbidden:
      invalid:
        one: "The tag you selected cannot be used"
        other: "None of the tags you selected can be used"
      in_this_category: '"%{tag_name}" cannot be used in this category'
      restricted_to:
        one: '"%{tag_name}" is restricted to the "%{category_names}" category'
        other: '"%{tag_name}" is restricted to the following categories: %{category_names}'
      synonym: 'Synonyms are not allowed. Use "%{tag_name}" instead.'
      has_synonyms: '"%{tag_name}" cannot be used because it has synonyms.'
      restricted_tags_cannot_be_used_in_category:
        one: 'The "%{tags}" tag cannot be used in the "%{category}" category. Please remove it.'
        other: 'The following tags cannot be used in the "%{category}" category: %{tags}. Please remove them.'
      category_does_not_allow_tags:
        one: 'The "%{category}" category does not allow the "%{tags}" tag. Please remove it.'
        other: 'The "%{category}" category does not allow the following tags: "%{tags}". Please remove them.'
    required_tags_from_group:
      one: "You must include at least %{count} %{tag_group_name} tag. The tags in this group are: %{tags}."
      other: "You must include at least %{count} %{tag_group_name} tags. The tags in this group are: %{tags}."
    limited_to_one_tag_from_group: "The tags %{tags} cannot be used simultaneously. Please include only one of them."
    invalid_target_tag: "cannot be a synonym of a synonym"
    synonyms_exist: "is not allowed while synonyms exist"
  rss_by_tag: "Topics tagged %{tag}"

  finish_installation:
    congratulations: "Congratulations, you installed Discourse!"
    register:
      button: "Register"
      title: "Register Admin Account"
      help: "Register a new account to get started."
      no_emails: "Unfortunately, no administrator emails were defined during setup, so finalizing the configuration may be difficult. Please add a developer email in the configuration file or <a href='https://meta.discourse.org/t/create-admin-account-from-console/17274'>create an administrator account from console</a>."
    confirm_email:
      title: "Confirm your Email"
      message: "<p>We sent an activation mail to <b>%{email}</b>. Please follow the instructions in the email to activate your account.</p><p>If it doesn't arrive, check your spam folder, and <a href='https://meta.discourse.org/t/troubleshooting-email-on-a-new-discourse-install/16326'>ensure you set up email correctly</a>.</p>"
    resend_email:
      title: "Resend Activation Email"
      message: "<p>We've re-sent the activation email to <b>%{email}</b>"

  safe_mode:
    title: "Enter safe mode"
    description: "Safe mode allows you to test your site without loading themes or client-side plugin customizations. Server-side plugin customizations remain enabled."
    no_themes: "Disable themes and theme components"
    no_unofficial_plugins: "Disable unofficial client-side plugin customizations"
    no_plugins: "Disable all client-side plugin customizations"
    deprecation_error_description: "To check for compatibility with upcoming Discourse updates, you can make Javascript deprecations raise an error:"
    deprecation_error_label: Make Javascript deprecations raise an error
    enter: "Enter Safe Mode"
    must_select: "You must select at least one option to enter safe mode."
  wizard:
    title: "Discourse Setup"
    step:
      introduction:
        title: "About your site"
        description: "These will be shown on your login and any public pages. You can always change them later."

        fields:
          title:
            label: "Community name"
            placeholder: "Jane’s Hangout"
          site_description:
            label: "Describe your community in a sentence"
            placeholder: "A place for Jane and her friends to discuss cool stuff"
          default_locale:
            label: "Language"

      privacy:
        title: "Member experience"

        fields:
          login_required:
            placeholder: "Private"
            extra_description: "Only logged in users can access this community"
          invite_only:
            placeholder: "Invite only"
            extra_description: "Users must be invited by trusted users or staff, otherwise users can sign up on their own"
          must_approve_users:
            placeholder: "Require approval"
            extra_description: "Users must be approved by staff"
          chat_enabled:
            placeholder: "Enable chat"
            extra_description: "Engage with your members in real time"
          enable_sidebar:
            placeholder: "Enable sidebar"
            extra_description: "Access your favorite spaces with ease"

      ready:
        title: "Your site is ready!"
        description: "That's it! You've done the basics to setup your community. Now you can jump in and have a look around, write a welcome topic, and send invites!<br><br>Have fun!"

      styling:
        title: "Look and feel"
        fields:
          color_scheme:
            label: "Color scheme"
          body_font:
            label: "Body font"
          heading_font:
            label: "Heading font"
          styling_preview:
            label: "Preview"
          homepage_style:
            label: "Homepage style"
            choices:
              latest:
                label: "Latest Topics"
              categories_only:
                label: "Categories Only"
              categories_with_featured_topics:
                label: "Categories with Featured Topics"
              categories_and_latest_topics:
                label: "Categories and Latest Topics"
              categories_and_latest_topics_created_date:
                label: "Categories and Latest Topics (sort by topic created date)"
              categories_and_top_topics:
                label: "Categories and Top Topics"
              categories_boxes:
                label: "Categories Boxes"
              categories_boxes_with_topics:
                label: "Categories Boxes with Topics"
              subcategories_with_featured_topics:
                label: "Subcategories with Featured Topics"

      branding:
        title: "Site logo"
        fields:
          logo:
            label: "Primary logo"
            description: "Recommended size: 600 x 200"
          logo_small:
            label: "Square logo"
            description: "Recommended size: 512 x 512. Also used as the favicon and mobile home screen app icon."

      corporate:
        title: "Your organization"
        description: "The following information will be used in your Terms of Service and About pages. Feel free to skip if no company exists."

        fields:
          company_name:
            label: "Company name"
            placeholder: "Acme Organization"
          governing_law:
            label: "Governing law"
            placeholder: "California law"
          contact_url:
            label: "Web page"
            placeholder: "https://www.example.com/contact-us"
          city_for_disputes:
            label: "City for disputes"
            placeholder: "San Francisco, California"
          site_contact:
            label: "Automated messages"
            description: "All automated Discourse personal messages will be sent from this user, such as flag warnings and backup completion notices."
          contact_email:
            label: "Point of contact"
            placeholder: "example@user.com"
            description: "Email address of key contact responsible for this site. Used for critical notifications, and listed on your <a href='%{base_path}/about' target='_blank'>your about page</a> for urgent matters."

      invites:
        title: "Invite Staff"
        description: "You’re almost done! Let’s invite some people to help <a href='https://blog.discourse.org/2014/08/building-a-discourse-community/' target='blank'>seed your discussions</a> with interesting topics and replies to get your community started."
        disabled: "Since local logins are disabled, it’s not possible to send invites to anyone. Please proceed to the next step."

      finished:
        title: "Your Discourse is Ready!"
        description: |
          <p>If you ever feel like changing these settings, <b>re-run this wizard any time</b>, or visit <a href='%{base_path}/admin' target='_blank'>your admin section</a>; find it next to the wrench icon in the site menu.</p>
          <p>It is easy to customize your Discourse even further using our powerful theming system. For examples, check out the <a href="https://meta.discourse.org/c/theme/61/l/top" target="_blank">top themes and components</a> on <a href="https://meta.discourse.org/" target="_blank">meta.discourse.org</a>.</p>
          <p>Have fun, and good luck <a href='https://blog.discourse.org/2014/08/building-a-discourse-community/' target='_blank'>building your new community!</a></p>

  search_logs:
    graph_title: "Search Count"

  onebox:
    discourse:
      user_joined_community: "Joined %{date}"
    gitlab:
      truncated_file: "This file has been truncated."
      show_original: "show original"
    github:
      binary_file: "This file is binary."
      truncated_file: "This file has been truncated."
      show_original: "show original"
      requires_iframe: "Viewer requires iframe."
      committed: "committed"
      more_than_three_files: "There are more than three files."
      opened: "opened"
      closed: "closed"
      commit_by: "Commit by"
      comment_by: "Comment by"
      review_by: "Review by"
      pr_summary: "%{commits} commits changed %{changed_files} files with %{additions} additions and %{deletions} deletions"

  discourse_push_notifications:
    popup:
      mentioned: '%{username} mentioned you in "%{topic}" - %{site_title}'
      group_mentioned: '%{username} mentioned you in "%{topic}" - %{site_title}'
      quoted: '%{username} quoted you in "%{topic}" - %{site_title}'
      replied: '%{username} replied to you in "%{topic}" - %{site_title}'
      posted: '%{username} posted in "%{topic}" - %{site_title}'
      private_message: '%{username} sent you a private message in "%{topic}" - %{site_title}'
      linked: '%{username} linked to your post from "%{topic}" - %{site_title}'
      watching_first_post: '%{username} created a new topic "%{topic}" - %{site_title}'
      confirm_title: "Notifications enabled - %{site_title}"
      confirm_body: "Success! Notifications have been enabled."
      custom: "Notification from %{username} on %{site_title}"

  staff_action_logs:
    not_found: "not found"
    unknown: "unknown"
    user_merged: "%{username} was merged into this account"
    user_delete_self: "Deleted by self from %{url}"
    webhook_deactivation_reason: "Your webhook has been automatically deactivated. We received multiple '%{status}' HTTP status failure responses."
    api_key:
      automatic_revoked:
        one: "Automatically revoked, last activity more than %{count} day ago"
        other: "Automatically revoked, last activity more than %{count} days ago"
      automatic_revoked_max_life:
        one: "Automatically revoked, created at more than %{count} day ago"
        other: "Automatically revoked, created at more than %{count} days ago"
      revoked: Revoked
      restored: Restored

  reviewables:
    already_handled: "Thanks, but we've already reviewed that post and determined it does not need to be flagged again."
    already_handled_and_user_not_exist: "Thanks, but someone already reviewed and that user no longer exists."
    priorities:
      low: "Low"
      medium: "Medium"
      high: "High"
    sensitivity:
      disabled: "Disabled"
      low: "Low"
      medium: "Medium"
      high: "High"
    must_claim: "You must claim items before acting on them."
    user_claimed: "This item has been claimed by another user."
    missing_version: "You must supply a version parameter"
    conflict: "There was an update conflict preventing you from doing that."
    reasons:
      post_count: "The first few posts from every user must be approved by staff. See %{link}."
      trust_level: "Users at low trust levels must have replies approved by staff. See %{link}."
      group: "Users not in the specified groups must have replies approved by staff. See %{link}."
      new_topics_unless_trust_level: "Users at low trust levels must have topics approved by staff. See %{link}."
      fast_typer: "New user typed their first post suspiciously fast, suspected bot or spammer behavior. See %{link}."
      auto_silence_regex: "New user whose first post matches the %{link} setting."
      watched_word: "This post included a Watched Word. See your %{link}."
      staged: "New topics and posts for staged users must be approved by staff. See %{link}."
      category: "Posts in this category require manual approval by staff. See the %{link}."
      must_approve_users: "All new users must be approved by staff. See %{link}."
      invite_only: "All new users should be invited. See %{link}."
      email_auth_res_enqueue: "This email failed a DMARC check, it most likely isn't from whom it seems to be from. Check the raw email headers for more information."
      email_spam: "This email was flagged as spam by the header defined in %{link}."
      suspect_user: "This new user entered profile information without reading any topics or posts, which strongly suggests they may be a spammer. See %{link}."
      contains_media: "This post includes embedded media. See %{link}."
      queued_by_staff: "A staff member thinks this post needs review. It'll remain hidden until then."
      links:
        watched_word: list of watched words
        category: category settings

    actions:
      agree:
        title: "Yes"
      agree_and_keep:
        title: "Keep post"
        description: "Agree with flag but keep this post unchanged."
      agree_and_keep_hidden:
        title: "Keep post hidden"
        description: "Agree with flag and keep the post hidden."
      agree_and_suspend:
        title: "Suspend user"
        description: "Agree with flag and suspend the user."
      agree_and_silence:
        title: "Silence user"
        description: "Agree with flag and silence the user."
      agree_and_restore:
        title: "Restore post"
        description: "Restore the post so that all users can see it."
      agree_and_hide:
        title: "Hide post"
        description: "Agree with flag and hide this post + automatically send the user a message urging them to edit it."
      delete_single:
        title: "Delete"
      delete:
        title: "Delete…"
      delete_and_ignore:
        title: "Ignore flag and delete post"
        description: "Ignore the flag by removing it from the queue and delete the post; if the first post, delete the topic as well. "
      delete_and_ignore_replies:
        title: "Ignore flag, delete post and replies"
        description: "Ignore the flag by removing it from the queue, delete the post and all of its replies; if the first post, delete the topic as well"
        confirm: "Are you sure you want to delete the replies to the post as well?"
      delete_and_agree:
        title: "Delete post"
        description: "Agree with flag and delete this post; if the first post, delete the topic as well."
      delete_and_agree_replies:
        title: "Delete post and replies"
        description: "Agree with flag and delete this post and all of its replies; if the first post, delete the topic as well."
        confirm: "Are you sure you want to delete the replies to the post as well?"
      disagree_and_restore:
        title: "No, restore post"
        description: "Restore the post so that all users can see it."
      disagree:
        title: "No"
      discard_post:
        title: "Discard Post"
      revise_and_reject_post:
        title: "Revise Post..."
      ignore:
        title: "Ignore"
      ignore_and_do_nothing:
        title: "Do nothing"
        description: "Ignore the flag by removing it from the queue without taking any action. Hidden posts will stay hidden and be handled by the auto-tools."
      approve:
        title: "Approve"
      approve_post:
        title: "Approve Post"
        confirm_closed: "This topic is closed. Would you like to create the post anyway?"
      reject_post:
        title: "Reject Post"
      approve_user:
        title: "Approve User"
      reject_user:
        title: "Delete User…"
        delete:
          title: "Delete User"
          description: "The user will be deleted from the forum."
        block:
          title: "Delete and Block User"
          description: "The user will be deleted, and we'll block their IP and email address."
      reject:
        title: "Reject"
        bundle_title: "Reject…"
      reject_and_suspend:
        title: "Reject and Suspend user"
      reject_and_silence:
        title: "Reject and Silence user"
      reject_and_delete:
        title: "Reject and Delete the post"
      reject_and_keep_deleted:
        title: "Keep post deleted"
      approve_and_restore:
        title: "Approve and Restore post"
      delete_user:
        reason: "Deleted via review queue"

  email_style:
    html_missing_placeholder: "The html template must include %{placeholder}"

  notification_level:
    ignore_error: "Sorry, you can't ignore that user."
    mute_error: "Sorry, you can't mute that user."
    error: "Sorry, you cannot change the notification level for that user."
    invalid_value: '"%{value}" is not a valid notification level.'

  discord:
    not_in_allowed_guild: "Authentication failed. You are not a member of a permitted Discord guild."

  old_keys_reminder:
    title: "Reminder about old credentials"
    body: |
      Hello! This is a routine yearly security reminder from your Discourse instance.

      As a courtesy, we wanted to let you know that the following credentials used on your Discourse instance have not been updated in more than two years:

      %{keys}

      No action is required at this time, however, it is considered good security practice to cycle all your important credentials every few years.

  create_linked_topic:
    topic_title_with_sequence:
      one: "%{topic_title} (Part %{count})"
      other: "%{topic_title} (Part %{count})"
    post_raw: "Continuing the discussion from %{parent_url}.\n\nPrevious discussions:\n\n%{previous_topics}"
    small_action_post_raw: "Continue discussion at %{new_title}."

  fallback_username: "user"

  user_status:
    errors:
      ends_at_should_be_greater_than_set_at: "ends_at should be greater than set_at"
  webhooks:
    payload_url:
      blocked_or_internal: "Payload URL cannot be used because it resolves to a blocked or internal IP"
      unsafe: "Payload URL cannot be used because it's unsafe"

  form_templates:
    errors:
      invalid_yaml: "is not a valid YAML string"
      invalid_type: "contains an invalid template type: %{type} (valid types are: %{valid_types})"
      missing_type: "is missing a field type"
      missing_id: "is missing a field id"
      duplicate_ids: "has duplicate ids"
      reserved_id: "has a reserved keyword as id: %{id}"
      unsafe_description: "has an unsafe HTML description"<|MERGE_RESOLUTION|>--- conflicted
+++ resolved
@@ -96,8 +96,6 @@
       not_allowed_theme: "`%{repo}` is not in the list of allowed themes (check `allowed_theme_repos` global setting)."
       ssh_key_gone: "You waited too long to install the theme and SSH key expired. Please try again."
       too_many_files: "The number of files (%{count}) in the theme has exceeded the maximum allowed number of files (%{limit})"
-<<<<<<< HEAD
-=======
       migrations:
         invalid_filename: "Invalid filename for migration file: %{filename}. Filenames must begin with 4 digits followed by a hyphen and then a name that only contains alphanumeric characters with hyphens."
         name_too_long:
@@ -114,7 +112,6 @@
         wrong_return_type: "Migration '%{name}' returned an unknown data type. It must return a Map object"
         runtime_error: "Migration '%{name}' encountered the following runtime error: %{error}"
         unknown_setting_returned_by_migration: "Migrations '%{name}' returned a setting '%{setting_name}' which is not declared in the theme's settings.yml file"
->>>>>>> b2b1e721
     errors:
       component_no_user_selectable: "Theme components can't be user-selectable"
       component_no_default: "Theme components can't be default theme"
