--- conflicted
+++ resolved
@@ -203,17 +203,6 @@
     software_update_prompt:
       message: "Mes atnaujinome šią svetainę. <span>prašome perkrauti puslapį</span>, kitaip galite patirti nenumatytas klaidas."
       dismiss: "Praleisti"
-<<<<<<< HEAD
-    bootstrap_mode_enabled:
-      one: "Kad būtų lengviau paleisti naują svetainę, esate įkrovos režimu. Visiems naujiems vartotojams bus suteiktas 1 patikimumo lygis ir įjungti kasdieniai el. Laiškų suvestiniai el. Laiškai. Tai bus automatiškai išjungta, kai %{count} vartotojų."
-      few: "Norėdami palengvinti naujos svetainės paleidimą, jūs esate paleidimo režime. Visiems naujiems vartotojams bus suteiktas 1 lygio pasitikėjimas ir bus įgalinti kasdieniniai elektroninio pašto santraukos atnaujinimai. Tai bus automatiškai išjungta, kai pasieksite %{count} vartotojų ribą."
-      many: "Norėdami palengvinti naujos svetainės paleidimą, jūs esate paleidimo režime. Visiems naujiems vartotojams bus suteiktas 1 lygio pasitikėjimas ir bus įgalinti kasdieniniai elektroninio pašto santraukos atnaujinimai. Tai bus automatiškai išjungta, kai pasieksite %{count} vartotojų ribą."
-      other: "Norėdami palengvinti naujos svetainės paleidimą, jūs esate paleidimo režime. Visiems naujiems vartotojams bus suteiktas 1 lygio pasitikėjimas ir bus įgalinti kasdieniniai elektroninio pašto santraukos atnaujinimai. Tai bus automatiškai išjungta, kai pasieksite %{count} vartotojų ribą."
-    bootstrap_mode_disabled: "Paleidimo režimas bus išjungtas per 24 valandas."
-    bootstrap_invite_button_title: "Siųsti pakvietimą"
-    bootstrap_wizard_link_title: "Baigti sąrankos vedlį"
-=======
->>>>>>> 9b339bcd
     themes:
       default_description: "Numatytasis"
       broken_theme_alert: "Jūsų svetainė gali neveikti, nes temoje / komponente yra klaidų."
@@ -3595,14 +3584,11 @@
             review:
               content: "Peržiūra"
     until: "Iki:"
-<<<<<<< HEAD
-=======
     form_templates:
       errors:
         typeMismatch:
           default: "Prašome įrašyti tinkamą reikšmę."
           email: "Prašom įrašyti teisingą elektroninį adresą."
->>>>>>> 9b339bcd
   admin_js:
     type_to_filter: "įrašyk kažką dėl filtro..."
     admin:
