--- conflicted
+++ resolved
@@ -2776,12 +2776,8 @@
       name: 精彩的分享
       description: 分享了一个有 1000 个独立访问者的帖子
       long_description: |+
-<<<<<<< HEAD
-        该徽章授予给分享链接给 1000 个其他访客的你。哇！你把一个有意思的讨论推广给了广大的读者们，并且帮助社群前进了一大步！
-=======
         该徽章授予给分享链接给 1000 个其他访客的你。哇！你把一个有意思的讨论推广给了广大的读者们，并且帮助社区前进了一大步！
 
->>>>>>> e66fa82f
     first_like:
       name: 首次赞
       description: 已赞过了一个帖子
@@ -2801,12 +2797,8 @@
       name: 活动家
       description: 已邀请了 3 个初级用户
       long_description: |+
-<<<<<<< HEAD
-        该徽章授予给邀请了 3 人加入社群的你，你的朋友在站点上度过了很长的时间，已经成为了基础用户。活跃的社区需要新鲜的血液日常参与，并为交流带来多元视点。
-=======
         该徽章授予给邀请了 3 人加入社区的你，你的朋友在站点上度过了很长的时间，已经成为了基础用户。活跃的社区需要新鲜的血液日常参与，并为交流带来多元视点。
 
->>>>>>> e66fa82f
     champion:
       name: 外交官
       description: 已邀请了 5 个成员
