# WARNING: Never edit this file.
# It will be overwritten when translations are pulled from Crowdin.
#
# To work with us on translations, join this project:
# https://translate.discourse.org/

sk:
  dates:
    short_date_no_year: "MMM D"
    short_date: "YYYY MMM D"
    long_date: "YYYY MMM D h:mma"
  datetime_formats: &datetime_formats
    formats:
      short: "%Y-%m-%d"
      short_no_year: "%B %-d"
      date_only: "%Y, %B %-d"
      no_day: "%Y %B"
  date:
    month_names:
    -
    - Január
    - Február
    - Marec
    - Apríl
    - Máj
    - Jún
    - Júl
    - August
    - September
    - Október
    - November
    - December
    <<: *datetime_formats
  time:
    am: "am"
    pm: "pm"
    <<: *datetime_formats
  title: "DIscourse"
  topics: "Témy"
  posts: "príspevky"
  views: "zobrazení"
  loading: "Načítava sa"
  powered_by_html: 'Beží na <a href="https://www.discourse.org">Discourse</a>, najlepšie so zapnutým JavaScriptom'
  sign_up: "Registrovať sa"
  log_in: "Prihlásenie"
  submit: "odošli"
  purge_reason: "Automaticky zmazaný ako opustený, dezaktivovaný účet"
  disable_remote_images_download_reason: "Sťahovanie vzdialených obrázkov je vypnuté kvôli nedostatku diskového priestoru."
  anonymous: "Anonymný"
  remove_posts_deleted_by_author: "Zmazané autorom"
  redirect_warning: "Neboli sme schopní overiť, či vami vybraný link bol pridaný na fórum. Ak chcete aj tak pokračovať, vyberte link nižšie."
  inline_oneboxer:
    topic_page_title_post_number_by_user: "#%{post_number} podľa %{username}"
  components:
    enabled_filter: "Povolené"
    disabled_filter: "Vypnuté"
    updates_available_filter: "Dostupné aktualizácie"
  themes:
    other_error: "počas aktualizácie tému sa niečo nepodarilo"
    import_error:
      about_json_too_big: "Chyba importu: about.json je väčší ako limit %{limit} ."
      asset_too_big: "Aktíva %{filename} sú väčšie ako limit %{limit}"
      theme_too_big: "Téma je väčšia ako limit %{limit}"
      git: "Nastala chyba pri klonovaní git repozitára. Prístup bol odmietnuty, alebo repozitár nebol nájdený."
      too_many_files: "Počet súborov (%{count}) v téme prekročil maximálny povolený počet súborov (%{limit})"
<<<<<<< HEAD
=======
      migrations:
        invalid_filename: "Nesprávny názov súboru pre migračný súbor: %{filename}. Názvy súborov musia začínať 4 číslicami, po ktorých nasleduje pomlčka a potom názov, ktorý obsahuje len alfanumerické znaky s pomlčkami."
        too_many_pending_migrations: "V tejto téme je príliš veľa čakajúcich migrácií. Témy nesmú v jednej aktualizácii zaviesť viac ako 100 migrácií"
        out_of_sequence: "Migrácia '%{name}' je mimo poradia. Posledná migrácia pre túto tému mala číslo verzie %{current} , ktoré je vyššie ako nová migrácia."
        syntax_error: "Nepodarilo sa spustiť migráciu '%{name}', pretože obsahuje chybu syntaxe: %{error}"
        exceeded_memory_limit: "Migrácia '%{name}' zlyhala, pretože prekročila limit pamäte"
        timed_out: "Časový limit migrácie „%{name}“ vypršal"
        no_exported_function: "Migrácia '%{name}' neexportuje funkciu na vykonanie migrácie"
        default_export_not_a_function: "Migrácia '%{name}' má predvolený export, ktorý nie je funkciou. Predvolený export musí byť funkcia, ktorá vykoná migráciu"
        no_returned_value: "Migrácia '%{name}' nevrátila žiadnu hodnotu (alebo vrátila nulovú alebo nedefinovanú). Musí vrátiť objekt Mapy"
        wrong_return_type: "Migrácia „%{name}“ vrátila neznámy typ údajov. Musí vrátiť objekt Mapy"
        runtime_error: "Pri migrácii '%{name}' sa vyskytla nasledujúca chyba spustenia: %{error}"
        unknown_setting_returned_by_migration: "Migrácie '%{name}' vrátili nastavenie '%{setting_name}', ktoré nie je deklarované v súbore settings.yml témy"
>>>>>>> b2b1e721
    settings_errors:
      invalid_yaml: "Tento YAML nie je validný."
  emails:
    incoming:
      default_subject: "Táto téma musí mať názov"
      show_trimmed_content: "Ukázať orezaný obsah"
      maximum_staged_user_per_email_reached: "Dosiahnutý maximálny počet dočasných používateľov vytvorených emailom."
      no_subject: "(bez predmetu)"
      no_body: "(bez tela)"
      errors:
        empty_email_error: "Nastane, keď prijmeme úplne prázdny mail."
        no_message_id_error: "Nastane, keď v maili chýba hlavička 'Message-Id'."
        inactive_user_error: "Nastane, keď odosielateľ nie je aktívny."
        silenced_user_error: "Nastane, keď odosielateľ bol stíšený."
        insufficient_trust_level_error: "Nastane, keď sa používateľ pokúsi vytvoriť novú tému v kategórii, na ktorú nemajú dostatočný stupeň dôvery."
        topic_closed_error: "Nastane, keď príde odpoveď na uzavretú tému."
        bounced_email_error: "Email report bol odoslaný emailom"
      unrecognized_error: "Chyba nebola rozpoznaná."
  errors: &errors
    format: ! "%{attribute} %{message}"
    messages:
      too_long_validation: "je obmedzený na %{max} znakov, zadali ste %{length}."
      invalid_boolean: "Neplatná logická hodnota."
      taken: "je už použité"
      accepted: sa musí akceptovať
      blank: nesmie byť prázdne
      present: musí byť prázdne
      confirmation: ! "sa nerovná %{attribute}"
      empty: nesmie byť prázdne
      equal_to: sa musí rovnať %{count}
      even: musí byť párne
      exclusion: je rezervované
      greater_than: musí byť viac ako %{count}
      greater_than_or_equal_to: musí byť väčšie alebo rovné %{count}
      has_already_been_used: "je už použité"
      inclusion: nie je v zozname
      invalid: je nesprávne
      is_invalid: "je to nejasné, je to kompletná veta?"
      contains_censored_words: "obsahuje nasledujúce cenzúrované slová %{censored_words}"
      less_than: musí byť menej ako %{count}
      less_than_or_equal_to: musí byť menej alebo rovné %{count}
      not_a_number: nie je číslo
      not_an_integer: musí byť číslo
      odd: musí byť nepárne
      record_invalid: ! "Validácia zlyhala s chybami: %{errors}"
      restrict_dependent_destroy:
        one: "Nedá sa zmazať záznam pretože existuje %{record} závislých záznamov"
        few: "Záznam nemôže byť zmazaný z dôvodu zavislosti na zázname: %{record} "
        many: "Záznam nemôže byť zmazaný z dôvodu zavislosti na zázname: %{record} "
        other: "Záznam nemôže byť zmazaný z dôvodu zavislosti na zázname: %{record} "
      too_long:
        one: príliš dlhé (maximálne %{count} znak)
        few: príliiš dlhé (maximum je %{count} znaky)
        many: príliiš dlhé (maximum je %{count} znakov)
        other: príliiš dlhé (maximum je %{count} znakov)
      too_short:
        one: príliš krátke (minimum je %{count} znak)
        few: príliš krátke (minimum je %{count} znaky)
        many: príliš krátke (minimum je %{count} znakov)
        other: príliš krátke (minimum je %{count} znakov)
      wrong_length:
        one: nesprávna dĺžka (musí byť %{count} znak)
        few: nesprávna dĺžka (musí byť %{count} znaky)
        many: nesprávna dĺžka (musí byť %{count} znakov)
        other: nesprávna dĺžka (musí byť %{count} znakov)
      other_than: "musí byť iný než %{count}"
    template:
      body: ! "Nastal problém s nasledujúcimi položkami:"
      header:
        one: "Uloženie %{model} zlyhalo kôli chybe"
        few: ! "Uloženie %{model} zlyhalo kôli %{count} chybám"
        many: ! "Uloženie %{model} zlyhalo kôli %{count} chybám "
        other: ! "Uloženie %{model} zlyhalo kôli %{count} chybám "
    embed:
      load_from_remote: "Nastala chyba pri načítaní príspevku"
    site_settings:
      default_categories_already_selected: "Nemôžete vybrať kategóriu použitú v inom zozname."
      s3_upload_bucket_is_required: "Nemôžete nahrávať na S3 pokiaľ ste nezadali 's3_upload_bucket'."
      page_publishing_requirements: "Publikovanie stránky nie je možné povoliť, ak je povolené zabezpečené nahrávanie."
      slow_down_crawler_user_agent_must_be_at_least_3_characters: "Používateľské agendy musia mať dĺžku aspoň 3 znaky, aby nedošlo k náhodnému obmedzeniu rýchlosti legitímnych používateľov."
  invite:
    disabled_errors:
      invalid_access: "Nemáte oprávnenie na zobrazenie požadovaných údajov!"
    max_invite_emails_limit_exceeded: "Požiadavka zlyhala, pretože počet e-mailov prekročil maximum (%{max})."
  bulk_invite:
    file_should_be_csv: "Nahrávaný súbor by mal byť typu CSV."
    error: "Počas nahrávanie súboru sa vyskytla chyba. Prosím, vyskúšajte ho nahraď znovu neskôr."
  backup:
    operation_already_running: "Prebieha spracovanie inej operácie. Momentálne sa nová úloha nedá spustiť. "
    backup_file_should_be_tar_gz: "Záložný súbor musí byť archív .tar.gz"
    not_enough_space_on_disk: "Na disku nie je dosť miesta na uloženie zálohy"
  not_logged_in: "K tejto akcii musíte byť prihlásený."
  not_found: "Požadovaná URL alebo zdroj sa nenašiel"
  invalid_access: "Nemáte oprávnenie na zobrazenie požadovaných údajov!"
  read_only_mode_enabled: "Táto stránka je v móde na čítanie. Zapisovanie je vypnuté"
  not_in_group:
    join_group: "Pridať sa do skupiny"
  reading_time: "Doba čítania"
  likes: "Páči sa mi"
  action_already_performed: "Ups! Túto akciu ste už vykonali. Môžete skúsiť obnoviť stránku?"
  too_many_replies:
    one: "Ľutujeme, noví používatelia majú dočasne obmedzený počet príspevkov na jeden v rámci jednej témy."
    few: "Ľutujeme, noví používatelia majú dočasne obmedzený počet príspevkov na %{count} v rámci jednej témy."
    many: "Ľutujeme, noví používatelia majú dočasne obmedzený počet príspevkov na %{count} v rámci jednej témy."
    other: "Ľutujeme, noví používatelia majú dočasne obmedzený počet príspevkov na %{count} v rámci jednej témy."
  embed:
    start_discussion: "Začať diskusiu"
    continue: "Pokračovať v diskusii"
    more_replies:
      one: "%{count} ďalšia odpoveď"
      few: "%{count} ďalšie odpovede"
      many: "%{count} ďalších odpovedí"
      other: "%{count} ďalších odpovedí"
    loading: "Načítanie diskusie…"
    permalink: "Trvalý odkaz"
    imported_from: "Toto je sprievodná diskusia k pôvodnej téme na %{link}"
    in_reply_to: "▶ %{username}"
    replies:
      one: "%{count} odpoveď"
      few: "%{count} odpovede"
      many: "%{count} odpovedí"
      other: "%{count} odpovedí"
    created: "Vytvorené"
  no_mentions_allowed: "Ľutujeme, nesmiete zmieňovať iných používateľov"
  too_many_mentions:
    one: "Ľutujeme, v príspevku môžete zmieniť maximálne jedného používateľa."
    few: "Ľutujeme, v príspevku môžete zmieniť maximálne %{count} používatelov."
    many: "Ľutujeme, v príspevku môžete zmieniť maximálne %{count} používatelov."
    other: "Ľutujeme, v príspevku môžete zmieniť maximálne %{count} používatelov."
  no_mentions_allowed_newuser: "Ľutujeme, noví používatelia nesmú zmieňovať iných použivateľov"
  too_many_mentions_newuser:
    one: "Ľutujeme, noví používatelia môžu zmieniť v príspevku maximálne jedného používateľa."
    few: "Ľutujeme, noví používatelia môžu zmieniť v príspevku maximálne %{count} používatelov."
    many: "Ľutujeme, noví používatelia môžu zmieniť v príspevku maximálne %{count} používatelov."
    other: "Ľutujeme, noví používatelia môžu zmieniť v príspevku maximálne %{count} používatelov."
  no_attachments_allowed: "Ľutujeme, noví používatelia nemôžu vkladať prílohy do príspevkov."
  too_many_attachments:
    one: "Ľutujeme, noví používatelia môžu vložiť maximálne jednu prílohu do príspevku."
    few: "Ľutujeme, noví používatelia môžu vložiť maximálne %{count} prílohy do príspevku."
    many: "Ľutujeme, noví používatelia môžu vložiť maximálne %{count} príloh do príspevku."
    other: "Ľutujeme, noví používatelia môžu vložiť maximálne %{count} príloh do príspevku."
  no_links_allowed: "Ľutujeme, noví používatelia nemôžu vkladať odkazy do príspevkov."
  too_many_links:
    one: "Ľutujeme, noví používatelia môžu vložiť maximálne jeden odkaz do príspevku."
    few: "Ľutujeme, noví používatelia môžu vložiť maximálne %{count} odkazy do príspevku."
    many: "Ľutujeme, noví používatelia môžu vložiť maximálne %{count} odkazov do príspevku."
    other: "Ľutujeme, noví používatelia môžu vložiť maximálne %{count} odkazov do príspevku."
  spamming_host: "Ľutujeme, nemôžete publikovať odkaz na tento zdroj"
  user_is_suspended: "Suspendovaní používatelia nemôžu vkladať príspevky"
  topic_not_found: "Niečo sa pokazilo. Téma mohla byť napríklad uzavretá, alebo zmazaná kým ste ju prezerali."
  just_posted_that: "je to príliš podobné Vášmu predchádzajúcemu príspevku"
  invalid_characters: "obsahuje neplatné znaky"
  is_invalid: "je to nejasné, je to kompletná veta?"
  next_page: "nasledujúca stránka →"
  prev_page: "← predchádzajúca stránka"
  page_num: "Stránka %{num}"
  home_title: "Domov"
  topics_in_category: " '%{category}' tém v tejto kategórii"
  rss_posts_in_topic: "RSS kanál témy '%{topic}'"
  rss_topics_in_category: "RSS kanál tém v kategórii '%{category}'"
  rss_num_posts:
    one: "%{count} príspevok"
    few: "%{count} príspevky"
    many: "%{count} príspevkov"
    other: "%{count} príspevkov"
  read_full_topic: "Čítať celý príspevok"
  private_message_abbrev: "Správa"
  rss_description:
    latest: "Najnovšie témy"
    top: "Top témy"
    top_monthly: "Mesačné najčastejšie témy"
    top_weekly: "Týždenné najčastejšie témy"
    top_daily: "Denné najčastejšie témy"
    posts: "Najnovšie príspevky"
    private_posts: "Posledné osobné správy"
    group_posts: "Najnovšie príspevky od %{group_name}"
    group_mentions: "Najnovšie zmienky od %{group_name}"
    user_posts: "Najnovšie príspevky od @%{username}"
    user_topics: "Najnovšie témy od @%{username}"
    tag: "Oštítkované témy"
  too_late_to_edit: "Tento príspevok bol vytvorený príliš dávno. Už nemôže byť upravovaný či zmazaný"
  excerpt_image: "Obrázok"
  bookmarks:
    reminders:
      tomorrow: "Zajtra"
      next_week: "Budúci týždeň"
      next_month: "Budúci mesiac"
  groups:
    errors:
      can_not_modify_automatic: "Nemôžete upraviť automatickú skupinu"
      invalid_domain: "'%{domain}' nie je platnou doménou."
      invalid_incoming_email: "'%{email}' nie je platná emailová adresa."
      email_already_used_in_group: "'%{email}' už je použité skupinou '%{group_name}'."
      email_already_used_in_category: "'%{email}' už je použité kategóriou '%{category_name}'."
    default_names:
      everyone: "všetci"
      admins: "administrátori"
      moderators: "moderátori"
      staff: "zamestnanci"
      trust_level_0: "stupen_dovery_0"
      trust_level_1: "stupen_dovery_1"
      trust_level_2: "stupen_dovery_2"
      trust_level_3: "stupen_dovery_3"
      trust_level_4: "stupen_dovery_4"
  education:
    until_posts:
      one: "jeden príspevok"
      few: "%{count} príspevky"
      many: "%{count} príspevkov"
      other: "%{count} príspevkov"
    "new-reply": |
      Vitajte na stránke %{site_name} &mdash; **ďakujeme, že prispievate!**

      - Buďte milí k ostatným členom komunity.

      - Prispieva vaša odpoveď ku konverzácii?

      - Konštruktívna kritika je vítaná, kritizujte však *myšlienky*, nie ľudí.

      Pre viac informácií, [si prečítajte naše pokyny pre komunitu](%{base_path}/guidelines). Hneď potom, ako v rámci vášho nového účtu napíšete %{education_posts_text}, sa už tento panel viac nebude zobrazovať.
    avatar: |2

      ### Čo takto nastaviť svoj profilový obrázok?

      Pridali ste niekoľko tém a odpovedí, ale Váš profilový obrázok nie je taký jedinečný ako Vy - je to len písmeno.

      Uvažovali ste **[návštíviť svoj používateľský profil](%{profile_path})** a nahrať obrázok, ktorý vás vystihuje?

      Je jednoduchšie sledovať diskusiu a nájsť zaujímavých ľudí v rozhovoroch, keď má každý jedinečný profilový obrázok!
  activerecord:
    attributes:
      category:
        name: "Názov kategórie"
      topic:
        title: "Názov"
        category_id: "Kategória"
      post:
        raw: "Telo"
      user_profile:
        bio_raw: "O mne"
    errors:
      models:
        topic:
          attributes:
            base:
              too_many_users: "Výstraha môže byť zaslaná len jednej osobe"
              no_user_selected: "Musíte zadať existujúceho používateľa"
        user:
          attributes:
            password:
              common: "Toto je jedno z 10000 najbežnejších hesiel. Prosím použite bezpečnejšie heslo"
              same_as_username: "je také isté ako vaše používateľské meno. Prosím použite bezpečnejšie heslo"
              same_as_email: "je také isté ako Váš email. Prosím použite bezpečnejšie heslo"
              same_as_current: "je také isté ako Vaše súčasné heslo"
            ip_address:
              blocked: "Nové registrácie nie sú povolené z Vašej IP adresy."
              max_new_accounts_per_registration_ip: "Nové registrácie nie sú povolené z Vašej IP adresy (dosiahnutý limit). Kontaktujte člena obsluhy. "
        color_scheme_color:
          attributes:
            hex:
              invalid: "nesprávna farba"
        post_reply:
          base:
            different_topic: "Príspevok a odpoveď musia patriť do rovnakej témy."
        watched_word:
          attributes:
            word:
              too_many: "Príliš veľa slov k tej akcii"
      <<: *errors
  general_category_name: "Všeobecné"
  meta_category_name: "Podnety pre tvorcov stránky"
  meta_category_description: "Diskusia o stránke, organizácii, ako funguje a ako ju môžme vylepšit"
  staff_category_name: "Zamestnanci"
  staff_category_description: "Súkromna kategória pre zamestnaneckú diskusiu. Témy su viditeľné len pre správcov a moderátorov diskusie"
  discourse_welcome_topic:
    body: |
      Sme veľmi radi, že ste sa k nám pridali.

      %{site_info_quote}

      Tu je niekoľko vecí, ktoré môžete urobiť, aby ste mohli začať:

      :speaking_head: **Predstavte sa** pridaním svojej fotografie a informácií o sebe a svojich záujmoch do [svojho profilu](%{base_path}/my/preferences/account). Na akú vec by ste sa chceli opýtať?

      :open_book: **Oboznámte sa s komunitou** tak, že si [prezriete diskusie](%{base_path}/top), ktoré tu už prebiehajú. Keď sa vám nejaký príspevok zdá zaujímavý, informatívny alebo zábavný, použite :heart: , aby ste vyjadrili svoje uznanie alebo podporu!

      :handshake: **Pridávajte** komentovaním, zdieľaním vlastného pohľadu, kladením otázok alebo ponúkaním spätnej väzby v diskusii. Pred odpovedaním alebo zakladaním nových tém si prečítajte [Usmernenia komunity](%{base_path}/faq).

      > Ak potrebujete pomoc alebo máte návrh, neváhajte sa opýtať na %{feedback_category} alebo [kontaktujte administrátorov](%{base_path}/o).
  category:
    topic_prefix: "O kategórii: %{category} "
    post_template: "%{replace_paragraph}\n\nDo tohoto odstavce dajte dlhší popis kategórie, alebo popíšte pokyny alebo pravidlá:\n\n- Prečo by ľudia mali použiť túto kategóriu? Na čo je určená?\n\n- V čom sa líši od ostatných existujúcich kategórií ktoré už máte?\n\n- Čo by vo všeobecnosti mala obsahovať téma v tejto kategórií?\n\n- Potrebujeme túto kategóriu? Môžeme ju spojiť s inóu kategóriou alebo pod-kategóriou?\n"
    errors:
      uncategorized_parent: "Nekategorizovaná nemôže mať nadradenú kategóriu"
      self_parent: "Podkategória si nemôže byť zároveň kategóriou "
      depth: "Nemôžete umiestniť podkategóriu pod inú podkategóriu"
      invalid_email_in: "'%{email}' nie je platná emailová adresa"
      email_already_used_in_group: "'%{email}' už je použité skupinou '%{group_name}'."
      email_already_used_in_category: "'%{email}' už je použité kategóriou '%{category_name}'."
    cannot_delete:
      has_subcategories: "Nemôžete vymazať kategóriu pretože obsahuje podkategórie."
      topic_exists_no_oldest: "Nemôžete vymazať túto kategóriu pretože obsahuje %{count} tém."
    uncategorized_description: "Témy, ktoré nepotrebujú kategóriu, alebo sa do žiadnej existujúcej nehodia."
  trust_levels:
    admin: "Administrácia"
    staff: "Zamestnanci"
    change_failed_explanation: "Pokúsili ste sa znížiť úroveň %{user_name} na '%{new_trust_level}'. Ale jeho/jej aktuálna úroveň už je '%{current_trust_level}'. %{user_name} zostane na úrovni '%{current_trust_level}' - Ak chcete znížiť úroveň používateľa, najskôr uzamknite úroveň"
  post:
    image_placeholder:
      broken: "Tento obrázok je poškodený"
    hidden_bidi_character: "Obojsmerné riadiace znaky môžu zmeniť poradie, v akom sa text vykresľuje. To by sa mohlo použiť na zakrytie škodlivého kódu."
  rate_limiter:
    hours:
      one: "%{count} hodina"
      few: "%{count} hodiny"
      many: "%{count} hodín"
      other: "%{count} hodín"
    minutes:
      one: "%{count} minútu"
      few: "%{count} minúty"
      many: "%{count} minút"
      other: "%{count} minút"
    seconds:
      one: " %{count} sekundu"
      few: "%{count} sekundy"
      many: "%{count} sekúnd"
      other: "%{count} sekúnd"
  datetime:
    distance_in_words:
      half_a_minute: "< 1m"
      less_than_x_seconds:
        one: "< %{count}s"
        few: "< %{count}s"
        many: "< %{count}s"
        other: "< %{count}s"
      x_seconds:
        one: "%{count}s"
        few: "%{count}s"
        many: "%{count}s"
        other: "%{count}s"
      less_than_x_minutes:
        one: "< %{count}m"
        few: "< %{count}m"
        many: "< %{count}m"
        other: "< %{count}m"
      x_minutes:
        one: "%{count}m"
        few: "%{count}m"
        many: "%{count}m"
        other: "%{count}m"
      about_x_hours:
        one: "%{count}h"
        few: "%{count}h"
        many: "%{count}h"
        other: "%{count}h"
      x_days:
        one: "%{count}d"
        few: "%{count}d"
        many: "%{count}d"
        other: "%{count}d"
      about_x_months:
        one: " %{count}mes"
        few: "%{count}mes"
        many: "%{count}mes"
        other: "%{count}mes"
      x_months:
        one: "%{count}mes"
        few: "%{count}mes"
        many: "%{count}mes"
        other: "%{count}mes"
      about_x_years:
        one: "%{count}r"
        few: "%{count}r"
        many: "%{count}r"
        other: "%{count}r"
      over_x_years:
        one: "> %{count}r"
        few: "> %{count}r"
        many: "> %{count}r"
        other: "> %{count}r"
      almost_x_years:
        one: "%{count}r"
        few: "%{count}r"
        many: "%{count}r"
        other: "%{count}r"
    distance_in_words_verbose:
      half_a_minute: "práve teraz"
      less_than_x_seconds: "práve teraz"
      x_seconds:
        one: "pred sekundou"
        few: "pred %{count} sekundami"
        many: "pred %{count} sekundami"
        other: "pred %{count} sekundami"
      less_than_x_minutes:
        one: "menej ako pred minútou"
        few: "menej ako pred %{count} minútami"
        many: "menej ako pred %{count} minútami"
        other: "menej ako pred %{count} minútami"
      x_minutes:
        one: "pred minútou"
        few: "pred %{count} minútami"
        many: "pred %{count} minútami"
        other: "pred %{count} minútami"
      about_x_hours:
        one: "pred hodinou"
        few: "pred %{count} hodinami"
        many: "pred %{count} hodinami"
        other: "pred %{count} hodinami"
      x_days:
        one: "včera"
        few: "pred %{count} dňami"
        many: "pred %{count} dňami"
        other: "pred %{count} dňami"
      about_x_months:
        one: "približne pred mesiacom"
        few: "približne pred %{count} mesiacmi"
        many: "približne pred %{count} mesiacmi"
        other: "približne pred %{count} mesiacmi"
      x_months:
        one: "pred mesiacom"
        few: "pred %{count} mesiacmi"
        many: "pred %{count} mesiacmi"
        other: "pred %{count} mesiacmi"
      about_x_years:
        one: "približne pred rokom"
        few: "približne pred %{count} rokmi"
        many: "približne pred %{count} rokmi"
        other: "približne pred %{count} rokmi"
      over_x_years:
        one: "pred vyše rokom"
        few: "pred vyše %{count} rokmi"
        many: "pred vyše %{count} rokmi"
        other: "pred vyše %{count} rokmi"
      almost_x_years:
        one: "pred takmer rokom"
        few: "pred takmer %{count} rokmi"
        many: "pred takmer %{count} rokmi"
        other: "pred takmer %{count} rokmi"
  password_reset:
    title: "Obnoviť heslo"
    success: "Heslo bolo úspešne zmenené a ste prihlasený do systému. "
    success_unapproved: "Heslo bolo úspešne zmenené."
  change_email:
    error: "Nastala chyba pri aktualizácii emailu. Nieje už náhodou použitý?"
    already_done: "Ľutujeme, tento podvrdzovací odkaz je už neplatný. Nie je Váš email už zmenený?"
    confirm: "Potvrďte"
  activation:
    action: "Pre aktiváciu účtu kliknite sem"
    already_done: "Ľutujeme, tento podvrdzovací odkaz je už neplatný. Nie je Váš účet už aktivny?"
    please_continue: "Váš nový účet je potvrdený. Budete presmerovaní na domovskú stránku."
    continue_button: "Pokračujte na %{site_name}"
    welcome_to: "Vitajte na %{site_name}!"
    approval_required: "Moderátor musí manuálne povoliť Váš prístup na toto fórum. O schválení prístupu budete upovedomení emailom."
    admin_confirm:
      title: "Potvrď admin účet"
      back_to: "Vráť sa na %{title}"
  reviewable_score_types:
    needs_approval:
      title: "Vyžaduje schválenie"
  post_action_types:
    off_topic:
      title: "Mimo témy"
      description: "Tento príspevok nesúvisí s danou témou popísanou v názve a prvom príspevku a pravdepodobne by mal byť presunutý niekam inam"
    spam:
      title: "Spam"
      email_title: '"%{title}" bol označený ako spam'
      email_body: "%{link}\n\n%{message}"
    inappropriate:
      title: "Nevhodné"
    notify_user:
      title: "Poslať @%{username} správu"
      email_title: 'Váš príspevok v "%{title}"'
      email_body: "%{link}\n\n%{message}"
    notify_moderators:
      title: "Niečo iné"
      description: "Tento príspevok vyžaduje pozornosť obsluhy z iného dôvodu ako je uvedené vyššie."
      email_title: 'Príspevok "%{title}" vyžaduje pozornosť obsluhy'
      email_body: "%{link}\n\n%{message}"
    bookmark:
      title: "Záložka"
      description: "Vytvor záložku na tento príspevok"
      short_description: "Vytvor záložku na tento príspevok"
    like:
      title: "Páči sa mi"
      description: "Páči sa mi tento príspevok"
      short_description: "Páči sa mi tento príspevok"
  draft:
    too_many_drafts:
      title: "Príliš veľa návrhov"
      description: "Dosiahli ste maximálny počet povolených návrhov. Prosím, odstráňte niektoré z [vašich návrhov](%{base_url}/my/activity/drafts) a skúste to znova."
<<<<<<< HEAD
=======
  user_activity:
    no_log_search_queries: "Protokoly vyhľadávacích dotazov sú momentálne zakázané (správca ich môže povoliť v nastaveniach lokality)."
  webauthn:
    validation:
      user_presence_error: "Vyžaduje sa prítomnosť používateľa."
      malformed_public_key_credential_error: "Poskytnutý verejný kľúč je neplatný."
>>>>>>> b2b1e721
  topic_flag_types:
    spam:
      title: "Spam"
      description: "Tento príspevok je reklama. Nijako nesúvisí s danou stránkou, má propagačný charakter."
      long_form: "označiť toto ako spam"
    inappropriate:
      title: "Nevhodné"
      long_form: "toto označ ako nevhodné"
    notify_moderators:
      title: "Niečo iné"
      long_form: "označené do pozornosti moderátora"
      email_title: 'Téma "%{title}" vyžaduje pozornosť moderátora'
      email_body: "%{link}\n\n%{message}"
  flagging:
    user_must_edit: "<p>Tento príspevok bol označený komunitou a je dočasne skrytý</p>"
  archetypes:
    regular:
      title: "Bežná téma"
    banner:
      title: "Banerová téma"
      message:
        make: "Téma je odteraz baner. Bude sa zobrazovať navrchu každej stránky, pokiaľ ju používateľ nezavrie."
        remove: "Téma odteraz nie je baner. Už sa nebude viac zobrazovat navrchu každej stránky."
  unsubscribe:
    title: "Odhlásiť"
    stop_watching_topic: "Prestať pozerať túto tému, %{link}"
    mute_topic: "Stíšiť všetky upozornenia pre túto tému, %{link}"
    unwatch_category: "Prestať pozerať všetky témy v kategórii %{category}"
    mailing_list_mode: "Vypnúť režim mailing listu"
    log_out: "Odhlásiť sa"
    digest_frequency:
      never: "nikdy"
      every_30_minutes: "každých 30 mintút"
      every_hour: "každú hodinu"
      daily: "denne"
      weekly: "týždenne"
      every_month: "každý mesiac"
      every_six_months: "každých šesť mesiacov"
  user_api_key:
    title: "Autorizovať prístup aplikácie"
    authorize: "Autorizovať"
    read: "čítať"
    read_write: "čítať/zapisovať"
    otp_confirmation:
      confirm_title: Pokračujte na %{site_name}
    no_trust_level: "Ľutujeme, nemáte dostatočný stupeň dôvery na prístup k používateľskému API"
    generic_error: "Ľutujeme, nie je možné vystaviť používateľský API kľúč, táto možnosť môže byť vypnutá administrátorom."
  reports:
    default:
      labels:
        count: Počet
        day: Deň
    post_edits:
      labels:
        edited_at: Dátum
        post: Príspevok
        editor: Editor
        edit_reason: Dôvod
    user_flagging_ratio:
      labels:
        user: Používateľ
    moderators_activity:
      labels:
        moderator: Moderátor
    flags_status:
      labels:
        flag: Typ
        assigned: Priradené
    visits:
      title: "Používateľské návštevy"
      xaxis: "Deň"
      yaxis: "Počet návštev"
    signups:
      xaxis: "Deň"
    new_contributors:
      xaxis: "Deň"
    trust_level_growth:
      yaxis: "Deň"
    consolidated_page_views:
      yaxis: "Deň"
      labels:
        post: Príspevok
        editor: Editor
        edit_reason: Dôvod
    consolidated_api_requests:
      xaxis:
        api: "API"
      yaxis: "Deň"
    dau_by_mau:
      xaxis: "Deň"
    daily_engaged_users:
      xaxis: "Deň"
    profile_views:
      title: "Prezreté používateľské profily"
      xaxis: "Deň"
      yaxis: "Počet prezretých používateľských profilov"
    topics:
      title: "Témy"
      xaxis: "Deň"
      yaxis: "Počet nových tém"
    posts:
      title: "Príspevky"
      xaxis: "Deň"
      yaxis: "Počet nových príspevkov"
    likes:
      title: "Páči sa mi"
      xaxis: "Deň"
      yaxis: "Počet nových páči sa mi"
      description: "Počet nových páči sa mi."
    flags:
      title: "Označenia"
      xaxis: "Deň"
      yaxis: "Počet označení"
    bookmarks:
      title: "Záložky"
      xaxis: "Deň"
      yaxis: "Počet nových záložiek"
    users_by_trust_level:
      title: "Používatelia podľa stupňa dôvery"
      xaxis: "Stupeň dôvery"
      yaxis: "Počet použivateľov"
      description_link: "https://blog.discourse.org/2018/06/understanding-discourse-trust-levels/"
    users_by_type:
      xaxis: "Typ"
      yaxis: "Počet použivateľov"
      labels:
        type: Typ
      xaxis_labels:
        admin: Admin
        moderator: Moderátor
        suspended: Odobrate práva
    emails:
      title: "Emaily odoslané"
      xaxis: "Deň"
      yaxis: "Počet emailov"
    user_to_user_private_messages:
      xaxis: "Deň"
      yaxis: "Počet správ"
    user_to_user_private_messages_with_replies:
      xaxis: "Deň"
      yaxis: "Počet správ"
    system_private_messages:
      title: "Systém"
      xaxis: "Deň"
      yaxis: "Počet správ"
    moderator_warning_private_messages:
      title: "Upozornenie od moderátora"
      xaxis: "Deň"
      yaxis: "Počet správ"
    notify_moderators_private_messages:
      title: "Upozorniť moderátora"
      xaxis: "Deň"
      yaxis: "Počet správ"
    notify_user_private_messages:
      title: "Upozorniť používateľa"
      xaxis: "Deň"
      yaxis: "Počet správ"
    top_referrers:
      title: "Najlepší referenti"
      xaxis: "Používateľ"
      num_clicks: "Klinutia"
      num_topics: "Témy"
      labels:
        user: "Používateľ"
        num_clicks: "Klinutia"
        num_topics: "Témy"
    top_traffic_sources:
      title: "Najlepšie zdroje"
      xaxis: "Doména"
      num_clicks: "Klinutia"
      num_topics: "Témy"
      num_users: "Používatelia"
      labels:
        domain: Doména
        num_clicks: Klinutia
        num_topics: Témy
    top_referred_topics:
      title: "Najlepšie témy"
      labels:
        num_clicks: "Klinutia"
        topic: "Témy"
    page_view_anon_reqs:
      title: "Anonymný"
      xaxis: "Deň"
    page_view_logged_in_reqs:
      title: "Prihlásený"
      xaxis: "Deň"
    page_view_crawler_reqs:
      xaxis: "Deň"
    page_view_total_reqs:
      xaxis: "Deň"
    page_view_logged_in_mobile_reqs:
      xaxis: "Deň"
    page_view_anon_mobile_reqs:
      xaxis: "Deň"
    http_background_reqs:
      title: "Pozadie"
      xaxis: "Deň"
      yaxis: "Požiadavky použité na aktívne aktualizácie a sledovanie"
    http_2xx_reqs:
      title: "Status 2xx (OK)"
      xaxis: "Deň"
      yaxis: "Úspešné požiadavky (Status 2xx)"
    http_3xx_reqs:
      title: "HTTP 3xx (Presmerovanie)"
      xaxis: "Deň"
      yaxis: "Presmerované požiadavky (Status 3xx)"
    http_4xx_reqs:
      title: "HTTP 4xx (Chyba na strane klienta)"
      xaxis: "Deň"
      yaxis: "Chyby na strane klienta (Status 4xx)"
    http_5xx_reqs:
      title: "HTTP 5xx (Chyba na strane servera)"
      xaxis: "Deň"
      yaxis: "Chyby na strane servera (Status 5xx)"
    http_total_reqs:
      title: "Celkovo"
      xaxis: "Deň"
      yaxis: "celkový počet žiadostí"
    time_to_first_response:
      title: "Čas do prvej odpovede"
      xaxis: "Deň"
      yaxis: "Priemerný čas (hodiny)"
    topics_with_no_response:
      title: "Témy bez odozvy"
      xaxis: "Deň"
      yaxis: "Celkovo"
    mobile_visits:
      xaxis: "Deň"
      yaxis: "Počet návštev"
    suspicious_logins:
      labels:
        user: Používateľ
        location: Poloha
    staff_logins:
      labels:
        user: Používateľ
        location: Poloha
    top_uploads:
      labels:
        filename: Názov súboru
    top_users_by_likes_received:
      labels:
        user: Používateľ
        qtt_like: Obdržaných 'páči sa mi'
    top_users_by_likes_received_from_inferior_trust_level:
      labels:
        user: Používateľ
        qtt_like: Obdržaných 'páči sa mi'
    top_users_by_likes_received_from_a_variety_of_people:
      labels:
        user: Používateľ
        qtt_like: Obdržaných 'páči sa mi'
  dashboard:
    group_email_credentials_warning: 'Vyskytol sa problém s e-mailovými poverenciami pre skupinu <a href="%{base_path}/g/%{group_name}/manage/email">%{group_full_name}</a>. Z doručenej pošty skupiny nebudú odosielané žiadne e-maily, kým sa tento problém nevyrieši. %{error}'
    rails_env_warning: "Váš server beží v %{env} móde"
    host_names_warning: "Váš súbor config/database.yml používa lokálne meno hostiteľa. Aktualizujte ho menom Vašej stránky."
    sidekiq_warning: 'Sidekiq neni spustený. Množstvo úloh, ako napríklad posielanie emailov, je vykonávaných asynchrónne prostrednictvom sidekiq. Prosim zabezpečte aby bol spustený aspoň jeden proces sidekiq <a href="https://github.com/mperham/sidekiq" target="_blank">Viac o Sidekiq</a>.'
    queue_size_warning: "Počet úloh v zásobníku je %{queue_size}, čo je dosť veľa. To môže byť príznakom problému s procesom (procesmi) Sidekiq, alebo by ste mali spustiť viac Sidekiq procesov."
    memory_warning: "Váš server beží s menej než 1 GB pamäte. Odporúča sa minimálne 1GB. "
    subfolder_ends_in_slash: "Vaše nastavenie podadresára je chybné, DISCOURSE_RELATIVE_URL_ROOT je ukončené lomítkom."
    category_style_deprecated: "Váš diskurz v súčasnosti používa zastaraný štýl kategórie, ktorý bude odstránený pred konečným vydaním beta verzie Discusu 3.2. Pokyny, ako zachovať zvolený štýl kategórie, nájdete v časti <a href='https://meta.discourse.org/t/282441'>Presun na nastavenie lokality v štýle jednej kategórie</a> ."
  site_settings:
    disabled: "vypnuté"
    censored_words: "Slová, ktoré budu automatický nahradené znakmi &#9632;&#9632;&#9632;&#9632;"
    delete_old_hidden_posts: "Automatické zmazanie príspevkov, ktoré ostali skryté viac ako 30 dní"
    allow_user_locale: "Povoliť používateľom zvoliť si vlastný jazyk"
    min_post_length: "Minimálna povolená dĺžka príspevku v znakoch (okrem osobných správ)"
    min_first_post_length: "Minimálna povolená dĺžka prvého príspevku (tela témy) (okrem osobných správ)"
    min_personal_message_post_length: "Minimálna povolená dĺžka príspevku v znakoch pre správy (prvý príspevok aj odpovede)"
    max_post_length: "Maximálny povolený počet znakov v príspevkoch"
    min_topic_title_length: "Minimálny povolený počet znakov v názve témy"
    max_topic_title_length: "Maximálny povolený počet znakov v názve témy"
    min_personal_message_title_length: "Minimálny povolený počet znakov v správe"
    min_search_term_length: "Minimálny povolený počet znakov vo vyhľadávaní"
    search_default_sort_order: "Predvolené poradie triedenia pre celostránkové vyhľadávanie"
    allow_uncategorized_topics: "Pvoliť vytváranie tém bez kategórií. UPOZORNENIE: Pokiaľ existujú nekategorizované témy, musíte ich zaradiť do kategórii skôr než túto možnosť vypnete."
    allow_duplicate_topic_titles: "Povoliť témy s rovnakými, duplikovanými názvami"
    unique_posts_mins: "Koľko minút musí byť medzi dvomi rovnakými príspevkami od jedného používateľa."
    educate_until_posts: "Ked používateľ začne písať svojich prvých (n) príspevkov, zobraz sprievodcu vzdelávania pre nového užívateľa. "
    crawl_images: "Načítať obrázky z URL pre vloženie správnej výšky a šírky."
    download_remote_images_threshold: "Minimálne miesto na lokálnom disku potrebné na stiahnutie obrázkov zo vzdialených zdrojov (v percentách)"
    disabled_image_download_domains: "Nikdy nesťahovať obrázky z týchto domén. Zoznam oddeleny pipou \"|\"."
    editing_grace_period: "Nevytvárať nové verzie editovaných príspevkov do (n) sekúnd po odoslaní príspevku."
    edit_history_visible_to_public: "Povoliť všetkým zobrazenie predchádzajúcich verzií upraveného príspevku. Pokiaľ je to vypnuté, verzie vidí iba obslužný personál"
    delete_removed_posts_after: "Príspevky zmazané autorom budú automaticky zmazané po (n) hodinách. Pokiaľ je nastavená 0, príspevky budú zmazané okamžite."
    fixed_category_positions: "Ak je to označené, budete môcť zoraďovať kategórie v pevnom poradí. Ak je neoznačené, kategórie budu zoradené podlľa aktivity."
    fixed_category_positions_on_create: "Ak je označené, triedenie kategórií bude spravované v dialógu na vytváranie témy (vyžaduje fixed_category_positions)."
    add_rel_nofollow_to_user_content: 'Pridať rel nofollow ku všetkému zaslanému používateľskému kontextu s výnimkou interných odkazov (zahrňuje rodičovskú doménu). Ak to zmeníte, musíte vykonať prípaz rebake na všetky príspevky pomocou: "rake posts:rebake"'
    post_excerpt_maxlength: "Maximálna dĺžka príspevku okrem zhrnutia."
    post_onebox_maxlength: "Maximálna dĺžka vloženého Discourse príspevku v znakoch."
    enable_inline_onebox_on_all_domains: "Ignorujte nastavenie webu enabled_inline_onebox_domains a povoľte inline onebox vo všetkých doménach."
    notification_email: "Odosieľateľ: email adresa použitá na zasielanie všetkých systémových emailov. Uvedená doména musí mať správne nastavené záznamy SPF, DKIM a opačný PTR aby email dorazil."
    email_custom_headers: "Zoznam voliteľných emailových hlavičiek oddelených |"
    enforce_second_factor: "Vyžadujte od používateľov, aby pred prístupom do používateľského rozhrania Discourse povolili dvojfaktorové overovanie. Výberom možnosti \"all\" (všetci) ju vynútite pre všetkých používateľov. Vyberte možnosť \"staff\", ak ju chcete uplatniť len na používateľov z radov zamestnancov. Toto nastavenie nemá vplyv na overovanie API alebo poskytovateľa DiscourseConnect."
    summary_score_threshold: "Minimálne požadované skóre príspevku na to aby bol zahrnutý do 'Sumarizuj túto tému'"
    summary_percent_filter: "Ak používateľ klikne na 'Sumarizuj túto tému', zobraz najlepších % príspevkov"
    long_polling_base_url: "Base URL used for long polling (when a CDN is serving dynamic content, be sure to set this to origin pull) eg: http://origin.site.com"
    polling_interval: "Ak sa nepoužíva technika long-polling, ako často majú byť klienti dotazovaný v milisekundách"
    anon_polling_interval: "Ako často majú byť dotazovaný anonymný klienti v milisekundách"
    background_polling_interval: "Ako často majú byť dotazovaný klienti v milisekundách (ak je okno v pozadí)"
    cooldown_minutes_after_hiding_posts: "Počet minút koľko musí používateľ počkať pred tým než môže upraviť príspevok skytý pomocou komunitných značiek"
    tl2_additional_likes_per_day_multiplier: "Zvýšiť počet páči sa mi na deň pre úroveň dôvery 2 (člen) vynásobením týmto číslom"
    tl3_additional_likes_per_day_multiplier: "Zvýšiť počet páči sa mi na deň pre úroveň dôvery 3 (bežný) vynásobením týmto číslom"
    tl4_additional_likes_per_day_multiplier: "Zvýšiť počet páči sa mi na deň pre úroveň dôvery 4 (vedúci) vynásobením týmto číslom"
    num_users_to_silence_new_user: "Ak príspevky nového používateľa presahujú nastavenie hide_post_sensitivity a majú príznaky spamu od tohto množstva rôznych používateľov, skryte všetky ich príspevky a zabráňte ich budúcemu uverejňovaniu. 0 zakázať."
    traditional_markdown_linebreaks: "V Markdown použiť tradičné oddeľovače riadkov, čo vyžaduje dve koncové medzery ako oddeľovač riadku."
    post_undo_action_window_mins: "Počet minút počas ktorých môžu používatelia zrušiť poslednú akciu na príspevku (\"Páči sa\", označenie, atď..)."
    review_every_post: "Pošlite každý nový príspevok do poradia na kontrolu na moderovanie. Príspevky sa stále zverejňujú okamžite a sú viditeľné pre všetkých používateľov. POZOR! Neodporúča sa pre stránky s vysokou návštevnosťou z dôvodu potenciálneho množstva príspevkov, ktoré si vyžadujú kontrolu."
    gtm_container_id: "Identifikátor kontajnera Google Tag Manager. napr: GTM-ABCD12E. <br/>Poznámka: Ak chcete používať GTM, keď je zapnutá politika zabezpečenia obsahu (CSP), pozrite si dokumentáciu k meta: <a href='https://meta.discourse.org/t/use-nonces-in-google-tag-manager-scripts/188296' target='_blank'>Používanie nonces v skriptov Google Tag Manager</a>."
    cors_origins: "Povoľ prameňom/origins použitie cross-origin dotazov (CORS). Každý prameň/origin musí obsahovať http:// alebo https://. Aby ste umožnili CORS, systémové premenná DISCOURSE_ENABLE_CORS musí byť nastavená na true."
    use_admin_ip_allowlist: "Správcovia sa môťu prihlásiť iba pokiaľ pristupujú z adresy uvedenej v zozname kontrolovaných IP adries (Admin > Logs > Screened Ips)"
    content_security_policy: "Povoliť zásady zabezpečenia obsahu (CSP)"
    content_security_policy_report_only: "Povoliť Content-Security-Policy-Report-Only (CSP)"
    content_security_policy_script_src: "Ďalšie povolené zdroje skriptov. Aktuálny hostiteľ a CDN sú predvolene zahrnuté. Pozrite si časť <a href='https://meta.discourse.org/t/mitigate-xss-attacks-with-content-security-policy/104243' target='_blank'>Zmierňovanie útokov XSS pomocou zásad zabezpečenia obsahu.</a> (CSP)"
    top_menu: "Určite, ktoré položky a v akom poradí sa zobrazia v navigácii na domovskej stránke."
    post_menu: "Určite, ktoré položky sa zobrazia v ponuke príspevkov a v akom poradí."
    post_menu_hidden_items: "Položky vo východzích nastaveniach menu schované pri príspevkovom menu, dokiaľ neni kliknuté na rozbaľovaciu elipsu."
    share_links: "Uveďte, ktoré položky sa maju zobraziť v zdieľacom dialógu a v akom poradí."
    site_contact_username: "Platné používateľské meno obsluhy, ktorá bude posielať automatizované správy. Pokiaľ je vynechané, použije sa východzí systémový účet. "
    send_welcome_message: "Poslať všetkým novým používateľom uvítaciu správu s návodom ako začať. "
    suppress_reply_directly_below: "Nezobrazovať rozbaľovacie tlačidlo s počtom odpovedí ak je k príspevku len jedna odpoveď priamo pod ním."
    suppress_reply_directly_above: "Nezobrazovať rozbaľovacie tlačidlo v-odpovedi-na ak je len jedna odpoveď priamo nad príspevkom."
    suppress_reply_when_quoting: "Nezobrazovať rozbaľovacie tlačidlo v-odpovedi-na ak príspevok cituje odpoveď."
    max_reply_history: "Maximálny počet odpovedí ktoré sa zobrazia po rozbalení v-odpovedi-na"
    topics_per_period_in_top_summary: "Zobrazovaný počet najlepších tém vo východzom zozname najlepších tém."
    topics_per_period_in_top_page: "Zobrazovaný počet najlepších tém vzozname po rozbalení 'Ukáž viac' najlepších tém."
    redirect_users_to_top_page: "Automaticky presmeruj nových a dlho neprihlásených používateľov na hlavnú stránku. "
    top_page_default_timeframe: "Predvolené časové obdobie hornej stránky pre anonymných používateľov (automaticky sa upraví pre prihlásených používateľov na základe ich poslednej návštevy)."
    email_token_valid_hours: "Platnosť tokenov pre Zabudnuté heslo a aktiváciu účtu v (n) hodinách."
    enable_badges: "Povoliť systém odznakov"
    log_out_strict: "Pri odhlasovaní odhlásiť VŠETKY sessiony používateľa, na všetkých zariadeniach."
    new_version_emails: "Poslať email na kontaktnú emailovú adresu ak je zistená nová verzia Discourse."
    invite_expiry_days: "Ako dlho je platná pozvánka pre používateľa, v dňoch"
    login_required: "Požadovať prihlásenie pre čítanie obshau tejto stránky, zakáž anonymný prístup. "
    min_password_length: "Minimálna dĺžka hesla."
    min_admin_password_length: "Minimálna dĺžka hesla pre Administrátora."
    block_common_passwords: "Nepovoliť heslá, ktoré sú v zozname 10 000 najbežnejších hesiel."
    allow_new_registrations: "Povoliť registráciu nových používateľov. Odznačte to ak chcete zabrániť vytváraniu nových účtov. "
    enable_signup_cta: "Zobraz oznámenie pre navrátilých anonymných používateľov s výzvou na registráciu účtu. "
    google_oauth2_client_id: "Client ID Vašej Google aplikácie."
    google_oauth2_client_secret: "Client secret Vašej Google aplikácie."
    remove_older_backups: "Odstráňte zálohy staršie ako zadaný počet dní. Ak chcete deaktivovať, ponechajte prázdne."
    automatic_backups_enabled: "Spustiť automatické zálohy podľa nastavenia intervalu záloh"
    s3_backup_bucket: "Vzdialený S3 bucket na uloženie záloh. VAROVANIE: Uistite sa, že ide o súkromný S3 bucket."
    backup_time_of_day: "Čas v UTC, kedy sa má spustiť záloha."
    backup_with_uploads: "Do pravidelných záloh ulož i nahrané súbory. Pri vypnutej voľbe sa uloží iba záloha databázy."
    active_user_rate_limit_secs: "Ako často máme aktualizovať pole 'naposledy videný o', v sekundách"
    verbose_localization: "Zobraziť rozšírené lokalizačné tipy v rozhraní"
    previous_visit_timeout_hours: "Ako dlho trvá návšteva predtým, ako ju pokladáme za 'predchádzajúcu' návštevu, v hodinách"
    top_topics_formula_log_views_multiplier: "hodnota násobku (n) pre počet zobrazení v najznámejších témach: `log(views_count) * (n) + op_likes_count * 0.5 + LEAST(likes_count / posts_count, 3) + 10 + log(posts_count)`"
    top_topics_formula_first_post_likes_multiplier: "hodnota násobku (n) pre počet páči sa mi na prvom príspevku v najznámejších témach: `log(views_count) * 2 + op_likes_count * (n) + LEAST(likes_count / posts_count, 3) + 10 + log(posts_count)`"
    top_topics_formula_least_likes_per_post_multiplier: "hodnota násobku (n) pre najmenej páči sa mi pre prísprvok v najznámejších témach: `log(views_count) * 2 + op_likes_count * 0.5 + LEAST(likes_count / posts_count, (n)) + 10 + log(posts_count)`"
    rate_limit_create_topic: "Po vytvorení témy musí používateľ počkať (n) sekúnd pred vytvorením ďalšej témy."
    rate_limit_create_post: "Po odoslaní prísprevku používateľ počkať (n) sekúnd pred vytvorením ďalšieho príspevku."
    rate_limit_new_user_create_post: "Po odoslaní príspevku používateľ počkať (n) sekúnd pred vytvorením ďalšieho príspevku."
    max_likes_per_day: "Maximálny počet páči sa mi používateľa denne."
    max_flags_per_day: "Maximálny počet príznakov používateľa denne."
    max_bookmarks_per_day: "Maximálny počet záložiek na jedného používateľa denne."
    max_edits_per_day: "Maximálny počet úprav používateľa denne."
    max_topics_per_day: "Maximálny počet tém používateľa denne."
    max_invites_per_day: "Maximálny počet pozvánok ktoré môže používateľ denne zaslať."
    max_topic_invitations_per_day: "Maximálny počet pozvánok do tém ktoré môže používateľ denne zaslať."
    suggested_topics: "Zobrazovaný počet navrhovaných tém na konci témy."
    limit_suggested_to_category: "V navrhovaných témach zobraziť iba témy z aktuálnej kategórie."
    clean_up_uploads: "Na zamedzenie nezákonného uloženia odstrániť opustené nahrané súbory na ktoré nevedie žiadny odkaz. VAROVANIE: pred zapnutím tohoto nastavenie možno chcete zálohovať Váš adresár s nahranými súbormi."
    clean_orphan_uploads_grace_period_hours: "Doba (v hodinách) pred odstránením opustených nahraných súborov."
    purge_deleted_uploads_grace_period_days: "Doba (v dňoch) pred úplným vymazaním odstráneného nahraného súboru."
    enable_s3_uploads: "Ukladať nahrávané súbory na úložište S3. DÔLEŽITÉ: vyžaduje platné prístupové údaje S3 (id prístupového kľúča (access key id) a tajný prístupový kľúč (secret access key))."
    s3_upload_bucket: "Amazon S3 bucket name, do ktorého budú nahraté súbory. POZOR: musí byť malými písmenami, žiadne bodky a žiadne podtržítka."
    s3_cdn_url: "CDN URL ktoré sa použije na všetky dáta v s3 (napríklad https://cdn.niekde.com). VAROVANIE: po zmene tohoto nastavenia musíte použiť príkaz rebake na všetky staré príspevky."
    avatar_sizes: "Zoznam automaticky generovaných veľkostí avatarov."
    external_system_avatars_enabled: "Použiť externú avatar službu."
    default_invitee_trust_level: "Predvolená stupeň dôvery (0-4) pre pozvaných používateľov."
    default_trust_level: "Východzí stupeň dôvery (0-4) pre všekých nových používateľov. UPOZORNENIE: Zmena nastavenia Vás môže vystaviť riziku spamovania. "
    tl1_requires_topics_entered: "Koľko tém musí nový používateľ zadať pred povýšením na stupeň dôvery 1."
    tl1_requires_read_posts: "Koľko príspevkov musí nový používateľ prečítať pred povýšením na stupeň dôvery 1."
    tl1_requires_time_spent_mins: "Koľko minút musí nový používateľ čítať príspevky pred povýšením na stupeň dôvery 1."
    tl2_requires_topics_entered: "Koľko tém musí nový používateľ zadať pred povýšením na stupeň dôvery 2."
    tl2_requires_read_posts: "Koľko príspevkov musí nový používateľ prečítať pred povýšením na stupeň dôvery 2."
    tl2_requires_time_spent_mins: "Koľko minút musí nový používateľ čítať príspevky pred povýšením na stupeň dôvery 2."
    tl2_requires_days_visited: "Koľko dní musí nový používateľ navštevovať stránku pred povýšením na stupeň dôvery 2."
    tl2_requires_likes_received: "Koľko \"Páči sa\" musí nový používateľ dostať pred povýšením na stupeň dôvery 2."
    tl2_requires_likes_given: "Koľko \"Páči sa\" musí nový používateľ rozdať pred povýšením na stupeň dôvery 2."
    tl2_requires_topic_reply_count: "Na koľko tém musí nový používateľ odpovedať pred povýšením na stupeň dôvery 2."
    tl3_requires_topics_viewed_all_time: "Minimálny počet všetkých tém, ktoré musí mať používateľ zhliadnuté pre kvalifikáciu na dosiahnute stupňa dôvery 3."
    tl3_requires_posts_read_all_time: "Minimálny počet všetkých príspevkov, ktoré musí mať používateľ prečítané pre kvalifikáciu na stupeň dôvery 3."
    tl3_promotion_min_duration: "MInimálny počet dní po pridelení stupňa dôvery 3 kým môže byť používateľ degradovaný späť na stupeň dôvery 2."
    tl3_links_no_follow: "Neodstraňujte rel=nofollow z odkazov pridaných používateľmi so stupňom dôvery 3."
    delete_all_posts_and_topics_allowed_groups: "Skupiny môžu odstraňovať príspevky a témy vytvorené inými používateľmi. Tieto skupiny budú môcť vidieť aj odstránené témy a príspevky."
    min_trust_to_create_topic: "MInimálna úroveň dôvery na vytvorenie novej témy."
    create_topic_allowed_groups: "Skupiny, ktoré môžu vytvárať nové témy."
    min_trust_to_edit_wiki_post: "MInimálna úroveň dôvery na úpravu wiki príspevku."
    edit_wiki_post_allowed_groups: "Skupiny, ktoré majú povolené upravovať príspevky, sú označené ako wiki."
    edit_post_allowed_groups: "Skupiny, ktoré majú povolené upravovať príspevky."
    min_trust_to_allow_self_wiki: "MInimálna úroveň dôvery k tomu aby mohol používateľ svoje témy meniť na wiki."
    self_wiki_allowed_groups: "Skupiny, v ktorých môžu používatelia vytvárať vlastné príspevky wiki."
    flag_post_allowed_groups: "Skupiny, ktoré môžu označovať príspevky."
    user_card_background_allowed_groups: "Skupiny, ktoré majú povolené nahrať pozadie karty používateľa."
    invite_allowed_groups: "Skupiny, ktoré môžu pozývať používateľov."
    ignore_allowed_groups: "Skupiny, ktoré môžu ignorovať ostatných používateľov."
    newuser_max_links: "Koľko odkazov môže nový používateľ pridať do príspevku."
    newuser_max_attachments: "Koľko príloh môže nový používateľ pridať do príspevku."
    newuser_max_mentions_per_post: "Maximálny počet notifikácií typu @meno môže nový užívateľ použiť v príspevku."
    newuser_max_replies_per_topic: "Maximálny počet odpovedí ktoré môže nový používateľ pridať do jednej témy pokiaľ na ne niekto neodpovie."
    max_mentions_per_post: "Maximálný počet notifikácií typu @meno, ktoré môže ktokoľvek použiť v rámci jedného príspevku."
    max_users_notified_per_group_mention: "Maximálny počet používateľov, ktorý môže dostať upozornenie ak je zmienená skupina (ak je dosiahnutá hranica, žiadne upozornenie nebude poslané)"
    here_mention_allowed_groups: "Skupiny, ktoré môžu uvádzať @here."
    create_thumbnails: "Vytvor náhľad a okraje pre obrázoky, ktoré sú príliš veľké aby sa zmestili do príspevku."
    email_time_window_mins: "Počkať (n) minút pred poslaním akýchkoľvek notifikačných emailov, aby mali používatelia čas úpraviť a dokončiť svoje príspevky."
    email_posts_context: "Koľko posledných odpovedí zahrnúť do obsahu v notifikačných emailoch."
    flush_timings_secs: "Ako často posielať časové dáta na server, v sekundách."
    title_max_word_length: "Maximálna povolená dĺžka slov v názve témy, v znakoch."
    title_min_entropy: "Minimálna entropia (unikátne znaky, znaky s diakritikou sa počítajú za dva) vyžadovaná na nadpis témy."
    body_min_entropy: "Minimálna entropia (unikátne znaky, znaky s diakritikou sa počítajú za dva) vyžadovaná pre telo príspevku."
    allow_uppercase_posts: "Povoliť kapitálky v názve témy, alebo tele príspevku."
    min_title_similar_length: "Minimálna dĺžka nadpisu na spustenie kontroly na podobné témy."
    category_colors: "Zoznam hexadecimálnych hodnôt farieb povolených pre kategórie."
    dark_mode_none: "Žiadny"
    max_image_size_kb: "Maximálna veľkosť nahraného obrázka. Táto hodnota musí byť nakonfigurovaná v nginx (client_max_body_size) / apache alebo proxy. Obrázky väčšie ako táto veľkosť a menšie ako client_max_body_size sa pri odosielaní zmenšia tak, aby sa zmestili."
    max_attachment_size_kb: "Maximálna veľkosť nahraných súborov prílohy. Táto hodnota musí byť nakonfigurovaná v nginx (client_max_body_size) / apache alebo proxy."
    authorized_extensions: "Zoznam prípon súborov povolených na nahrávanie"
    authorized_extensions_for_staff: "Zoznam prípon súborov povolených na nahrávanie pre zamestnancov okrem zoznamu definovaného v nastavení lokality „authorized_extensions“."
    theme_authorized_extensions: "Zoznam prípon súborov povolených na nahrávanie tém"
    max_similar_results: "Koľko podobných tém sa má zobraziť nad editorom ak vytvára novú tému. Porovnanie je založené na nadpise a tele správy."
    title_prettify: "Predchádzať bežným malým preklepom a chybám, zapnutým kapitálkam, malému prvému znaku, duplikácií ! a ?, extra . na konci a podobne."
    topic_views_heat_low: "Počet zobrazení aby bolo pole zobrazení jemne zvýraznené."
    topic_views_heat_medium: "Počet zobrazení aby bolo pole zobrazení stredne zvýraznené."
    topic_views_heat_high: "Počet zobrazení aby bolo pole zobrazení výrazne zvýraznené."
    cold_age_days_low: "Po koľkých dňoch je dátum poslednej aktivity danej konverzácie jemne tlmený."
    cold_age_days_medium: "Po koľkých dňoch je dátum poslednej aktivity danej konverzácie stredne tlmený."
    cold_age_days_high: "Po koľkých dňoch je dátum poslednej aktivity danej konverzácie silne tlmený."
    history_hours_low: "Po koľkých hodinách od poslednej úpravy je ikona úprav príspevku jemne zvýraznená."
    history_hours_medium: "Po koľkých hodinách od poslednej úpravy je ikona úprav príspevku stredne zvýraznená."
    history_hours_high: "Po koľkých hodinách od poslednej úpravy je ikona úprav príspevku veľmi zvýraznená."
    topic_post_like_heat_low: "Po prekročení akého pomeru likes:post je pole počtu na príspevku jemne zvýraznené."
    topic_post_like_heat_medium: "Po prekročení akého pomeru likes:post je pole počtu na príspevku stredne zvýraznené."
    topic_post_like_heat_high: "Po prekročení akého pomeru likes:post je pole počtu na príspevku veľmi zvýraznené."
    faq_url: "Ak máte FAQ stránku uloženú na iných stránkach, napište sem plný odkaz na ňu."
    tos_url: "Ak máte stránku s Podmienkami uloženú na iných stránkach, napište sem plný odkaz na ne."
    privacy_policy_url: "Ak máte stránku s Podmienkami súkromia uloženú na iných stránkach, napište sem plný odkaz na ne."
    allowed_spam_host_domains: "Zoznam domén vylúčených z testovania spamových zdrojov. Novým používateľom nebude nikdy zabránené vytvárať príspevky s odkazmi na tieto domény."
    topic_view_duration_hours: "Započítaj nové pozretie témy raz za IP/používateľa každých N hodín."
    user_profile_view_duration_hours: "Započítaj nové pozretie používateľského profilu raz za IP/používateľa každých N hodín."
    levenshtein_distance_spammer_emails: "Počet rozdielnych znakov, ktoré stále umožnia fuzzy zhodu, keď sa hľadájú emaily od spammerov."
    min_ban_entries_for_roll_up: "Ak existuje minimálne (N) položiek a kliknete na Zrolovať, vytvorí sa nový obmedzujúci záznam podsiete."
    max_age_unmatched_emails: "Zmazať nevyskytujúce sa kontrolované emailové adresy po (N) dňoch."
    max_age_unmatched_ips: "Zmazať nevyskytujúce sa kontrolované IP adresy po (N) dňoch."
    num_flaggers_to_close_topic: "Minimálny počet rôznych oznamovateľov potrebný na automatické pozastavenie témy pre intervenciu."
    auto_respond_to_flag_actions: "Zapnúť automatickú odpoveď pri odstránení označenia."
    min_first_post_typing_time: "Minimalny čas písania prvého príspevku v milisekundách, ak je čas kratší ako je limit, príspevok bude automaticky zaradený do fronty na schválenie. Nastav 0 pre vypnutie (Neoporúča sa)"
    reply_by_email_enabled: "Povoliť odpoveď na tému prostredníctvom emailu."
    reply_by_email_address: "Šablóna pre príchodziu emailovú adresu emailových odpovedí. Napríklad : %%{reply_key}@reply.example.com or replies+%%{reply_key}@example.com"
    strip_images_from_short_emails: "Odobrať obrázky z e-mailov s veľkosťou menšou ako 2800 bajtov"
    short_email_length: "Dĺžka krátkeho emailu v bytoch."
    display_name_on_email_from: "V emailovom poli Od zobraziť plné mená"
    unsubscribe_via_email: "Umožniť používateľom odhlásiť sa z emailov pomocou zaslania emailu s textom 'unsubscribe' v predmete alebo v tele emailu"
    delete_email_logs_after_days: "Zmazať logy o emailoch po (N) dňoch. 0 pre neobmedzene. "
    email_total_attachment_size_limit_kb: "Maximálna celková veľkosť súborov pripojených k odchádzajúcim e-mailom. Nastavením na hodnotu 0 zakážete odosielanie príloh."
    pop3_polling_enabled: "Získavať emailové odpovede pomocou POP3"
    pop3_polling_ssl: "Na spojenie s POP3 serverom použiť SSL. (Doporučované)"
    pop3_polling_period_mins: "Doba v minutách medzi POP3 kontrolami emailov. POZNÁMKA: vyžaduje reštart."
    pop3_polling_port: "Port na ktorom kontrolovať POP3 účet."
    pop3_polling_host: "Adresa na ktorej kontrolovať POP3 účet."
    pop3_polling_username: "Používateľské meno na kontrolu emailového POP3 účtu."
    pop3_polling_password: "Heslo na kontrolu emailového POP3 účtu."
    email_in_min_trust: "MInimálna úroveň dôveru použivateľa, ktorý môže posielať nové príspevky pomocou emailu."
    email_in_allowed_groups: "Skupiny, ktoré majú povolené uverejňovať nové témy prostredníctvom e-mailu."
    email_prefix: "[Menovka], ktorá má byť použitá ako predmet emailov. Ak nie je nastavená bude nahradená 'nadpisom'."
    email_site_title: "Názov stránok, použitý ako odosieľateľ emailov zo stránok. Ak nie ne nastavený bude použitý 'nadpis'. Použite toto nastavenie, ak Váš nadpis obsahuje nepovolené znaky pre emailový reťazec odosieľateľ."
    minimum_topics_similar: "Koľko tém musí existovať predtým, ako sa začnú zobraznovať podobné témy pri zakladaní novej témy."
    relative_date_duration: "Počet dní, po uplynutí ktorých sa doba príspevkov začne zobrazovať relatívne (7d) miesto ablolútnej (20 Feb)."
    delete_user_max_post_age: "Neumožniť vymazanie použivateľov, ktorých prvý príspevok je starší ako (x) dní."
    delete_all_posts_max: "Maximálny počet príspevkov, ktoré môžu byť vymazané naraz pomocou tlačítka Vymaž všetky príspevky. Ak má používateľ viac ako uvedený počet, príspevky nemôžu byť vymazané naraz a používateľ nemôže byť vymazaný."
    email_editable: "Povoliť užívateľom zmenu ich emailovej adresy po registrácii."
    allow_uploaded_avatars: "Povoliť používateľom nahranie profilovej fotky."
    uploaded_avatars_allowed_groups: "Zadajte skupiny, ktoré môžu nahrávať vlastné profilové obrázky."
    default_avatars: "URL na avatara, ktorý bude štandardne použitý pre nových používateľov pokiaľ si ho nezmenia."
    automatically_download_gravatars: "Po vytvorení účtu alebo zmene heslo stiahnuť používateľov Gravatar."
    digest_suppress_tags: "Potlačiť tieto značky zo súhrnných e-mailov."
    detect_custom_avatars: "Má alebo nemá sa kontrolovať nahratie vlastného profilového obrázka používateľa?"
    max_daily_gravatar_crawls: "Koľkokrát denne má Discourse kontrolovať Gravatar na zistenie vlastného avatara."
    enable_user_directory: "Povoliť prezeranie zoznamu používateľov."
    allow_anonymous_posting: "Povoliť používateľom prepnutie do anonymného režimu."
    anonymous_posting_min_trust_level: "Minimálna úroveň dôvery na zapnutie anonymného prispievania."
    anonymous_posting_allowed_groups: "Skupiny, ktoré môžu povoliť anonymné uverejňovanie"
    anonymous_account_duration_minutes: "Každých N minút vytvor nový anonymný účet na ochranu používateľskej anonymity. Príklad: Ak je nastavené na 600, akonáhle uplynie 600 minút od posledného príspevku A používateľ prepne do anonymného režimu, vytvorí sa nový anonymný účet."
    hide_user_profiles_from_public: "Vypnúť používateľské karty, profily a adresár pre anonymných používateľov."
    allow_profile_backgrounds: "Povoliť používateľov nahranie pozadia do profilu."
    sequential_replies_threshold: "Po koľkých po sebe idúcich príspevkov v rade za sebou sa má používateľovi zobraziť varovanie o nadmernom množstve odpovedí?"
    enable_mobile_theme: "Mobilné zariadenia používajú tému pre mobilné zariadenia s možnosťou prepnutia na plnú verziu stránok. Vypnite, ak chcete použiť vlastný štýl, ktorý podporuje mobilné zariadenia."
    dominating_topic_minimum_percent: "Koľko percent príspevkov musí používateľ pridať do témy než sa mu zobrazí pripomienka o dominovaní témy."
    disable_avatar_education_message: "Vypnúť informatívnu hlášku na zmenu avatara."
    suppress_uncategorized_badge: "V zozname tém nezobrazuj odznak za nekategorizované príspevky."
    disable_system_edit_notifications: "Ak je premenná 'download_remote_images_to_local' aktívna, vypnúť notifikácie o úpravách systémového používateľa."
    automatically_unpin_topics: "Automaticky odopnúť témy ak používateľ dostanie posledný príspevok."
    read_time_word_count: "Počet slov za minútu určený na výpočet odkazovaného času čítania."
    full_name_required: "Na používateľskom profile je vyžadované plné meno."
    enable_names: "Na profile zobraziť plné používateľské meno, karty a emaily používateľa. Vypnite na schovanie plného mena všade."
    display_name_on_posts: "Na príspevkoch zobraziť okrem @loginpoužívateľa i plné meno používateľa."
    show_time_gap_days: "Koľko dní musí uplynúť medzi dvoma príspevkami v téme, aby sa medzi nimi zobrazila časová medzera."
    short_progress_text_threshold: "Ak počet príspevkov v téme presiahne toto číslo, ukazateľ priebehu zobrazí iba aktuálne číslo príspevku. Túto hodnotu možno budete potrebovať zmeniť, ak zmeníte šírku ukazateľa priebehu."
    default_code_lang: "Predvolené zvýraznenie syntaxe programovacieho jazyka sa používa na bloky označovania kódov (auto, text, ruby, python atď.). Táto hodnota musí byť prítomná aj v nastavení lokality „zvýraznené jazyky“."
    warn_reviving_old_topic_age: "Zobrazenie varovania, ak niekto začne odpovedať na tému, kde je posledná odpoveď staršia ako uvedený počet dní. Na vypnutie varozania zadajte 0."
    autohighlight_all_code: "Použiť zvýraznenie syntaxe na bloky &lt;code&gt; vytvorené HTML, aj keď nešpecifikovali jazyk. Ak chcete nakonfigurovať bloky kódu vytvoreného markdown, použite nastavenie „predvolený jazyk kódu“."
    embed_truncate: "Orezať vkladané príspevky."
    embed_unlisted: "Vložené témy sa nezobrazia, kým používateľ neodpovie."
    embed_post_limit: "Maximálny počet príspevkov na vloženie."
    embed_username_required: "Na vytvorenie téme je vyžadované používateľské meno."
    delete_drafts_older_than_n_days: "Vymazať návrhy staršie ako (n) dní."
    slug_generation_method: "Vybrať metódu generovania koncovej časti adresy. 'encoded' vygeneruje percentami zakódovaní reťazec. 'none' vypne koncovú časť adresy úplne."
    enable_emoji: "Zapnúť emoji"
    emoji_set: "Aké emoji chcete mať?"
    reviewable_revision_reasons: "Zoznam dôvodov, ktoré je možné zvoliť pri odmietnutí recenzovateľného príspevku v rade s revíziou. Vždy je k dispozícii aj iné, čo umožňuje zadanie z vlastného dôvodu."
    auto_close_messages_post_count: "Maximálny počet povolených príspevkov v správe kým je automaticky uzavretá (0 znamená vypnuté)"
    auto_close_topics_post_count: "Maximálny počet povolených príspevkov v téme kým je automaticky uzavretá (0 znamená vypnuté)"
    default_email_mailing_list_mode: "Štandardne poslať email pre každý nový príspevok."
    default_other_new_topic_duration_minutes: "Globálna šandardná podmienka kedy sa téma považuje za novú."
    default_other_auto_track_topics_after_msecs: "Globálny šandardný čas pred tým ako je téma automaticky sledovaná."
    default_other_external_links_in_new_tab: "Štandardne otvárať externé odkazy v novej záložke."
    default_other_enable_quoting: "Štandardne na vybraný text zapnúť citované odpovede."
    default_other_dynamic_favicon: "Štandardne zobraziť počet nových/aktualizovaných tém v ikone prehliadača."
    default_topics_automatic_unpin: "Štandardne automaticky odopnúť témy ak používateľ dosiahne posledný príspevok."
    default_categories_watching: "Štandardný zoznam kategórií, ktoré sú pozerané."
    default_categories_tracking: "Štandardný zoznam kategórií, ktoré sú sledované."
    default_categories_muted: "Štandardný zoznam kategórií, ktoré sú vypnuté."
    revoke_api_keys_unused_days: "Počet dní od posledného použitia kľúča API pred jeho automatickým zrušením (0 pre nikdy)"
    revoke_api_keys_maxlife_days: "Počet dní pred automatickým zrušením kľúča API (0 pre nikdy)"
    revoke_user_api_keys_unused_days: "Počet dní od posledného použitia používateľského kľúča API pred jeho automatickým odvolaním (0 nikdy)"
    revoke_user_api_keys_maxlife_days: "Počet dní pred automatickým odvolaním používateľského kľúča API (0 nikdy)"
    min_trust_to_create_tag: "Minimálny stupeň dôvery potrebný na vytvorenie štítku"
    min_trust_level_to_tag_topics: "Minimálny stupeň dôvery potrebný na štítkovanie tém"
    automatically_clean_unused_tags: "Automaticky denne odstraňovať značky, ktoré sa nepoužívajú pri žiadnych témach alebo súkromných správach."
    company_name: "Názov vašej spoločnosti alebo organizácie. Ak pole ponecháte prázdne, neposkytnú sa žiadne všeobecné zmluvné podmienky ani oznámenie o ochrane osobných údajov."
    shared_drafts_allowed_groups: "Povoľte používateľom v týchto skupinách vidieť a upravovať zdieľané návrhy."
    experimental_form_templates: "EXPERIMENTÁLNE: Povoľte funkciu šablón formulárov. <b>Po povolení</b> spravujte šablóny na <a href='%{base_path}/admin/customize/form-templates'>Prispôsobiť / Šablóny</a>."
    show_user_menu_avatars: "Zobraziť používateľské avatary v používateľskej ponuke"
    errors:
      invalid_email: "Nesprávna emailová adresa."
      invalid_username: "S daným používateľským menom neexistuje žiadny používateľ."
      invalid_integer_min_max: "Hodnota musí byť medzi %{min} a %{max}."
      invalid_integer_min: "Hodnota musí byť %{min} alebo viac."
      invalid_integer_max: "Hodnota nemôže byť viac ako %{max}."
      invalid_integer: "Hodnota musí byť celé číslo."
      regex_mismatch: "Hodnota nevyhovuje požadovanému formátu."
      must_include_latest: "Horné menu musí obsahovať záložku 'posledné'."
      invalid_string: "Nesprávna hodnota."
      invalid_string_min_max: "Musí byť medzi %{min} a %{max} znakmi."
      invalid_string_min: "Musí byť minimálne %{min} znakov."
      invalid_string_max: "Nesmie byť viac ako %{max} znakov."
      invalid_reply_by_email_address: "Hodnota musí obsahovať '%{reply_key}' a byť odlišná od notifikačného emailu."
      pop3_polling_host_is_empty: "Pred nastavením POP3 sťahovania musíte nastaviť 'pop3 adresu'."
      pop3_polling_username_is_empty: "Pred nastavením POP3 sťahovania musíte nastaviť 'pop3 používateľské meno'."
      pop3_polling_password_is_empty: "Pred nastavením POP3 sťahovania musíte nastaviť 'pop3 heslo'."
      pop3_polling_authentication_failed: "POP3 autentikácia zlyhala. Prosíme overte zadané pop3 nastavenia."
      at_least_one_group_required: "Pre toto nastavenie musíte zadať aspoň jednu skupinu."
      min_username_length_range: "Nemôžete nastaviť minimum viac ako maximum."
      max_username_length_range: "Nemôžete nastaviť maximum menšie ako minimum."
    keywords:
      anonymous_posting_allowed_groups: "anonymous_posting_min_trust_level"
  search:
    within_post: "#%{post_number} od %{username}"
    types:
      category: "Kategórie"
      topic: "Výsledky"
      user: "Používatelia"
  original_poster: "Pôvodný autor"
  most_recent_poster: "Najaktuálnejší prispievateľ"
  frequent_poster: "Častý prispievateľ"
  redirected_to_top_reasons:
    new_user: "Vitajte v našej komunite! Toto sú najpopulárnejšie z posledných tém."
    not_seen_in_a_month: "Vitajte späť! Nevideli sme Vás už nejaký čas. Toto sú najpopulárnejšie témy odkedy ste boli preč."
  publish_page:
    slug_errors:
      blank: "nesmie byť prázdne"
      invalid: "obsahuje neplatné znaky"
  topic_statuses:
    autoclosed_message_max_posts:
      one: "Táto správa bola automaticky uzavretá po dosiahnutí maximálneho limitu %{count} odpovede."
      few: "Táto správa bola automaticky uzavretá po dosiahnutí maximálneho limitu %{count} odpovedí."
      many: "Táto správa bola automaticky uzavretá po dosiahnutí maximálneho limitu %{count} odpovedí."
      other: "Táto správa bola automaticky uzavretá po dosiahnutí maximálneho limitu %{count} odpovedí."
    autoclosed_topic_max_posts:
      one: "Táto téma bola automaticky uzavretá po dosiahnutí maximálneho limitu %{count} odpovede."
      few: "Táto téma bola automaticky uzavretá po dosiahnutí maximálneho limitu %{count} odpovedí."
      many: "Táto téma bola automaticky uzavretá po dosiahnutí maximálneho limitu %{count} odpovedí."
      other: "Táto téma bola automaticky uzavretá po dosiahnutí maximálneho limitu %{count} odpovedí."
    autoclosed_enabled_days:
      one: "Táto téma bola automaticky uzavretá po %{count} dni . Nové odpovede už nie sú povolené."
      few: "Táto téma bola automaticky uzavretá po %{count} dňoch . Nové odpovede už nie sú povolené."
      many: "Táto téma bola automaticky uzavretá po %{count} dňoch . Nové odpovede už nie sú povolené."
      other: "Táto téma bola automaticky uzavretá po %{count} dňoch . Nové odpovede už nie sú povolené."
    autoclosed_enabled_hours:
      one: "Táto téma bola automaticky uzavretá po hodine. Nové odpovede už nie sú povolené."
      few: "Táto téma bola automaticky uzavretá po %{count} hodinách. Nové odpovede už nie sú povolené."
      many: "Táto téma bola automaticky uzavretá po %{count} hodinách. Nové odpovede už nie sú povolené."
      other: "Táto téma bola automaticky uzavretá po %{count} hodinách. Nové odpovede už nie sú povolené."
    autoclosed_enabled_minutes:
      one: "Táto téma bola automaticky uzavretá po minúte. Nové odpovede už nie sú povolené."
      few: "Táto téma bola automaticky uzavretá po %{count} minútach. Nové odpovede už nie sú povolené."
      many: "Táto téma bola automaticky uzavretá po %{count} minútach. Nové odpovede už nie sú povolené."
      other: "Táto téma bola automaticky uzavretá po %{count} minútach. Nové odpovede už nie sú povolené."
    autoclosed_enabled_lastpost_days:
      one: "Táto téma bola automaticky uzavretá po %{count} dni od poslednej odpovede. Nové odpovede už nie sú povolené."
      few: "Táto téma bola automaticky uzavretá po %{count} dňoch od poslednej odpovede. Nové odpovede už nie sú povolené."
      many: "Táto téma bola automaticky uzavretá po %{count} dňoch od poslednej odpovede. Nové odpovede už nie sú povolené."
      other: "Táto téma bola automaticky uzavretá po %{count} dňoch od poslednej odpovede. Nové odpovede už nie sú povolené."
    autoclosed_enabled_lastpost_hours:
      one: "Táto téma bola automaticky uzavretá po%{count} hodine od poslednej odpovede. Nové odpovede už nie sú povolené."
      few: "Táto téma bola automaticky uzavretá po %{count} hodinách od poslednej odpovede. Nové odpovede už nie sú povolené."
      many: "Táto téma bola automaticky uzavretá po %{count} hodinách od poslednej odpovede. Nové odpovede už nie sú povolené."
      other: "Táto téma bola automaticky uzavretá po %{count} hodinách od poslednej odpovede. Nové odpovede už nie sú povolené."
    autoclosed_enabled_lastpost_minutes:
      one: "Táto téma bola automaticky uzavretá po %{count} minúte od poslednej odpovede. Nové odpovede už nie sú povolené."
      few: "Táto téma bola automaticky uzavretá po %{count} minútach od poslednej odpovede. Nové odpovede už nie sú povolené."
      many: "Táto téma bola automaticky uzavretá po %{count} minútach od poslednej odpovede. Nové odpovede už nie sú povolené."
      other: "Táto téma bola automaticky uzavretá po %{count} minútach od poslednej odpovede. Nové odpovede už nie sú povolené."
    autoclosed_disabled: "Táto téma je teraz otvorená. Nové odpovede sú povolené."
    autoclosed_disabled_lastpost: "Táto téma je teraz otvorená. Nové odpovede sú povolené."
  login:
    not_approved: "Váš účet zatiaľ nebol schválený. Ak bude pripravený na prihlásenie, dostanete upozorňujúci email."
    incorrect_username_email_or_password: "Nesprávne meno, email, alebo heslo"
    wait_approval: "Ďakujeme za registráciu. O schválení účtu Vás budeme informovať."
    active: "Váš účet je aktivovaný a pripravený na používanie."
    not_activated: "Systém vás nemôže prihlásiť. Poslali sme vám aktivačný email. Prosím, postupujte podľa inštrukcií na aktiváciu účtu, ktoré sú uvedené v tomto emaile."
    not_allowed_from_ip_address: "Nie je možné prihlásenie ako %{username} z tejto IP adresy."
    admin_not_allowed_from_ip_address: "Nie je možné prihlásenie ako admin z tejto IP adresy."
    suspended: "Nemôžete sa prihlásiť do %{date}."
    suspended_with_reason: "Tento účet je suspendovaný do %{date}: %{reason}"
    errors: "%{errors}"
    not_available: "Nie je k dispozícii. Skúste %{suggestion}?"
    something_already_taken: "Niečo sa pokazilo, možno je tento užívateľ, alebo e-mail už registrovaný, vyskúšajte odkaz pre zabudnuté heslo"
    omniauth_confirm_button: "Pokračovať"
    new_registrations_disabled: "Registrácia nových účtov momentálne nie je povolená."
    password_too_long: "Dĺžka hesla je obmedzená na 200 znakov. "
    email_too_long: "Emailová adresa je príliš dlhá. Meno priečinka musí byť kratšie ako 254 znakov a meno domény musí byť kratšie ako 253 znakov."
    reserved_username: "Toto užívateľské meno nie je povolené."
    missing_user_field: "Nevyplnili ste všetky užívateľké polia."
    second_factor_backup_description: "Zadajte jeden zo záložných kódov:"
  admin:
    email:
      sent_test: "odoslané!"
  user:
    username:
      short: "musí mať minimálne %{min} znakov"
      long: "nesmie byť dlhší než %{max} znakov"
      unique: "musí byť jedinečné"
      blank: "musí existovať"
      must_not_contain_two_special_chars_in_seq: "nesmie obsahovať reťazec 2 alebo viac špeciálnych znakov po sebe (.-_)"
      must_not_end_with_confusing_suffix: "nesmie byť ukončené mätúcou príponou ako napríklad .json alebo .png a podobne."
    email:
      not_allowed: "nie je povolená od tohto poskytovateľa emailu. Prosím použite inú emailovú adresu. "
      blocked: "nie je povolená."
  unsubscribe_mailer:
    subject_template: "Potvrďte, že už ďalej nechcete dostávať aktualizácie z %{site_title}"
  invite_password_instructions:
    subject_template: "Nastavte heslo pre účet na %{site_name}"
  flag_reasons:
    off_topic: "Váš príspevok bol označený ako \"mimo-témy\": komunita cíti, že nie je vhodný do témy tak, ako je definovaná nadpisom a prvým príspevkom"
    spam: "Váš príspevok bol označený ako **spam**: komunita cíti, že je to reklama, niečo čo je vo spojej podstate príliš propagačné, miesto toho, aby bolo užitočné alebo relevantné k danej téme, tak ako je očakávané."
    notify_moderators: "Váš príspevok bol označený **na kontrolu pre moderátora**: komunita cíti, že nečo v príspevku vyžaduje manuálny zásah niektorým zo zamestnancov."
  flags_dispositions:
    agreed: "Ďakujeme za upozornenie. Súhlasíme s tým, že je tam problém a pracujeme na ňom."
    agreed_and_deleted: "Ďakujeme za upozornenie. Súhlasíme s tým, že je tam problém a príspevok sme odstránili."
    disagreed: "Ďakujeme za upozornenie. Práve to riešime."
    ignored: "Ďakujeme za upozornenie. Práve to riešime."
    ignored_and_deleted: "Ďakujeme za upozornenie. Daný príspevok sme odstránili."
  system_messages:
    queued_by_staff:
      title: "Príspevok vyžaduje schválenie"
    welcome_user:
      subject_template: "Vitajte na %{site_name}!"
    welcome_invite:
      subject_template: "Vitajte na %{site_name}!"
    backup_succeeded:
      subject_template: "Záloha skončila úspešne"
    backup_failed:
      subject_template: "Záloha sa nepodarila"
    restore_succeeded:
      subject_template: "Obnova skončila úspešne"
    restore_failed:
      subject_template: "Obnova zlyhala"
    bulk_invite_succeeded:
      subject_template: "Zpracovanie pozvania viacerých používateľov bolo úspešné"
    bulk_invite_failed:
      subject_template: "Zpracovanie pozvania viacerých používateľov dopadlo s chybami"
    csv_export_failed:
      subject_template: "Export dát zlyhal"
    email_reject_inactive_user:
      text_body_template: |2

        Ľutujeme, ale Vaša emailová správa na %{destination} (titled %{former_title}) nefungovala.

        Váš účet asociovaný s touto emailovou adresou nie je aktivovaný. Prosím aktivujte svoj účet pred posielaním emailov.
    email_reject_empty:
      text_body_template: |2

        Ľutujeme, ale Vaša emailová správa na %{destination} (titled %{former_title}) nefungovala.

        Vo Vašom emaile sa nám nepodarilo nájsť žiadny pridávaný obsah.

        Ak ste si istý, že ste obsah pridali, pokúste sa znovu a použite jednoduchšie formátovanie.
    email_reject_parsing:
      text_body_template: |2

        Ľutujeme, ale Vaša emailová správa na %{destination} (titled %{former_title}) nefungovala.

        Vo Vašom emaile se nepodarilo nájsť pridávaný obsah. **Uistite sa, že ste odpoveď uviedli na začiatku emailu** -- nedokážeme spracovať vložené odpovede.
    email_reject_invalid_post:
      text_body_template: |2

        Ľutujeme, ale Vaša emailová správa na %{destination} (titled %{former_title}) nefungovala.

        Medzi možnými príčinami môže byť: komplexné formátovanie, správa je príliš veľká, správa je príliš krátka. Prosíme skúste znovu alebo, ak sa chovanie opakuje, uverejnite pomocou webstránky.
    email_reject_invalid_post_specified:
      text_body_template: |2

        Ľutujeme, ale Vaša emailová správa na %{destination} (titled %{former_title}) nefungovala.

        Dôvod:

        %{post_error}

        Ak tento problém dokážete odstrániť, prosíme pokus opakujte.
    email_reject_invalid_post_action:
      text_body_template: |2

        Ľutujeme, ale Vaša emailová správa na %{destination} (titled %{former_title}) nefungovala.

        Akcia uverejnenia nebola rozpoznaná. Prosíme skúste znovu alebo, ak sa chovanie opakuje, uverejnite pomocou webstránky.
    spam_post_blocked:
      subject_template: "Nový uživateľ %{username} je zablokovaný kôli opakovaným odkazom"
    pending_users_reminder:
      subject_template:
        one: "%{count} užívateľ čaká na schválenie"
        few: "%{count} užívateľia čakajú na schválenie"
        many: "%{count} užívateľov čaká na schválenie"
        other: "%{count} užívateľov čaká na schválenie"
    download_remote_images_disabled:
      subject_template: "Sťahovanie vzdialených obrázkov je zablokované."
  subject_re: "Re:"
  subject_pm: "[PM]"
  user_notifications:
    previous_discussion: "Prechádzajúce odpovede"
    posted_by: "Príspevok od %{username} dňa %{post_date}"
    more_pm_participants:
      one: "%{participants} a %{count} iné"
      few: "%{participants} a %{count} ďalších"
      many: "%{participants} a %{count} ďalších"
      other: "%{participants} a %{count} ďalších"
    user_posted_pm_staged:
      subject_template: "%{optional_re}%{topic_title}"
    digest:
      why: "Krátky súhrn zo stránky %{site_link} od Vašej poslednej návštevy %{last_seen_at}"
      since_last_visit: "Od Vašej poslednej návštevy"
      liked_received: "Obdržaných 'páči sa mi'"
      new_users: "Noví používatelia"
      join_the_discussion: "Čítať viac"
      click_here: "kliknite tu"
    set_password:
      title: "Nastavte heslo"
    signup_after_approval:
      subject_template: "Váš účet bol schválený na %{site_name}!"
  page_not_found:
    page_title: "Stránka nenájdená"
    title: "Stránka neexistuje alebo je privátna."
    popular_topics: "Populárne"
    recent_topics: "Nedávne"
    see_more: "Viac"
    search_title: "Prehľadať tieto stránky"
    search_button: "Hľadať"
  upload:
    edit_reason: "stiahnuté lokálne kópie obrázkov"
    unauthorized: "Ľutujeme, súbor, ktorý sa pokúšate nahrať nemá povolenú príponu (povolené prípony sú: %{authorized_extensions})."
    pasted_image_filename: "Vložený obrázok"
    store_failure: "Zlyhalo uloženie #%{upload_id} pre užívateľa #%{user_id}."
    file_missing: "Ľutujeme, ale musíte poskytnúť súbor na nahranie."
    attachments:
      too_large: "Ľutujeme, súbor, ktorý sa pokúšate nahrať, je príliš veľký (maximálna veľkosť je %{max_size_kb}KB)."
    images:
      too_large: "Ľutujeme, obrázok, ktorý sa pokúšate nahrať, je príliš veľký (maximálna veľkosť je %{max_size_kb}KB), prosím zmenšite ho a skúste znovu. "
      size_not_found: "Ľutujeme, ale nepodarilo sa nám zistiť veľkosť obrázku. Nie je nahodou poškodený?"
  avatar:
    missing: "Ľutujeme, ale nemôžeme nájsť žiaden avatar asociovaný s touto emailovou adresou. Môžete ho skúsiť nahrať znova?"
  skipped_email_log:
    user_email_no_user: "Nepodarilo sa nájsť užívateľa s id %{user_id}"
    user_email_post_not_found: "Nepodarilo sa nájsť príspevok s id %{post_id}"
    user_email_anonymous_user: "Používateľ je anonymný"
    user_email_user_suspended_not_pm: "Užívateľ je suspendovaný, správa nebude poslaná"
    user_email_seen_recently: "Používateľ bol nedávno online"
    user_email_notification_already_read: "Upozornenie o ktorom je tento email už bolo prečítané"
    user_email_notification_topic_nil: "post.topic je prázdny"
    user_email_post_deleted: "príspevok bol zmazaný autorom"
    user_email_user_suspended: "užívateľ bol suspendovaný"
    user_email_already_read: "používateľ si už prečítal tento príspevok"
    sender_message_blank: "správa je prázdna"
    sender_message_to_blank: "message.to je prázdne"
    sender_text_part_body_blank: "text_part.body je prázdne"
    sender_body_blank: "telo je prázdne"
  color_schemes:
    base_theme_name: "Základ"
    default_theme_name: "Predvolené"
  edit_this_page: "Upraviť túto stránku"
  csv_export:
    boolean_yes: "Áno"
    boolean_no: "Nie"
    rate_limit_error: "Príspevky možu byť stiahnuté len raz za deň. Skús opäť zajtra prosím."
  static_topic_first_reply: |2

    Upravte prvý príspevok v téme pre zmenu obsahu %{page_name} stránky.
  guidelines_topic:
    title: "FAQ/Pravidlá"
  tos_topic:
    title: "Podmienky používania"
  privacy_topic:
    title: "Ochrana súkromia"
  badges:
    editor:
      name: Editor
      description: Úprava prvého príspevku
    basic_user:
      name: Základné
    member:
      name: Člen
    regular:
      name: Bežné
    leader:
      name: Vodca
    welcome:
      name: Vitajte
      description: Prijal "Páči sa"
    autobiographer:
      name: Autobiograf
    anniversary:
      name: Výročie
      description: Aktívny člen, napísal aspoň jeden príspevok za rok
    nice_topic:
      name: Pekná téma
    good_topic:
      name: Dobrá téma
    great_topic:
      name: Vynikajúca téma
    nice_share:
      name: Pekné zdieľanie
      description: Zdieľaný príspevok s 25 jedinečnými návštevami
    good_share:
      name: Dobré zdieľanie
      description: Zdieľaný príspevok s 300 jedinečnými návštevami
    great_share:
      name: Výborné zdieľanie
      description: Zdieľaný príspevok s 1000 jedinečnými návštevami
    first_like:
      name: Prvé "Páči sa mi"
      description: Príspevok, ktorý sa páčil
      long_description: |
        Tento odznak je udelený za prvé udelené "Páči sa" použitím :heart: talčidla. Označenie príspevku "Páči sa" je najlepšia cesta ako ukázať členom komunity, že ich príspevky sú zaujímavé, užitočné, výnimočné, alebo zábavné. Podeľte sa o to!
    first_flag:
      name: Prvé označenie
      description: Označený príspevok
    promoter:
      name: Propagátor
      description: pozval užívateľa
    campaigner:
      name: Bojovník
    champion:
      name: Šampión
    first_share:
      name: Prvé zdieľanie
      description: Zdieľal príspevok
      long_description: "Tento odznak je udelený za prvý zdieľaný odkaz na odpoveď, alebo tému pužítím zdieľacieho tlačidla. Zdieľanie odkazov je výborná cesta, ako ukázať zaujímavé diskusie zvyšku sveta a rozširovať Vašu komunitu. \n"
    first_link:
      name: Prvý odkaz
    first_quote:
      name: Prvý citát
    read_guidelines:
      name: Prečítať pravidlá
    reader:
      name: Čitateľ
    popular_link:
      name: Populárny odkaz
    hot_link:
      name: Horúci odkaz
    famous_link:
      name: Skvelý odkaz
    first_mention:
      name: Prvá zmienka
  admin_login:
    success: "Email odoslaný"
    email_input: "Email administrátora"
    submit_button: "Poslať email"
  performance_report:
    initial_post_raw: Táto téma obsahuje denné reporty rýchlosti Vašich stránok.
    initial_topic_title: Reporty rýchlosti stránok
  tags:
    title: "Štítky"
  finish_installation:
    resend_email:
      title: "Znova poslať aktivačný email."
  wizard:
    step:
      privacy:
        fields:
          login_required:
            placeholder: "Súkromné"
          chat_enabled:
            placeholder: "Povoliť chat"
      styling:
        fields:
          styling_preview:
            label: "Ukážka"
          homepage_style:
            choices:
              categories_only:
                label: "Iba kategórie"
              categories_and_latest_topics:
                label: "Kategórie a najnovšie témy"
      corporate:
        fields:
          contact_url:
            placeholder: "https://www.example.com/contact-us"
      invites:
        title: "Pozvite členov"
  onebox:
    github:
      opened: "otvorené"
      closed: "zatvorené"
  discourse_push_notifications:
    popup:
      mentioned: '%{username} Vás zmienil v "%{topic}" - %{site_title}'
      group_mentioned: '%{username} Vás zmienil v "%{topic}" - %{site_title}'
      quoted: '%{username} vás citoval v "%{topic}" - %{site_title}'
      replied: '%{username} vám odpovedal v "%{topic}" - %{site_title}'
      posted: '%{username} prispel v "%{topic}" - %{site_title}'
      linked: '%{username} odkázal na váš príspevok z "%{topic}" - %{site_title}'
  staff_action_logs:
    unknown: "neznáma"
  reviewables:
    sensitivity:
      disabled: "Vypnuté"
    actions:
      agree:
        title: "Áno"
      delete_single:
        title: "Odstrániť"
      disagree:
        title: "Nie"
      approve:
        title: "Schváliť"
      reject_user:
        delete:
          title: "Odstrániť používateľa"
      reject:
        title: "Zamietnuť"
  fallback_username: "používateľ"
  form_templates:
    errors:
      duplicate_ids: "má duplicitné ID"
      reserved_id: "má vyhradené kľúčové slovo ako id: %{id}"
      unsafe_description: "má nebezpečný popis HTML"
  activemodel:
    errors:
      <<: *errors<|MERGE_RESOLUTION|>--- conflicted
+++ resolved
@@ -63,8 +63,6 @@
       theme_too_big: "Téma je väčšia ako limit %{limit}"
       git: "Nastala chyba pri klonovaní git repozitára. Prístup bol odmietnuty, alebo repozitár nebol nájdený."
       too_many_files: "Počet súborov (%{count}) v téme prekročil maximálny povolený počet súborov (%{limit})"
-<<<<<<< HEAD
-=======
       migrations:
         invalid_filename: "Nesprávny názov súboru pre migračný súbor: %{filename}. Názvy súborov musia začínať 4 číslicami, po ktorých nasleduje pomlčka a potom názov, ktorý obsahuje len alfanumerické znaky s pomlčkami."
         too_many_pending_migrations: "V tejto téme je príliš veľa čakajúcich migrácií. Témy nesmú v jednej aktualizácii zaviesť viac ako 100 migrácií"
@@ -78,7 +76,6 @@
         wrong_return_type: "Migrácia „%{name}“ vrátila neznámy typ údajov. Musí vrátiť objekt Mapy"
         runtime_error: "Pri migrácii '%{name}' sa vyskytla nasledujúca chyba spustenia: %{error}"
         unknown_setting_returned_by_migration: "Migrácie '%{name}' vrátili nastavenie '%{setting_name}', ktoré nie je deklarované v súbore settings.yml témy"
->>>>>>> b2b1e721
     settings_errors:
       invalid_yaml: "Tento YAML nie je validný."
   emails:
@@ -569,15 +566,12 @@
     too_many_drafts:
       title: "Príliš veľa návrhov"
       description: "Dosiahli ste maximálny počet povolených návrhov. Prosím, odstráňte niektoré z [vašich návrhov](%{base_url}/my/activity/drafts) a skúste to znova."
-<<<<<<< HEAD
-=======
   user_activity:
     no_log_search_queries: "Protokoly vyhľadávacích dotazov sú momentálne zakázané (správca ich môže povoliť v nastaveniach lokality)."
   webauthn:
     validation:
       user_presence_error: "Vyžaduje sa prítomnosť používateľa."
       malformed_public_key_credential_error: "Poskytnutý verejný kľúč je neplatný."
->>>>>>> b2b1e721
   topic_flag_types:
     spam:
       title: "Spam"
