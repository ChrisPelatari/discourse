--- conflicted
+++ resolved
@@ -1352,11 +1352,8 @@
       complete_username_not_found: "Aucun compte ne correspond au pseudo <b>%{username}</b>"
       complete_email_not_found: "Aucun compte ne correspond à <b>%{email}</b>"
       confirm_title: "Continuer vers %{site_name}"
-<<<<<<< HEAD
-=======
       logging_in_as: "Connexion en tant que %{email}"
       confirm_button: Complétez la connexion
->>>>>>> baba1cc0
     login:
       title: "Se connecter"
       username: "Utilisateur"
