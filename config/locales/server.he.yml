--- conflicted
+++ resolved
@@ -1562,11 +1562,8 @@
     show_pinned_excerpt_mobile: "הצגת קטע בנושאים נעוצים במבט ניידים."
     show_pinned_excerpt_desktop: "הצגת קטע בנושאים נעוצים בתצוגת מחשב-שולחני."
     post_onebox_maxlength: "אורך מרבי של פוסט ב־Discourse בתיבת תחימה בתווים."
-<<<<<<< HEAD
-=======
     blocked_onebox_domains: "רשימה של שמות תחום שלא יתחמו בתיבה, למשל: wikipedia.org\n(אין תמיכה בתווי הכללה כגון * או ?)"
     block_onebox_on_redirect: "חסימת תיבת תחימה לכתובות עם הפניה."
->>>>>>> 3ee0a492
     allowed_inline_onebox_domains: "רשימת שמות מתחם שיופיעו בתיבות תחימה בתצורה המזערית שלהם אם הקישור מופיע ללא כותרת"
     enable_inline_onebox_on_all_domains: "להתעלם מהגדרת האתר inline_onebox_domain_allowlist (רשימת היתר של שמות תחום לתיבת תחימה משולבת) ולאפשר תיבות תחימה לכל שמות המתחם."
     force_custom_user_agent_hosts: "מארחים שמולם משתמשים בסוכן משתמש onebox בהתאמה אישית לכל הבקשות. (חיוני במיוחד למארחים שמגבילים גישה בהתאם לסוכן משתמש)."
