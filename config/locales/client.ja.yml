# WARNING: Never edit this file.
# It will be overwritten when translations are pulled from Crowdin.
#
# To work with us on translations, join this project:
# https://translate.discourse.org/

ja:
  js:
    number:
      format:
        separator: "."
        delimiter: ","
      human:
        storage_units:
          format: "%n %u"
          units:
            byte:
              other: バイト
            gb: GB
            kb: KB
            mb: MB
            tb: TB
      short:
        thousands: "%{number}k"
        millions: "%{number}M"
    dates:
      time: "a h:mm"
      time_with_zone: "a hh:mm (z)"
      time_short_day: "ddd a h:mm"
      timeline_date: "YYYY 年 MMM"
      long_no_year: "MMM D 日 a h:mm"
      long_no_year_no_time: "MMM D 日"
      full_no_year_no_time: "MMMM D 日"
      long_with_year: "YYYY 年 MMM D 日 a h:mm"
      long_with_year_no_time: "YYYY 年 MMM D 日"
      full_with_year_no_time: "YYYY 年 MMMM D 日"
      long_date_with_year: "'YY 年 MMM D 日 LT"
      long_date_without_year: "MMM D 日 LT"
      long_date_with_year_without_time: "'YY 年 MMM D 日"
      long_date_without_year_with_linebreak: "MMM D 日 <br/>LT"
      long_date_with_year_with_linebreak: "'YY 年 MMM D 日 <br/>LT"
      wrap_ago: "%{date}前"
      wrap_on: "%{date}"
      tiny:
        half_a_minute: "1 分未満"
        less_than_x_seconds:
          other: "%{count} 秒未満"
        x_seconds:
          other: "%{count} 秒"
        less_than_x_minutes:
          other: "%{count} 分未満"
        x_minutes:
          other: "%{count} 分"
        about_x_hours:
          other: "%{count} 時間"
        x_days:
          other: "%{count} 日"
        x_months:
          other: "%{count} か月"
        about_x_years:
          other: "%{count} 年"
        over_x_years:
          other: "%{count} 年以上"
        almost_x_years:
          other: "%{count} 年"
        date_month: "MMM D 日"
        date_year: "'YY 年 MMM"
      medium:
        less_than_x_minutes:
          other: "%{count} 分未満"
        x_minutes:
          other: "%{count} 分"
        x_hours:
          other: "%{count} 時間"
        about_x_hours:
          other: "約 %{count} 時間"
        x_days:
          other: "%{count} 日"
        x_months:
          other: "%{count} か月"
        about_x_years:
          other: "約 %{count} 年"
        over_x_years:
          other: "%{count} 年以上"
        almost_x_years:
          other: "ほぼ %{count} 年"
        date_year: "'YY 年 MMM D 日"
      medium_with_ago:
        x_minutes:
          other: "%{count} 分前"
        x_hours:
          other: "%{count} 時間前"
        x_days:
          other: "%{count} 日前"
        x_months:
          other: "%{count} か月前"
        x_years:
          other: "%{count} 年前"
      later:
        x_days:
          other: "%{count} 日後"
        x_months:
          other: "%{count} か月後"
        x_years:
          other: "%{count} 年後"
      previous_month: "前月"
      next_month: "翌月"
      placeholder: 日付
      from_placeholder: "開始日"
      to_placeholder: "終了日"
    share:
      topic_html: 'トピック: <span class="topic-title">%{topicTitle}</span>'
      post: "%{username} の投稿 #%{postNumber}"
      close: "閉じる"
      twitter: "Twitter で共有"
      facebook: "Facebook で共有"
      email: "メールで送信"
      url: "URL をコピーして共有"
    word_connector:
      comma: "、"
<<<<<<< HEAD
=======
      last_item: "および"
>>>>>>> b2b1e721
    action_codes:
      public_topic: "トピックを公開しました: %{when}"
      open_topic: "これをトピックに変換しました: %{when}"
      private_topic: "このトピックを個人メッセージにしました: %{when}"
      split_topic: "このトピックを分割しました: %{when}"
      invited_user: "%{who} を招待しました: %{when}"
      invited_group: "%{who} を招待しました: %{when}"
      user_left: "%{who} は %{when} にこのメッセージから退出しました"
      removed_user: "%{who} を削除しました: %{when}"
      removed_group: "%{who} を削除しました: %{when}"
      autobumped: "自動的にバンプされました: %{when}"
      tags_changed: "タグが更新されました: %{when}"
      category_changed: "カテゴリが更新されました: %{when}"
      autoclosed:
        enabled: "クローズされました: %{when}"
        disabled: "オープンされました: %{when}"
      closed:
        enabled: "クローズされました: %{when}"
        disabled: "オープンされました: %{when}"
      archived:
        enabled: "アーカイブされました: %{when}"
        disabled: "アーカイブを解除されました: %{when}"
      pinned:
        enabled: "固定しました: %{when}"
        disabled: "固定解除しました: %{when}"
      pinned_globally:
        enabled: "全体に固定しました: %{when}"
        disabled: "固定解除しました: %{when}"
      visible:
        enabled: "表示: %{when}"
        disabled: "非表示: %{when}"
      banner:
        enabled: "%{when}にこれをバナーにしました。ユーザーが閉じるまで各ページの上部に表示されます。"
        disabled: "%{when}にこのバナーを削除しました。今後ページの上部に表示されることはありません。"
      forwarded: "上記のメールを転送しました"
    topic_admin_menu: "トピックの操作"
    skip_to_main_content: "メインコンテンツにスキップ"
    skip_user_nav: "プロファイルのコンテンツにスキップ"
    emails_are_disabled: "メールの送信は管理者によって無効化されています。メール通知は一切送信されません。"
    emails_are_disabled_non_staff: "スタッフ以外のユーザーの送信メールは無効になっています。"
    software_update_prompt:
      message: "このサイトを更新したので、<span>再読み込みしてください</span>。再読み込みしない場合、予期しない動作が発生する可能性があります。"
      dismiss: "閉じる"
    bootstrap_mode: "はじめに"
    themes:
      default_description: "デフォルト"
      broken_theme_alert: "テーマ/コンポーネントにエラーがあるため、サイトが動作しない可能性があります。"
      error_caused_by: "原因は '%{name}' です。<a target='blank' href='%{path}'>ここをクリック</a>して、更新、再構成、または無効にしてください。"
      only_admins: "(このメッセージはサイト管理者にのみ表示されます)"
    broken_decorator_alert: "サイトのいずれかの投稿コンテンツデコレータでエラーが発生したため、投稿が正しく表示されない可能性があります。"
    broken_page_change_alert: "onPageChange ハンドラーでエラーが発生しました。詳細は、ブラウザの開発者ツールを確認してください。"
    broken_plugin_alert: "プラグイン '%{name}' が原因"
    critical_deprecation:
      notice: "<b>[管理者からのお知らせ]</b> 次回の Discourse コアの変更に対応するために、お使いのテーマまたはプラグインの 1 つを更新する必要があります (<a target='_blank' href='https://meta.discourse.org/t/287211'>詳細</a>)。"
      theme_source: "検出されたテーマ: <a target='_blank' href='%{path}'>'%{name}'</a>。"
      plugin_source: "検出されたプラグイン: '%{name}'"
    s3:
      regions:
        ap_northeast_1: "アジア・太平洋 (東京)"
        ap_northeast_2: "アジア・太平洋 (ソウル)"
        ap_east_1: "アジア・太平洋 (香港)"
        ap_south_1: "アジア・太平洋 (ムンバイ)"
        ap_southeast_1: "アジア・太平洋 (シンガポール)"
        ap_southeast_2: "アジア・太平洋 (シドニー)"
        ca_central_1: "カナダ (中部)"
        cn_north_1: "中国 (北京)"
        cn_northwest_1: "中国 (寧夏)"
        eu_central_1: "EU (フランクフルト)"
        eu_north_1: "EU (ストックホルム)"
        eu_south_1: "EU (ミラノ)"
        eu_west_1: "EU (アイルランド)"
        eu_west_2: "EU (ロンドン)"
        eu_west_3: "EU (パリ)"
        sa_east_1: "南アメリカ (サンパウロ)"
        us_east_1: "米国東部 (バージニア北部)"
        us_east_2: "米国東部 (オハイオ)"
        us_gov_east_1: "AWS GovCloud (米国東部)"
        us_gov_west_1: "AWS GovCloud (米国西部)"
        us_west_1: "米国西部 (北カリフォルニア)"
        us_west_2: "米国西部 (オレゴン)"
    clear_input: "入力をクリア"
    edit: "このトピックのタイトルとカテゴリを編集"
    expand: "展開"
    not_implemented: "その機能はまだ実装されていません！"
    no_value: "いいえ"
    yes_value: "はい"
    ok_value: "OK"
    cancel_value: "キャンセル"
    submit: "送信"
    delete: "削除"
    generic_error: "申し訳ありません。エラーが発生しました。"
    generic_error_with_reason: "エラーが発生しました: %{error}"
    multiple_errors: "複数のエラーが発生しました: %{errors}"
    sign_up: "アカウントを登録"
    log_in: "ログイン"
    age: "年齢"
    joined: "参加"
    admin_title: "管理"
    show_more: "もっと表示"
    show_help: "オプション"
    links: "リンク"
    links_lowercase:
      other: "リンク"
    faq: "FAQ"
    guidelines: "ガイドライン"
    privacy_policy: "プライバシーポリシー"
    privacy: "プライバシー"
    tos: "利用規約"
    rules: "ルール"
    conduct: "行動規範"
    mobile_view: "モバイルビュー"
    desktop_view: "デスクトップビュー"
    now: "たった今"
    read_more: "もっと読む"
    more: "もっと"
    x_more:
      other: "他 %{count}"
    never: "なし"
    every_30_minutes: "30 分毎"
    every_hour: "1 時間毎"
    daily: "毎日"
    weekly: "毎週"
    every_month: "毎月"
    every_six_months: "6 か月毎"
    max_of_count: "最大 %{count}"
    character_count:
      other: "%{count} 文字"
    period_chooser:
      aria_label: "期間でフィルタ"
    related_messages:
      title: "関連メッセージ"
      pill: "関連メッセージ"
      see_all: '@%{username} からの<a href="%{path}">すべてのメッセージ</a>を表示…'
    suggested_topics:
      title: "新規と未読のトピック"
      pill: "提案"
      pm_title: "推奨メッセージ"
    about:
      simple_title: "サイト情報"
      title: "%{title}について"
      stats: "サイトの統計"
      our_admins: "管理者"
      our_moderators: "モデレーター"
      moderators: "モデレーター"
      stat:
        all_time: "全期間"
        last_day: "24 時間"
        last_7_days: "7 日間"
        last_30_days: "30日間"
      like_count: "「いいね！」数"
      topic_count: "トピック"
      post_count: "投稿"
      user_count: "登録数"
      active_user_count: "アクティブユーザー数"
      contact: "お問い合わせ"
      contact_info: "このサイトに影響を与える重要な問題や緊急の問題が発生した場合は、%{contact_info} までご連絡ください。"
    bookmarked:
      title: "ブックマーク"
      edit_bookmark: "ブックマークを編集"
      clear_bookmarks: "ブックマークをクリア"
      help:
        bookmark: "クリックしてこのトピックをブックマークします"
        edit_bookmark: "クリックしてこのトピックの投稿のブックマークを編集します"
        edit_bookmark_for_topic: "クリックしてこのトピックのブックマークを編集します"
        unbookmark: "クリックしてこのトピック内のすべてのブックマークを削除します"
        unbookmark_with_reminder: "クリックしてこのトピック内のすべてのブックマークとリマインダーを削除します"
    bookmarks:
      created: "この投稿をブックマークしました。%{name}"
      created_generic: "これをブックマークしました。%{name}"
      create: "ブックマークを作成"
      edit: "ブックマークを編集"
      not_bookmarked: "この投稿をブックマークする"
      remove_reminder_keep_bookmark: "リマインダーを削除してブックマークを保持"
      created_with_reminder: "%{date} のリマインダー付きでこの投稿をブックマークしました。%{name}"
      created_with_reminder_generic: "%{date} のリマインダー付きでこれをブックマークしました。%{name}"
      delete: "ブックマークを削除"
      confirm_delete: "このブックマークを削除してもよろしいですか？リマインダーも削除されます。"
      confirm_clear: "このトピックのすべてのブックマークをクリアしてもよろしいですか?"
      save: "保存"
      no_timezone: 'まだタイムゾーンを設定していないためリマインダーを設定することはできません。<a href="%{basePath}/my/preferences/profile">プロファイル</a>で設定してください。'
      invalid_custom_datetime: "入力された日時が無効です。もう一度お試しください。"
      list_permission_denied: "このユーザーのブックマークを表示する権限がありません。"
      no_user_bookmarks: "ブックマークした投稿はありません。ブックマークを使用すると、特定の投稿を素早く参照できます。"
      auto_delete_preference:
        label: "通知を受けた後"
        never: "ブックマークを保持する"
        when_reminder_sent: "ブックマークを削除"
        on_owner_reply: "返信したら、ブックマークを削除する"
        clear_reminder: "ブックマークを保持してリマインダーをクリアする"
      search_placeholder: "名前、トピックタイトル、または投稿コンテンツでブックマークを検索する"
      search: "検索"
      reminders:
        today_with_time: "今日 %{time}"
        tomorrow_with_time: "明日 %{time}"
        at_time: "%{date_time}"
        existing_reminder: "このブックマークに %{at_date_time} に送信されるリマインダーが設定されています"
    copy_codeblock:
      copied: "コピーしました！"
      copy: "コードをクリップボードにコピー"
      fullscreen: "コードを全画面で表示"
      view_code: "コードを表示"
    drafts:
      label: "下書き"
      label_with_count: "下書き (%{count})"
      resume: "再開"
      remove: "削除"
      remove_confirmation: "この下書きを削除してもよろしいですか？"
      new_topic: "新しいトピックの下書き"
      new_private_message: "新しい個人メッセージの下書き"
      abandon:
        confirm: "作成中の下書きがあります。どうしますか？"
        yes_value: "破棄"
        no_value: "編集を再開"
    topic_count_all:
      other: "%{count} 件の新規トピックを見る"
    topic_count_categories:
      other: "%{count} 件の新規/更新トピックを見る"
    topic_count_latest:
      other: "%{count} 件の新規/更新トピックを見る"
    topic_count_unseen:
      other: "%{count} 件の新規/更新トピックを見る"
    topic_count_unread:
      other: "%{count} 件の未読トピックを見る"
    topic_count_new:
      other: "%{count} 件の新規トピックを見る"
    preview: "プレビュー"
    cancel: "キャンセル"
    deleting: "削除中..."
    save: "変更を保存"
    saving: "保存中…"
    saved: "保存しました！"
    upload: "アップロード"
    uploading: "アップロード中…"
    processing: "処理中…"
    uploading_filename: "アップロード中: %{filename}…"
    processing_filename: "処理中: %{filename}…"
    clipboard: "クリップボード"
    uploaded: "アップロードしました！"
    pasting: "貼り付け中…"
    enable: "有効化"
    disable: "無効化"
    continue: "続行"
    switch_to_anon: "匿名モードを開始"
    switch_from_anon: "匿名モードを終了"
    banner:
      close: "このバナーを閉じる"
      edit: "編集"
    pwa:
      install_banner: "<a href>このデバイスに %{title} をインストール</a>しますか？"
    choose_topic:
      none_found: "トピックが見つかりませんでした。"
      title:
        search: "トピックの検索"
        placeholder: "ここにトピックのタイトル、URL、または ID を入力してください"
    choose_message:
      none_found: "メッセージが見つかりません。"
      title:
        search: "メッセージの検索"
        placeholder: "ここにメッセージのタイトル、URL、または ID を入力してください"
    review:
      show_more: "もっと表示"
      show_less: "表示を減らす"
      order_by: "並べ替え順"
      date_filter: "投稿期間"
      in_reply_to: "返信"
      explain:
        why: "この項目が、キューに追加された理由を説明してください"
        title: "レビュー待ち項目スコア"
        formula: "式"
        subtotal: "小計"
        total: "合計"
        min_score_visibility: "表示する最低スコア"
        score_to_hide: "投稿を非表示にするスコア"
        take_action_bonus:
          name: "対応済み"
          title: "スタッフが対応すると、通報にボーナスが与えられます。"
        user_accuracy_bonus:
          name: "ユーザーの正確性"
          title: "過去に同意を得た通報を報告したユーザーにはボーナスが与えられます。"
        trust_level_bonus:
          name: "信頼レベル"
          title: "レビュー待ち項目を作成したユーザーの信頼レベルが高いほど、その項目のスコアが高くなります。"
        type_bonus:
          name: "タイプボーナス"
          title: "特定のレビュー待ち項目タイプには、スタッフがボーナスを割り当てて優先順位を上げられます。"
      revise_and_reject_post:
        title: "要再校"
        reason: "理由"
        send_pm: "PM を送信"
        feedback: "フィードバック"
        custom_reason: "理由を明確に説明してください"
        other_reason: "その他..."
        optional: "オプション"
      stale_help: "このレビュー待ち項目は <b>%{username}</b> によって解決されました。"
      claim_help:
        optional: "この項目を自分に割り当ててほかのユーザーがレビューしないようにできます。"
        required: "レビューする前に項目を自分に割り当てる必要があります。"
        claimed_by_you: "この項目を自分に割り当てたため、レビューできます。"
        claimed_by_other: "この項目は <b>%{username}</b> のみがレビューできます。"
      claim:
        title: "トピックを自分に割り当てる"
      unclaim:
        help: "この割り当てを削除する"
      awaiting_approval: "承認待ち"
      delete: "削除"
      settings:
        saved: "保存しました"
        save_changes: "変更を保存"
        title: "設定"
        priorities:
          title: "レビュー待ち項目の優先順位"
      moderation_history: "モデレーション履歴"
      view_all: "すべて表示"
      grouped_by_topic: "トピック別"
      none: "レビューする項目がありません"
      view_pending: "保留中を表示"
      topic_has_pending:
        other: "このトピックには承認待ちの投稿が <b>%{count}</b> 件あります"
      title: "レビュー"
      topic: "トピック:"
      filtered_topic: "1 つのトピックのレビュー待ちコンテンツにフィルターを適用しました。"
      filtered_user: "ユーザー"
      filtered_reviewed_by: "レビュー者:"
      show_all_topics: "すべてのトピックを表示"
      deleted_post: "(削除された投稿)"
      deleted_user: "(削除されたユーザー)"
      user:
        bio: "略歴"
        website: "ウェブサイト"
        username: "ユーザー名"
        email: "メール"
        name: "名前"
        fields: "フィールド"
        reject_reason: "理由"
      user_percentage:
        summary:
          other: "%{agreed}、%{disagreed}、%{ignored} (最後の %{count} 件の通報の内)"
        agreed:
          other: "同意 %{count}%"
        disagreed:
          other: "同意しない %{count}%"
        ignored:
          other: "無視 %{count}%"
      topics:
        topic: "トピック"
        reviewable_count: "件数"
        reported_by: "報告者:"
        deleted: "[削除されたトピック]"
        original: "(元のトピック)"
        details: "詳細"
        unique_users:
          other: "ユーザー: %{count} 人"
      replies:
        other: "返信: %{count} 件"
      edit: "編集"
      save: "保存"
      cancel: "キャンセル"
      new_topic: "この項目を承認すると新しいトピックが作成されます"
      filters:
        all_categories: "(すべてのカテゴリ)"
        type:
          title: "タイプ"
          all: "(全タイプ)"
        minimum_score: "最低スコア:"
        refresh: "更新"
        status: "ステータス"
        category: "カテゴリ"
        orders:
          score: "スコア"
          score_asc: "スコア (昇順)"
          created_at: "作成日"
          created_at_asc: "作成日 (昇順)"
        priority:
          title: "最低優先度"
          any: "(すべて)"
          low: "低"
          medium: "普通"
          high: "高"
      conversation:
        view_full: "会話をすべて表示"
      scores:
        about: "このスコアは、報告者の信頼レベル、以前の通報の正確性、および報告されている項目の優先度に基づいて計算されます。"
        score: "スコア"
        date: "報告日"
        type: "理由"
        status: "ステータス"
        submitted_by: "報告者:"
        reviewed_by: "レビュー者:"
        reviewed_timestamp: "レビュー日"
      statuses:
        pending:
          title: "保留中"
        approved:
          title: "承認済み"
        approved_flag:
          title: "フラグが承認されました"
        approved_user:
          title: "ユーザーが承認されました"
        approved_post:
          title: "投稿が承認されました"
        rejected:
          title: "却下"
        rejected_flag:
          title: "通報が拒否されました"
        rejected_user:
          title: "ユーザーが拒否されました"
        rejected_post:
          title: "投稿が拒否されました"
        ignored:
          title: "通報が無視されました"
        deleted:
          title: "トピックまたは投稿が削除されました"
        reviewed:
          title: "すべてレビュー済み"
        all:
          title: "すべて"
      context_question:
<<<<<<< HEAD
        is_this_post: "この投稿は%{reviewable_human_score_types}ですか？"
        delimiter: "または"
        something_else_wrong: "この投稿に何か問題がありますか？"
=======
        is_this_post: "この%{reviewable_type}は%{reviewable_human_score_types}ですか？"
        delimiter: "または"
        something_else_wrong: "この%{reviewable_type}に何か問題がありますか？"
>>>>>>> b2b1e721
      types:
        reviewable_flagged_post:
          title: "通報された投稿"
          flagged_by: "通報者:"
          noun: "投稿"
        reviewable_queued_topic:
          title: "待機中のトピック"
          noun: "トピック"
        reviewable_queued_post:
          title: "待機中の投稿"
          noun: "投稿"
        reviewable_user:
          title: "ユーザー"
          noun: "ユーザー"
        reviewable_post:
          title: "投稿"
<<<<<<< HEAD
        reviewable_chat_message:
          title: "通報されたチャットメッセージ"
=======
          noun: "投稿"
>>>>>>> b2b1e721
      approval:
        title: "承認待ちの投稿"
        description: "あなたの新しい投稿を受領しましたが、表示するにはモデレーターの承認が必要です。しばらくお待ちください。"
        pending_posts:
          other: "保留中の投稿が <strong>%{count}</strong> 件あります。"
        ok: "OK"
      example_username: "ユーザー名"
      reject_reason:
        title: "なぜこのユーザーを拒否しますか？"
        send_email: "拒否メールを送信"
    relative_time_picker:
      minutes:
        other: "分"
      hours:
        other: "時間"
      days:
        other: "日"
      months:
        other: "か月"
      years:
        other: "年"
      relative: "相対"
    time_shortcut:
      now: "今"
      in_one_hour: "1 時間以内"
      in_two_hours: "2 時間以内"
      later_today: "今日の後程"
      two_days: "2 日"
      next_business_day: "翌営業日"
      tomorrow: "明日"
      post_local_date: "投稿の日付"
      later_this_week: "今週の後半"
      this_weekend: "今週末"
      start_of_next_business_week: "月曜日"
      start_of_next_business_week_alt: "来週の月曜日"
      next_week: "来週"
      two_weeks: "2 週間"
      next_month: "来月"
      two_months: "2 か月"
      three_months: "3 か月"
      four_months: "4 か月"
      six_months: "6 か月"
      one_year: "1 年"
      forever: "永遠"
      relative: "相対時間"
      none: "不要"
      never: "なし"
      last_custom: "最後のカスタム日時"
      custom: "カスタムの日付と時刻"
      select_timeframe: "時間枠を選択してください"
    user_action:
      user_posted_topic: "<a href='%{userUrl}'>%{user}</a> が<a href='%{topicUrl}'>トピック</a>を作成しました"
      you_posted_topic: "<a href='%{userUrl}'>あなた</a>が<a href='%{topicUrl}'>トピック</a>を作成しました"
      user_replied_to_post: "<a href='%{userUrl}'>%{user}</a> が <a href='%{postUrl}'>%{post_number}</a> に返信しました"
      you_replied_to_post: "<a href='%{userUrl}'>あなた</a> が <a href='%{postUrl}'>%{post_number}</a> に返信しました"
      user_replied_to_topic: "<a href='%{userUrl}'>%{user}</a> が<a href='%{topicUrl}'>トピック</a>に返信しました"
      you_replied_to_topic: "<a href='%{userUrl}'>あなた</a> が<a href='%{topicUrl}'>トピック</a>に返信しました"
      user_mentioned_user: "<a href='%{user1Url}'>%{user}</a> が <a href='%{user2Url}'>%{another_user}</a> をメンションしました"
      user_mentioned_you: "<a href='%{user1Url}'>%{user}</a> が<a href='%{user2Url}'>あなた</a>をメンションしました"
      you_mentioned_user: "<a href='%{user1Url}'>あなた</a>が <a href='%{user2Url}'>%{another_user}</a> をメンションしました"
      posted_by_user: "投稿者: <a href='%{userUrl}'>%{user}</a>"
      posted_by_you: "投稿者: <a href='%{userUrl}'>あなた</a>"
      sent_by_user: "送信者: <a href='%{userUrl}'>%{user}</a>"
      sent_by_you: "送信者: <a href='%{userUrl}'>あなた</a>"
    directory:
      username: "ユーザー名"
      filter_name: "ユーザー名でフィルタ"
      title: "ユーザー"
      likes_given: "与えた"
      likes_received: "受け取った"
      topics_entered: "閲覧数"
      topics_entered_long: "閲覧したトピック数"
      time_read: "読んだ時間"
      topic_count: "トピック"
      topic_count_long: "作成したトピック数"
      post_count: "返信"
      post_count_long: "投稿の返信数"
      no_results: "結果はありませんでした。"
      days_visited: "アクセス"
      days_visited_long: "アクセス日数"
      posts_read: "既読"
      posts_read_long: "既読の投稿数"
      last_updated: "最終更新:"
      total_rows:
        other: "ユーザー: %{count} 人"
      edit_columns:
        title: "ディレクトリ列の編集"
        save: "保存"
        reset_to_default: "デフォルトにリセット"
      group:
        all: "すべてのグループ"
      sort:
        label: "%{criteria} で並べ替え"
    group_histories:
      actions:
        change_group_setting: "グループの設定を変更"
        add_user_to_group: "ユーザーを追加"
        remove_user_from_group: "ユーザーを削除"
        make_user_group_owner: "オーナーにする"
        remove_user_as_group_owner: "オーナーを取り消す"
    groups:
      member_added: "追加済み"
      member_requested: "リクエスト日:"
      add_members:
        title: "ユーザーを %{group_name} に追加"
        description: "グループに招待するユーザーのリストを入力するか、カンマ区切りのリストを貼り付けます:"
        usernames_placeholder: "ユーザー名"
        usernames_or_emails_placeholder: "ユーザー名またはメール"
        notify_users: "ユーザーに通知"
        set_owner: "ユーザーをこのグループのオーナーに設定する"
      requests:
        title: "リクエスト"
        reason: "理由"
        accept: "承諾"
        accepted: "承諾"
        deny: "拒否"
        denied: "拒否"
        undone: "リクエストの取り消し"
        handle: "メンバーシップリクエストを処理する"
        undo: "元に戻す"
      manage:
        title: "管理"
        name: "名前"
        full_name: "フルネーム"
        add_members: "ユーザーを追加"
        invite_members: "招待"
        delete_member_confirm: "%{username} を %{group} グループから削除しますか？"
        profile:
          title: プロファイル
        interaction:
          title: 交流
          posting: 投稿
          notification: 通知
        email:
          title: "メール"
          status: "IMAP 経由で %{old_emails} / %{total_emails} のメールを同期しました。"
          enable_smtp: "SMTP を有効化"
          enable_imap: "IMAP を有効化"
          test_settings: "設定をテスト"
          save_settings: "設定を保存"
          last_updated: "最終更新:"
          last_updated_by: "更新者:"
          settings_required: "すべての設定は必須です。すべてのフィールドに入力してから検証してください。"
          smtp_settings_valid: "SMTP 設定は有効です。"
          smtp_title: "SMTP"
          smtp_instructions: "このグループで SMTP を有効化すると、グループの受信トレイから送信されるすべての送信メールは、フォーラムが送信するほかのメール用に構成されているメールサーバーではなく、ここで指定される SMTP 設定を介して送信されます。"
          imap_title: "IMAP"
          imap_additional_settings: "追加設定"
          imap_instructions: 'このグループで IMAP を有効化すると、グループの受信トレイと指定された IMAP サーバーとメールボックスの間でメールが同期されます。IMAP を有効にする前に、テスト済みの有効な資格情報で SMTP を有効にする必要があります。SMTP に使用されるメールのユーザー名とパスワードが IMAP にも使用されます。詳細は、「<a target="_blank" href="https://meta.discourse.org/t/imap-support-for-group-inboxes/160588">Discourse Meta の機能に関するお知らせ</a>」をご覧ください。'
          imap_alpha_warning: "警告: これはアルファステージの機能です。Gmail のみが公式にサポートされています。自己責任でご利用ください！"
          imap_settings_valid: "IMAP の設定は有効です。"
          smtp_disable_confirm: "SMTP を無効にすると、すべての SMTP と IMAP の設定がリセットされ、関連付けられている機能が無効になります。続行してもよろしいですか？"
          imap_disable_confirm: "IMAP を無効にすると、すべての IMAP 設定がリセットされ、関連付けられている機能が無効になります。続行してもよろしいですか？"
          imap_mailbox_not_selected: "この IMAP 構成のメールボックスを選択する必要があります。選択しない場合、メールボックスは同期されません！"
          prefill:
            title: "次の設定で事前入力:"
            gmail: "Gmail"
          credentials:
            title: "資格情報"
            smtp_server: "SMTP サーバー"
            smtp_port: "SMTP ポート"
            smtp_ssl: "SMTP に SSL を使用する"
            imap_server: "IMAP サーバー"
            imap_port: "IMAP ポート"
            imap_ssl: "IMAP に SSL を使用する"
            username: "ユーザー名"
            password: "パスワード"
          settings:
            title: "設定"
            allow_unknown_sender_topic_replies: "不明な送信者によるトピックの返信を許可します。"
            allow_unknown_sender_topic_replies_hint: "不明な送信者がグループトピックに返信できるようにします。これが有効になっていない場合、トピックに招待されていないメールアドレスからの返信があった場合は、新しいトピックを作成します。"
            from_alias: "送信元のエイリアス"
            from_alias_hint: "グループ SMTP メールを送信する際に送信元アドレスとして使用するエイリアス。すべてのメールプロバイダーでサポートされているわけではなことにご注意ください。メールプロバイダーのドキュメントを参照してください。"
          mailboxes:
            synchronized: "同期メールボックス"
            none_found: "このメールアカウントにはメールボックスが見つかりませんでした。"
            disabled: "無効"
        membership:
          title: メンバーシップ
          access: アクセス
        categories:
          title: カテゴリ
          long_title: "カテゴリのデフォルト通知"
          description: "ユーザーがこのグループに追加されると、ユーザーのカテゴリ通知設定はこれらのデフォルトに設定されます。ユーザーは後でその設定を変更することができます。"
          watched_categories_instructions: "カテゴリ内のすべてのトピックを自動的にウォッチします。グループのメンバーにすべての新しい投稿とトピックが通知され、トピックの隣に新しい投稿の件数が表示されます。"
          tracked_categories_instructions: "カテゴリ内のすべてのトピックを自動的に追跡します。トピックの隣に新しい投稿の件数が表示されます。"
          watching_first_post_categories_instructions: "これらのカテゴリの新規トピックに最初の投稿があった場合、それがユーザーに通知されます。"
          regular_categories_instructions: "これらのカテゴリがミュートされている場合、グループメンバーのミュートは解除されます。ユーザーがメンションされたり、誰かが返信したりすると、ユーザーに通知されます。"
          muted_categories_instructions: "これらのカテゴリの新しいトピックに関する通知はユーザーに送信されません。また、カテゴリや最新のトピックページにも表示されません。"
        tags:
          title: タグ
          long_title: "タグのデフォルト通知"
          description: "ユーザーがこのグループに追加されると、そのユーザーのタグ通知設定はこれらのデフォルトに設定されます。ユーザーは後でその設定を変更することができます。"
          watched_tags_instructions: "これらのタグが付いたすべてのトピックを自動的にウォッチします。グループのメンバーにすべての新しい投稿とトピックが通知され、トピックの隣に新しい投稿の件数が表示されます。"
          tracked_tags_instructions: "これらのタグが付いたすべてのトピックを自動的に追跡します。トピックの横に新しい投稿の件数が表示されます。"
          watching_first_post_tags_instructions: "これらのタグが付いた新しいトピック内の最初の投稿が通知されます。"
          regular_tags_instructions: "これらのタグがミュートされている場合、グループメンバーにはミュートが解除されます。ユーザーがメンションされたり、誰かが返信したりすると、ユーザーに通知されます。"
          muted_tags_instructions: "これらのタグが付いている新規トピックについては、ユーザーには何も通知されず、最新情報には表示されません。"
        logs:
          title: "ログ"
          when: "日時"
          action: "操作"
          acting_user: "代理ユーザー"
          target_user: "対象ユーザー"
          subject: "件名"
          details: "詳細"
          from: "開始"
          to: "終了"
      permissions:
        title: "権限"
        none: "このグループに関連付けられているカテゴリはありません。"
        description: "このグループのメンバーはこれらのカテゴリにアクセスできます"
      public_admission: "ユーザーがグループに自由に参加することを許可する (一般公開グループである必要があります)"
      public_exit: "ユーザーがグループから自由に退出することを許可する"
      empty:
        posts: "このグループのメンバーによる投稿はありません。"
        members: "このグループにはメンバーがいません。"
        requests: "このグループへのメンバーシップリクエストはありません。"
        mentions: "このグループのメンションはありません。"
        messages: "このグループのメッセージはありません。"
        topics: "このグループのメンバーによるトピックはありません。"
        logs: "このグループに関するログはありません。"
      add: "追加"
      join: "参加"
      leave: "退出"
      request: "リクエスト"
      message: "メッセージ"
      confirm_leave: "このグループから退出してもよろしいですか？"
      allow_membership_requests: "ユーザーがグループのオーナーにメンバーシップリクエストを送信することを許可する (一般公開グループである必要があります)"
      membership_request_template: "メンバーシップリクエスト送信時にユーザーに表示するカスタムテンプレート"
      membership_request:
        submit: "リクエストを送信"
        title: "@%{group_name} への参加をリクエストする"
        reason: "グループに属する理由をグループオーナーに知らせる"
      membership: "メンバーシップ"
      name: "名前"
      group_name: "グループ名"
      user_count: "ユーザー"
      bio: "グループについて"
      selector_placeholder: "ユーザー名を入力"
      owner: "オーナー"
      index:
        title: "グループ"
        all: "すべてのグループ"
        empty: "公開グループはありません。"
        filter: "グループのタイプでフィルタ"
        owner_groups: "自分が所有するグループ"
        close_groups: "クローズされたグループ"
        automatic_groups: "自動作成グループ"
        automatic: "自動"
        closed: "クローズ"
        public: "公開"
        private: "非公開"
        public_groups: "公開グループ"
        my_groups: "自分のグループ"
        group_type: "グループのタイプ"
        is_group_user: "メンバー"
        is_group_owner: "オーナー"
        search_results: "検索結果は下に表示されます。"
      title:
        other: "グループ"
      activity: "アクティビティ"
      members:
        title: "メンバー"
        filter_placeholder_admin: "ユーザー名またはメール"
        filter_placeholder: "ユーザー名"
        remove_member: "メンバーを削除"
        remove_member_description: "このグループから <b>%{username}</b> を削除する"
        make_owner: "オーナーにする"
        make_owner_description: "<b>%{username}</b> をこのグループのオーナーにする"
        remove_owner: "オーナーから削除"
        remove_owner_description: "<b>%{username}</b> をこのグループのオーナーから削除する"
        make_primary: "プライマリーにする"
        make_primary_description: "これを <b>%{username}</b> のプライマリーグループにします"
        remove_primary: "プライマリーとして削除"
        remove_primary_description: "これを <b>%{username}</b> のプライマリーグループとして削除します"
        remove_members: "メンバーを削除"
        remove_members_description: "選択したユーザーをこのグループから削除する"
        make_owners: "オーナーにする"
        make_owners_description: "選択したユーザーをこのグループのオーナーにする"
        remove_owners: "オーナーを削除"
        remove_owners_description: "このグループのオーナーとして、選択したユーザーを削除する"
        make_all_primary: "すべてをプライマリーにする"
        make_all_primary_description: "これを選択したすべてのユーザーのプライマリーグループにします"
        remove_all_primary: "プライマリーとして削除"
        remove_all_primary_description: "このグループをプライマリーとして削除します"
        status: "ステータス"
        owner: "オーナー"
        primary: "プライマリー"
        forbidden: "メンバーの表示は許可されていません。"
        no_filter_matches: "その検索に一致するメンバーはいません。"
      topics: "トピック"
      posts: "投稿"
      aria_post_number: "%{title} - 投稿 #%{postNumber}"
      mentions: "メンション"
      messages: "メッセージ"
      notification_level: "グループメッセージのデフォルト通知レベル"
      alias_levels:
        mentionable: "誰がこのグループに @メンションを送れますか?"
        messageable: "誰がこのグループにメッセージを送れますか?"
        nobody: "なし"
        only_admins: "管理者のみ"
        mods_and_admins: "モデレーターと管理者のみ"
        members_mods_and_admins: "グループメンバー、モデレーター、管理者のみ"
        owners_mods_and_admins: "グループオーナー、モデレーター、管理者のみ"
        everyone: "全員"
      notifications:
        watching:
          title: "ウォッチ中"
          description: "すべてのメッセージの新規投稿について通知があり、新しい返信の件数が表示されます。"
        watching_first_post:
          title: "最初の投稿をウォッチ中"
          description: "このグループの新規メッセージは通知されますが、メッセージへの返信は通知されません。"
        tracking:
          title: "追跡中"
          description: "誰かが @ユーザー名であなたをメンションするか返信すると通知され、新しい返信の件数が表示されます。"
        regular:
          title: "通常"
          description: "誰かが @ユーザー名であなたをメンションしたり、あなたに返信したりすると通知が送信されます。"
        muted:
          title: "ミュート"
          description: "このグループのすべてのメッセージは通知されません。"
      flair_url: "アバター画像"
      flair_upload_description: "20 px x 20 px 以上の正方形の画像を使用してください。"
      flair_bg_color: "アバターの背景色"
      flair_bg_color_placeholder: "(オプション) 16 進カラー値"
      flair_color: "アバターの色"
      flair_color_placeholder: "(オプション) 16 進カラー値"
      flair_preview_icon: "アイコンのプレビュー"
      flair_preview_image: "画像のプレビュー"
      flair_type:
        icon: "アイコンを選択する"
        image: "画像をアップロードする"
      default_notifications:
        modal_title: "ユーザーのデフォルト通知"
        modal_description: "この変更を過去に適用しますか？これにより、既存の %{count} 人のユーザーの設定が変更されます。"
        modal_yes: "はい"
        modal_no: "いいえ。今後のみに変更を適用する"
    user_action_groups:
      "1": "「いいね！」した数"
      "2": "「いいね！」された数"
      "3": "ブックマーク"
      "4": "トピック"
      "5": "返信"
      "6": "回答"
      "7": "メンション"
      "9": "引用"
      "11": "編集"
      "12": "送信済み項目"
      "13": "受信トレイ"
      "14": "保留中"
      "15": "下書き"
    categories:
      all: "すべてのカテゴリ"
      all_subcategories: "すべて"
      no_subcategory: "なし"
      category: "カテゴリ"
      category_list: "カテゴリリストを表示"
      reorder:
        title: "カテゴリの並べ替え"
        title_long: "カテゴリリストを並べ変える"
        save: "順番を保存"
        apply_all: "適用"
        position: "位置"
      posts: "投稿"
      topics: "トピック"
      latest: "最新"
      subcategories: "サブカテゴリ"
      muted: "ミュートされたカテゴリ"
      topic_sentence:
        other: "%{count}トピック"
      topic_stat:
        other: "%{number} / %{unit}"
      topic_stat_unit:
        week: "週"
        month: "月"
      topic_stat_all_time:
        other: "全 %{number} 件"
      topic_stat_sentence_week:
        other: "先週、新しいトピックが %{count} 件投稿されました。"
      topic_stat_sentence_month:
        other: "先月、新しいトピックが %{count} 件投稿されました。"
      n_more: "カテゴリ (その他 %{count} 個)…"
    ip_lookup:
      title: IP アドレスを検索
      hostname: ホスト名
      location: 場所
      location_not_found: (不明)
      organisation: 組織
      phone: 電話
      other_accounts: "同じ IP アドレスを持つほかのアカウント:"
      delete_other_accounts: "%{count} 件削除"
      username: "ユーザー名"
      trust_level: "信頼レベル"
      read_time: "閲覧時間"
      topics_entered: "閲覧したトピック"
      post_count: "投稿数"
      confirm_delete_other_accounts: "これらのアカウントを削除してもよろしいですか?"
      powered_by: "<a href='https://maxmind.com'>MaxMindDB</a> を使用する"
      copied: "コピーしました"
    user_fields:
      none: "(オプションを選択)"
      required: '"%{name}" の値を入力してください'
      same_as_password: "他のフィールドでパスワードを繰り返し入力してはいけません。"
    user:
      said: "%{username}:"
      profile: "プロファイル"
      profile_possessive: "%{username} のプロファイル"
      mute: "ミュート"
      edit: "プロファイルを編集"
      download_archive:
        title: "データのエクスポート"
        description: "アカウントのアクティビティと設定のアーカイブをダウンロードします。"
        button_text: "アーカイブをリクエスト"
        confirm: "アカウントのアクティビティと設定のアーカイブをダウンロードしてもよろしいですか？"
        success: "アーカイブの収集を開始しました。処理が完了するとメッセージが届きます。"
        rate_limit_error: "アカウントのアーカイブは 1 日 1 回ダウンロードできます。明日もう一度お試しください。"
      new_private_message: "新規メッセージ"
      private_message: "メッセージ"
      private_messages: "メッセージ"
      user_notifications:
        filters:
          filter_by: "フィルタ基準:"
          all: "すべて"
          read: "既読"
          unread: "未読"
          unseen: "未読"
        ignore_duration_title: "ユーザーを無視"
        ignore_duration_username: "ユーザー名"
        ignore_duration_when: "期間:"
        ignore_duration_save: "無視する"
        ignore_duration_note: "無視の期間が過ぎると、無視したすべての項目は自動的に削除されることに注意してください。"
        ignore_duration_time_frame_required: "時間枠を選択してください"
        ignore_no_users: "無視されたユーザーはいません。"
        ignore_option: "無視"
        ignore_option_title: "このユーザーに関連する通知は送信されません。またこのユーザーのすべてのトピックと返信は非表示になります。"
        add_ignored_user: "追加…"
        mute_option: "ミュート"
        mute_option_title: "このユーザーに関連する通知は送信されません。"
        normal_option: "通常"
        normal_option_title: "このユーザーがあなたに返信したり、引用したり、メンションすると通知されます。"
      notification_schedule:
        title: "通知スケジュール"
        label: "カスタム通知スケジュールを有効にする"
        tip: "この時間外は、通知が停止されます。"
        midnight: "深夜"
        none: "なし"
        monday: "月曜日"
        tuesday: "火曜日"
        wednesday: "水曜日"
        thursday: "木曜日"
        friday: "金曜日"
        saturday: "土曜日"
        sunday: "日曜日"
        to: "終了:"
      activity_stream: "アクティビティ"
      read: "既読"
      read_help: "最近読んだトピック"
      preferences: "設定"
      feature_topic_on_profile:
        open_search: "新規トピックを選択"
        title: "トピックを選択"
        search_label: "タイトルでトピックを検索"
        save: "保存"
        clear:
          title: "クリア"
          warning: "注目のトピックをクリアしてもよろしいですか？"
      use_current_timezone: "現在のタイムゾーンを使用"
      profile_hidden: "このユーザーの公開プロファイルは非公開です。"
      inactive_user: "このユーザーはアクティブでなくなりました。"
      expand_profile: "展開"
      sr_expand_profile: "プロファイルの詳細を展開する"
      collapse_profile: "折りたたむ"
      sr_collapse_profile: "プロファイルの詳細を折りたたむ"
      bookmarks: "ブックマーク"
      bio: "自己紹介"
      timezone: "タイムゾーン"
      invited_by: "招待した人:"
      trust_level: "信頼レベル"
      notifications: "通知"
      statistics: "統計"
      desktop_notifications:
        label: "ライブ通知"
        not_supported: "このブラウザでは通知がサポートされていません。"
        perm_default: "通知を有効にする"
        perm_denied_btn: "アクセス拒否"
        perm_denied_expl: "通知へのアクセスが拒否されました。ブラウザの設定から通知を許可してください。"
        disable: "通知を無効にする"
        enable: "通知を有効にする"
        each_browser_note: "注意: 使用するすべてのブラウザでこの設定を変更する必要があります。ユーザーメニューから通知を一時停止にした場合、この設定に関係なくすべての通知が無効になります。"
        consent_prompt: "あなたの投稿に返信があったときライブ通知しますか？"
      dismiss: "閉じる"
      dismiss_notifications: "すべて閉じる"
      dismiss_notifications_tooltip: "すべての未読の通知を既読にします"
      dismiss_bookmarks_tooltip: "未読のブックマークリマインダーをすべて既読にします"
      dismiss_messages_tooltip: "個人メッセージの未読の通知をすべて既読にします"
      no_likes_title: "まだ「いいね！」を受け取っていません"
      no_likes_body: >
        誰かがあなたの投稿の 1 つに「いいね！」するとここで通知されるため、他の人が評価するものを確認することができます。あなたが他の人の投稿に「いいね！」する場合も、その人に通知されます！<br><br>「いいね！」はメールでは通知されませんが、サイトの<a href='%{preferencesUrl}'>通知設定</a>で「いいね！」に関する通知の受信方法を調整することができます。
      no_messages_title: "メッセージはありません"
      no_messages_body: >
        通常の会話の外で、誰かと直接個人的に話す必要がありますか？相手のアバターを選択して、%{icon} メッセージボタンを使うと、その人にメッセージを送信できます。<br><br> ヘルプが必要な場合は、<a href='%{aboutUrl}'>スタッフメンバーにメッセージを送信</a>してください。
      no_bookmarks_title: "まだ何もブックマークしていません"
      no_bookmarks_body: >
        %{icon} ボタンを使って投稿をブックマークしましょう。すぐに参照できるように、ここに一覧表示されます。リマインダーもスケジュール設定可能です！
      no_bookmarks_search: "指定された検索クエリでブックマークは見つかりませんでした。"
      no_notifications_title: "まだ通知はありません"
      no_notifications_body: >
        あなたのトピックや投稿に対する返信があったとき、誰かがあなたを <b>@メンション</b>または引用したとき、あなたがウォッチ中のトピックに返信があったときなど、あなたに直接関連するアクティビティはこのパネルで通知されます。あなたがしばらくログインしていない場合は、メールにも通知が送信されます。<br><br>%{icon} を探して、どの特定のトピック、カテゴリ、およびタグについて通知するかを決めましょう。詳細については、<a href='%{preferencesUrl}'>通知の設定</a>をご覧ください。
      no_other_notifications_title: "他の通知はまだありません"
      no_other_notifications_body: >
        誰かがあなたの投稿にリンクしたり、あなたの投稿を編集したりすると、このパネルにあなたに関連する可能性のある他の種類のアクティビティについて通知されます。
      no_notifications_page_title: "まだ通知はありません"
      no_notifications_page_body: >
        あなたのトピックや投稿に対する返信があったとき、誰かがあなたを <b>@メンション</b>または引用したとき、あなたがウォッチ中のトピックに返信があったときなど、あなたに直接関連するアクティビティが通知されます。あなたがしばらくログインしていない場合は、メールにも通知が送信されます。<br><br>%{icon} を探して、どの特定のトピック、カテゴリ、およびタグについて通知するかを決めましょう。詳細については、<a href='%{preferencesUrl}'>通知の設定</a>をご覧ください。
      dynamic_favicon: "ブラウザのアイコンに件数を表示する"
      skip_new_user_tips:
        description: "新規ユーザー向けオンボーディングのヒントとバッジをスキップする"
      reset_seen_user_tips: "ユーザーヒントをもう一度表示する"
      theme_default_on_all_devices: "これをすべてのデバイスのデフォルトのテーマにする"
      color_scheme_default_on_all_devices: "デフォルトの色スキームをすべてのデバイスに設定する"
      color_scheme: "色スキーム"
      color_schemes:
        default_description: "デフォルトのテーマ"
        disable_dark_scheme: "通常と同じ"
        dark_instructions: "デバイスをダークモードに切り替えると、ダークモードの色スキームをプレビューできます。"
        undo: "リセット"
        regular: "通常"
        dark: "ダークモード"
        default_dark_scheme: "(サイトのデフォルト)"
      dark_mode: "ダークモード"
      dark_mode_enable: "ダークモードの色スキームを自動的に有効にする"
      text_size_default_on_all_devices: "これをすべてのデバイスのデフォルトのテキストサイズにする"
      allow_private_messages: "ほかのユーザーが私に個人メッセージを送信することを許可する"
      external_links_in_new_tab: "すべての外部リンクを新しいタブで開く"
      enable_quoting: "選択したテキストを引用して返信する"
      enable_defer: "トピックを未読にマークして延期を有効にする"
      experimental_sidebar:
        enable: "サイドバーを有効にする"
        options: "オプション"
        navigation_section: "ナビゲーション"
        navigation_section_instruction: "ナビゲーションメニューのトピックリストに新しい項目または未読の項目がある場合…"
        link_to_filtered_list_checkbox_description: "フィルタされたリストにリンクします"
        show_count_new_items_checkbox_description: "新しい項目の数を表示します"
      change: "変更"
      featured_topic: "注目のトピック"
      moderator: "%{user} はモデレーターです"
      admin: "%{user} は管理者です"
      moderator_tooltip: "このユーザーはモデレーターです"
      admin_tooltip: "このユーザーは管理者です"
      silenced_tooltip: "このユーザーは投稿を禁止されています"
      suspended_notice: "このユーザーは %{date} まで凍結されています。"
      suspended_permanently: "このユーザーは凍結されています。"
      suspended_reason: "理由: "
      github_profile: "GitHub"
      email_activity_summary: "アクティビティの概要"
      mailing_list_mode:
        label: "メーリングリストモード"
        enabled: "メーリングリストモードを有効にする"
        instructions: |
          この設定は、アクティビティの概要を無効化します。<br />
          ミュートしているトピックやカテゴリはこれらのメールには含まれません。
        individual: "新しい投稿があるたびにメールで送る"
        individual_no_echo: "自分以外の新しい投稿があるたびにメールで送る"
        many_per_day: "新しい投稿があるたびにメールを受け取る (1 日 %{dailyEmailEstimate} 回程度)"
        few_per_day: "新しい投稿があるたびにメールを受け取る (1 日 2 回程度)"
        warning: "メーリングリストモードです。メール通知設定が無効になります。"
      tag_settings: "タグ"
      watched_tags: "ウォッチ中"
      watched_tags_instructions: "これらのタグが付いたすべてのトピックを自動的にウォッチします。すべての新しい投稿とトピックが通知され、トピックの隣に新しい投稿の件数が表示されます。"
      tracked_tags: "追跡中"
      tracked_tags_instructions: "これらのタグが付いたすべてのトピックを自動的に追跡します。トピックの横に新しい投稿の件数が表示されます。"
      muted_tags: "ミュート"
      muted_tags_instructions: "これらのカテゴリの新規トピックについては通知されず、最新にも表示されません。"
      watched_categories: "ウォッチ中"
      watched_categories_instructions: "これらのカテゴリ内のすべてのトピックを自動的にウォッチします。すべての新しい投稿とトピックが通知され、トピックの隣に新しい投稿の件数が表示されます。"
      tracked_categories: "追跡中"
      tracked_categories_instructions: "これらのカテゴリ内のすべてのトピックを自動的に追跡します。トピックの隣に新しい投稿の件数が表示されます。"
      watched_first_post_categories: "最初の投稿をウォッチ中"
      watched_first_post_categories_instructions: "これらのカテゴリの新規トピックに最初の投稿があった場合、通知されます。"
      watched_first_post_tags: "最初の投稿をウォッチ中"
      watched_first_post_tags_instructions: "これらのタグが付いた新しいトピック内の最初の投稿が通知されます。"
      watched_precedence_over_muted: "ミュートしているものも含むウォッチ中のカテゴリまたはタグ内のトピックについて通知する"
      muted_categories: "ミュート"
      muted_categories_instructions: "これらのカテゴリの新しいトピックに関する通知はユーザーに送信されません。また、カテゴリや最新のページにも表示されません。"
      muted_categories_instructions_dont_hide: "これらのカテゴリの新しいトピックに関する通知は送信されません。"
      regular_categories: "通常"
      regular_categories_instructions: "これらのカテゴリは「最新」と「人気」のトピックリストに表示されます。"
      no_category_access: "カテゴリへのアクセスはモデレーターとして制限されているため、保存できません。"
      delete_account: "アカウントを削除"
      delete_account_confirm: "アカウントを永久に削除してもよろしいですか？この操作は元に戻せません！"
      deleted_yourself: "あなたのアカウントは正常に削除されました。"
      delete_yourself_not_allowed: "アカウントの削除を希望する場合は、スタッフメンバーに連絡をしてください。"
      unread_message_count: "メッセージ"
      admin_delete: "削除"
      users: "ユーザー"
      muted_users: "ミュート"
      muted_users_instructions: "これらのユーザーからのすべての通知と PM を抑制します。"
      allowed_pm_users: "許可"
      allowed_pm_users_instructions: "これらのユーザーからの PM のみを許可します。"
      allow_private_messages_from_specific_users: "特定のユーザーのみが私に個人メッセージを送信することを許可する"
      ignored_users: "無視"
      ignored_users_instructions: "これらのユーザーからのすべての投稿、通知、および PM を抑制します。"
      tracked_topics_link: "表示"
      automatically_unpin_topics: "最後に到達したら、自動的にトピックの固定表示を解除する。"
      apps: "アプリ連携"
      revoke_access: "アクセスを取り消す"
      undo_revoke_access: "アクセスの取り消しを元に戻す"
      api_approved: "承認:"
      api_last_used_at: "最終使用時間:"
      theme: "テーマ"
      save_to_change_theme: '「%{save_text}」をクリックするとテーマが更新されます'
      home: "デフォルトのホームページ"
      staged: "ステージング"
      staff_counters:
        flags_given:
          other: '<span class="%{className}">%{count}</span> 有益な通報'
        flagged_posts:
          other: '<span class="%{className}">%{count}</span> 通報された投稿'
        deleted_posts:
          other: '<span class="%{className}">%{count}</span> 削除された投稿'
        suspensions:
          other: '<span class="%{className}">%{count}</span> 凍結'
        warnings_received:
          other: '<span class="%{className}">%{count}</span> 警告'
        rejected_posts:
          other: '<span class="%{className}">%{count}</span> 拒否された投稿'
      messages:
        all: "すべての受信トレイ"
        inbox: "受信トレイ"
        personal: "個人メッセージ"
        latest: "最新"
        sent: "送信済み"
        unread: "未読"
        unread_with_count:
          other: "未読 (%{count})"
        new: "新規"
        new_with_count:
          other: "新規 (%{count})"
        archive: "アーカイブ"
        groups: "自分のグループ"
        move_to_inbox: "受信トレイに移動"
        move_to_archive: "アーカイブ"
        failed_to_move: "選択されたメッセージを移動できませんでした (ネットワークがダウンしている可能性があります)"
        tags: "タグ"
        all_tags: "すべてのタグ"
        warnings: "運営スタッフからの警告"
        read_more_in_group: "もっと読みますか？%{groupLink} で他のメッセージを閲覧できます。"
        read_more: "もっと読みますか？<a href='%{basePath}/u/%{username}/messages'>個人メッセージ</a>で他のメッセージを閲覧できます。"
        read_more_group_pm_MF: |
          { HAS_UNREAD_AND_NEW, select,
            true {
              { UNREAD, plural,
                   =0 {}
                other {残り <a href='{basePath}/u/{username}/messages/group/{groupName}/unread'># 件の未読</a>}
              }
              { NEW, plural,
                   =0 {}
                other {と <a href='{basePath}/u/{username}/messages/group/{groupName}/new'># 件の新着</a>メッセージがあります。または {groupLink} で他のメッセージを閲覧してください}
              }
            }
            false {
              { UNREAD, plural,
                   =0 {}
                other {残り <a href='{basePath}/u/{username}/messages/group/{groupName}/unread'># 件の未読</a>メッセージがあります。または {groupLink} で他のメッセージを閲覧してください}
              }
              { NEW, plural,
                   =0 {}
                other {残り <a href='{basePath}/u/{username}/messages/group/{groupName}/new'># 件の新着</a>メッセージがあります。または {groupLink} で他のメッセージを閲覧してください}
              }
            }
            other {}
          }
        read_more_personal_pm_MF: |
          { HAS_UNREAD_AND_NEW, select,
            true {
              { UNREAD, plural,
                   =0 {}
                other {残り <a href='{basePath}/u/{username}/messages/unread'># 件の未読</a>}
              }
              { NEW, plural,
                   =0 {}
                other {と <a href='{basePath}/u/{username}/messages/new'># 件の新着</a>メッセージがあります。または他の<a href='{basePath}/u/{username}/messages'>個人メッセージ</a>を閲覧してください}
              }
            }
            false {
              { UNREAD, plural,
                   =0 {}
                other {残り <a href='{basePath}/u/{username}/messages/unread'># 件の未読</a>メッセージがあります。または他の<a href='{basePath}/u/{username}/messages'>個人メッセージ</a>を閲覧してください}
              }
              { NEW, plural,
                   =0 {}
                other {残り <a href='{basePath}/u/{username}/messages/new'># 件の新着</a>メッセージがあります。または他の<a href='{basePath}/u/{username}/messages'>個人メッセージ</a>を閲覧してください}
              }
            }
            other {}
          }
      preferences_nav:
        account: "アカウント"
        security: "セキュリティ"
        profile: "プロファイル"
        emails: "メール"
        notifications: "通知"
        tracking: "追跡中"
        categories: "カテゴリ"
        users: "ユーザー"
        tags: "タグ"
        interface: "表示設定"
        apps: "アプリ連携"
        navigation_menu: "ナビゲーションメニュー"
      change_password:
        success: "(メール送信済み)"
        in_progress: "(メール送信中)"
        error: "(エラー)"
        action: "パスワードのリセットメールを送信"
        set_password: "パスワードを設定"
        choose_new: "新しいパスワードを選択する"
        choose: "パスワードを選択する"
      second_factor_backup:
        title: "二要素認証のバックアップコード"
        regenerate: "再生成"
        disable: "無効化"
        enable: "バックアップコードを作成する"
        enable_long: "バックアップコードを追加する"
        not_enabled: "バックアップコードをまだ作成していません。"
        manage:
          other: "<strong>%{count}</strong> 個のバックアップコードが残っています。"
        copy_to_clipboard: "クリップボードにコピー"
        copy_to_clipboard_error: "データをクリップボードにコピーする際にエラーが発生しました"
        copied_to_clipboard: "クリップボードにコピーしました"
        download_backup_codes: "バックアップコードをダウンロードする"
        remaining_codes:
          other: "<strong>%{count}</strong> 個のバックアップコードが残っています。"
        use: "バックアップコードを使用する"
        enable_prerequisites: "バックアップコードを生成する前に、最初の二要素認証を有効にする必要があります。"
        codes:
          title: "バックアップコードが生成されました"
          description: "これらのバックアップコードはそれぞれ 1 回しか使用できません。アクセス可能な安全な場所に保管してください。"
      second_factor:
        title: "二要素認証"
        enable: "二要素認証を管理"
        disable_all: "すべて無効化"
        name: "名前"
        label: "コード"
        rate_limit: "別の認証コードを試す前に、しばらくお待ちください。"
        enable_description: |
          サポートされているアプリ (<a href="https://www.google.com/search?q=authenticator+apps+for+android" target="_blank">Android</a> – <a href="https://www.google.com/search?q=authenticator+apps+for+ios" target="_blank">iOS</a>) でこの QR コードをスキャンし、認証コードを入力します。
        disable_description: "アプリから認証コードを入力してください"
        show_key_description: "手動で入力する"
        short_description: |
          使い捨てのセキュリティコードまたは物理的なセキュリティキーを使ってアカウントを保護します。
        extended_description: |
          二要素認証は、パスワードに加えてワンタイムトークンを必要とすることで、アカウントにさらにセキュリティを追加します。トークンは <a href="https://www.google.com/search?q=authenticator+apps+for+android" target='_blank'>Android</a> および <a href="https://www.google.com/search?q=authenticator+apps+for+ios">iOS</a> デバイスで生成できます。
        oauth_enabled_warning: "アカウントで二要素認証が有効になると、ソーシャルログインは無効になります。"
        use: "認証アプリを使用する"
        enforced_notice: "このサイトにアクセスするには二要素認証を有効にする必要があります。"
        disable: "無効化"
        disable_confirm: "二要素認証を無効にしてもよろしいですか？"
        delete: "削除"
        delete_confirm_header: "これらのトークンベース認証と物理セキュリティキーは削除されます:"
        delete_confirm_instruction: "確認するには、下のボックスに <strong>%{confirm}</strong> を入力します。"
        delete_single_confirm_title: "認証アプリの削除"
        delete_single_confirm_message: "%{name} を削除しようとしています。この操作を元に戻すことはできません。変更する場合は、この認証アプリをもう一度登録する必要があります。"
        delete_backup_codes_confirm_title: "バックアップコードの削除"
        delete_backup_codes_confirm_message: "バックアップコードを削除しようとしています。この操作を元に戻すことはできません。変更する場合は、このバックアップコードをもう一度生成する必要があります。"
        save: "保存"
        edit: "編集"
        edit_title: "認証アプリの編集"
        edit_description: "認証アプリ名"
        enable_security_key_description: |
          <a href="https://www.google.com/search?q=hardware+security+key" target="_blank">ハードウェアセキュリティキー</a>、または互換性のあるモバイルデバイスを準備したら、下の登録ボタンを押します。
        totp:
          title: "トークンベースの認証アプリ"
          add: "認証アプリを追加"
          default_name: "自分の認証アプリ"
          name_and_code_required_error: "認証アプリから名前とコードを入力する必要があります。"
        security_key:
          register: "登録"
          title: "物理的なセキュリティキー"
          add: "物理的なセキュリティキーを追加"
          default_name: "メインセキュリティキー"
          iphone_default_name: "iPhone"
          android_default_name: "Android"
          not_allowed_error: "セキュリティキーの登録プロセスがタイムアウトしたかキャンセルされました。"
          already_added_error: "このセキュリティキーはすでに登録されています。再度登録する必要はありません。"
          edit: "物理的なセキュリティキーを編集"
          save: "保存"
          edit_description: "物理的なセキュリティキーの名前"
          name_required_error: "セキュリティキーの名前を入力する必要があります。"
      passkeys:
        rename_passkey: "パスキーの名前を変更"
        add_passkey: "パスキーを追加"
        confirm_delete_passkey: "このパスキーを削除してもよろしいですか？"
        passkey_successfully_created: "成功！新しいパスキーが作成されました。"
        rename_passkey_instructions: "パスワードマネージャーの名前を使用するなど、区別しやすいパスキー名を選択してください。"
        name:
          default: "メインのパスキー"
        save: "保存"
        title: "パスキー"
        short_description: "パスキーは、パスワードに代わって整体認証 (タッチ、FaceID など) やデバイスの PIN/パスワードによって ID を検証するものです。"
        added_prefix: "追加済み"
        last_used_prefix: "最後の使用"
        never_used: "未使用"
        not_allowed_error: "パスキーの登録プロセスはタイムアウトしたか、キャンセルされたか、許可されていません。"
        already_added_error: "このパスキーはすでに登録されています。再度登録する必要はありません。"
        confirm_button: "またはパスキーを使用する"
      change_about:
        title: "自己紹介を変更"
        error: "この値を変更中にエラーが発生しました。"
      change_username:
        title: "ユーザー名を変更"
        confirm: "ユーザー名を変更してもよろしいですか？"
        taken: "このユーザー名は既に使われています。"
        invalid: "このユーザー名は無効です。英数字のみを使用できます"
      add_email:
        title: "メールアドレスを追加"
        add: "追加"
      change_email:
        title: "メールアドレスを変更"
        taken: "このメールアドレスを使用できません。"
        error: "メールアドレスを変更中にエラーが発生しました。このアドレスは既に使用されている可能性があります。"
        success: "このアドレスにメールを送信しました。確認手順に従ってください。"
        success_via_admin: "このアドレスにメールを送信しました。ユーザーはメールに記載の確認手順に従う必要があります。"
        success_staff: "現在のメールアドレスにメールを送信しました。確認手順に従ってください。"
        back_to_preferences: "設定に戻る"
<<<<<<< HEAD
=======
        confirm_success: "メールアドレスが更新されました。"
        confirm: "確認"
        authorizing_new:
          description: "メールアドレスを次のように変更することを確認してください:"
          description_add: "代替メールアドレスを追加することを確認してください:"
        authorizing_old:
          old_email: "古いメール: %{email}"
          new_email: "新しいメール: %{email}"
          confirm_success: "新しいメールアドレスに変更を確認するためのメールを送信しました！"
>>>>>>> b2b1e721
      change_avatar:
        title: "プロファイル画像を変更する"
        gravatar: "<a href='//%{gravatarBaseUrl}%{gravatarLoginUrl}' target='_blank'>%{gravatarName}</a> 取得場所:"
        gravatar_title: "%{gravatarName} のウェブサイトでアバターを変更する"
        gravatar_failed: "このメールアドレスの %{gravatarName} は見つかりませんでした。"
        refresh_gravatar_title: "%{gravatarName} を更新"
        letter_based: "システムプロファイル画像"
        uploaded_avatar: "カスタム画像"
        uploaded_avatar_empty: "カスタム画像を追加する"
        upload_title: "写真をアップロードする"
        image_is_not_a_square: "警告: 幅と高さが等しくないため、画像をトリミングしました。"
        logo_small: "サイトの小さなロゴ。デフォルトで使用されます。"
        use_custom: "またはカスタムアバターをアップロード:"
      change_profile_background:
        title: "プロファイルヘッダー"
        instructions: "プロファイルヘッダーは中央揃えで、デフォルトの幅は 1110 px です。"
      change_card_background:
        title: "ユーザーカードの背景"
        instructions: "背景画像は中央揃えで、デフォルトの幅は 590 px です。"
      change_featured_topic:
        title: "注目のトピック"
        instructions: "このトピックへのリンクは、あなたのユーザーカードとプロファイルに表示されます。"
      email:
        title: "メールアドレス"
        primary: "プライマリーメールアドレス"
        secondary: "セカンダリメールアドレス"
        primary_label: "プライマリー"
        unconfirmed_label: "未確認"
        resend_label: "確認メールを再送信する"
        resending_label: "送信中…"
        resent_label: "メールを送信しました"
        update_email: "メールアドレスを変更"
        set_primary: "プライマリーメールアドレスを設定"
        destroy: "メールアドレスを削除"
        add_email: "代替メールアドレスを追加"
        auth_override_instructions: "メールアドレスは認証プロバイダーから更新できます。"
        no_secondary: "セカンダリメールアドレスはありません"
        instructions: "絶対に公開されません。"
        admin_note: "注意: 管理者ユーザーが別の非管理者ユーザーのメールを変更すると、そのユーザーは元のメールアカウントにアクセスできなくなるため、パスワードのリセットメールが新しいアドレスに送信されます。ユーザーのメールアドレスは、パスワードのリセットプロセスが完了するまで変更されません。"
        ok: "確認のためにメールを送信します"
        required: "メールアドレスを入力してください"
        invalid: "正しいメールアドレスを入力してください"
        authenticated: "あなたのメールアドレスは %{provider} によって認証されました"
        invite_auth_email_invalid: "あなたの招待メールは %{provider} が認証したメールと一致しません"
        authenticated_by_invite: "あなたのメールは招待によって認証されました"
        frequency:
          other: "最後のアクセスから %{count} 分以上アクセスがない場合にのみメールを送信します。"
      associated_accounts:
        title: "リンクされているアカウント"
        connect: "接続"
        revoke: "取り消す"
        cancel: "キャンセル"
        not_connected: "(未接続)"
        confirm_modal_title: "%{provider} アカウントを接続"
        confirm_description:
          disconnect: "既存の %{provider} アカウント '%{account_description}' は切断されます。"
          account_specific: "あなたの %{provider} アカウント '%{account_description}' が認証に使用されます。"
          generic: "あなたの %{provider} アカウントが認証に使用されます。"
      name:
        title: "名前"
        instructions: "あなたの氏名 (オプション) です。"
        instructions_required: "あなたの氏名です。"
        required: "名前を入力してください"
        too_short: "名前が短かすぎます"
        ok: "その名前で良さそうです"
      username:
        title: "ユーザー名"
        instructions: "一意の短い名前、スペースの使用不可。"
        short_instructions: "@%{username} であなたをメンションできます"
        available: "ユーザー名を使用できます"
        not_available: "利用できません。%{suggestion}を試しますか？"
        not_available_no_suggestion: "使用できません"
        too_short: "ユーザー名が短すぎます"
        too_long: "ユーザー名が長すぎます"
        checking: "ユーザー名を使用できるか確認中…"
        prefilled: "メールアドレスはこの登録ユーザー名に一致しています"
        required: "ユーザー名を入力してください"
        edit: "ユーザー名を編集"
      locale:
        title: "インターフェースの言語"
        instructions: "ユーザーインターフェースの言語です。ページを更新すると変更されます。"
        default: "(デフォルト)"
        any: "すべて"
      password_confirmation:
        title: "パスワードを再入力"
      invite_code:
        title: "招待コード"
        instructions: "アカウント登録には招待コードが必要です"
      auth_tokens:
        title: "最近使用したデバイス"
        short_description: "これは、最近あなたのアカウントにログインしたデバイスのリストです。"
        details: "詳細"
        log_out_all: "すべてログアウトする"
        not_you: "あなたではありませんか？"
        show_all: "すべて表示 (%{count})"
        show_few: "表示を減らす"
        was_this_you: "これはあなたですか？"
        was_this_you_description: "あなたではない場合は、パスワードを変更しログアウトすることをお勧めします。"
        browser_and_device: "%{device} の %{browser}"
        secure_account: "アカウントの保護"
        latest_post: "最後の投稿…"
        device_location: '<span class="auth-token-device">%{device}</span> &ndash; <span title="IP: %{ip}">%{location}</span>'
        browser_active: '%{browser} | <span class="active">現在アクティブ</span>'
        browser_last_seen: "%{browser} | %{date}"
      last_posted: "最後の投稿"
      last_seen: "アクセス"
      created: "参加日"
      log_out: "ログアウト"
      location: "場所"
      website: "ウェブサイト"
      email_settings: "メール"
      hide_profile_and_presence: "公開プロファイルとプレゼンス機能を非表示にする"
      enable_physical_keyboard: "iPad で物理キーボードのサポートを有効にする"
      text_size:
        title: "テキストサイズ"
        smallest: "最小"
        smaller: "小"
        normal: "標準"
        larger: "大"
        largest: "最大"
      title_count_mode:
        title: "バックグラウンドのページのタイトルに表示する件数:"
        notifications: "新しい通知"
        contextual: "新しいページのコンテンツ"
      bookmark_after_notification:
        title: "ブックマークのリマインダー通知が送信された後:"
      like_notification_frequency:
        title: "「いいね！」された時に通知する"
        always: "常時"
        first_time_and_daily: "投稿の最初の「いいね！」と毎日"
        first_time: "投稿の最初の「いいね！」"
        never: "通知しない"
      email_previous_replies:
        title: "メールの下部に前の返信を含める"
        unless_emailed: "最初だけ"
        always: "常に含める"
        never: "含めない"
      email_digests:
        title: "ここを訪れない場合、人気のトピックと返信の要約をメールで送信する"
        every_30_minutes: "30 分毎"
        every_hour: "1 時間毎"
        daily: "毎日"
        weekly: "毎週"
        every_month: "毎月"
        every_six_months: "6 か月毎"
      email_level:
        title: "引用されたとき、返信されたとき、自分の@ユーザー名がメンションされたとき、またはウォッチ中のカテゴリ、タグ、またはトピックに新しいアクティビティがあったときに、メールで通知する"
        always: "常時"
        only_when_away: "離れている時のみ"
        never: "通知しない"
      email_messages_level: "個人メッセージが届いたときにメールで通知する"
      include_tl0_in_digests: "要約メールに新規ユーザーのコンテンツを含める"
      email_in_reply_to: "メールに投稿への返信の抜粋を含める"
      other_settings: "その他"
      categories_settings: "カテゴリ"
      topics_settings: "トピック"
      new_topic_duration:
        label: "以下の場合、トピックを新規と見なす"
        not_viewed: "未読のもの"
        last_here: "ログアウトした後に投稿されたもの"
        after_1_day: "前日以降に投稿されたもの"
        after_2_days: "2 日以内に投稿されたもの"
        after_1_week: "先週以内に投稿されたもの"
        after_2_weeks: "2 週間以内に投稿されたもの"
      auto_track_topics: "閲覧したトピックを自動的に追跡する"
      auto_track_options:
        never: "追跡しない"
        immediately: "すぐに"
        after_30_seconds: "30 秒後"
        after_1_minute: "1 分後"
        after_2_minutes: "2 分後"
        after_3_minutes: "3 分後"
        after_4_minutes: "4 分後"
        after_5_minutes: "5 分後"
        after_10_minutes: "10 分後"
      notification_level_when_replying: "トピックに投稿するときは、トピックを次に設定する"
      invited:
        title: "招待"
        pending_tab: "保留中"
        pending_tab_with_count: "保留中 (%{count})"
        expired_tab: "期限切れ"
        expired_tab_with_count: "期限切れ (%{count})"
        redeemed_tab: "承諾済み"
        redeemed_tab_with_count: "承諾済み (%{count})"
        invited_via: "招待"
        invited_via_link: "リンク %{key} (%{count}/%{max} 引き換え済み)"
        groups: "グループ"
        topic: "トピック"
        sent: "作成日/最終送信日"
        expires_at: "有効期限"
        edit: "編集"
        remove: "削除"
        copy_link: "リンクを取得"
        reinvite: "メールを再送信"
        reinvited: "再度招待しました"
        removed: "削除"
        search: "招待履歴を検索…"
        user: "招待したユーザー"
        none: "表示する招待はありません。"
        truncated:
          other: "最初の %{count} 件の招待を表示しています。"
        redeemed: "承諾済みの招待"
        redeemed_at: "承諾済み"
        pending: "保留中の招待"
        topics_entered: "閲覧したトピック数"
        posts_read_count: "既読の投稿数"
        expired: "この招待は期限切れになりました。"
        remove_all: "期限切れの招待を削除"
        removed_all: "期限切れの招待はすべて削除されました！"
        remove_all_confirm: "期限切れの招待をすべて削除してもよろしいですか？"
        reinvite_all: "すべての招待を再送信"
        reinvite_all_confirm: "すべての招待を再送してもよろしいですか？"
        reinvited_all: "すべての招待が送信されました！"
        time_read: "閲覧時間"
        days_visited: "アクセス日数"
        account_age_days: "アカウント有効日数"
        create: "招待"
        generate_link: "招待リンクを作成"
        link_generated: "こちらが招待リンクです！"
        valid_for: "招待リンクは次のメールアドレスのみで有効です: %{email}"
        single_user: "メールで招待"
        multiple_user: "リンクで招待"
        invite_link:
          title: "招待リンク"
          success: "招待リンクが生成されました！"
          error: "招待リンクの生成中にエラーが発生しました"
        invite:
          new_title: "招待の作成"
          edit_title: "招待の編集"
          instructions: "このサイトへのアクセスを即時に許可するにはこのリンクを共有します:"
          copy_link: "リンクをコピー"
          expires_in_time: "%{time} で期限切れ"
          expired_at_time: "%{time} に期限切れ"
          show_advanced: "高度なオプションを表示"
          hide_advanced: "高度なオプションを非表示"
          restrict: "制限する:"
          restrict_email: "メールに制限"
          restrict_domain: "ドメインに制限"
          email_or_domain_placeholder: "name@example.com または example.com"
          max_redemptions_allowed: "最大使用回数"
          add_to_groups: "グループに追加"
          invite_to_topic: "トピックに到着"
          expires_at: "有効期限"
          custom_message: "オプションの個人メッセージ"
          send_invite_email: "保存してメールを送信"
          send_invite_email_instructions: "招待をメールに制限して、招待メールを送信します"
          save_invite: "招待を保存"
          invite_saved: "招待は保存されました。"
        bulk_invite:
          none: "このページに表示する招待はありません。"
          text: "一括招待"
          instructions: |
            <p>コミュニティーをすばやく拡大するには、ユーザーのリストを招待します。招待するユーザーのメールアドレスごとに少なくとも 1 行を含む <a href="https://en.wikipedia.org/wiki/Comma-separated_values" target="_blank">CSV ファイル</a>を準備してください。カンマ区切りの情報は、グループに人を追加したい場合、またはそれらのユーザーが初めてサインインしたときに特定のトピックに移動させる場合に利用できます。</p>
            <pre>john@smith.com,first_group_name;second_group_name,topic_id</pre>
            <p>アップロードされる CSV ファイルに含まれるメールアドレスに招待が送られ、後で管理することができます。</p>
          progress: "%{progress}% アップロード済み…"
          success: "ファイルは正常にアップロードされました。処理が完了すると、メッセージで通知されます。"
          error: "ファイルは CSV 形式である必要があります。"
      confirm_access:
        title: "アクセスの確認"
        incorrect_password: "入力したパスワードは誤っています。"
        incorrect_passkey: "そのパスキーは誤っています。"
        logged_in_as: "次のユーザーとしてログイン中: "
        instructions: "この操作を完了するには本人確認を行ってください。"
        fine_print: "これは機密性のある操作である可能性があるため、本人確認を求めています。認証が完了すると、数時間操作がなかった場合にのみもう一度認証が求められます。"
      password:
        title: "パスワード"
        too_short: "パスワードが短すぎます。"
        common: "このパスワードは非常に一般的です。"
        same_as_username: "パスワードとユーザー名が同じです。"
        same_as_email: "パスワードとメールアドレスが同じです。"
        ok: "そのパスワードで良さそうです。"
        instructions: "%{count} 文字以上です。"
        required: "パスワードを入力してください"
        confirm: "確認"
        incorrect_password: "入力したパスワードは誤っています。"
      summary:
        title: "要約"
        stats: "統計"
        time_read: "閲覧時間"
        time_read_title: "%{duration} (全期間)"
        recent_time_read: "最近の閲覧時間"
        recent_time_read_title: "%{duration} (過去 60 日間)"
        topic_count:
          other: "作成したトピック数"
        post_count:
          other: "作成した投稿数"
        likes_given:
          other: "「いいね！」した数"
        likes_received:
          other: "「いいね！」された数"
        days_visited:
          other: "アクセス日数"
        topics_entered:
          other: "閲覧したトピック数"
        posts_read:
          other: "既読の投稿数"
        bookmark_count:
          other: "ブックマーク数"
        top_replies: "人気の返信"
        no_replies: "まだ返信はありません。"
        more_replies: "その他の返信"
        top_topics: "人気のトピック"
        no_topics: "まだトピックはありません。"
        more_topics: "その他のトピック"
        top_badges: "人気のバッジ"
        no_badges: "まだバッジはありません。"
        more_badges: "その他のバッジ"
        top_links: "人気のリンク"
        no_links: "まだリンクはありません。"
        most_liked_by: "最も「いいね！」したユーザー"
        most_liked_users: "最も「いいね！」されたユーザー"
        most_replied_to_users: "最も多く返信したユーザー"
        no_likes: "まだ「いいね！」はありません。"
        top_categories: "人気のカテゴリ"
        topics: "トピック"
        replies: "返信"
      ip_address:
        title: "最後の IP アドレス"
      registration_ip_address:
        title: "登録時の IP アドレス"
      avatar:
        title: "プロファイル画像"
        header_title: "プロファイル、メッセージ、ブックマーク、設定"
        name_and_description: "%{name} - %{description}"
        edit: "プロファイル画像を編集"
      title:
        title: "タグライン"
        none: "(なし)"
        instructions: "ユーザー名の後に表示されます"
      flair:
        title: "フレア"
        none: "(なし)"
        instructions: "プロファイル写真の横に表示されるアイコン"
      status:
        title: "カスタムステータス"
        not_set: "未設定"
      primary_group:
        title: "プライマリーグループ"
        none: "(なし)"
      filters:
        all: "すべて"
      stream:
        posted_by: "投稿者"
        sent_by: "送信者"
        private_message: "メッセージ"
        the_topic: "トピック"
    user_status:
      save: "保存"
      set_custom_status: "カスタムステータスを設定する"
      what_are_you_doing: "何をしていますか？"
      pause_notifications: "通知を停止する"
      remove_status: "ステータスを削除する"
    user_tips:
      button: "了解！"
      first_notification:
        title: "はじめての通知です！"
        content: "通知は、コミュニティーで起きていることに関する最新情報を提供するために使用されます。"
      topic_timeline:
        title: "トピックタイムライン"
        content: "トピックタイムラインを使って投稿を素早くスクロールします。"
      post_menu:
        title: "投稿メニュー"
        content: "三点リーダーをクリックして、投稿について他にどのような操作が可能か見てみましょう！"
      topic_notification_levels:
        title: "このトピックをフォローしました"
        content: "このベルを見つけて、特定のトピックまたはカテゴリ全体の通知設定を調整します。"
      suggested_topics:
        title: "どんどん読みましょう！"
        content: "次に読むことをお勧めするトピックをいくつかご紹介します。"
      admin_guide:
        title: "新しいサイトへようこそ！"
        content: "サイトとコミュニティーの構築を続けるには、<a href='%{admin_guide_url}'>管理者ガイドをお読みください</a>。"
        content_no_url: "管理者ガイドを読み、サイトとコミュニティの構築を続けましょう。"
<<<<<<< HEAD
    loading: "読み込み中..."
=======
    loading: "読み込み中…"
>>>>>>> b2b1e721
    errors:
      prev_page: "次の項目を読み込み中に発生しました:"
      reasons:
        network: "ネットワークエラー"
        server: "サーバーエラー"
        forbidden: "アクセス拒否"
        unknown: "エラー"
        not_found: "ページが見つかりません"
      desc:
        network: "インターネット接続を確認してください。"
        network_fixed: "ネットワーク接続が回復したようです。"
        server: "エラーコード : %{status}"
        forbidden: "閲覧する権限がありません。"
        not_found: "アプリケーションは存在しない URL を読み込もうとしました。"
        unknown: "エラーが発生しました。"
      buttons:
        back: "戻る"
        again: "やり直す"
        fixed: "ページを読み込む"
    modal:
      close: "閉じる"
      dismiss_error: "エラーを閉じる"
    close: "閉じる"
    assets_changed_confirm: "このサイトのソフトウェアはたった今アップグレードされました。今すぐ最新バージョンを入手しますか？"
    logout: "ログアウトしました。"
    refresh: "更新"
    home: "ホーム"
    read_only_mode:
      enabled: "このサイトは閲覧専用モードになっています。閲覧し続けられますが、返信したり「いいね！」を付けるなどの操作は現在できません。"
      login_disabled: "閲覧専用モードのため、ログインできません。"
      logout_disabled: "閲覧専用モードのため、ログアウトできません。"
    staff_writes_only_mode:
      enabled: "このサイトはスタッフ専用モードになっています。このまま閲覧できますが、返信や「いいね！」、その他の操作はスタッフメンバーのみに制限されています。"
    logs_error_rate_notice:
      reached_hour_MF: |
        <b>{relativeAge}</b> – <a href='{url}' target='_blank'>{rate, plural, other {1 時間当たりのエラー件数 (#)}}</a> がサイトで設定されている{limit, plural, other {エラー件数 (#)}} の制限に達しました。
      reached_minute_MF: |
        <b>{relativeAge}</b> – <a href='{url}' target='_blank'>{rate, plural, other {1 分当たりのエラー件数 (#)}}</a> がサイトで設定されている{limit, plural, other {エラー件数 (#)}} の制限に達しました。
      exceeded_hour_MF: |
        <b>{relativeAge}</b> – <a href='{url}' target='_blank'>{rate, plural, other {1 時間当たりのエラー件数 (#)}}</a> がサイトで設定されている{limit, plural, other {エラー件数 (#)}} の制限を超えました。
      exceeded_minute_MF: |
        <b>{relativeAge}</b> – <a href='{url}' target='_blank'>{rate, plural, other {1 分当たりのエラー件数 (#)}}</a> がサイトで設定されている{limit, plural, other {エラー件数 (#)}} の制限を超えました。
    learn_more: "もっと読む…"
    mute: ミュート
    unmute: ミュート解除
    last_post: 最終投稿
    local_time: "現地時間"
    time_read: 既読
    time_read_recently: "最近の閲覧時間 %{time_read}"
    time_read_tooltip: "合計閲覧時間 %{time_read}"
    time_read_recently_tooltip: "合計閲覧時間 %{time_read} (過去 60 日間: %{recent_time_read})"
    last_reply_lowercase: 最後の返信
    replies_lowercase:
      other: 返信
    signup_cta:
      sign_up: "アカウントを登録"
      hide_session: "後で確認"
      hide_forever: "いいえ、結構です"
      hidden_for_session: "了解です。明日お尋ねします。'ログイン' からでもアカウントを作成できます。"
      intro: "こんにちは！ ディスカッションを楽しんでいるようですね。ですが、アカウント登録はまだのようです。"
      value_prop: "同じ投稿をスクロールするのにうんざりしていませんか？アカウントを作成すると、中断した場所にいつでも戻ることができます。アカウントを使うと、新しい返信の通知を受け取ったり、ブックマークを保存したり、「いいね！」を使って感謝の気持ちを伝えたりすることも可能です。このコミュニティーを一緒に盛り上げていきましょう。:heart:"
    offline_indicator:
      no_internet: "インターネット接続がありません。"
      refresh_page: "ページを更新"
    summary:
      in_progress: "AI を使ってトピックを要約中"
      summarized_on: "%{date} に AI で要約されました"
      model_used: "使用された AI: %{model}"
      outdated: "要約は古くなっています"
      outdated_posts:
        other: "(%{count} 件の投稿が見つかりません)"
      enabled_description: "このトピックの上位返信を閲覧しています。コミュニティーが最も面白いとした投稿のまとめです。"
      description:
        other: "<b>%{count}</b> 件の返信があります。"
      buttons:
        hide: "要約を非表示にする"
        generate: "AI で要約する"
        regenerate: "要約を再生成する"
      description_time_MF: |
        {replyCount, plural, other {<b>#</b> 件の返信}}があります。読了目安時間は <b>{readingTime, plural, other {# 分}}</b>です。
      enable: "上位返信を表示する"
      disable: "すべての投稿を表示"
      short_label: "上位返信"
      short_title: "このトピックの上位返信を表示: コミュニティーが最も面白いとした投稿のまとめ"
    deleted_filter:
      enabled_description: "削除された投稿は非表示になっています。"
      disabled_description: "削除された投稿は表示されています。"
      enable: "削除された投稿を非表示"
      disable: "削除された投稿を表示"
    private_message_info:
      title: "メッセージ"
      invite: "他の人を招待…"
      edit: "追加または削除…"
      remove: "削除…"
      add: "追加…"
      leave_message: "このメッセージを閉じてもよろしいですか？"
      remove_allowed_user: "このメッセージから %{name} を削除してもよろしいですか？"
      remove_allowed_group: "このメッセージから %{name} を削除してもよろしいですか？"
      leave: "退出"
      remove_group: "グループを削除する"
      remove_user: "ユーザーを削除する"
    email: "メール"
    username: "ユーザー名"
    last_seen: "アクセス"
    created: "作成"
    created_lowercase: "作成"
    trust_level: "信頼レベル"
    search_hint: "ユーザー名、メールアドレス、または IPアドレス"
    create_account:
      header_title: "ようこそ！"
      subheader_title: "アカウントを作成しましょう"
      disclaimer: "登録すると、<a href='%{privacy_link}' target='blank'>プライバシーポリシー</a>と<a href='%{tos_link}' target='blank'>利用規約</a>に同意することになります。"
      title: "アカウントの作成"
      failed: "エラーが発生しました。このメールアドレスは使用中かもしれません。「パスワードを忘れました」リンクを試してみてください"
      associate: "アカウントをお持ちですか？<a href='%{associate_link}'>ログイン</a>して %{provider} アカウントにリンクします。"
      activation_title: "アカウントの有効化"
    forgot_password:
      title: "パスワードをリセット"
      action: "パスワードを忘れました"
      invite: "ユーザー名またはメールアドレスを入力してください。パスワードのリセットメールを送信します。"
      invite_no_username: "メールアドレスを入力してください。パスワードのリセットメールを送信します。"
      email-username: "メールアドレスまたはユーザー名"
      reset: "パスワードをリセット"
      complete_username: "アカウントがユーザー名 <b>%{username}</b> に一致する場合、まもなく、パスワードのリセット方法が記載されたメールが届きます。"
      complete_email: "アカウントと <b>%{email}</b> が一致する場合、まもなく、パスワードのリセット方法が記載されたメールが届きます。"
      complete_username_found: "ユーザー名 <b>%{username}</b> に一致するアカウントが見つかりました。まもなく、パスワードのリセット方法が記載されたメールが届きます。"
      complete_email_found: "<b>%{email}</b> に一致するアカウントが見つかりました。まもなく、パスワードのリセット方法が記載されたメールが届きます。"
      complete_username_not_found: "ユーザー名 <b>%{username}</b> に一致するアカウントはありません"
      complete_email_not_found: "<b>%{email}</b> に一致するアカウントはありません"
      help: "メールが届きませんか？まずは迷惑メールフォルダを確認してください。<p>使用したメールアドレスがわかりませんか？メールアドレスを入力すると、存在するかどうかをお知らせします。</p><p>アカウントのメールアドレスにアクセスできなくなった場合は、<a href='%{basePath}/about'>スタッフ</a>にご連絡ください。</p>"
      button_ok: "OK"
      button_help: "ヘルプ"
    email_login:
      link_label: "ログインリンクをメールする"
      button_label: "メール"
      login_link: "パスワードをスキップします。ログインリンクを送信してください"
      complete_username: "アカウントがユーザー名 <b>%{username}</b> と一致する場合、まもなくログインリンクが記載されたメールが届きます。"
      complete_email: "アカウントが <b>%{email}</b> と一致する場合、まもなくログインリンクが記載されたメールが届きます。"
      complete_username_found: "<b>%{username}</b> に一致するアカウントが見つかりました。まもなく、ログインリンクが記載されたメールが届きます。"
      complete_email_found: "<b>%{email}</b> に一致するアカウントが見つかりました。まもなく、ログインリンクが記載されたメールが届きます。"
      complete_username_not_found: "ユーザー名 <b>%{username}</b> に一致するアカウントはありません"
      complete_email_not_found: "<b>%{email}</b> に一致するアカウントはありません"
      confirm_title: '%{site_name} に進む'
      logging_in_as: '%{email} としてログイン'
      confirm_button: ログイン完了
    login:
      header_title: "おかえりなさい"
      subheader_title: "アカウントにログインする"
      title: "ログイン"
      username: "ユーザー"
      password: "パスワード"
      show_password: "表示"
      hide_password: "非表示"
      show_password_title: "パスワードを表示"
      hide_password_title: "パスワードを非表示"
      second_factor_title: "二要素認証"
      second_factor_description: "アプリから認証コードを入力してください:"
      second_factor_backup: "バックアップ コードを使用してログインする"
      second_factor_backup_title: "二要素バックアップ"
      second_factor_backup_description: "バックアップコードの 1 つを入力してください。"
      second_factor: "認証アプリを使用してログインする"
      security_key_description: "物理的なセキュリティキーまたは互換性のあるモバイルデバイスの準備ができたら、「セキュリティキーで認証」ボタンを押します。"
      security_key_alternative: "別の方法を試してください"
      security_key_authenticate: "セキュリティキーで認証"
      security_key_not_allowed_error: "セキュリティキーの認証プロセスがタイムアウトしたかキャンセルされました。"
      security_key_no_matching_credential_error: "提供されたセキュリティキーに一致する資格情報が見つかりませんでした。"
      security_key_support_missing_error: "現在のデバイスまたはブラウザではセキュリティキーの使用がサポートされていません。別の方法を使用してください。"
      security_key_invalid_response_error: "応答が無効であるため、セキュリティキー認証プロセスに失敗しました。"
      passkey_security_error: "セキュリティエラーが発生しました: %{message}"
      email_placeholder: "メール / ユーザー名"
      caps_lock_warning: "Caps Lock がオンになっています"
      error: "不明なエラー"
      cookies_error: "お使いのブラウザで Cookie が無効になっているようです。有効でない場合、ログインできないことがあります。"
      rate_limit: "しばらく待ってから再度ログインをお試しください。"
      blank_username: "あなたのメールまたはユーザー名を入力してください。"
      blank_username_or_password: "あなたのメールまたはユーザー名、およびパスワードを入力してください。"
      reset_password: "パスワードをリセット"
      logging_in: "サインイン中…"
      previous_sign_up: "すでにアカウントをお持ちですか？"
      or: "または"
      authenticating: "認証中…"
      awaiting_activation: "あなたのアカウントはアクティベーション待ちの状態です。もう一度アクティベーションメールを送信するには「パスワードを忘れました」リンクをクリックしてください。"
      awaiting_approval: "アカウントはまだスタッフメンバーに承認されていません。承認され次第メールでお知らせします。"
      requires_invite: "このフォーラムは招待制です。"
      not_activated: "まだログインできません。<b>%{sentTo}</b> にアクティベーションメールを送信済みです。メールの指示に従ってアカウントのアクティベーションを行ってください。"
      not_allowed_from_ip_address: "この IP アドレスでログインできません。"
      admin_not_allowed_from_ip_address: "その IP アドレスからは管理者としてログインできません。"
      resend_activation_email: "ここをクリックすると、再度アクティベーションメールを送信します。"
      omniauth_disallow_totp: "あなたのアカウントは二要素認証が有効になっています。ログインにはパスワードが必要です。"
      resend_title: "アクティベーションメールの再送"
      change_email: "メールアドレスを変更"
      provide_new_email: "新しいメールアドレスを入力すると、確認メールを再送します。"
      submit_new_email: "メールアドレスを更新"
      sent_activation_email_again: "<b>%{currentEmail}</b> にアクティベーションメールを再送しました。メールが届くまで数分掛かることがあります。迷惑メールフォルダも確認してください。"
      sent_activation_email_again_generic: "アクティベーションメールを再送しました。メールが届くまで数分掛かることがあります。迷惑メールフォルダも確認してください。"
      to_continue: "ログインしてください"
      preferences: "ユーザー設定を変更するには、ログインする必要があります。"
      not_approved: "あなたのアカウントはまだ承認されていません。ログインできるようになったら、メールで通知します。"
      google_oauth2:
        name: "Google"
        title: "Google でサインイン"
        sr_title: "Google でサインイン"
      twitter:
        name: "Twitter"
        title: "Twitter でサインイン"
        sr_title: "Twitter でサインイン"
      instagram:
        name: "Instagram"
        title: "Instagram でログイン"
        sr_title: "Instagram でログイン"
      facebook:
        name: "Facebook"
        title: "Facebook でログイン"
        sr_title: "Facebook でログイン"
      github:
        name: "GitHub"
        title: "GitHub でログイン"
        sr_title: "GitHub でログイン"
      discord:
        name: "Discord"
        title: "Discord でログイン"
        sr_title: "Discord でログイン"
      passkey:
        name: "パスキーでログイン"
      second_factor_toggle:
        totp: "代わりに認証アプリを使用する"
        backup_code: "代わりにバックアップコードを使用する"
        security_key: "代わりにセキュリティキーを使用する"
      no_login_methods:
        title: "ログイン方法がありません"
        description: "ログイン方法が構成されていません。管理者は <a href='%{adminLoginPath}' target='_blank'>%{adminLoginPath}</a> にアクセスしてサイトを再構成できます。"
    invites:
      accept_title: "招待"
      welcome_to: "%{site_name} へようこそ！"
      invited_by: "あなたは次の人から招待されました:"
      social_login_available: "このメールアドレスを使ってソーシャルログインすることも可能です。"
      your_email: "あなたのアカウントのメールアドレスは <b>%{email}</b> です。"
      accept_invite: "招待を承諾"
      success: "あなたのアカウントが作成され、ログインしました。"
      name_label: "名前"
      password_label: "パスワード"
      existing_user_can_redeem: "トピックまたはグループへの招待を引き換えましょう。"
    password_reset:
      continue: "%{site_name} に進む"
    emoji_set:
      apple_international: "Apple/International"
      google: "Google"
      twitter: "Twitter"
      win10: "Win10"
      google_classic: "Google Classic"
      facebook_messenger: "Facebook メッセンジャー"
    category_page_style:
      categories_only: "カテゴリのみ"
      categories_with_featured_topics: "注目のトピックのカテゴリ"
      categories_and_latest_topics: "カテゴリと最新トピック"
      categories_and_latest_topics_created_date: "カテゴリと最新のトピック (トピック作成日順)"
      categories_and_top_topics: "カテゴリと人気トピック"
      categories_boxes: "サブカテゴリのあるボックス"
      categories_boxes_with_topics: "注目のトピックのあるボックス"
      subcategories_with_featured_topics: "注目のトピックを含むサブカテゴリ"
    shortcut_modifier_key:
      shift: "Shift"
      ctrl: "Ctrl"
      alt: "Alt"
      enter: "Enter"
    conditional_loading_section:
      loading: 読み込み中…
    category_row:
      topic_count:
        other: "このカテゴリの %{count} 件のトピック"
    select_kit:
      delete_item: "%{name} を削除"
      filter_by: "フィルタ: %{name}"
      select_to_filter: "フィルタする値を選択する"
      default_header_text: 選択…
      no_content: 一致する項目が見つかりませんでした
      results_count:
        other: "%{count} 件の結果"
      filter_placeholder: 検索…
      filter_placeholder_with_any: 検索または作成…
      create: "作成: '%{content}'"
      max_content_reached:
        other: "%{count} 項目まで選択できます。"
      min_content_not_reached:
        other: "少なくとも %{count} 項目を選択してください。"
      components:
        filter_for_more: もっとフィルタ…
        categories_admin_dropdown:
          title: "カテゴリの管理"
        bulk_select_topics_dropdown:
          title: "一括操作"
    date_time_picker:
      from: 開始
      to: 終了
    file_size_input:
      error:
        size_too_large: "%{provided_file_size} は許容される %{max_file_size} の最大値を超えています"
    emoji_picker:
      filter_placeholder: 絵文字を探す
      smileys_&_emotion: スマイルと感情
      people_&_body: 人と体
      animals_&_nature: 動物と自然
      food_&_drink: 食べ物とドリンク
      travel_&_places: 旅行と場所
      activities: アクティビティ
      objects: オブジェクト
      symbols: シンボル
      flags: 通報
      recent: 最近使ったもの
      default_tone: スキントーンなし
      light_tone: ライトスキントーン
      medium_light_tone: ミディアムライトスキントーン
      medium_tone: ミディアムスキントーン
      medium_dark_tone: ミディアムダークスキントーン
      dark_tone: ダークスキントーン
      default: カスタム絵文字
    shared_drafts:
      title: "共有の下書き"
      notice: "このトピックは、共有の下書きを公開できるユーザーのみに表示されます。"
      destination_category: "宛先カテゴリ"
      publish: "共有の下書きを公開"
      confirm_publish: "この下書きを公開してもよろしいですか？"
      publishing: "トピックを公開中…"
    composer:
      emoji: "絵文字 :)"
      more_emoji: "もっと…"
      options: "オプション"
      whisper: "ささやき"
      unlist: "非表示"
      add_warning: "これは運営スタッフからの警告です。"
      toggle_whisper: "ささやきを切り替える"
      toggle_unlisted: "非表示を切り替える"
      insert_table: "テーブルを挿入"
      posting_not_on_topic: "どのトピックに返信しますか？"
      saved_local_draft_tip: "ローカルに保存しました"
      similar_topics: "これに似たトピックがあります…"
      drafts_offline: "オフラインの下書き"
      edit_conflict: "競合を編集する"
      esc: "esc"
      esc_label: "メッセージを閉じる"
      ok_proceed: "OK、続行する"
      group_mentioned_limit:
        other: "<b>警告！</b> <a href='%{group_link}'>%{group}</a> をメンションしましたが、このグループのメンバー数は、管理者がメンション数制限として設定した %{count} 人を超えています。そのため誰にも通知されません。"
      group_mentioned:
        other: "%{group} をメンションすると、<a href='%{group_link}'>%{count} 人</a>に通知されます。"
      larger_group_mentioned: "%{group} をメンションすると、<a href='%{group_link}'>%{count} 人</a>に通知されます。よろしいですか？"
      cannot_see_mention:
        category: "@%{username} をメンションしましたが、このカテゴリへのアクセス権がないため通知されません。このカテゴリにアクセスできるグループに追加してください。"
        private: "@%{username} をメンションしましたが、この個人メッセージを見ることができないため通知されません。この個人メッセージに招待してください。"
        muted_topic: "@%{username} をメンションしましたが、このユーザーがこのトピックをミュートしているため、通知されません。"
        not_allowed: "@%{username} をメンションしましたが、このユーザーはトピックに招待されていないため、通知されません。"
      cannot_see_group_mention:
        not_mentionable: "グループ @%{group} をメンションできません。"
        some_not_allowed:
          other: "@%{group} をメンションしましたが、通知されるのは %{count} メンバーのみです。他のメンバーはこの個人メッセージを見ることはできません。それらのメンバーをこの個人メッセージに招待してください。"
        not_allowed: "@%{group} をメンションしましたが、どのメンバーもこの個人メッセージを見ることができないため通知されません。この個人メッセージに招待してください。"
      here_mention:
        other: "<b>@%{here}</b> をメンションして %{count} 人のユーザーに通知しようとしています。よろしいですか？"
      duplicate_link: "<b>%{domain}</b> へのリンクは、すでに <b>@%{username}</b> が <a href='%{post_url}'>%{ago}</a> 前に投稿しています。もう一度投稿してもよろしいですか？"
      duplicate_link_same_user: "<a href='%{post_url}'>%{ago} の返信</a>で、このトピックに <b>%{domain}</b> へのリンクをすでに投稿しているようです。もう一度投稿してもよろしいですか？"
      reference_topic_title: "RE: %{title}"
      error:
        title_missing: "タイトルを入力してください。"
        title_too_short:
          other: "タイトルは %{count} 文字以上である必要があります"
        title_too_long:
          other: "タイトルは %{count} 文字以上にすることはできません"
        post_missing: "空白の投稿はできません"
        post_length:
          other: "投稿は %{count} 文字以上である必要があります"
        try_like: "%{heart} ボタンは試しましたか？"
        category_missing: "カテゴリを選択してください"
        tags_missing:
          other: "少なくとも %{count} 個のタグが必要です"
        topic_template_not_modified: "トピックテンプレートを編集して、トピックに詳細を追加してください。"
      save_edit: "編集内容を保存"
      overwrite_edit: "上書き編集"
      reply: "返信"
      cancel: "キャンセル"
      create_topic: "トピックを作成"
      create_pm: "メッセージ"
      create_whisper: "ささやき"
      create_shared_draft: "共有の下書きを作成"
      edit_shared_draft: "共有の下書きを編集"
      title: "または %{modifier}Enter キーを押します"
      users_placeholder: "ユーザーまたはグループを追加"
      title_placeholder: "トピックのタイトルを入力してください"
      title_or_link_placeholder: "タイトルを入力するか、リンクを貼り付けてください"
      edit_reason_placeholder: "編集する理由は？"
      topic_featured_link_placeholder: "タイトルに表示されるリンクを入力してください。"
      remove_featured_link: "トピックからリンクを削除してください。"
      reply_placeholder: "ここに入力してください。 Markdown、BBCode、HTML を使用できます。画像はドラッグか貼り付けできます。"
      reply_placeholder_no_images: "ここに入力してください。 Markdown、BBCode、HTML を使用できます。"
      reply_placeholder_choose_category: "カテゴリを選択してから、ここに入力してください。"
      view_new_post: "新しい投稿を表示します。"
      saving: "保存中"
      saved: "保存しました！"
      saved_draft: "下書きを投稿中です。タップして再開します。"
      uploading: "アップロード中…"
      show_preview: "プレビューを表示"
      hide_preview: "プレビューを非表示"
      quote_post_title: "投稿全体を引用"
      bold_label: "B"
      bold_title: "太字"
      bold_text: "太字テキスト"
      italic_label: "I"
      italic_title: "斜体"
      italic_text: "斜体テキスト"
      link_title: "ハイパーリンク"
      link_description: "リンクの説明をここに入力"
      link_dialog_title: "ハイパーリンクを挿入"
      link_optional_text: "オプションのタイトル"
      link_url_placeholder: "URL を貼り付けるか入力してトピックを検索します"
      blockquote_title: "ブロック引用"
      blockquote_text: "ブロック引用"
      code_title: "整形済みテキスト"
      code_text: "4 文字スペースでインデント"
      paste_code_text: "コードをここに入力または貼り付け"
      upload_title: "アップロード"
      upload_description: "アップロードの説明をここに入力"
      olist_title: "番号付きリスト"
      ulist_title: "箇条書き"
      list_item: "リスト項目"
      toggle_direction: "方向の切り替え"
      help: "Markdown 編集のヘルプ"
      collapse: "コンポーザーパネルを最小化"
      open: "コンポーザーパネルを開く"
      abandon: "コンポーザーを閉じて下書きを破棄"
      enter_fullscreen: "コンポーザーの全画面表示を開始"
      exit_fullscreen: "コンポーザーの全画面表示を終了"
      exit_fullscreen_prompt: "<kbd>ESC</kbd> を押して全画面表示を終了"
      show_toolbar: "コンポーザーツールバーを表示"
      hide_toolbar: "コンポーザーツールバーを非表示"
      modal_ok: "OK"
      modal_cancel: "キャンセル"
      cant_send_pm: "%{username} にメッセージを送ることはできません。"
      yourself_confirm:
        title: "受信者を追加し忘れましたか？"
        body: "現時点では、このメッセージは自分にしか送信されません！"
      slow_mode:
        error: "このトピックは低速モードです。最近投稿したばかりです。%{timeLeft} してから投稿してください。"
      user_not_seen_in_a_while:
        single: "メッセージの送信先のユーザー (<b>%{usernames}</b>) は、かなり長い間ここにアクセスしていません - %{time_ago}。メッセージを受信しない可能性があります。%{usernames} には別の方法で連絡することをお勧めします。"
        multiple: "メッセージの送信先のユーザー (<b>%{usernames}</b>) は、かなり長い間ここにアクセスしていません - %{time_ago}。メッセージを受信しない可能性があります。別の方法で連絡することをお勧めします。"
      admin_options_title: "このトピックのオプションのスタッフ設定"
      composer_actions:
        reply: 返信
        draft: 下書き
        edit: 編集
        reply_to_post:
          label: '%{postUsername} の投稿に返信'
          desc: 特定の投稿に返信する
        reply_as_new_topic:
          label: リンクトピックとして返信
          desc: このトピックにリンクしている新しいトピックを作成する
          confirm: 新しいトピックの下書きが保存されていますが、リンクトピックを作成すると上書きされます。
        reply_as_new_group_message:
          label: 新しいグループメッセージとして返信
          desc: 同じ受信者で始まる新しいメッセージを作成します
        reply_to_topic:
          label: トピックへ返信
          desc: 特定の投稿ではなく、トピックに返信する
        toggle_whisper:
          label: ささやきを切り替える
          desc: ささやきはスタッフメンバーにのみ表示されます
        create_topic:
          label: "新規トピック"
          desc: 新しいトピックを作成します
        shared_draft:
          label: "共有の下書き"
          desc: "許可されたユーザーにのみ表示されるトピックの下書きを作成します"
        toggle_topic_bump:
          label: "トピックのバンプを切り替える"
          desc: "最新の返信日を変更せずに返信します"
      reload: "再読み込み"
      ignore: "無視する"
      image_alt_text:
        aria_label: 画像の代替テキスト
      delete_image_button: 画像を削除
      toggle_image_grid: 画像グリッドを切り替える
    notifications:
      tooltip:
        regular:
          other: "%{count} 件の未読通知"
        message:
          other: "%{count} 件の未読メッセージ"
        high_priority:
          other: "%{count} 件の優先度の高い未読通知"
        new_message_notification:
          other: "%{count} 件の新着メッセージ通知"
        new_reviewable:
          other: "%{count} 件の新しいレビュー待ち項目"
      title: "@ユーザー名のメンション、投稿やトピックへの返信、メッセージなどの通知"
      none: "現在、通知を読み込めません。"
      empty: "通知はありません。"
      post_approved: "あなたの投稿が承認されました"
      reviewable_items: "レビューが必要な項目"
      watching_first_post_label: "新規トピック"
      user_moved_post: "%{username} が移動しました"
      mentioned: "<span>%{username}</span> %{description}"
      group_mentioned: "<span>%{username}</span> %{description}"
      quoted: "<span>%{username}</span> %{description}"
      bookmark_reminder: "<span>%{username}</span> %{description}"
      replied: "<span>%{username}</span> %{description}"
      posted: "<span>%{username}</span> %{description}"
      watching_category_or_tag: "<span>%{username}</span> %{description}"
      edited: "<span>%{username}</span> %{description}"
      liked: "<span>%{username}</span> %{description}"
      liked_2: "<span class='double-user'>%{username}、%{username2}</span> %{description}"
      liked_many:
        other: "<span class='multi-user'>%{username}、他 %{count} 人</span> %{description}"
      liked_by_2_users: "%{username}、%{username2}"
      liked_by_multiple_users:
        other: "%{username} および他 %{count} 人"
      liked_consolidated_description:
        other: "はあなたの %{count} 件の投稿に「いいね！」しました"
      liked_consolidated: "<span>%{username}</span> %{description}"
      private_message: "<span>%{username}</span> %{description}"
      invited_to_private_message: "<p><span>%{username}</span> %{description}"
      invited_to_topic: "<span>%{username}</span> %{description}"
      invitee_accepted: "<span>%{username}</span> があなたの招待を承諾しました"
      invitee_accepted_your_invitation: "があなたの招待を承諾しました"
      moved_post: "<span>%{username}</span> が %{description} を移動しました"
      linked: "<span>%{username}</span> %{description}"
      granted_badge: "「%{description}」をゲット！"
      topic_reminder: "<span>%{username}</span> %{description}"
      watching_first_post: "<span>新規トピック</span> %{description}"
      membership_request_accepted: "'%{group_name}' のメンバーシップが承認されました"
      membership_request_consolidated:
        other: "'%{group_name}' の %{count} 件のオープンメンバーシップリクエスト"
      reaction: "<span>%{username}</span> %{description}"
      reaction_2: "<span>%{username}、%{username2}</span> %{description}"
      votes_released: "%{description} - 完了"
      new_features: "新機能が公開されました！"
      admin_problems: "サイトダッシュボードに関する新しいアドバイス"
      dismiss_confirmation:
        body:
          default:
            other: "本当によろしいですか？重要な通知が %{count} 件あります。"
          bookmarks:
            other: "本当によろしいですか？未読のブックマークリマインダーが %{count} 件あります。"
          messages:
            other: "本当によろしいですか？未読の個人メッセージが %{count} 件あります。"
        dismiss: "閉じる"
        cancel: "キャンセル"
      group_message_summary:
        other: "%{group_name} の受信トレイに %{count} 件のメッセージがあります"
      popup:
        mentioned: '%{username} が「%{topic}」であなたをメンションしました - %{site_title}'
        group_mentioned: '%{username} が「%{topic}」であなたをメンションしました - %{site_title}'
        quoted: '%{username} が「%{topic}」であなたを引用しました - %{site_title}'
        replied: '%{username} が「%{topic}」であなたに返信しました - %{site_title}'
        posted: '%{username} が「%{topic}」に投稿しました - %{site_title}'
        private_message: '「%{topic}」で %{username} があなたに個人メッセージを送信しました - %{site_title}'
        linked: '%{username} が「%{topic}」のあなたの投稿にリンクしました - %{site_title}'
        watching_first_post: '%{username} が新規トピック「%{topic}」を作成しました - %{site_title}'
        watching_category_or_tag: '%{username} が「%{topic}」に投稿しました - %{site_title}'
        confirm_title: "通知を有効にしました - %{site_title}"
        confirm_body: "成功！通知を有効にしました！"
        custom: "%{username} からの通知（%{site_title}）"
      titles:
        mentioned: "メンション"
        replied: "新しい返信"
        quoted: "引用"
        edited: "編集"
        liked: "新しい「いいね！」"
        private_message: "新しい個人メッセージ"
        invited_to_private_message: "個人メッセージに招待"
        invitee_accepted: "招待が承諾されました"
        posted: "新しい投稿"
        watching_category_or_tag: "新しい投稿"
        moved_post: "投稿が移動されました"
        linked: "リンクされました"
        bookmark_reminder: "ブックマークのリマインダー"
        bookmark_reminder_with_name: "ブックマークのリマインダー - %{name}"
        granted_badge: "バッジを獲得しました"
        invited_to_topic: "トピックに招待されました"
        group_mentioned: "グループがメンションされました"
        group_message_summary: "新規グループメッセージ"
        watching_first_post: "新規トピック"
        topic_reminder: "トピックのリマインダー"
        liked_consolidated: "新しい「いいね！」"
        post_approved: "投稿が承認されました"
        membership_request_consolidated: "新しいメンバーシップリクエスト"
        reaction: "新しいリアクション"
        votes_released: "投票がリリースされました"
        new_features: "新しい Discourse 機能がリリースされました！"
        admin_problems: "サイトダッシュボードに関する新しいアドバイス"
    upload_selector:
      uploading: "アップロード中"
      processing: "アップロードを処理中"
      select_file: "ファイル選択"
      default_image_alt_text: 画像
    search:
      sort_by: "並べ替え"
      relevance: "関連性の高い項目"
      latest_post: "最新の投稿"
      latest_topic: "最新のトピック"
      most_viewed: "最も閲覧されている項目"
      most_liked: "「いいね！」の多い項目"
      select_all: "すべて選択"
      clear_all: "すべてクリア"
      too_short: "検索文字が短すぎます。"
      open_advanced: "高度な検索を開く"
      clear_search: "検索をクリア"
      sort_or_bulk_actions: "結果の並べ替えまたは一括選択"
      result_count:
        other: "<span class='term'>%{term}</span> の <span>%{count}%{plus} 件の結果</span>"
      title: "検索"
      full_page_title: "検索"
      results: "結果"
      no_results: "何も見つかりませんでした。"
      no_more_results: "検索結果は以上です。"
      post_format: "%{username} の #%{post_number}"
      results_page: "'%{term}' の検索結果"
      more_results: "検索結果が多数あります。検索条件を絞ってください。"
      cant_find: "探しているものが見つかりませんか？"
      start_new_topic: "新しいトピックを始めてみては？"
      or_search_google: "または Google で検索してみてください:"
      search_google: "Google で検索してみてください:"
      search_google_button: "Google"
      search_button: "検索"
      search_term_label: "検索キーワードを入力"
      categories: "カテゴリ"
      tags: "タグ"
      in: "検索対象"
      in_this_topic: "このトピック"
      in_this_topic_tooltip: "全トピックの検索に切り替えます"
      in_messages: "メッセージ内"
      in_messages_tooltip: "通常のトピックの検索に切り替えます"
      in_topics_posts: "すべてのトピックと投稿"
      enter_hint: "または Enter キーを押します"
      in_posts_by: "%{username} の投稿内"
      browser_tip: "%{modifier} + f"
      browser_tip_description: "もう一度ネイティブブラウザ検索を使用します"
      recent: "最近の検索"
      clear_recent: "最近の検索をクリア"
      type:
        default: "トピック/投稿"
        users: "ユーザー"
        categories: "カテゴリ"
        categories_and_tags: "カテゴリ/タグ"
      context:
        user: "@%{username} の投稿を検索"
        category: "#%{category} カテゴリを検索"
        tag: "#%{tag} タグを検索"
        topic: "このトピックを検索"
        private_messages: "メッセージを検索"
      tips:
        category_tag: "カテゴリまたはタグでフィルタします"
        author: "投稿者でフィルタします"
        in: "メタデータでフィルタします (例: in:title、in:personal、in:pinned)"
        status: "トピックのステータスでフィルタします"
        full_search: "全ページ検索を開始します"
        full_search_key: "%{modifier} + Enter"
        me: "自分の投稿のみを表示します"
      advanced:
        title: 高度なフィルタ
        posted_by:
          label: 投稿者
          aria_label: 投稿者でフィルタ
        in_category:
          label: カテゴリ
        in_group:
          label: グループ内
        with_badge:
          label: バッジ
        with_tags:
          label: タグ
          aria_label: タグを使ってフィルタ
        filters:
          label: トピック/投稿のみを返す…
          title: タイトルが一致するもの
          likes: '「いいね！」した項目'
          posted: 投稿したもの
          created: 自分が作成したもの
          watching: ウォッチ中
          tracking: 追跡中
          private: メッセージ内
          bookmarks: ブックマーク済み
          first: 最初の投稿
          pinned: 固定表示
          seen: 既読
          unseen: 未読
          wiki: ウィキ
          images: 画像を含む
          all_tags: 上記のすべてのタグ
        statuses:
          label: トピック
          open: オープン
          closed: クローズ
          public: 公開のもの
          archived: アーカイブ済み
          noreplies: 返信がない
          single_user: ユーザーが 1 人
        post:
          count:
            label: 投稿
          min:
            placeholder: 最小
            aria_label: 最小投稿数でフィルタ
          max:
            placeholder: 最大
            aria_label: 最大投稿数でフィルタ
          time:
            label: 投稿時期
            aria_label: 投稿日でフィルタ
            before: 以前
            after: 以降
        views:
          label: 表示回数
        min_views:
          placeholder: 最小
          aria_label: 最小閲覧数でフィルタ
        max_views:
          placeholder: 最大
          aria_label: 最大閲覧数でフィルタ
        additional_options:
          label: "投稿数とトピックの閲覧数でフィルタ"
    hamburger_menu: "メニュー"
    new_item: "新規"
    go_back: "戻る"
    not_logged_in_user: "現在のアクティビティと設定に関するユーザーの概要ページ"
    current_user: "ユーザーページに移動"
    view_all: "すべての%{tab}を表示"
    user_menu:
      generic_no_items: "このリストには項目がありません。"
      sr_menu_tabs: "ユーザーメニューのタブ"
      view_all_notifications: "すべての通知を表示"
      view_all_bookmarks: "すべてのブックマークを表示"
      view_all_messages: "すべての個人メッセージを表示"
      tabs:
        all_notifications: "すべての通知"
        replies: "返信"
        replies_with_unread:
          other: "返信 - %{count} 件の未読の返信"
        mentions: "メンション"
        mentions_with_unread:
          other: "メンション - %{count} 件の未読のメンション"
        likes: "「いいね！」された数"
        likes_with_unread:
          other: "いいね - %{count} 件の未読の「いいね！」"
        watching: "ウォッチトピック"
        watching_with_unread:
          other: "ウォッチトピック - %{count} 件の未読のウォッチトピック"
        messages: "個人メッセージ"
        messages_with_unread:
          other: "個人メッセージ - %{count} 件の未読のメッセージ"
        bookmarks: "ブックマーク"
        bookmarks_with_unread:
          other: "ブックマーク - %{count} 件の未読のブックマーク"
        review_queue: "レビューキュー"
        review_queue_with_unread:
          other: "レビューキュー - %{count} 個の項目がレビュー待ちです"
        other_notifications: "その他の通知"
        other_notifications_with_unread:
          other: "その他の通知 - %{count} 件の未読の通知"
        profile: "プロファイル"
      reviewable:
        view_all: "すべてのレビュー項目を表示"
        queue: "キュー"
        deleted_user: "(削除されたユーザー)"
        deleted_post: "(削除された投稿)"
        post_number_with_topic_title: "投稿 #%{post_number} - %{title}"
        new_post_in_topic: "「%{title}」の新しい投稿"
        user_requires_approval: "%{username} は承認が必要です"
        default_item: "レビュー待ち項目 #%{reviewable_id}"
    topics:
      new_messages_marker: "最後の訪問"
      bulk:
        confirm: "確認"
        select_all: "すべて選択"
        clear_all: "すべてクリア"
        unlist_topics: "トピックを非表示"
        relist_topics: "トピックを表示"
        reset_bump_dates: "バンプ日をリセットする"
        defer: "取り下げる"
        delete: "トピックを削除"
        dismiss: "閉じる"
        dismiss_read: "未読をすべて閉じる"
        dismiss_read_with_selected:
          other: "未読の %{count} 件を閉じる"
        dismiss_button: "閉じる..."
        dismiss_button_with_selected:
          other: "閉じる (%{count})…"
        dismiss_tooltip: "新規投稿のみを閉じるかトピックの追跡を停止します"
        also_dismiss_topics: "これらのトピックの追跡を停止して、未読として表示されないようにする"
        dismiss_new: "新規を閉じる"
        dismiss_new_modal:
          title: "新規を閉じる"
          topics: "新しいトピックを閉じる"
<<<<<<< HEAD
          posts: "新しい投稿を閉じる"
=======
          posts: "新しい返信を閉じる"
          topics_with_count:
            other: "%{count} 件の新規トピックを閉じる"
          replies_with_count:
            other: "%{count} 件の新しい返信を閉じる"
          replies: "新しい返信を閉じる"
>>>>>>> b2b1e721
          untrack: "新しいリストに表示されないように、これらのトピックの追跡を停止する"
        dismiss_new_with_selected:
          other: "新規を閉じる (%{count})"
        toggle: "トピックの一括選択を切り替える"
        actions: "一括操作"
        change_category: "カテゴリを設定…"
        close_topics: "トピックをクローズ"
        archive_topics: "トピックをアーカイブ"
        move_messages_to_inbox: "受信トレイに移動"
        notification_level: "通知…"
        change_notification_level: "通知レベルを変更"
        choose_new_category: "このトピックの新しいカテゴリを選択:"
        selected:
          other: "<b>%{count}</b> 件のトピックを選択しました。"
        change_tags: "タグを置換"
        append_tags: "タグを追加"
        choose_new_tags: "これらのトピックに新しいタグを選択:"
        choose_append_tags: "これらのトピックに追加する新しいタグを選択:"
        changed_tags: "トピックのタグが変更されました。"
        remove_tags: "すべてのタグを削除"
        confirm_remove_tags:
          other: "<b>%{count}</b> 件のトピックからすべてのタグが削除されます。よろしいですか？"
        progress:
          other: "進捗状況: <strong>%{count}</strong> 件のトピック"
      none:
        unread: "未読のトピックはありません。"
        unseen: "未読のトピックはありません。"
        new: "新しいトピックはありません。"
        read: "まだトピックを一つも読んでいません。"
        posted: "まだトピックを一つも投稿していません。"
        latest: "すべて既読です！"
        bookmarks: "ブックマークしたトピックはありません。"
        category: "%{category} のトピックはありません。"
        top: "人気のトピックはありません。"
        filter: "トピックはありません。"
        educate:
          new: '<p>新しいトピックがここに表示されます。デフォルトでは、2 日以内に作成されたトピックは新しいトピックとみなされ、<span class="badge new-topic badge-notification" style="vertical-align:middle;line-height:inherit;"></span> が表示されます。</p><p>この設定はユーザー<a href="%{userPrefsUrl}">設定</a>で変更できます。</p>'
          unread: "<p>新しいトピックがここに表示されます。</p><p>デフォルトでは次の場合にトピックは未読とされ未読数 <span class=\"badge unread-posts badge-notification\">1</span> が表示されます。</p><ul><li>トピックを作成した場合</li><li>トピックに返信した場合</li><li>トピックを 5 分以上閲覧した場合</li></ul><p>または各トピックの \U0001F514 を通じて明示的にトピックを「追跡」または「ウォッチ中」に設定した場合</p><p>これを変更するには、<a href=\"%{userPrefsUrl}\">設定</a>にアクセスしてください。</p>"
          new_new: "<p>新しいトピックがここに表示されます。また、未読のトピックも表示されます。デフォルトでは、トピックは新規と見なされ、過去 2 日間に作成されたかどうかを示す <span class=\"badge new-topic badge-notification\" style=\"vertical-align:middle;line-height:inherit;\"></span> インジケーターが表示されます。未読のトピックは、トピックを作成した場合、トピックに返信した場合、5 分以上トピックを閲覧した場合、またはトピックの\U0001F514 からトピックを「追跡」または「ウォッチ中」に設定した場合に未読数 <span class=\"badge unread-posts badge-notification\">1</span> を表示します。</p><p>これを変更するには、<a href=\"%{userPrefsUrl}\">設定</a>にアクセスしてください。</p>"
      bottom:
        latest: "最新のトピックは以上です。"
        posted: "投稿のあるトピックは以上です。"
        read: "既読のトピックは以上です。"
        new: "新規トピックは以上です。"
        unread: "未読のトピックは以上です。"
        unseen: "その他の未読のトピックはありません。"
        category: "%{category} のトピックは以上です。"
        tag: "%{tag} のトピックは以上です。"
        top: "人気のトピックは以上です。"
        bookmarks: "ブックマーク済みのトピックは以上です。"
        filter: "トピックは以上です。"
<<<<<<< HEAD
=======
    topic_bulk_actions:
      close_topics:
        name: "トピックをクローズ"
>>>>>>> b2b1e721
    topic:
      filter_to:
        other: "トピックの %{count} 件の投稿"
      create: "新規トピック"
      create_disabled_category: "このカテゴリにトピックを作成することはできません"
      create_long: "新しいトピックの作成"
      open_draft: "下書きを開く"
      private_message: "メッセージを書く"
      archive_message:
        help: "アーカイブにメセージを移動する"
        title: "アーカイブ"
      move_to_inbox:
        title: "受信トレイに移動"
        help: "受信トレイにメッセージを戻す"
      defer:
        help: "未読にする"
        title: "取り下げる"
      list: "トピック"
      new: "新規トピック"
      unread: "未読"
      new_topics:
        other: "%{count} 件の新規トピック"
      unread_topics:
        other: "%{count} 件の未読トピック"
      title: "トピック"
      invalid_access:
        title: "トピックはプライベートです"
        description: "このトピックへのアクセスは許可されていません！"
        login_required: "トピックを閲覧するには、ログインする必要があります"
      server_error:
        title: "トピックの読み込みに失敗しました"
        description: "トピックを読み込めませんでした。接続に問題があるようです。もう一度試してください。もし問題が継続する場合はお知らせください。"
      not_found:
        title: "トピックが見つかりませんでした"
        description: "トピックが見つかりませんでした。モデレーターによって削除された可能性があります。"
      unread_posts:
        other: "このトピックに %{count} 件の未読の投稿があります"
      likes:
        other: "このトピックには %{count} 個の「いいね！」があります"
      back_to_list: "トピックリストに戻る"
      options: "トピックのオプション"
      show_links: "このトピック内のリンクを表示する"
      collapse_details: "トピックの詳細を折りたたむ"
      expand_details: "トピックの詳細を展開する"
      read_more_in_category: "もっと読みますか？%{categoryLink} で他のトピックを閲覧するか、<a href='%{latestLink}'>最新のトピックを表示</a>してください。"
      read_more: "もっと読みますか？<a href='%{categoryLink}'>すべてのカテゴリを閲覧</a>するか、<a href='%{latestLink}'>最新のトピックを表示</a>してください。"
      unread_indicator: "このトピックの最後の投稿を読んだメンバーはまだいません。"
      participant_groups: "参加グループ"
      read_more_MF: |
        { HAS_UNREAD_AND_NEW, select,
          true {
            { UNREAD, plural,
                 =0 {}
              other {残り <a href="{basePath}/unread"># 件の未読</a>}
            }
            { NEW, plural,
                 =0 {}
              other {と <a href="{basePath}/new"># 件の新規</a>トピックがあります。}
            }
          }
          false {
            { UNREAD, plural,
                 =0 {}
              other {残り <a href="{basePath}/unread"># 件の未読</a>トピックがあります。}
            }
            { NEW, plural,
                 =0 {}
              other {残り <a href="{basePath}/new"># 件の新規</a>トピックがあります。}
            }
          }
          other {}
        }
        { HAS_CATEGORY, select,
          true {または、{categoryLink} で他のトピックを閲覧してください}
          false {または、<a href="{basePath}/latest">最新のトピックを表示</a>してください}
          other {}
        }
      created_at: "作成日: %{date}"
      bumped_at: "最新: %{date}"
      browse_all_categories_latest: "<a href='%{basePath}/categories'>すべてのカテゴリを閲覧</a>するか<a href='%{basePath}/latest'>最新のトピックを表示</a>します。"
      browse_all_categories_latest_or_top: "<a href='%{basePath}/categories'>すべてのカテゴリを閲覧</a>するか、<a href='%{basePath}/latest'>最新のトピックを表示</a>するか、トップを見ます。"
      browse_all_tags_or_latest: "<a href='%{basePath}/tags'>すべてのタグを閲覧</a>するか<a href='%{basePath}/latest'>最新のトピックを表示</a>します。"
      suggest_create_topic: <a href>新しい会話を開始しますか？</a>
      jump_reply: "投稿の下の場所にジャンプする"
      jump_reply_aria: "元の場所にある @%{username} の投稿にジャンプする"
      deleted: "トピックは削除されました"
      slow_mode_update:
        title: "低速モード"
        select: "ユーザーはこのトピックに次の頻度でのみ投稿できます。"
        description: "流れの速いディスカッションや論争になりがちなディスカッションで建設的な対話を奨励するため、このトピックへの投稿はしばらく待ってから行う必要があります。"
        enable: "有効化"
        update: "更新"
        enabled_until: "有効期限:"
        remove: "無効化"
        hours: "時間:"
        minutes: "分:"
        seconds: "秒:"
        durations:
          10_minutes: "10 分間"
          15_minutes: "15分"
          30_minutes: "30 分"
          45_minutes: "45分"
          1_hour: "１時間"
          2_hours: "２時間"
          4_hours: "4 時間"
          8_hours: "8 時間"
          12_hours: "12 時間"
          24_hours: "24 時間"
          custom: "カスタム期間"
      slow_mode_notice:
        duration: "このトピックでは次の投稿まで %{duration}お待ちください"
      topic_status_update:
        title: "トピックタイマー"
        save: "タイマーをセット"
        num_of_hours: "時間:"
        num_of_days: "日数:"
        remove: "タイマーを削除"
        publish_to: "公開先:"
        when: "公開時間:"
        time_frame_required: "時間枠を選択してください"
        min_duration: "期間は 0 より大きくする必要があります"
        max_duration: "期間は 20 年未満である必要があります"
        duration: "期間"
      publish_to_category:
        title: "公開スケジュール"
      temp_open:
        title: "一時的にオープン"
      auto_reopen:
        title: "トピックを自動オープン"
      temp_close:
        title: "一時的にクローズ"
      auto_close:
        title: "トピックを自動的にクローズ"
        label: "次の後トピックを自動的にクローズ:"
        error: "有効な値を入力してください。"
        based_on_last_post: "トピックの最後の投稿が古くなるまでクローズしない。"
      auto_close_after_last_post:
        title: "最後の投稿の後トピックを自動的にクローズ"
      auto_delete:
        title: "トピックを自動的に削除"
      auto_bump:
        title: "トピックの自動バンプ"
      reminder:
        title: "リマインダー"
      auto_delete_replies:
        title: "返信の自動削除"
      status_update_notice:
        auto_open: "このトピックは後 %{timeLeft}で自動的にオープンします。"
        auto_close: "このトピックは後 %{timeLeft}で自動的にクローズします。"
        auto_publish_to_category: "このトピックは後 %{timeLeft}で <a href=%{categoryUrl}>#%{categoryName}</a> に公開されます。"
        auto_close_after_last_post: "このトピックは最後の返信から%{duration}後にクローズされます。"
        auto_delete: "このトピックは後 %{timeLeft}で自動的に削除されます。"
        auto_bump: "このトピックは後 %{timeLeft}で自動的にバンプされます。"
        auto_reminder: "このトピックについて %{timeLeft}後にリマインダーを通知します。"
        auto_delete_replies: "このトピックへの返信は、%{duration}後に自動的に削除されます。"
      auto_close_title: "自動クローズの設定"
      auto_close_immediate:
        other: "このトピックは最終投稿からすでに %{count} 時間経過しているため、すぐにクローズされます。"
      auto_close_momentarily:
        other: "このトピックは最終投稿からすでに %{count} 時間経過しているため、すぐにクローズされます。"
      timeline:
        back: "戻る"
        back_description: "最後の未読の投稿に戻る"
        replies_short: "%{current} / %{total}"
      progress:
        title: トピックの進捗
        jump_prompt: "ジャンプ…"
        jump_prompt_of:
          other: "/ %{count} の投稿"
        jump_prompt_long: "ジャンプ…"
        jump_prompt_to_date: "日付"
        jump_prompt_or: "または"
      notifications:
        title: このトピックに関する通知頻度の変更
        reasons:
          mailing_list_mode: "メーリングリストモードになっているため、このトピックへの返信はメールで通知されます。"
          "3_10": "このトピックのタグをウォッチしているため通知されます。"
          "3_10_stale": "このトピックのタグを過去にウォッチしていたため通知されます。"
          "3_6": "このカテゴリをウォッチしているため通知されます。"
          "3_6_stale": "このカテゴリを過去にウォッチしていたため通知されます。"
          "3_5": "このトピックを自動的にウォッチし始めたため通知されます。"
          "3_2": "このトピックをウォッチしているため通知されます。"
          "3_1": "このトピックを作成したため通知されます。"
          "3": "このトピックをウォッチしているため通知されます。"
          "2_8": "このカテゴリを追跡しているため、新しい返信の件数が表示されます。"
          "2_8_stale": "このカテゴリを過去に追跡していたため、新しい返信の件数が表示されます。"
          "2_4": "このトピックに返信したので、新しい返信の件数が表示されます。"
          "2_2": "このトピックを追跡しているので、新しい返信の件数が表示されます。"
          "2": '<a href="%{basePath}/u/%{username}/preferences/notifications">このトピックを読んでいる</a>ため、新しい返信の件数が表示されます。'
          "1_2": "誰かが @ユーザー名であなたをメンションしたり、あなたに返信したりすると通知が送信されます。"
          "1": "誰かが @ユーザー名であなたをメンションしたり、あなたに返信したりすると通知が送信されます。"
          "0_7": "このカテゴリのすべての通知を無視しています。"
          "0_2": "このトピックのすべての通知を無視しています。"
          "0": "このトピックのすべての通知を無視しています。"
        watching_pm:
          title: "ウォッチ中"
          description: "このメッセージに返信があるたびに通知され、新しい返信の件数が表示されます。"
        watching:
          title: "ウォッチ中"
          description: "このトピックに返信があるたびに通知され、新しい返信の件数が表示されます。"
        tracking_pm:
          title: "追跡中"
          description: "このメッセージの新しい返信の件数が表示されます。誰かが@ユーザー名であなたをメンションしたり、あなたに返信したりすると通知が送信されます。"
        tracking:
          title: "追跡中"
          description: "このトピックの新しい返信の件数が表示されます。誰かが@ユーザー名であなたをメンションしたり、あなたに返信したりすると通知が送信されます。"
        regular:
          title: "通常"
          description: "誰かが @ユーザー名であなたをメンションしたり、あなたに返信したりすると通知が送信されます。"
        regular_pm:
          title: "通常"
          description: "誰かが @ユーザー名であなたをメンションしたり、あなたに返信したりすると通知が送信されます。"
        muted_pm:
          title: "ミュート"
          description: "このメッセージに関する通知を受け取りません。"
        muted:
          title: "ミュート"
          description: "このトピックについて何も通知されず、最新にも表示されません。"
      actions:
        title: "操作"
        recover: "トピックの削除を取り消す"
        delete: "トピックを削除"
        open: "トピックをオープン"
        close: "トピックをクローズ"
        multi_select: "投稿を選択..."
        slow_mode: "低速モードを設定…"
        timed_update: "トピックタイマーを設定…"
        pin: "トピックを固定..."
        unpin: "トピックを固定解除..."
        unarchive: "トピックをアーカイブ解除"
        archive: "トピックをアーカイブ"
        invisible: "トピックを非表示"
        visible: "トピックを表示"
        reset_read: "閲覧データをリセット"
        make_public: "公開トピックにする…"
        make_private: "個人メッセージにする"
        reset_bump_date: "バンプ日をリセット"
      feature:
        pin: "トピックを固定"
        unpin: "トピックを固定解除"
        pin_globally: "トピックを全体に固定"
        make_banner: "バナートピックにする"
        remove_banner: "バナートピックを削除"
      reply:
        title: "返信"
        help: "このトピックへの返信を作成する"
      share:
        title: "トピックを共有"
        extended_title: "リンクの共有"
        help: "このトピックのリンクを共有する"
        instructions: "このトピックへのリンクを共有します:"
        copied: "トピックのリンクをコピーしました。"
        restricted_groups:
          other: "グループのメンバーにのみ表示する: %{groupNames}"
        invite_users: "招待"
      print:
        title: "印刷"
        help: "このトピックの印刷バージョンを開く"
      flag_topic:
        title: "通報"
        help: "このトピックを非公開に通報するか、または非公開の通知を送信する"
        success_message: "このトピックを通報しました。"
      make_public:
        title: "公開トピックに変換"
        choose_category: "公開トピックのカテゴリを選択してください:"
      feature_topic:
        title: "これを注目のトピックにする"
        pin: "このトピックを %{categoryLink} カテゴリのトップに次の期間表示する:"
        unpin: "このトピックを %{categoryLink} カテゴリのトップから削除する"
        unpin_until: "このトピックを %{categoryLink} カテゴリのトップから削除するか、<strong>%{until}</strong> まで待つ。"
        pin_note: "ユーザーはトピックごとに固定表示を解除できます。"
        pin_validation: "このトピックを固定するには日付が必要です。"
        not_pinned: "%{categoryLink} で固定されているトピックはありません。"
        already_pinned:
          other: "%{categoryLink}で固定されているトピック: <strong class='badge badge-notification unread'>%{count} 件</strong>"
        pin_globally: "このトピックをすべてのトピックリストのトップに表示する"
        confirm_pin_globally:
          other: "すでに %{count} 個のトピックをサイト全体に固定表示しています。固定されたトピックが多すぎると、新規ユーザーや匿名ユーザーの負担になる可能性があります。別のトピックをさらに固定してもよいですか？"
        unpin_globally: "このトピックをトピックリストのトップから削除します。"
        unpin_globally_until: "このトピックをすべてのトピックリストのトップから削除するか、<strong>%{until}</strong> まで待つ。"
        global_pin_note: "ユーザーはトピックごとに固定表示を解除できます。"
        not_pinned_globally: "全体に固定されているトピックはありません。"
        already_pinned_globally:
          other: "全体に固定されているトピック: <strong class='badge badge-notification unread'>%{count} 件</strong>"
        make_banner: "このトピックをすべてのページの上部に表示されるバナーにします。"
        remove_banner: "すべてのページの上部に表示されるバナーを削除します。"
        banner_note: "ユーザーはバナーを閉じることができます。任意のタイミングでバナー表示できるのは 1 つのトピックだけです。"
        no_banner_exists: "バナートピックはありません。"
        banner_exists: "現在、バナートピックが<strong class='badge badge-notification unread'>あります</strong>。"
      inviting: "招待中…"
      automatically_add_to_groups: "この招待によって、次のグループにもアクセスできます。"
      invite_private:
        title: "メッセージに招待"
        email_or_username: "招待者のメールまたはユーザー名"
        email_or_username_placeholder: "メールアドレスまたはユーザー名"
        action: "招待"
        success: "ユーザーをこのメッセージへ招待しました。"
        success_group: "グループをこのメッセージへ招待しました。"
        error: "ユーザーを招待中にエラーが発生しました。"
        not_allowed: "そのユーザーを招待できません。"
        group_name: "グループ名"
      controls: "トピックの管理"
      invite_reply:
        title: "招待"
        username_placeholder: "ユーザー名"
        action: "招待を送信"
        help: "メールまたは通知で、ほかのユーザーをこのトピックに招待する"
        to_forum: "あなたの友人がリンクをクリックしてすぐに参加できるように、簡単なメールを送信します。"
        discourse_connect_enabled: "このトピックに招待する人のユーザー名を入力してください。"
        to_topic_blank: "このトピックに招待する人のユーザー名またはメールアドレスを入力してください。"
        to_topic_email: "あなたはメールアドレスを入力しました。フレンドがすぐにこのトピックへ返信できるようにメールで招待します。"
        to_topic_username: "ユーザー名を入力しました。このトピックへの招待リンクを記載した通知を送信します。"
        to_username: "招待する人のユーザ名を入れてください。このトピックへの招待リンクを記載した通知を送信します。"
        email_placeholder: "name@example.com"
        success_email: "<b>%{invitee}</b> に招待を送信しました。招待が承諾されたらお知らせします。招待のステータスは、ユーザーページの招待タブで確認できます。"
        success_username: "ユーザーをこのトピックへ招待しました。"
        error: "その人を招待できませんでした。すでに招待を送信していませんか？ (招待できる数には限りがあります)"
        success_existing_email: "<b>%{emailOrUsername}</b> のユーザーはすでに存在します。このトピックに参加するように、このユーザーを招待しました。"
      login_reply: "ログインして返信"
      filters:
        n_posts:
          other: "%{count} 件の投稿"
        cancel: "フィルタを削除"
      move_to:
        title: "移動先"
        action: "移動先"
        error: "投稿を移動中にエラーが発生しました。"
      split_topic:
        title: "新規トピックに移動"
        action: "新規トピックに移動"
        topic_name: "新しいトピックのタイトル"
        radio_label: "新規トピック"
        error: "投稿を新規トピックに移動する際にエラーが発生しました。"
        instructions:
          other: "新しいトピックを作成し、それに選択した <b>%{count}</b> 件の投稿を移動しようとしています。"
      merge_topic:
        title: "既存のトピックに移動"
        action: "既存のトピックに移動"
        error: "指定されたトピックへの投稿移動中にエラーが発生しました。"
        radio_label: "既存のトピック"
        instructions:
          other: "<b>%{count}</b> 件の投稿を移動するトピックを選択してください。"
        chronological_order: "マージ後に時系列を維持する"
      move_to_new_message:
        title: "新しいメッセージに移動"
        action: "新しいメッセージに移動"
        message_title: "新規メッセージタイトル"
        radio_label: "新規メッセージ"
        participants: "参加者"
        instructions:
          other: "新しいメッセージを作成し、選択した <b>%{count}</b> 件の投稿をそれに挿入しようとしています。"
      move_to_existing_message:
        title: "既存のメッセージに移動"
        action: "既存のメッセージに移動"
        radio_label: "既存のメッセージ"
        participants: "参加者"
        instructions:
          other: "<b>%{count}</b> 件の投稿を移動するメッセージを選択してください。"
      merge_posts:
        title: "選択した投稿をマージ"
        action: "選択した投稿をマージ"
        error: "選択した投稿をマージ中にエラーが発生しました。"
      publish_page:
        title: "ページの公開"
        publish: "公開"
        description: "トピックがページとして公開されると、その URL を共有できるようになり、カスタムスタイルで表示されるようになります。"
        slug: "スラッグ"
        public: "公開"
        public_description: "関連するトピックが非公開である場合でも、ページを閲覧できます。"
        publish_url: "ページは次の場所に公開されました:"
        topic_published: "トピックは次の場所に公開されました:"
        preview_url: "ページは次の場所に公開されます:"
        invalid_slug: "このページを公開できません。"
        unpublish: "公開を取り消す"
        unpublished: "ページの公開は取り消され、アクセスできなくなりました。"
        publishing_settings: "公開設定"
      change_owner:
        title: "オーナーを変更"
        action: "オーナーシップを変更"
        error: "投稿のオーナーシップを変更中にエラーが発生しました。"
        placeholder: "新しいオーナーのユーザー名"
        instructions:
          other: "<b>@%{old_user}</b> の %{count} 件の投稿に新しいオーナーを選択してください"
        instructions_without_old_user:
          other: "%{count} 件の投稿に新しいオーナーを選択してください"
      change_timestamp:
        title: "タイムスタンプを変更…"
        action: "タイムスタンプを変更"
        invalid_timestamp: "タイムスタンプを未来の時刻にすることはできません。"
        error: "トピックのタイムスタンプを変更中にエラーが発生しました。"
        instructions: "トピックに新しいタイムスタンプを設定してください。トピックの各投稿の時間はそのタイムスタンプを起点に再計算されます。"
      multi_select:
        select: "選択"
        selected: "選択済み (%{count})"
        select_post:
          label: "選択"
          title: "選択に投稿を追加する"
        selected_post:
          label: "選択済み"
          title: "クリックして選択から投稿を削除する"
        select_replies:
          label: "複数の返信を選択"
          title: "投稿とすべての返信を選択に追加する"
        select_below:
          label: "+下を選択"
          title: "投稿とその後のすべてを選択に追加する"
        delete: 選択済みを削除
        cancel: 選択をキャンセル
        select_all: すべて選択
        deselect_all: すべて選択解除
        description:
          other: "<b>%{count}</b> 件の投稿を選択しました。"
      deleted_by_author_simple: "(作成者が削除したトピック)"
    post:
      confirm_delete: "この投稿を削除してもよろしいですか？"
      quote_reply: "引用"
      quote_reply_shortcut: "引用 (または q を押す)"
      quote_edit: "編集"
      quote_edit_shortcut: "編集 (または e を押す)"
      quote_copy: "引用をコピー"
      quote_copied_to_clibboard: "引用をクリップボードにコピーしました"
      quote_share: "共有"
      edit_reason: "理由: "
      post_number: "投稿 %{number}"
      ignored: "無視したコンテンツ"
      wiki_last_edited_on: "%{dateTime}に最終編集されたウィキ"
      last_edited_on: "%{dateTime}に最終編集された投稿"
      edit_history: "投稿の編集履歴"
      reply_as_new_topic: "リンクトピックとして返信"
      reply_as_new_private_message: "同じ受信者に新規メッセージとして返信する"
      continue_discussion: "%{postLink} からディスカッションを続行:"
      follow_quote: "引用した投稿に移動"
      show_full: "投稿全文を表示"
      show_hidden: "無視したコンテンツを表示します。"
      deleted_by_author_simple: "(作成者が削除した投稿)"
      collapse: "折りたたむ"
      sr_collapse_replies: "埋め込まれた返信を折りたたむ"
      sr_date: "投稿日"
      sr_expand_replies:
        other: "この投稿には %{count} 件の返信があります"
      expand_collapse: "展開/折りたたむ"
      sr_below_embedded_posts_description: "投稿 #%{post_number} の返信"
      sr_embedded_reply_description: "投稿 #%{post_number} に対する @%{username} からの返信"
      locked: "スタッフメンバーは、この投稿を編集できないようにロックしました"
      gap:
        other: "%{count} 件の非表示の返信を表示する"
      sr_reply_to: "投稿 #%{post_number} への @%{username} の返信"
      notice:
        new_user: "%{user} が投稿するのはこれが初めてです。コミュニティーで歓迎しましょう！"
        returning_user: "%{user} を見かけてからしばらく経ちました。最後の投稿は %{time} でした。"
      unread: "投稿は未読です"
      has_replies:
        other: "%{count} 件の返信"
      has_replies_count: "%{count} 件"
      unknown_user: "(不明/削除されたユーザー)"
      has_likes_title:
        other: "%{count} 人がこの投稿に「いいね！」しました"
      has_likes_title_only_you: "この投稿に「いいね！」しました"
      has_likes_title_you:
        other: "あなたと他 %{count} 人がこの投稿に「いいね！」しました"
      sr_post_like_count_button:
        other: "%{count} 人がこの投稿に「いいね！」しました。クリックして表示"
      sr_post_read_count_button:
        other: "%{count} 人がこの投稿を読みました。クリックして表示"
      filtered_replies_hint:
        other: "この投稿との %{count} 件の返信を表示します"
      filtered_replies_viewing:
        other: "%{count} 件の返信を表示中:"
      in_reply_to: "親投稿を読み込む"
      view_all_posts: "すべての投稿を表示"
      errors:
        create: "投稿を作成中にエラーが発生しました。もう一度お試しください。"
        edit: "投稿を編集中にエラーが発生しました。もう一度お試しください。"
        upload: "%{file_name} のアップロード中にエラーが発生しました。もう一度お試しください。"
        backup_too_large: "そのバックアップファイルは大きすぎます。"
        file_too_large: "ファイルが大きすぎます (最大サイズは %{max_size_kb} kb です)。クラウド共有サービスにアップロードしてから、そのリンクを貼り付けてはどうですか？"
        file_size_zero: "問題が発生したようです。アップロードしようとしているファイルは 0 バイトです。もう一度お試しください。"
        file_too_large_humanized: "ファイルが大きすぎます (最大サイズは %{max_size} です)。クラウド共有サービスにアップロードしてから、そのリンクを貼り付けてはどうですか？"
        too_many_uploads: "複数のファイルを同時にアップロードすることはできません。"
        too_many_dragged_and_dropped_files:
          other: "一度にアップロードできるファイルは %{count} 個までです。"
        upload_not_authorized: "アップロードしようとしているファイルは許可されていません (許可されている拡張子: %{authorized_extensions})。"
        no_uploads_authorized: "アップロードが許可されたファイルはありません。"
        image_upload_not_allowed_for_new_user: "新規ユーザーは画像をアップロードできません。"
        attachment_upload_not_allowed_for_new_user: "新規ユーザーはファイルを添付できません。"
        attachment_download_requires_login: "添付ファイルをダウンロードするには、ログインする必要があります。"
      cancel_composer:
        confirm: "投稿をどうしますか？"
        discard: "破棄"
        save_draft: "後で使用するために下書きとして保存"
        keep_editing: "編集を続ける"
      via_email: "これはメールで投稿されました"
      via_auto_generated_email: "この投稿は自動生成メール経由で届きました"
      whisper: "この投稿はモデレーターの非公開のささやきです"
      whisper_groups: "この投稿は %{groupNames} にのみ表示される非公開のささやきです"
      wiki:
        about: "この投稿はウィキです"
      few_likes_left: "愛を共有してくれてありがとう！今日は後数個しか「いいね！」できません。"
      controls:
        reply: "この投稿の返信を作成する"
        like: "この投稿に「いいね！」する"
        has_liked: "この投稿に「いいね！」しました"
        read_indicator: "この投稿を読んだメンバー"
        undo_like: "「いいね！」を取り消す"
        edit: "この投稿を編集"
        edit_action: "編集"
        edit_anonymous: "この投稿を編集するには、ログインする必要があります。"
        flag: "この投稿を非公開に通報するか、または非公開の通知を送信する"
        delete: "この投稿を削除する"
        undelete: "この投稿の削除を取り消す"
        share: "この投稿へのリンクを共有する"
        copy_title: "この投稿へのリンクをクリップボードにコピー"
        link_copied: "リンクがコピーされました！"
        more: "もっと"
        delete_replies:
          confirm: "この投稿への返信も削除しますか？"
          direct_replies:
            other: "はい。%{count} 件のダイレクト返信も削除"
          all_replies:
            other: "はい。全 %{count} 件の返信も削除"
          just_the_post: "いいえ、この投稿のみ"
        admin: "投稿の管理者操作"
        permanently_delete: "永久に削除"
        permanently_delete_confirmation: "この投稿を永久に削除してよろしいですか？復元できなくなります。"
        wiki: "ウィキにする"
        unwiki: "ウィキから削除"
        convert_to_moderator: "スタッフの色を追加"
        revert_to_regular: "スタッフの色を削除"
        rebake: "HTML を再作成"
        publish_page: "ページの公開"
        unhide: "表示"
        change_owner: "所有を変更…"
        grant_badge: "バッジを付与…"
        lock_post: "投稿をロック"
        lock_post_description: "投稿者がこの投稿を編集できないようにします"
        unlock_post: "投稿のロックを解除"
        unlock_post_description: "投稿者がこの投稿を編集できるようにします"
        delete_topic_disallowed_modal: "このトピックを削除する権限がありません。本当に削除したい場合は、モデレーターの注意要として、理由と共に通報してください。"
        delete_topic_disallowed: "このトピックを削除する権限がありません。"
        delete_topic_confirm_modal:
          other: "このトピックの閲覧数は現在 %{count} 回を超えており、人気の検索先となっているようです。トピックの編集や改善を行わずに、このトピック全体を削除してもよろしいですか？"
        delete_topic_confirm_modal_yes: "はい。このトピックを削除する"
        delete_topic_confirm_modal_no: "いいえ。このトピックを維持する"
        delete_topic_error: "このトピックを削除中にエラーが発生しました"
        delete_topic: "トピックを削除"
        add_post_notice: "スタッフ通知を追加…"
        change_post_notice: "スタッフ通知を変更…"
        delete_post_notice: "スタッフ通知を削除"
        remove_timer: "タイマーを削除"
        edit_timer: "タイマーを編集"
      actions:
        people:
          like:
            other: "「いいね！」しました"
          read:
            other: "これを読む"
          like_capped:
            other: "および他 %{count} 人がこれに「いいね！」と言いました"
          read_capped:
            other: "および他 %{count} 人がこれを読みました"
          sr_post_likers_list_description: "この投稿に「いいね！」したユーザー"
          sr_post_readers_list_description: "この投稿を読んだユーザー"
        by_you:
          off_topic: "関係のない話題として通報しました"
          spam: "迷惑として通報しました"
          inappropriate: "不適切として通報しました"
          notify_moderators: "スタッフによる確認が必要として通報しました"
          notify_user: "このユーザーにメッセージを送信しました"
      delete:
        confirm:
          other: "%{count} 件の投稿を削除してもよろしいですか？"
      merge:
        confirm:
          other: "これらの %{count} 件の投稿をマージしてよろしいですか？"
      revisions:
        controls:
          first: "最初のリビジョン"
          previous: "前のリビジョン"
          next: "次のリビジョン"
          last: "最後のリビジョン"
          hide: "リビジョンを非表示"
          show: "リビジョンを表示"
          destroy: "リビジョンを削除する"
          destroy_confirm: "この投稿のすべてのリビジョンを削除してもよろしいですか？このアクションは永久です。"
          revert: "リビジョン %{revision} に戻す"
          edit_wiki: "ウィキを編集"
          edit_post: "投稿を編集"
          comparing_previous_to_current_out_of_total: "<strong>%{previous}</strong> %{icon} <strong>%{current}</strong> / %{total}"
        displays:
          inline:
            title: "追加・削除箇所をインラインで表示"
            button: "HTML"
          side_by_side:
            title: "出力の差分を横に並べて表示"
            button: "HTML"
          side_by_side_markdown:
            title: "ソースの差分を横に並べて表示"
            button: "Raw"
      raw_email:
        displays:
          raw:
            title: "メールのソースを表示"
            button: "ソース"
          text_part:
            title: "メールのテキスト部分を表示"
            button: "テキスト"
          html_part:
            title: "メールの HTML 部分を表示"
            button: "HTML"
      bookmarks:
        create: "ブックマークを作成"
        create_for_topic: "トピックのブックマークを作成する"
        edit: "ブックマークを編集"
        edit_for_topic: "トピックのブックマークを編集する"
        updated: "更新"
        name: "名前"
        name_placeholder: "これは何のブックマークですか？"
        name_input_label: "ブックマーク名"
        set_reminder: "リマインダー"
        options: "オプション"
        actions:
          delete_bookmark:
            name: "ブックマークを削除"
            description: "プロファイルからブックマークを削除し、ブックマークのすべてのリマインダーを停止します"
          edit_bookmark:
            name: "ブックマークを編集"
            description: "ブックマーク名を編集するか、リマインダーの日時を変更します"
          clear_bookmark_reminder:
            name: "リマインダーをクリアする"
            description: "リマインダーの日時をクリアする"
          pin_bookmark:
            name: "ブックマークを固定"
            description: "ブックマークを固定します。固定すると、ブックマークリストの一番上に表示されるようになります。"
          unpin_bookmark:
            name: "ブックマークの固定を解除"
            description: "ブックマークの固定を解除します。解除すると、ブックマークリストの一番上に表示されなくなります。"
      filtered_replies:
        viewing_posts_by: "次の投稿者の %{post_count} 件の投稿を閲覧中"
        viewing_subset: "一部の返信は折りたたまれています"
        viewing_summary: "このトピックの上位返信を表示中"
        post_number: "%{username}、投稿 #%{post_number}"
        show_all: "すべて表示"
      share:
        title: "投稿 #%{post_number} の共有"
        instructions: "この投稿へのリンクを共有します:"
    category:
      none: "(カテゴリなし)"
      all: "すべてのカテゴリ"
      choose: "カテゴリ&hellip;"
      edit: "編集"
      edit_title: "このカテゴリの編集"
      edit_dialog_title: "編集: %{categoryName}"
      view: "カテゴリのトピックを表示"
      back: "カテゴリに戻る"
      general: "一般"
      settings: "設定"
      topic_template: "テンプレート"
      tags: "タグ"
      tags_allowed_tags: "これらのタグをこのカテゴリに制限する:"
      tags_allowed_tag_groups: "これらのタググループをこのカテゴリに制限する:"
      tags_placeholder: "(オプション) 許可されたタグのリスト"
      tags_tab_description: "上記に指定されたタグとタググループはこのカテゴリと、それらを同様に指定したほかのカテゴリでのみ利用できるようになります。指定されていないカテゴリでは利用できません。"
      tag_groups_placeholder: "(オプション) 許可されたタググループのリスト"
      manage_tag_groups_link: "タググループの管理"
      allow_global_tags_label: "他のタグも許可"
      required_tag_group:
        description: "新しいトピックでタググループのタグの使用を必須とする:"
        delete: "削除"
        add: "必須タググループを追加する"
        placeholder: "タググループを選択…"
      topic_featured_link_allowed: "このカテゴリに注目のリンクを許可する"
      delete: "カテゴリを削除"
      create: "新規カテゴリ"
      create_long: "新しいカテゴリを作成する"
      save: "カテゴリを保存"
      slug: "カテゴリのスラッグ"
      slug_placeholder: "(オプション) URL 用のダッシュ区切りの語"
      creation_error: カテゴリを作成中にエラーが発生しました。
      save_error: カテゴリを保存中にエラーが発生しました。
      name: "カテゴリ名"
      description: "説明"
      logo: "カテゴリのロゴの画像"
      logo_dark: "ダークモードのカテゴリロゴの画像"
      background_image: "カテゴリの背景画像"
      background_image_dark: "ダークのカテゴリ背景画像"
      badge_colors: "バッジの色"
      background_color: "背景色"
      foreground_color: "前景色"
      name_placeholder: "簡単な名前にしてください"
      color_placeholder: "すべてのウェブ色"
      delete_confirm: "このカテゴリを削除してもよろしいですか？"
      delete_error: "カテゴリを削除中にエラーが発生しました。"
      list: "カテゴリをリスト表示"
      no_description: "このカテゴリの説明を追加してください。"
      change_in_category_topic: "説明を編集"
      already_used: "この色は他のカテゴリで使用されています。"
      security: "セキュリティ"
      security_add_group: "グループの追加"
      permissions:
        group: "グループ"
        see: "閲覧"
        reply: "返信"
        create: "作成"
        no_groups_selected: "アクセスを許可されたグループはありません。このカテゴリはスタッフにのみ表示されます。"
        everyone_has_access: 'このカテゴリは公開されており、全員が閲覧、返信、および投稿の作成を行えます。権限を制限するには、"全員" グループに付与されている 1 つ以上の権限を削除してください。'
        toggle_reply: "返信権限の切り替え"
        toggle_full: "作成権限の切り替え"
        inherited: 'この権限は "全員" から継承されます'
      special_warning: "警告: このカテゴリは事前作成されたカテゴリであるため、セキュリティ設定を編集できません。このカテゴリを使用しない場合は、転用せずに削除してください。"
      uncategorized_security_warning: "このカテゴリは特殊です。カテゴリのないトピックを保存するために用意されているため、セキュリティを設定できません。"
      uncategorized_general_warning: 'このカテゴリは特殊です。カテゴリが選択されていない新しいトピックのデフォルトのカテゴリとして使用されます。この動作を適用せずにカテゴリの選択を強制するには、<a href="%{settingLink}">ここで設定を無効にしてください</a>。名前または説明を変更するには、<a href="%{customizeLink}">カスタマイズ/テキストコンテンツ</a>に移動してください。'
      pending_permission_change_alert: "このカテゴリに %{group} を追加していません。このボタンをクリックして追加してください。"
      images: "画像"
      email_in: "カスタム受信メールアドレス:"
      email_in_tooltip: "複数のメールアドレスは「|」文字で区切ることができます。"
      email_in_allow_strangers: "登録されていない匿名のユーザーからのメールを受け取る"
      email_in_disabled: "メールによる新規トピックの投稿は無効になっています。メールによる新規トピックの投稿を有効にするには、<a href='%{setting_url}'>'email in'</a> 設定を有効にしてください。"
      mailinglist_mirror: "カテゴリはメーリングリストを反映"
      show_subcategory_list: "このカテゴリのトピックの上にサブカテゴリのリストを表示します。"
      read_only_banner: "ユーザーがこのカテゴリにトピックを作成できない場合のバナーテキスト:"
      num_featured_topics: "カテゴリページに表示するトピック数:"
      subcategory_num_featured_topics: "親カテゴリのページに掲載する注目のトピック数:"
      all_topics_wiki: "デフォルトで新しいトピックをウィキにする"
      allow_unlimited_owner_edits_on_first_post: "最初の投稿へのオーナーによる無制限の編集を許可する"
      subcategory_list_style: "サブカテゴリのリストのスタイル:"
      sort_order: "トピックリストの並べ替え順:"
      default_view: "デフォルトのトピックリスト:"
      default_top_period: "デフォルトのトップの期間:"
      default_list_filter: "デフォルトのリストのフィルタ:"
      allow_badges_label: "このカテゴリでバッジの付与を許可する"
      edit_permissions: "権限を編集"
      reviewable_by_group: "このカテゴリのコンテンツはスタッフのほか、次のユーザーもレビューできます:"
      review_group_name: "グループ名"
      require_topic_approval: "すべての新しいトピックにモデレーターの承認を必要とする"
      require_reply_approval: "すべての新しい返信にモデレーターの承認を必要とする"
      this_year: "今年"
      position: "カテゴリページの位置:"
      default_position: "デフォルトの位置"
      position_disabled: "カテゴリはアクティビティの順に表示されます。リスト内のカテゴリの順を制御するには、<a href='%{url}'>'カテゴリの位置の固定'</a> 設定を有効にしてください。"
      minimum_required_tags: "トピックに必要なタグの最小数:"
      default_slow_mode: 'このカテゴリの新しいトピックに「低速モード」を有効にします。'
      parent: "親カテゴリ"
      num_auto_bump_daily: "毎日自動的にバンプするオープントピックの数:"
      auto_bump_cooldown_days: "同じトピックをもう一度バンプするまでの最低日数:"
      navigate_to_first_post_after_read: "トピックが読まれた後最初の投稿に移動する"
      notifications:
        title: "このカテゴリの通知レベルを変更する"
        watching:
          title: "ウォッチ中"
          description: "このカテゴリのすべてのトピックを自動的にウォッチします。各トピックに新しい投稿があるたびに通知され、新しい返信の数が表示されます。"
        watching_first_post:
          title: "最初の投稿をウォッチ中"
          description: "このカテゴリの新しいトピックについて通知されますが、トピックへの返信は通知されません。"
        tracking:
          title: "追跡中"
          description: "カテゴリ内のすべてのトピックを自動的に追跡します。誰かがあなたを @name でメンションした場合やあなたに返信した場合は通知され、新しい返信の数が表示されます。"
        regular:
          title: "通常"
          description: "誰かが @ユーザー名であなたをメンションしたり、あなたに返信したりすると通知が送信されます。"
        muted:
          title: "ミュート"
          description: "このカテゴリの新しいトピックについて何も通知されません。また最新にも表示されません。"
      search_priority:
        label: "検索の優先度"
        options:
          normal: "通常"
          ignore: "無視"
          very_low: "非常に低い"
          low: "低"
          high: "高"
          very_high: "非常に高い"
      sort_options:
        default: "デフォルト"
        likes: "いいね！"
        op_likes: "元の投稿の「いいね！」"
        views: "表示"
        posts: "投稿"
        activity: "アクティビティ"
        posters: "投稿者"
        category: "カテゴリ"
        created: "作成"
      sort_ascending: "昇順"
      sort_descending: "降順"
      subcategory_list_styles:
        rows: "行"
        rows_with_featured_topics: "注目のトピックのある行"
        boxes: "ボックス"
        boxes_with_featured_topics: "注目のトピックのあるボックス"
      settings_sections:
        general: "一般"
        moderation: "介入"
        appearance: "外観"
        email: "メール"
      list_filters:
        all: "すべてのトピック"
        none: "サブカテゴリなし"
      colors_disabled: "category style が none であるため色を選択できません。"
    flagging:
      title: "報告していただきありがとうございます。"
      action: "投稿を通報"
      take_action: "対応する…"
      take_action_options:
        default:
          title: "投稿を非表示"
          details: "今すぐ通報のしきい値に達し、投稿を非表示にし、すべての保留中の通報に同意する"
        suspend:
          title: "ユーザーを凍結"
          details: "通報のしきい値に達すると、ユーザーを凍結します"
        silence:
          title: "ユーザーを投稿禁止にする"
          details: "通報のしきい値に達すると、ユーザーを投稿禁止にします"
      notify_action: "メッセージ"
      official_warning: "運営スタッフからの警告"
      delete_spammer: "迷惑行為者を削除"
      flag_for_review: "レビューのキューに入れる"
      delete_confirm_MF: |
        このユーザーの {POSTS, plural, other {<b>#</b> 件の投稿}}と{TOPICS, plural, other {<b>#</b> 件のトピック}}を削除し、アカウントを削除し、IP アドレス <b>{ip_address}</b> からの登録をブロックし、メールアドレス <b>{email}</b> を永久ブロックリストに追加しようとしています。このユーザーは本当に迷惑行為者ですか？
      yes_delete_spammer: "はい、迷惑行為者を削除する"
      ip_address_missing: "(該当なし)"
      hidden_email_address: "(非表示)"
      submit_tooltip: "非公開の通報を送信する"
      take_action_tooltip: "今すぐ通報のしきい値に達し、投稿を非表示にし、すべての保留中の通報に同意します"
      cant: "現在、この投稿を通報することはできません。"
      notify_staff: "非公開でスタッフに通報"
      formatted_name:
        off_topic: "話題に関係ない"
        inappropriate: "不適切"
        spam: "迷惑コンテンツ"
      custom_placeholder_notify_user: "具体的に、建設的に、そして常に親切に説明しましょう。"
      notify_user_textarea_label: "ユーザーへのメッセージ"
      custom_placeholder_notify_moderators: "具体的にどのような問題が発生しているか説明してください。可能なら、関連するリンクや例を含めてください。"
      notify_moderators_textarea_label: "モデレーターへのメッセージ"
      custom_message:
        at_least:
          other: "%{count} 文字以上を入力してください"
        more:
          other: "あと %{count} 件…"
        left:
          other: "残り %{count}"
    flagging_topic:
      title: "報告していただきありがとうございます。"
      action: "トピックを通報"
      notify_action: "メッセージ"
    topic_map:
      title: "トピックの要約"
      participants_title: "よく投稿する人"
      links_title: "人気のリンク"
      links_shown: "リンクをもっと表示…"
      clicks:
        other: "%{count} クリック"
    post_links:
      about: "この投稿のリンクをもっと表示"
      title:
        other: "他 %{count}"
    topic_statuses:
      warning:
        help: "これは運営スタッフからの警告です。"
      bookmarked:
        help: "このトピックをブックマークしました"
      locked:
        help: "このトピックはクローズしています。新たに返信することはできません。"
      archived:
        help: "このトピックはアーカイブされています。凍結状態のため一切の変更ができません"
      locked_and_archived:
        help: "このトピックはクローズされ、アーカイブされています。新しい返信を受け入れず、変更することはできません"
      unpinned:
        title: "固定解除"
        help: "このトピックは固定解除されています。 通常の順番で表示されます"
      pinned_globally:
        title: "全体に固定"
        help: "このトピックは全体に固定されています。常に最新とカテゴリのトップに表示されます"
      pinned:
        title: "固定"
        help: "このトピックは固定されています。常にカテゴリのトップに表示されます"
      unlisted:
        help: "このトピックは非表示です。トピックリストには表示されません。直リンクでのみアクセス可能です"
      personal_message:
        title: "このトピックは個人メッセージです"
        help: "このトピックは個人メッセージです"
    posts: "投稿"
    pending_posts:
      label: "保留中"
      label_with_count: "保留中 (%{count})"
    posts_likes_MF: |
      このトピックには{ratio, select,
        low {「いいね！」率が高い}
        med {「いいね！」率がとても高い}
        high {「いいね！」率が非常に高い}
        other {}}{count, plural, other {返信が # 件}}あります
    latest_poster_link: "%{username} のプロファイル、最新の投稿者"
    original_post: "元の投稿"
    views: "表示"
    sr_views: "閲覧数で並べ替え"
    views_lowercase:
      other: "表示"
    replies: "返信"
    sr_replies: "返信数で並べ替え"
    views_long:
      other: "このトピックは %{number} 回表示されました"
    activity: "アクティビティ"
    sr_activity: "アクティビティで並べ替え"
    likes: "いいね！"
    sr_likes: "「いいね！」数で並べ替え"
    sr_op_likes: "元の投稿の「いいね！」数で並べ替え"
    likes_lowercase:
      other: "いいね！"
    users: "ユーザー"
    users_lowercase:
      other: "ユーザー"
    category_title: "カテゴリ"
    history_capped_revisions: "履歴、直近の 100 回のレビジョン"
    history: "履歴"
    raw_email:
      title: "受信メール"
      not_available: "利用できません！"
    categories_list: "カテゴリリスト"
    filters:
      with_topics: "%{filter} トピック"
      with_category: "%{filter} %{category} トピック"
      filter:
        title: "フィルタ"
        button:
          label: "フィルタ"
      latest:
        title: "最新"
        title_with_count:
          other: "最新 (%{count})"
        help: "最近の投稿のあるトピック"
      read:
        title: "既読"
        help: "既読のトピックを最後に読んだ順に表示する"
      categories:
        title: "カテゴリ"
        title_in: "カテゴリ - %{categoryName}"
        help: "カテゴリ別トピック"
      unread:
        title: "未読"
        title_with_count:
          other: "未読 (%{count})"
        help: "未読の投稿のあるウォッチ中または追跡中のトピック"
        lower_title_with_count:
          other: "未読 %{count}"
      unseen:
        title: "未読"
        lower_title: "未読"
        help: "新しいトピックと、未読の投稿のあるウォッチ中または追跡中のトピック"
      new:
        lower_title_with_count:
          other: "新規 %{count}"
        lower_title: "新規"
        title: "新規"
        title_with_count:
          other: "新規 (%{count})"
        help: "数日以内に作成されたトピック"
        all: "すべて"
        all_with_count: "すべて (%{count})"
        topics: "トピック"
        topics_with_count: "トピック (%{count})"
        replies: "返信"
        replies_with_count: "返信 (%{count})"
      posted:
        title: "自分の投稿"
        help: "投稿したトピック"
      bookmarks:
        title: "ブックマーク"
        help: "ブックマークしたトピック"
      category:
        title: "%{categoryName}"
        title_with_count:
          other: "%{categoryName} (%{count})"
        help: "%{categoryName} カテゴリの最新トピック"
      top:
        title: "人気"
        help: "昨年、先月、先週、または昨日で最もアクティブだったトピック"
        all:
          title: "全期間"
        yearly:
          title: "年間"
        quarterly:
          title: "四半期"
        monthly:
          title: "月間"
        weekly:
          title: "週間"
        daily:
          title: "日間"
        all_time: "全期間"
        this_year: "今年"
        this_quarter: "今季"
        this_month: "今月"
        this_week: "今週"
        today: "今日"
    browser_update: '残念ながら、<a href="https://www.discourse.org/faq/#browser">あなたのブラウザはサポートされていません</a>。リッチコンテンツを表示するには<a href="https://browsehappy.com">サポートされているブラウザに切り替え</a>てから、ログインして返信してください。'
    permission_types:
      full: "作成 / 返信 / 閲覧"
      create_post: "返信 / 閲覧"
      readonly: "閲覧"
    preloader_text: "読み込み中"
    lightbox:
      download: "ダウンロード"
      open: "元の画像"
      previous: "前へ (左矢印キー)"
      next: "次へ (右矢印キー)"
      counter: "%curr% / %total%"
      close: "閉じる (Esc)"
      content_load_error: '<a href="%url%">コンテンツ</a>を読み込めませんでした。'
      image_load_error: '<a href="%url%">画像</a>を読み込めませんでした。'
    experimental_lightbox:
      image_load_error: "画像を読み込めませんでした。"
      screen_reader_image_title: "画像 %{current}/%{total}: %{title}"
      buttons:
        next: "次へ (右または下矢印キー)"
        previous: "前へ (左または上矢印キー)"
        close: "閉じる (Esc)"
        download: "画像をダウンロード"
        newtab: "新しいタブで画像を開く"
        zoom: "画像の拡大/縮小 (Z キー)"
        rotate: "画像の回転 (R キー)"
        fullscreen: "ブラウザの全画面表示モードの切り替え (M キー)"
        carousel: "すべての画像をカルーセルで表示 (A キー)"
        retry: "画像の再読み込みを再試行"
    cannot_render_video: ブラウザがコーデックをサポートしていないため、この動画をレンダリングできません。
    keyboard_shortcuts_help:
      shortcut_key_delimiter_comma: "、"
      shortcut_key_delimiter_plus: "+"
      shortcut_delimiter_or: "%{shortcut1} または %{shortcut2}"
      shortcut_delimiter_slash: "%{shortcut1}/%{shortcut2}"
      shortcut_delimiter_space: "%{shortcut1} %{shortcut2}"
      title: "ショートカットキー"
      short_title: "ショートカット"
      jump_to:
        title: "ページ移動"
        home: "%{shortcut} ホーム"
        latest: "%{shortcut} 最新"
        new: "%{shortcut} 新規"
        unread: "%{shortcut} 未読"
        categories: "%{shortcut} カテゴリ"
        top: "%{shortcut} トップへ"
        bookmarks: "%{shortcut} ブックマーク"
        profile: "%{shortcut} プロファイル"
        messages: "%{shortcut} メッセージ"
        drafts: "%{shortcut} 下書き"
        next: "%{shortcut} 次のトピック"
        previous: "%{shortcut} 前のトピック"
      navigation:
        title: "ナビゲーション"
        jump: "%{shortcut} 投稿へ移動"
        back: "%{shortcut} 戻る"
        up_down: "%{shortcut} 選択を移動 &uarr; &darr;"
        open: "%{shortcut} 選択したトピックを開く"
        next_prev: "%{shortcut} 次/前のセクション"
        go_to_unread_post: "%{shortcut} 最初の未読の投稿に移動"
      application:
        title: "アプリケーション"
        create: "%{shortcut} 新しいトピックを作成"
        notifications: "%{shortcut} 通知を開く"
        hamburger_menu: "%{shortcut} ハンバーガーメニューを開く"
        user_profile_menu: "%{shortcut} ユーザーメニューを開く"
        show_incoming_updated_topics: "%{shortcut} 更新されたトピックを表示する"
        search: "%{shortcut} 検索"
        help: "%{shortcut} キーボードヘルプを表示する"
        dismiss_new: "%{shortcut} 新規を閉じる"
        dismiss_topics: "%{shortcut} トピックを閉じる"
        log_out: "%{shortcut} ログアウト"
      composing:
        title: "作成"
        return: "%{shortcut} コンポーザーに戻る"
        fullscreen: "%{shortcut} コンポーザーを全画面表示にする"
        insert_current_time: "%{shortcut} 現在の時刻を挿入"
      bookmarks:
        title: "ブックマークの設定"
        enter: "%{shortcut} 保存して閉じる"
        later_today: "%{shortcut} 今日の後程"
        later_this_week: "%{shortcut} 今週の後半"
        tomorrow: "%{shortcut} 明日"
        next_week: "%{shortcut} 来週"
        next_month: "%{shortcut} 来月"
        next_business_week: "%{shortcut} 来週の始め"
        next_business_day: "%{shortcut} 翌営業日"
        custom: "%{shortcut} カスタム日時"
        none: "%{shortcut} リマインダーなし"
        delete: "%{shortcut} ブックマークを削除"
      actions:
        title: "操作"
        bookmark_topic: "%{shortcut} ブックマークのトピックを切り替える"
        pin_unpin_topic: "%{shortcut}トピックを固定/固定解除"
        share_topic: "%{shortcut} トピックを共有"
        share_post: "%{shortcut} 投稿を共有"
        reply_as_new_topic: "%{shortcut} リンクトピックとして返信"
        reply_topic: "%{shortcut} トピックに返信"
        reply_post: "%{shortcut} 投稿に返信"
        quote_post: "%{shortcut} 投稿を引用"
        like: "%{shortcut} 投稿に「いいね！」する"
        flag: "%{shortcut} 投稿を通報"
        bookmark: "%{shortcut} 投稿をブックマーク"
        edit: "%{shortcut} 投稿を編集"
        delete: "%{shortcut} 投稿を削除"
        mark_muted: "%{shortcut} トピックをミュート"
        mark_regular: "%{shortcut} 通常 (デフォルト) のトピック"
        mark_tracking: "%{shortcut} トピックを追跡"
        mark_watching: "%{shortcut} トピックをウォッチ"
        print: "%{shortcut} トピックを印刷"
        defer: "%{shortcut} トピックを未読にする"
        topic_admin_actions: "%{shortcut} トピックの管理者操作を開く"
        archive_private_message: "%{shortcut} プライベートメッセージのアーカイブ操作を切り替える"
      search_menu:
        title: "検索メニュー"
        prev_next: "%{shortcut} 選択を上下に移動"
        insert_url: "%{shortcut} 開いたコンポーザーに選択を挿入する"
        full_page_search: "%{shortcut} 前ページ検索を開始"
    badges:
      earned_n_times:
        other: "このバッジを %{count} 回獲得しました"
      granted_on: "%{date} にゲット！"
      others_count:
        other: "他の人に %{count} 回付与しました"
      title: バッジ
      allow_title: "このバッジをタグラインとして使用できます"
      multiple_grant: "これは何度でも獲得できます"
      badge_count:
        other: "%{count} 個のバッジ"
      more_badges:
        other: "他 %{count}"
      awarded:
        other: "%{number} 獲得"
      select_badge_for_title: タグラインとして使用するバッジを選択
      none: "(なし)"
      successfully_granted: "%{badge} を %{username} に正常に付与しました"
      badge_grouping:
        getting_started:
          name: はじめの一歩
        community:
          name: コミュニティー
        trust_level:
          name: 信頼レベル
        other:
          name: その他
        posting:
          name: 投稿
      favorite_max_reached: "これ以上のバッジをお気に入りにできません。"
      favorite_max_not_reached: "このバッジをお気に入りにする"
      favorite_count: "%{count}/%{max} 個のバッジがお気に入りに登録されています"
    download_calendar:
      title: "カレンダーをダウンロード"
      save_ics: ".ics ファイルをダウンロード"
      save_google: "Google カレンダーに追加"
      remember: "今後表示しない"
      remember_explanation: "(この設定はユーザー設定で変更できます)"
      download: "ダウンロード"
      default_calendar: "デフォルトのカレンダー"
      default_calendar_instruction: "日付を保存する際に、どのカレンダーを使用するかを決定します"
      add_to_calendar: "カレンダーに追加"
      google: "Google カレンダー"
      ics: "ICS"
    tagging:
      all_tags: "すべてのタグ"
      other_tags: "他のタグ"
      selector_all_tags: "すべてのタグ"
      selector_no_tags: "タグなし"
      tags: "タグ"
      choose_for_topic: "オプションのタグ"
      choose_for_topic_required:
        other: "少なくとも %{count} 個のタグを選択してください…"
      choose_for_topic_required_group:
        other: "'%{name}' から %{count} 個のタグを選択…"
      info: "情報"
      default_info: "このタグはどのカテゴリにも制限されておらず、同義語もありません。"
      staff_info: "制限を追加するには、このタグを<a href=%{basePath}/tag_groups>タググループ</a>に追加します。"
      category_restricted: "このタグは、アクセス権限のないカテゴリに制限されています。"
      synonyms: "同義語"
      synonyms_description: "次のタグが使用されている場合、<b>%{base_tag_name}</b> に置き換えられます。"
      save: "タグの名前と説明を保存する"
      tag_groups_info:
        other: "このタグは次のグループに属しています: %{tag_groups}。"
      category_restrictions:
        other: "次のカテゴリでのみ使用できます:"
      edit_synonyms: "同義語を編集"
      add_synonyms_label: "同義語の追加:"
      add_synonyms: "追加"
      add_synonyms_explanation:
        other: "これらのタグが現在使用されている場所は、<b>%{tag_name}</b> を使用するように変更されます。この変更を行ってもよろしいですか？"
      add_synonyms_failed: "次のタグを同義語として追加できませんでした: <b>%{tag_names}</b>。同義語が存在せず、別のタグの同義語でないことを確認してください。"
      remove_synonym: "同義語を削除"
      delete_synonym_confirm: '本当に同義語 "%{tag_name}" を削除しますか？'
      delete_tag: "タグを削除"
      delete_confirm:
        other: "このタグを削除して、それが割り当てられている %{count} 件のトピックから削除してもよろしいですか？"
      delete_confirm_no_topics: "このタグを削除してもよろしいですか？"
      delete_confirm_synonyms:
        other: "その %{count} 個の同義語も削除されます。"
      edit_tag: "タグ名と説明を編集する"
      description: "説明 (最大 1000 文字)"
      sort_by: "並べ替え:"
      sort_by_count: "件数"
      sort_by_name: "名前"
      manage_groups: "タググループを管理"
      manage_groups_description: "グループを定義してタグを整理します"
      upload: "タグをアップロード"
      upload_description: "csv ファイルをアップロードしてタグを一括作成します"
      upload_instructions: "1 行に 1 つ、オプションで 'タグ名,タググループ' の形式でタググループを使用します。"
      upload_successful: "タグを正常にアップロードしました"
      delete_unused_confirmation:
        other: "%{count} 個のタグが削除されます: %{tags}"
      delete_unused_confirmation_more_tags:
        other: "%{tags} と他 %{count} 個"
      delete_no_unused_tags: "未使用のタグはありません。"
      tag_list_joiner: "、"
      delete_unused: "未使用のタグを削除"
      delete_unused_description: "どのトピックまたは個人メッセージにも添付されていないすべてのタグを削除します"
      filters:
        without_category: "%{filter} %{tag} トピック"
        with_category: "%{filter} %{category} の %{tag} 件のトピック"
        untagged_without_category: "%{filter} タグなしのトピック"
        untagged_with_category: "%{filter} %{category} のタグなしのトピック"
      notifications:
        watching:
          title: "ウォッチ中"
          description: "このタグのついたすべてのトピックを自動的にウォッチします。すべての新しい投稿とトピックが通知され、トピックの隣に未読と新しい投稿の件数が表示されます。"
        watching_first_post:
          title: "最初の投稿をウォッチ中"
          description: "このタグの新規トピックは通知されますが、トピックへの返信は通知されません。"
        tracking:
          title: "追跡中"
          description: "このタグが付いたすべてのトピックを自動的に追跡します。トピックの隣に未読と新しい投稿の件数が表示されます。"
        regular:
          title: "通常"
          description: "誰かが @ユーザー名であなたをメンションしたり、あなたの投稿に返信したりすると通知が送信されます。"
        muted:
          title: "ミュート"
          description: "このタグのついた新しいトピックについては何も通知されず、未読タブにも表示されません。"
      groups:
        back_btn: "すべてのタグに戻る"
        title: "タグのグループ"
        about_heading: "タググループの選択または新しいタググループの作成"
        about_heading_empty: "まず新しいタググループを作成します"
        about_description: "タググループでは、1 か所で複数のタグの権限を管理できます。"
        new: "新しいグループ"
        new_title: "グループの新規作成"
        edit_title: "タググループの編集"
        tags_label: "このグループのタグ"
        parent_tag_label: "親タグ"
        parent_tag_description: "親タグがある場合、このグループのタグのみを使用できます。"
        one_per_topic_label: "トピック当たりこのグループから 1 つのタグに制限する"
        new_name: "新しいタグのグループ"
        name_placeholder: "名前"
        save: "保存"
        delete: "削除"
        confirm_delete: "このタググループを削除してもよろしいですか？"
        everyone_can_use: "全員がタグを使用できます。"
        usable_only_by_groups: "タグは全員に表示されますが、次のグループのみが使用できます。"
        visible_only_to_groups: "タグは次のグループにのみ表示されます"
        cannot_save: "タググループを保存できません。少なくとも 1 つのタグが存在し、タググループ名が空でなく、タグ権限のグループが選択されていることを確認してください。"
        tags_placeholder: "タグを検索または作成"
        parent_tag_placeholder: "オプション"
        select_groups_placeholder: "グループを選択…"
        disabled: "タグ付けは無効になっています。 "
      topics:
        none:
          unread: "未読のトピックはありません。"
          unseen: "未読のトピックはありません。"
          new: "新規トピックはありません。"
          read: "まだトピックを一つも読んでいません。"
          posted: "まだトピックを一つも投稿していません。"
          latest: "最新のトピックはありません。"
          bookmarks: "ブックマークしたトピックはありません。"
          top: "人気のトピックはありません。"
    invite:
      custom_message: "<a href>カスタムメッセージ</a>で、招待をもう少し個人的にします。"
      custom_message_placeholder: "カスタムメッセージを入力"
      approval_not_required: "ユーザーはこの招待を承認するとすぐに自動認証されます。"
      custom_message_template_forum: "このフォーラムに参加しませんか？"
      custom_message_template_topic: "このトピックを読んでみませんか？"
    forced_anonymous: "負荷が非常に高いため、ログアウトしたユーザーに表示される内容を一時的に全員に表示しています。"
    forced_anonymous_login_required: "このサイトは負荷が非常に高くなっているため、現在読み込めません。数分後にもう一度お試しください。"
    footer_nav:
      back: "戻る"
      forward: "転送"
      share: "共有"
      dismiss: "閉じる"
    safe_mode:
      enabled: "セーフモードが有効になっています。セーフモードを終了するには、このブラウザウィンドウを閉じてください。"
    image_removed: "(画像は削除されました)"
    pause_notifications:
      title: "通知を停止する…"
      label: "通知を停止する"
      options:
        half_hour: "30 分"
        one_hour: "１時間"
        two_hours: "２時間"
        tomorrow: "明日まで"
      set_schedule: "通知スケジュールを設定する"
    trust_levels:
      names:
        newuser: "新規ユーザー"
        basic: "基本ユーザー"
        member: "メンバー"
        regular: "レギュラー"
        leader: "リーダー"
      detailed_name: "%{level}: %{name}"
    pick_files_button:
      unsupported_file_picked: "サポートされていないファイルを選択しました。サポートされているファイルタイプ – %{types}。"
    user_activity:
      no_activity_title: "まだアクティビティがありません"
      no_activity_body: "コミュニティーへようこそ！初めてアクセスしたため、ディスカッションへの貢献がまだありません。最初のステップとして、<a href='%{topUrl}'>トップ</a>または<a href='%{categoriesUrl}'>カテゴリ</a>にアクセスし、コンテンツを読み始めましょう！気に入った投稿や詳しく知りたい投稿には %{heartIcon} を選択してください。参加すると、あなたのアクティビティがここに表示されます。"
      no_replies_title: "まだトピックに返信していません。"
      no_replies_title_others: "%{username} はまだトピックに返信していません"
      no_replies_body: "貢献したい興味深い会話を<a href='%{searchUrl}'>見つけたら</a>、投稿のすぐ下にある<kbd>返信</kbd>ボタンを押せば、その投稿に返信することができます。また、個々の投稿やユーザーではなく、全般トピックに返信したい場合は、トピックの一番下かトピックのタイムラインの下にある<kbd>返信</kbd>ボタンを使用してください。"
      no_drafts_title: "下書きを開始していません"
      no_drafts_body: "まだ投稿の準備ができていませんか？トピック、返信、または個人メッセージを作成し始めると、新しい下書きが自動的に保存され、ここに表示されます。キャンセルボタンを選択して破棄するか、後で再開できるように下書きを保存します。"
      no_likes_title: "「いいね！」したトピックはまだありません"
      no_likes_title_others: "%{username} はまだどのトピックにも「いいね！」していません"
      no_likes_body: "貢献を始めるには、すでに行われた会話を読み、気に入った投稿に %{heartIcon} を付けるのが、最も簡単な方法です！"
      no_topics_title: "開始したトピックはまだありません"
      no_topics_body: "会話で新しいトピックを開始する前に、既存のトピックを<a href='%{searchUrl}'>検索</a>するのが常に追従されますが、希望するトピックがまだ存在しないことを確信している場合は、自分のトピックを新規作成してください。トピックリスト、カテゴリ、またはタグのすぐ上にある <kbd>+ 新しいトピック</kbd>を使って、その分野に新しいトピックを作成しましょう。"
      no_topics_title_others: "%{username} はまだトピックを開始していません"
      no_read_topics_title: "既読のトピックはまだありません"
      no_read_topics_body: "ディスカッションを読み始めると、ここにリストが表示されます。読み始めるには、<a href='%{topUrl}'>トップ</a>または<a href='%{categoriesUrl}'>カテゴリ</a>で興味のあるトピックを探すか、キーワードで検索 %{searchIcon} してください。"
    no_group_messages_title: "グループメッセージが見つかりません"
    topic_entrance:
      sr_jump_top_button: "最初の投稿に移動"
      sr_jump_bottom_button: "最後の投稿に移動"
    fullscreen_table:
      expand_btn: "表を展開"
      view_table: "テーブルを表示"
    second_factor_auth:
      redirect_after_success: "二要素認証に成功しました。前のページにリダイレクトします..."
    sidebar:
      title: "サイドバー"
      unread_count:
        other: "未読 %{count}"
      new_count:
        other: "新規 %{count}"
      toggle_section: "セクションの切り替え"
      more: "もっと"
      all_categories: "すべてのカテゴリ"
      all_tags: "すべてのタグ"
      categories_form_modal:
        title: "カテゴリナビゲーションの編集"
        subtitle:
          text: "このサイトで最も人気のあるカテゴリを自動的に表示します"
        filter_placeholder: "カテゴリをフィルタする"
        no_categories: "指定された用語に一致するカテゴリはありません。"
      tags_form_modal:
        title: "タグナビゲーションを編集する"
        filter_placeholder: "タグをフィルタする"
        no_tags: "指定された用語に一致するタグはありません。"
        subtitle:
          text: "このサイトの上位タグを自動的に表示します"
      edit_navigation_modal_form:
        deselect_button_text: "すべて選択解除"
        reset_to_defaults: "デフォルトにリセットする"
        filter_dropdown:
          all: "すべて"
          selected: "選択済み"
          unselected: "未選択"
      sections:
        custom:
          add: "カスタムセクションを追加する"
          edit: "カスタムセクションを編集する"
          save: "保存"
          delete: "削除"
          delete_confirm: "このセクションを削除してもよろしいですか？"
          reset_confirm: "このセクションをデフォルトにリセットしてもよろしいですか？"
<<<<<<< HEAD
          public: "このセクションを公開し、全員が閲覧できるようにする"
=======
          public: "全員に表示"
>>>>>>> b2b1e721
          always_public: "このセクションのコンテンツは常に公開される"
          more_menu: "その他のメニュー"
          links:
            add: "別のリンクを追加する"
            delete: "リンクを削除する"
            reset: "デフォルトにリセット"
            icon:
              label: "アイコン"
              validation:
                blank: "アイコンを空にすることはできません"
                maximum: "アイコンは %{count} 文字以下である必要があります"
            name:
              label: "名前"
              validation:
                blank: "名前を空にすることはできません"
                maximum: "名前は %{count} 文字以下である必要があります"
            value:
              label: "リンク"
              validation:
                blank: "リンクを空にすることはできません"
                maximum: "リンクは %{count} 文字以下である必要があります"
                invalid: "フォーマットが無効です"
          title:
            label: "セクションのタイトル"
            validation:
              blank: "タイトルを空にすることはできません"
              maximum: "タイトルは %{count} 文字以下である必要があります"
        about:
          header_link_text: "サイト情報"
        messages:
          header_link_text: "メッセージ"
          header_action_title: "個人メッセージを作成"
          links:
            inbox: "受信トレイ"
            sent: "送信済み"
            new: "新規"
            new_with_count: "新規 (%{count})"
            unread: "未読"
            unread_with_count: "未読 (%{count})"
            archive: "アーカイブ"
        tags:
          none: "追加したタグはまだありません"
          click_to_get_started: "ここをクリックして開始してください。"
          header_link_text: "タグ"
          header_action_title: "サイドバーのタグを編集"
          configure_defaults: "デフォルトの構成"
        categories:
          none: "追加したカテゴリはありません"
          click_to_get_started: "ここをクリックして開始してください。"
          header_link_text: "カテゴリ"
          header_action_title: "サイドバーのカテゴリを編集"
          configure_defaults: "デフォルトの構成"
        community:
          edit_section:
            sidebar: "このセクションをカスタマイズする"
            header_dropdown: "カスタマイズ"
          links:
            about:
              content: "サイト情報"
              title: "このサイトの詳細"
            admin:
              content: "管理者"
              title: "サイトの設定とレポート"
            badges:
              content: "バッジ"
              title: "獲得可能なすべてのバッジ"
            topics:
              content: "トピック"
              title: "すべてのトピック"
            faq:
              content: "FAQ"
              title: "このサイトの利用に関するガイドライン"
            groups:
              content: "グループ"
              title: "使用可能なユーザーグループのリスト"
            users:
              content: "ユーザー"
              title: "すべてのユーザーのリスト"
            my_posts:
              content: "自分の投稿"
              content_drafts: "下書き"
              title: "最近のトピックアクティビティ"
              title_drafts: "未投稿の下書き"
              draft_count:
                other: "%{count} 下書き"
            review:
              content: "レビュー"
              title: "通報された投稿とその他の待機中の項目"
              pending_count: "保留中 %{count}"
        global_section: "グローバルセクション、全員が閲覧可能"
      panels:
        forum:
          label: フォーラム
    welcome_topic_banner:
      title: "ウェルカムトピックを作成しましょう"
      description: "ウェルカムトピックは、新しいメンバーが最初に読むものです。「エレベーターピッチ」や「ミッションステートメント」と考えると良いでしょう。このコミュニティーの対象者、ここで期待できること、最初にしてほしいことを伝えましょう。"
      button_title: "編集を開始"
    until: "終了日:"
    char_counter:
      exceeded: "許容文字数の上限を超えました。"
    form_template_chooser:
      select_template: "フォームテンプレートを選択する"
    form_templates:
      upload_field:
        upload: "アップロード"
        uploading: "アップロード中"
      errors:
        valueMissing:
          default: "このフィールドに入力してください。"
<<<<<<< HEAD
          text: "このフィールドに入力してください。"
=======
>>>>>>> b2b1e721
          select-one: "リスト内の項目を選択してください。"
          select-multiple: "リスト内の項目を少なくとも 1 つ選択してください。"
          checkbox: "続行する場合は、このチェックボックスをオンにしてください。"
        typeMismatch:
          default: "有効な値を入力してください。"
          color: "色を入力してください。"
          date: "日付を入力してください。"
          email: "正しいメールアドレスを入力してください。"
          number: "数字を入力してください。"
          password: "有効なパスワードを入力してください。"
          tel: "有効な電話番号を入力してください。"
          text: "テキスト値を入力してください。"
          url: "有効な URL を入力してください。"
<<<<<<< HEAD
        tooShort: "入力は %{minLength} 文字以上である必要があります。"
        tooLong: "入力は %{maxLength} 文字未満である必要があります。"
        rangeOverflow: "入力は %{max} 未満である必要があります。"
        rangeUnderflow: "入力は %{min} 以上である必要があります。"
        patternMismatch: "要求されたフォーマットに一致させてください。"
        badInput: "有効な入力を入力してください。"
=======
        tooShort:
          other: "入力は %{count} 文字以上である必要があります。"
        tooLong:
          other: "入力は %{count} 文字未満である必要があります。"
        rangeOverflow:
          other: "入力は %{count} 未満である必要があります。"
        rangeUnderflow:
          other: "入力は %{count} 以上である必要があります。"
        patternMismatch: "要求されたフォーマットに一致させてください。"
        badInput: "有効な入力を入力してください。"
    table_builder:
      title: "テーブル作成ツール"
      modal:
        title: "テーブル作成ツール"
        create: "テーブルを作成"
        help:
          title: "表計算シート作成ツールの使用"
          enter_key: "Enter"
          tab_key: "Tab"
          new_row: "を行の末尾に使用して、新しい行を挿入します。"
          new_col: "を列の末尾に使用した、新しい列を挿入します。"
          options: "セルを右クリックすると、ドロップダウンメニューのその他のオプションにアクセスできます。"
        confirm_close: "テーブル作成ツールを閉じてもよろしいですか？保存されていない変更は失われます。"
      edit:
        btn_edit: "テーブルの編集"
        modal:
          title: "テーブルの編集"
          cancel: "キャンセル"
          create: "保存"
          reason: "編集する理由は？"
          trigger_reason: "編集理由を追加してください"
        default_edit_reason: "テーブル作成ツールでテーブルを更新"
      default_header:
        col_1: "列 1"
        col_2: "列 2"
        col_3: "列 3"
        col_4: "列 4"
      spreadsheet:
        no_records_found: "レコードが見つかりません"
        show: "表示"
        entries: "エントリ"
        about: "情報"
        prompts:
          delete_selected_rows: "選択された行を削除してもよろしいですか？"
          delete_selected_cols: "選択された列を削除してもよろしいですか？"
          will_destroy_merged_cells: "この操作によってマージされた既存のセルがすべて破棄されます。よろしいですか？"
          will_clear_search_results: "この操作によってマージされた既存のセルがすべて破棄されます。よろしいですか？"
          conflicts_with_merged_cells: "別のマージセルと競合しています"
        invalid_merge_props: "マージされたプロパティが無効です"
        cells_already_merged: "セルはすでにマージ済みです"
        no_cells_selected: "セルが選択されていません"
        context_menu:
          row:
            before: "前に新しい行を挿入"
            after: "後に新しい行を挿入"
            delete: "選択行を削除"
          col:
            before: "前に新しい列を挿入"
            after: "後に新しい列を挿入"
            delete: "選択列を削除"
            rename: "この列の名前を変更"
          order:
            ascending: "昇順で並べ替え"
            descending: "降順で並べ替え"
          copy: "コピー..."
          paste: "貼り付け..."
          save: "名前を付けて保存..."
>>>>>>> b2b1e721
  admin_js:
    type_to_filter: "入力してフィルタ..."
    admin:
      title: "Discourse の管理者"
      moderator: "モデレーター"
      back_to_forum: "フォーラムに戻る"
      tags:
        remove_muted_tags_from_latest:
          always: "常時"
          only_muted: "単独で使用された場合、または他のミュートされたタグを使用された場合"
          never: "削除しない"
      reports:
        title: "使用可能なレポートのリスト"
        meta_doc: "レポートの詳細な概要については、<a href='https://meta.discourse.org/t/-/240233' rel='noopener noreferrer' target='_blank'>ドキュメント</a>をご覧ください。"
      dashboard:
        title: "ダッシュボード"
        last_updated: "ダッシュボードが更新されました:"
        discourse_last_updated: "Discourse が更新されました:"
        version: "バージョン"
        up_to_date: "最新のバージョンです!"
        critical_available: "重大なアップデートがあります。"
        updates_available: "アップデートがあります。"
        please_upgrade: "アップグレードしてください！"
        no_check_performed: "アップデートの確認が行われていません。sidekiq が起動していることを確認してください。"
        stale_data: "最近、更新のチェックが行われていません。sidekiq が動作しているか確認してください。"
        version_check_pending: "最近、アップグレードしましたね。素晴らしいです！"
        installed_version: "インストール済み"
        latest_version: "最新"
        problems_found: "現在のサイト設定に基づいたアドバイス"
        new_features:
          title: "新機能"
          previous_announcements: "以前の新機能の発表は <a href='%{url}' target='_blank'>Discourse Meta</a> をご覧ください"
          learn_more: "もっと詳しく..."
        last_checked: "最終チェック"
        refresh_problems: "更新"
        no_problems: "問題は見つかりませんでした。"
        moderators: "モデレーター:"
        admins: "管理者:"
        silenced: "投稿禁止:"
        suspended: "停止中:"
        private_messages_short: "メッセージ"
        private_messages_title: "メッセージ"
        mobile_title: "モバイル"
        space_used: "使用中: %{usedSize}"
        space_used_and_free: "%{usedSize} (未使用: %{freeSize})"
        uploads: "アップロード"
        backups: "バックアップ"
        backup_count:
          other: "%{location} の %{count} 個のバックアップ"
        lastest_backup: "最新: %{date}"
        traffic_short: "トラフィック"
        traffic: "アプリケーション Web リクエスト"
        page_views: "ページビュー"
        page_views_short: "ページビュー"
        show_traffic_report: "詳細なトラフィックレポートを表示"
        community_health: コミュニティーの健全性
        moderators_activity: モデレーターのアクティビティ
        whats_new_in_discourse: Discourse の新機能
        activity_metrics: アクティビティのメトリクス
        all_reports: "すべてのレポート"
        general_tab: "一般"
        moderation_tab: "介入"
        security_tab: "セキュリティ"
        reports_tab: "レポート"
        report_filter_any: "すべて"
        disabled: 無効化
        timeout_error: クエリに時間が掛かり過ぎています。より短い間隔を選択してください
        exception_error: クエリを実行中にエラーが発生しました
        too_many_requests: この操作の実行回数が多すぎます。しばらくしてからもう一度お試しください。
        not_found_error: このレポートは存在しません
        filter_reports: レポートをフィルタ
        custom_date_range: カスタムの日付範囲
        reports:
          trend_title: "%{percent} 変更。現在 %{current}、前の期間中 %{prev}。"
          today: "今日"
          yesterday: "昨日"
          last_7_days: "過去 7 日間"
          last_30_days: "過去 30 日間"
          all_time: "全期間"
          7_days_ago: "7 日前"
          30_days_ago: "30 日前"
          all: "すべて"
          view_table: "テーブル"
          view_graph: "グラフ"
          refresh_report: "レポートを更新"
          daily: 日間
          monthly: 月間
          weekly: 週間
          dates: "日付 (UTC)"
          groups: "すべてのグループ"
          disabled: "このレポートは無効化されています"
          totals_for_sample: "サンプルの合計"
          average_for_sample: "サンプルの平均"
          total: "全期間合計"
          no_data: "表示するデータはありません。"
          trending_search:
            more: '<a href="%{basePath}/admin/logs/search_logs">検索ログ</a>'
            disabled: 'トレンド検索レポートは無効です。データを収集するには、<a href="%{basePath}/admin/site_settings/category/all_results?filter=log%20search%20queries">ログ検索クエリ</a>を有効にしてください。'
          average_chart_label: 平均
          filters:
            file_extension:
              label: ファイル拡張子
            group:
              label: グループ
            category:
              label: カテゴリ
            include_subcategories:
              label: "サブカテゴリを含める"
      groups:
        new:
          title: "新しいグループ"
          create: "作成"
          name:
            too_short: "グループ名が短すぎます"
            too_long: "グループ名が長すぎます"
            checking: "グループ名を使用できるか確認しています…"
            available: "グループ名を使用できます"
            not_available: "グループ名を使用できません"
            blank: "グループ名は空にできません"
        manage:
          interaction:
            email: メール
            incoming_email: "カスタム受信メールアドレス"
            incoming_email_placeholder: "メールアドレスを入力"
            incoming_email_tooltip: "複数のメールアドレスは「|」文字で区切ることができます。"
            visibility: 表示状態
            visibility_levels:
              title: "誰がこのグループを閲覧できますか？"
              public: "全員"
              logged_on_users: "ログオンユーザー"
              members: "グループオーナー、メンバー、モデレーター"
              staff: "グループオーナー、モデレーター"
              owners: "グループオーナー"
              description: "管理者はすべてのグループを閲覧できます。"
            members_visibility_levels:
              title: "誰がこのグループメンバーを閲覧できますか？"
              description: "管理者は、すべてのグループのメンバーを見ることができます。フレアは全ユーザーに表示されます。"
            publish_read_state: "グループメッセージにグループの既読状態を公開する"
          membership:
            automatic: 自動
            trust_levels_title: "メンバーが追加されたときにメンバーに自動で付与される信頼トレベル:"
            effects: 効果
            trust_levels_none: "なし"
            automatic_membership_email_domains: "メールのドメインがこのリストにあるものと完全に一致する場合、そのメールのユーザーは自動的にこのグループに追加されます。"
            automatic_membership_user_count:
              other: "%{count} 人のユーザーが新しいメールドメインを持っており、グループに追加されます。"
            automatic_membership_associated_groups: "ここに表示されているサービスのグループメンバーであるユーザーは、サービスにログインすると、自動的にこのグループに追加されます。"
            primary_group: "自動的にプライマリーグループとして設定する"
          alert:
            primary_group: "これはプライマリーグループであるため、CSS クラスに誰もが表示できる '%{group_name}' という名前が使用されます。"
            flair_group: "このグループにはメンバーのフレアがあるため、'%{group_name}' と言う名前は誰にでも表示されます。"
        name_placeholder: "グループ名、スペースなし、ユーザー名のルールと同じ"
        primary: "プライマリーグループ"
        no_primary: "(プライマリーグループなし)"
        title: "グループ"
        edit: "グループの編集"
        refresh: "更新"
        about: "グループのメンバーシップとグループ名を編集"
        group_members: "グループメンバー"
        delete: "削除"
        delete_confirm: "%{group} を削除してもよろしいですか？"
        delete_details:
          other: "%{count} 人がこのグループにアクセスできなくなります"
        delete_with_messages_confirm:
          other: "グループメンバーは %{count} 件のメッセージにアクセスできなくなります"
        delete_warning: "削除されたグループを復元することはできません"
        delete_failed: "グループを削除できません。自動作成グループを削除することはできません。"
        delete_automatic_group: これは自動グループであるため削除できません。
        delete_owner_confirm: "'%{username}' のオーナー権限を削除しますか？"
        add: "追加"
        custom: "カスタム"
        automatic: "自動作成"
        default_title: "デフォルトのタイトル"
        default_title_description: "グループ内のすべてのユーザーに適用されます"
        group_owners: オーナー
        add_owners: オーナーを追加
        none_selected: "開始するにはグループを選択してください"
        no_custom_groups: "新しいカスタムグループを作成する"
      api:
        generate_master: "マスター API キーを生成"
        none: "現在アクティブな API キーが存在しません。"
        user: "ユーザー"
        title: "API"
        key: "キー"
        keys: "キー"
        created: 作成
        updated: 更新
        last_used: 最後の使用
        never_used: (未使用)
        generate: "生成"
        undo_revoke: "取り消しを元に戻す"
        revoke: "取り消す"
        all_users: "すべてのユーザー"
        active_keys: "アクティブな API キー"
        manage_keys: キーを管理
        show_details: 詳細
        description: 説明
        no_description: (説明なし)
        all_api_keys: すべての API キー
        user_mode: ユーザーレベル
        scope_mode: 範囲
        impersonate_all_users: ユーザーを代理して操作
        single_user: "単一ユーザー"
        user_placeholder: ユーザー名を入力
        description_placeholder: このキーは何に使用されますか？
        save: 保存
        new_key: 新しい API キー
        revoked: 取り消し済み
        delete: 永久に削除
        not_shown_again: このキーは二度と表示されません。続行する前に必ずコピーしてください。
        continue: 続行
        scopes:
          description: |
            スコープを使用する場合、API キーを特定のエンドポイントのセットに制限できます。
            また、どのパラメーターが許可されるかを定義することもできます。複数の値はカンマ区切りで指定してください。
          title: スコープ
          granular: 詳細
          read_only: 読み取り専用
          global: グローバル
          global_description: API キーには制限がなく、すべてのエンドポイントにアクセスできます。
          resource: リソース
          action: 操作
          allowed_parameters: 許可されたパラメーター
          optional_allowed_parameters: 許可されたパラメーター (オプション)
          any_parameter: (任意のパラメーター)
          allowed_urls: 許可された URL
          descriptions:
            global:
              read: API キーを読み取り専用エンドポイントに制限します。
            topics:
              read: トピックまたはその中の特定の投稿を読み取ります。RSS もサポートされています。
              write: 新しいトピックまたは既存のトピックに投稿を作成します。
              update: トピックを更新します。タイトル、カテゴリ、タグ、ステータス、アーキタイプ、featured_link などを変更します。
              delete: トピックを削除します。
              read_lists: 人気、新規、最新などのトピックリストを読み取ります。RSS もサポートされています。
              status: "トピックのステータスを更新します。ステータス: 閉鎖、アーカイブ、表示、固定。有効: true、false。category_id をこことリクエストペイロードに指定すると、そのカテゴリのトピックのみのステータスを変更できます。"
            posts:
              edit: 任意の投稿または特定の投稿を編集します。
              delete: 投稿を削除します。
              list: 最新の投稿と非公開の投稿をリストします。RSS にも対応しています。
            tags:
              list: タグをリストします。
<<<<<<< HEAD
=======
            tag_groups:
              list: タググループのリストを取得します。
              show: ID で 1 つのタググループを取得します。
              create: タググループを作成します。
              update: ID で指定されたタググループを更新します。
>>>>>>> b2b1e721
            categories:
              list: カテゴリのリストを取得します。
              show: ID で 1 つのカテゴリを取得します。
            uploads:
              create: 新しいファイルをアップロードするか、外部ストレージへの単一またはマルチパートの直接アップロードを開始します。
            users:
              bookmarks: ユーザーブックマークを一覧表示します。ICS 形式を使用している場合は、ブックマークのリマインダーが返されます。
              sync_sso: DiscourseConnect を使用してユーザーを同期します。
              show: ユーザーに関する情報を取得します。
              check_emails: ユーザーのメールを一覧表示します。
              update: ユーザープロファイル情報を更新します。
              log_out: ユーザーのすべてのセッションをログアウトします。
              anonymize: ユーザーのアカウントを匿名化します。
              suspend: ユーザーアカウントを凍結します。
              delete: ユーザーのアカウントを削除します。
              list: ユーザーのリストを取得します。
            user_status:
              read: ユーザーステータスを読み取ります。
              update: ユーザーステータスを更新します。
            email:
              receive_emails: このスコープを mail-receiver と組み合わせて、受信メールを処理します。
            invites:
              create: 招待メールを送信するか、招待リンクを生成します。
            badges:
              create: 新しいバッジを作成します。
              show: バッジに関する情報を取得します。
              update: バッジを更新します。
              delete: バッジを削除します。
              list_user_badges: ユーザーのバッチを表示します。
              assign_badge_to_user: バッジをユーザーに割り当てます。
              revoke_badge_from_user: ユーザーのバッジを取り消します。
            groups:
              manage_groups: グループメンバーをリスト、追加、および削除します。
              administer_groups: グループをリスト、表示、作成、更新、および削除します。
            search:
              show: '`/search.json?q=term` エンドポイントを使用して検索します。'
              query: '`/search/query?term=term` エンドポイントを使用して検索します。'
            wordpress:
              publishing: WP Discourse プラグインの公開機能 (必須) に必要です。
              commenting: WP Discourse プラグインのコメント機能に必要です。
              discourse_connect: WP Discourse プラグインの DiscourseConnect 機能に必要です。
              utilities: WP Discourse プラグインのユーティリティを使用する場合に必要です。
            logs:
              messages: /logs のメッセージをリスト表示するか、特定のログメッセージを取得します。
      web_hooks:
        title: "Webhook"
        none: "現在、Webhook はありません。"
        instruction: "Webhook を使うと、サイトで特定のイベントが発生したときに、Discourse から外部サービスに通知できるようになります。Webhook がトリガーされると、指定された URL に POST リスクエストが送信されます。"
        detailed_instruction: "選択したイベントが発生すると、指定した URL に POST リクエストが送信されます。"
        new: "新しい Webhook"
        create: "作成"
        edit: "編集"
        save: "保存"
        description_label: "イベントトリガー"
        controls: "コントロール"
        go_back: "リストに戻る"
        payload_url: "ペイロード URL"
        payload_url_placeholder: "https://example.com/postreceive"
        secret_invalid: "シークレットには空白文字を使用できません。"
        secret_too_short: "シークレットは 12 文字以上です。"
        secret_placeholder: "署名の生成に使用されるオプションの文字列"
        event_type_missing: "少なくとも 1 つのイベントタイプをセットアップする必要があります。"
        content_type: "コンテンツタイプ"
        secret: "シークレット"
        event_chooser: "どのイベントがこの Webhook をトリガーしますか？"
        wildcard_event: "すべてを受け取る。"
        individual_event: "個別のイベントを選択してください。"
        verify_certificate: "ペイロード URL の TLS 証明書を確認してください"
        active: "アクティブ"
        active_notice: "イベントが発生したらその詳細を通知します。"
        categories_filter_instructions: "関連する Webhook はイベントが指定されたカテゴリに関連している場合にのみトリガーされます。すべてのカテゴリに Webhook をトリガーするには空のままにします。"
        categories_filter: "トリガーされたカテゴリ"
        tags_filter_instructions: "関連する Webhook はイベントが指定されたタグに関連している場合にのみトリガーされます。すべてのタグに Webhook をトリガーするには空のままにします。"
        tags_filter: "トリガーされたタグ"
        groups_filter_instructions: "関連する Webhook はイベントが指定されたグループに関連している場合にのみトリガーされます。すべてのグループに Webhook をトリガーするには空のままにします。"
        groups_filter: "トリガーされたグループ"
        delete_confirm: "この Webhook を削除しますか？"
        topic_event:
          group_name: "トピックイベント"
          topic_created: "トピックが作成された"
          topic_revised: "トピックが変更された"
          topic_edited: "トピックが更新された"
          topic_destroyed: "トピックが削除された"
          topic_recovered: "トピックが復元された"
        post_event:
          group_name: "投稿イベント"
          post_created: "投稿が作成された"
          post_edited: "投稿が更新された"
          post_destroyed: "投稿が削除された"
          post_recovered: "投稿が復元された"
        group_event:
          group_name: "グループイベント"
          group_created: "グループが作成された"
          group_updated: "グループが更新された"
          group_destroyed: "グループが削除された"
        tag_event:
          group_name: "タグイベント"
          tag_created: "タグが作成された"
          tag_updated: "タグが更新された"
          tag_destroyed: "タグが削除された"
        category_event:
          group_name: "カテゴリイベント"
          category_created: "カテゴリが作成された"
          category_updated: "カテゴリが更新された"
          category_destroyed: "カテゴリが削除された"
        user_event:
          group_name: "ユーザーイベント"
          user_logged_in: "ユーザーがログインした"
          user_logged_out: "ユーザーがログアウトした"
          user_confirmed_email: "ユーザーがメールアドレスを確認した"
          user_created: "ユーザーが作成された"
          user_approved: "ユーザーが承認された"
          user_updated: "ユーザーが更新された"
          user_destroyed: "ユーザーが削除された"
          user_suspended: "ユーザーが凍結された"
          user_unsuspended: "ユーザーが凍結解除された"
        reviewable_event:
          group_name: "レビュー待ち項目イベント"
          reviewable_created: "レビュー待ち項目がある"
          reviewable_updated: "レビュー待ち項目が更新された"
        user_badge_event:
          group_name: "バッジイベント"
          user_badge_granted: "ユーザーバッジが付与された"
          user_badge_revoked: "ユーザーバッジが取り消された"
        like_event:
          group_name: "「いいね！」イベント"
          post_liked: "ユーザーが投稿に「いいね！」した場合。"
        notification_event:
<<<<<<< HEAD
          name: "通知イベント"
          details: "ユーザーがフィードに通知を受け取った場合。"
        user_promoted_event:
          name: "ユーザー昇格イベント"
          details: "ユーザーがある信頼レベルから別の信頼レベルに昇格したとき。"
        user_badge_event:
          name: "バッジイベント"
          details: "バッジが付与または取り消されたとき。"
=======
          group_name: "通知イベント"
          notification_created: "ユーザーがフィードで通知を受け取った"
>>>>>>> b2b1e721
        group_user_event:
          group_name: "グループユーザーイベント"
          user_added_to_group: "ユーザーがグループに追加された"
          user_removed_from_group: "ユーザーがグループから削除された"
        user_promoted_event:
          group_name: "ユーザー昇格イベント"
          user_promoted: "ユーザーが昇格された"
        delivery_status:
          title: "配信ステータス"
          inactive: "非アクティブ"
          failed: "失敗"
          successful: "成功"
          disabled: "無効化"
        events:
          none: "関連するイベントはありません。"
          redeliver: "再配信"
          incoming:
            other: "%{count} 件の新しいイベントがあります。"
          completed_in:
            other: "%{count} 秒で完了しました。"
          request: "リクエスト"
          response: "応答"
          redeliver_confirm: "同じペイロードを再配信してもよろしいですか？"
          headers: "ヘッダー"
          payload: "ペイロード"
          body: "本文"
          ping: "Ping"
          status: "ステータスコード"
          event_id: "ID"
          timestamp: "作成"
          completion: "完了時間"
          actions: "操作"
      plugins:
        title: "プラグイン"
        installed: "インストール済みプラグイン"
        name: "名前"
        none_installed: "インストール済みのプラグインはありません。"
        version: "バージョン"
        enabled: "有効化？"
        is_enabled: "はい"
        not_enabled: "いいえ"
        change_settings: "プラグインの設定"
        change_settings_short: "設定"
        howto: "プラグインをインストールするには？"
        official: "Discourse 公式プラグイン"
        broken_route: "'%{name}' へのリンクを構成できません。広告ブロッカーが無効になっていることを確認し、ページを再読み込みしてみてください。"
        author: "作成者: %{author}"
        experimental_badge: "実験的"
        learn_more: "もっと詳しく"
      navigation_menu:
        sidebar: "サイドバー"
        header_dropdown: "ヘッダードロップダウン"
        legacy: "レガシー"
      backups:
        title: "バックアップ"
        menu:
          backups: "バックアップ"
          logs: "ログ"
        none: "バックアップはありません。"
        read_only:
          enable:
            title: "閲覧専用モードを有効にする"
            label: "閲覧専用モードを有効化"
            confirm: "閲覧専用モードを有効にしてもよろしいですか？"
          disable:
            title: "閲覧専用モードを無効にする"
            label: "閲覧専用モードを無効化"
        logs:
          none: "まだログがありません…"
        columns:
          filename: "ファイル名"
          size: "サイズ"
        upload:
          label: "アップロード"
          title: "このインスタンスにバックアップをアップロード"
          uploading: "アップロード中…"
          uploading_progress: "アップロード中… %{progress}%"
          success: "'%{filename}' のアップロードに成功しました。このファイルは現在処理中で、リストに表示されるまでに数分程度かかることがあります。"
          error: "ファイル '%{filename}' のアップロード中にエラーが発生しました: %{message}"
        operations:
          is_running: "バックアップ作業を実行中…"
          failed: "%{operation}に失敗しました。ログを確認してください。"
          cancel:
            label: "キャンセル"
            title: "バックアップ作業をキャンセルする"
            confirm: "実行中のバックアップをキャンセルしてもよろしいですか？"
          backup:
            label: "バックアップ"
            title: "バックアップの作成"
            confirm: "新しいバックアップを開始しますか？"
            include_uploads: "すべてのアップロードを含める"
            s3_upload_warning: 'これはデータベースのバックアップのみに使用されます。アップロードは含まれません。バックアップが別のホスティングセットアップで復元されると、すべての画像とその他のファイルのアップロードが失われる可能性があります。<b>S3 アップロードも含む完全なバックアップを有効にするには、<a href="https://meta.discourse.org/t/-/276535" target="_blank">こちらのガイド</a>をご覧ください。</b>'
          download:
            label: "ダウンロード"
            title: "ダウンロードリンクをメールで送る"
            alert: "バックアップのダウンロードリンクがメールで送られました。"
          destroy:
            title: "バックアップの削除"
            confirm: "このバックアップを削除してもよろしいですか？"
          restore:
            is_disabled: "復元はサイト設定で無効になっています。"
            label: "復元"
            title: "バックアップの復元"
            confirm: "バックアップを復元してもよろしいですか？"
          rollback:
            label: "ロールバック"
            title: "データベースを前回の状態に戻す"
            confirm: "データベースを以前の稼働状態にロールバックしてもよろしいですか？"
        location:
          local: "ロカールストレージ"
          s3: "S3"
        backup_storage_error: "バックアップストレージへのアクセスに失敗しました: %{error_message}"
      export_csv:
        success: "エクスポートを開始しました。処理が完了したら、メッセージでお知らせします。"
        failed: "エクスポートに失敗しました。ログを確認してください。"
        button_text: "エクスポート"
        button_title:
          user: "ユーザーの全リストを CSV 形式でエクスポートします。"
          staff_action: "スタッフの全操作ログを CSV 形式でエクスポートします。"
          screened_email: "スクリーンメールアドレスの全リストを CSV 形式でエクスポートします。"
          screened_ip: "スクリーン IP の全リストを CSV 形式でエクスポートします。"
          screened_url: "スクリーン URL の全リストを CSV 形式でエクスポートします。"
      export_json:
        button_text: "エクスポート"
      invite:
        button_text: "招待を送信"
        button_title: "招待を送信"
      customize:
        title: "カスタマイズ"
        preview: "プレビュー"
        explain_preview: "このテーマを有効にした状態でサイトを見る"
        syntax_error: "構文エラー"
        settings_editor: "設定エディター"
        validation_settings_keys: "各項目には、'setting' キーと 'value' キーのみが必要です。"
        validation_settings_deleted: "これらの設定は削除されました。復元してからもう一度お試しください。"
        validation_settings_added: "これらの設定が追加されました。削除してからもう一度お試しください。"
        save: "保存"
        new: "新規"
        new_style: "新規スタイル"
        install: "インストール"
        delete: "削除"
        delete_confirm: '"%{theme_name}" を削除してもよろしいですか？'
        bulk_delete: "よろしいですか？"
        bulk_themes_delete_confirm: "これにより次のテーマがアンインストールされ、サイト上のどのユーザーも使用できなくなります。"
        bulk_components_delete_confirm: "これにより次のコンポーネントがアンインストールされ、サイト上のどのユーザーも使用できなくなります。"
        color: "色"
        opacity: "透明度"
        copy: "複製"
        copy_to_clipboard: "クリップボードにコピー"
        copied_to_clipboard: "クリップボードにコピーしました"
        copy_to_clipboard_error: "データをクリップボードにコピーする際にエラーが発生しました"
        theme_owner: "編集できません。オーナー:"
        email_templates:
          title: "メール"
          subject: "件名"
          multiple_subjects: "このメールテンプレートには複数の件名があります。"
          body: "本文"
          revert: "変更を戻す"
          revert_confirm: "変更を戻してよろしいですか？"
        component:
          all_filter: "すべて"
          used_filter: "使用中"
          unused_filter: "未使用"
          enabled_filter: "有効"
          disabled_filter: "無効"
          updates_available_filter: "アップデートあり"
        theme:
          filter_by: "フィルタ基準:"
          theme: "テーマ"
          component: "コンポーネント"
          components: "コンポーネント"
          search_placeholder: "入力して検索…"
          theme_name: "テーマ名"
          component_name: "コンポーネント名"
          themes_intro: "まず既存のテーマを選択するか、新しいテーマをインストールしてください"
          beginners_guide_title: "Discourse テーマの使用に関する初心者ガイド"
          developers_guide_title: "Discourse テーマの開発者ガイド"
          browse_themes: "コミュニティーのテーマを閲覧"
          customize_desc: "カスタマイズ:"
          title: "テーマ"
          create: "作成"
          create_type: "タイプ"
          create_name: "名前"
          save: "保存"
          long_title: "サイトの色、CSS、HTML コンテンツの修正"
          edit: "編集"
          edit_confirm: "これはリモートのテーマです。CSS/HTML を編集しても、その変更は次にテーマを更新する際に消去されます。"
          update_confirm: "これらのローカルの変更は更新によって消去されます。続行してもよろしいですか？"
          update_confirm_yes: "はい。更新を続行します"
          common: "共通"
          desktop: "デスクトップ"
          mobile: "モバイル"
          settings: "設定"
          translations: "翻訳"
          extra_scss: "追加 SCSS"
          extra_files: "追加ファイル"
          extra_files_upload: "これらのファイルを表示するにはテーマをエクスポートします。"
          extra_files_remote: "これらのファイルを表示するには、テーマをエクスポートするか、Git リポジトリをチェックします。"
          preview: "プレビュー"
          settings_editor: "設定エディター"
          show_advanced: "高度なフィールドを表示"
          hide_advanced: "高度なフィールドを非表示"
          hide_unused_fields: "未使用のフィールドを非表示"
          is_default: "テーマはデフォルトで有効"
          user_selectable: "ユーザーがテーマを選択できる"
          color_scheme_user_selectable: "ユーザーが色スキームを選択できる"
          auto_update: "Discourse が更新された時に自動更新する"
          color_scheme: "色パレット"
          edit_color_scheme: "色パレットを編集"
          default_light_scheme: "ライト (デフォルト)"
          color_scheme_select: "テーマで使用する色を選択してください"
          custom_sections: "カスタムセクション:"
          theme_components: "テーマのコンポーネント"
          add_all_themes: "すべてのテーマを追加"
          convert: "変換"
          convert_component_alert: "このコンポーネントをテーマに変換してもよろしいですか？%{relatives} からコンポーネントとして削除されます。"
          convert_component_tooltip: "このコンポーネントをテーマに変換します"
          convert_component_alert_generic: "このコンポーネントをテーマに変換してもよろしいですか？"
          convert_theme_alert: "このテーマをコンポーネントに変換してもよろしいですか？%{relatives} から親として削除されます。"
          convert_theme_alert_generic: "このテーマをコンポーネントに変換してもよろしいですか？"
          convert_theme_tooltip: "このテーマをコンポーネントに変換します"
          inactive_themes: "非アクティブなテーマ:"
          inactive_components: "未使用のコンポーネント:"
          selected: "%{count} 個選択済み"
          cancel: "キャンセル"
          broken_theme_tooltip: "このテーマの CSS、HTML、または YAML にエラーがあります"
          disabled_component_tooltip: "このコンポーネントは削除されています"
          default_theme_tooltip: "このテーマはサイトのデフォルトのテーマです"
          updates_available_tooltip: "このテーマの更新があります"
          and_x_more: "と他 %{count} 個。"
          collapse: 折りたたむ
          uploads: "アップロード"
          no_uploads: "フォントや画像など、テーマに関連するアセットをアップロードできます"
          add_upload: "アップロードを追加"
          upload_file_tip: "アップロードするセットを選択してください (png、woff2 など)"
          variable_name: "SCSS 変数名:"
          variable_name_invalid: "無効な変数名です。英数字のみを使用できます。文字で開始し、一意である必要があります。"
          variable_name_error:
            invalid_syntax: "無効な変数名です。英数字のみを使用できます。文字で開始する必要があります。"
            no_overwrite: "無効な変数名です。既存の変数を上書きしてはいけません。"
            must_be_unique: "無効な変数名です。一意である必要があります。"
          upload: "アップロード"
          select_component: "コンポーネントを選択してください…"
          unsaved_changes_alert: "変更内容を保存していません。変更を破棄して続行しますか？"
          unsaved_parent_themes: "テーマにコンポーネントを割り当てていません。続行しますか？"
          discard: "破棄"
          stay: "移動しない"
          css_html: "カスタム CSS/HTML"
          edit_css_html: "CSS/HTML を編集"
          edit_css_html_help: "CSS または HTML を編集していません"
          delete_upload_confirm: "このアップロードを削除しますか？(テーマの CSS が動作しなくなる可能性があります！)"
          component_on_themes: "これらのテーマにコンポーネントを含める"
          included_components: "含まれているコンポーネント"
          add_all: "すべてを追加"
          import_web_tip: "テーマを含むリポジトリ"
          direct_install_tip: "下にリストされているリポジトリから <strong>%{name}</strong> をインストールしてもよろしいですか？"
          import_web_advanced: "高度…"
          import_file_tip: "テーマを含む .tar.gz、.zip、または .dcstyle.json ファイル"
          is_private: "テーマはプライベート git リポジトリにあります"
          finish_install: "テーマのインストールを終了"
          last_attempt: "インストールプロセスが終了しませんでした。最終試行:"
          remote_branch: "ブランチ名 (オプション)"
          public_key: "次の公開鍵アクセスをリポジトリに許可する:"
          install: "インストール"
          installed: "インストール済み"
          install_popular: "人気"
          install_upload: "自分のデバイスから"
          install_git_repo: "git リポジトリから"
          install_create: "新規作成"
          duplicate_remote_theme: "テーマのコンポーネント “%{name}” はすでにインストールされています。別のコピーをインストールしてもよろしいですか？"
          force_install: "Git リポジトリにアクセスできないため、テーマをインストールできません。インストールを続行してもよろしいですか？"
          create_placeholder: "プレースホルダーを作成"
          about_theme: "テーマについて"
          license: "ライセンス"
          version: "バージョン:"
          authors: "作成者:"
          creator: "作成者:"
          source_url: "ソース"
          enable: "有効化"
          disable: "無効化"
          disabled: "このコンポーネントは無効になっています。"
          disabled_by: "このコンポーネントは無効になっています。無効にした人:"
          required_version:
            error: "このテーマは、このバージョンの Discourse と互換性がないため、自動的に無効になりました。"
            minimum: "Discourse バージョン %{version} 以上が必要です。"
            maximum: "Discourse バージョン %{version} 以下が必要です。"
          update_to_latest: "最新に更新"
          check_for_updates: "アップデートを確認"
          updating: "更新中…"
          up_to_date: "テーマは最新です。最終確認日:"
          has_overwritten_history: "現在のテーマのバージョンは、Git 履歴が強制プッシュで上書きされたため、存在しなくなりました。"
          add: "追加"
          theme_settings: "テーマの設定"
          overriden_settings_explanation: "オーバーライドされた設定はドットでマークされ、ハイライト表示されます。これらの設定をデフォルトの値にリセットするには、その横にあるリセットボタンを押します。"
          no_settings: "このテーマには設定がありません。"
          theme_translations: "テーマの翻訳"
          empty: "項目なし"
          commits_behind:
            other: "テーマは %{count} コミット遅れです！"
          compare_commits: "(新しいコミットを参照)"
          remote_theme_edits: "このテーマを編集する場合は、<a href='%{repoURL}' target='_blank'>そのリポジトリに変更を送信</a>する必要があります"
          repo_unreachable: "このテーマの Git リポジトリに接続できませんでした。エラーメッセージ:"
          imported_from_archive: "このテーマは .zip ファイルからインポートされました"
          scss:
            text: "CSS"
            title: "カスタム CSS を入力してください。すべての有効な CSS および SCSS スタイルを受け入れます"
          header:
            text: "ヘッダー"
            title: "サイトヘッダーの上に表示する HTML を入力してください"
          after_header:
            text: "ヘッダーの後"
            title: "すべてのページのヘッダーの後に表示する HTML を入力してください"
          footer:
            text: "フッター"
            title: "ページのフッターに表示する HTML を入力してください"
          embedded_scss:
            text: "埋め込み CSS"
            title: "埋め込みバージョンのコメントとともに配信するカスタム CSS を入力してください"
          embedded_header:
            text: "埋め込みヘッダー"
            title: "埋め込まれたバージョンのコメントの上に表示する HTML を入力する"
          color_definitions:
            text: "色の定義"
            title: "カスタム色定義を入力してください (上級ユーザーのみ)"
            placeholder: |2-

              このスタイルシートを使用して、カスタム色を CSS カスタムプロパティのリストに追加します。

              例:

              %{example}

              プラグインやコアとの競合を避けるには、プロパティ名に接頭辞を付けることを強くお勧めします。
          head_tag:
            text: "Head"
            title: "head タグの前に挿入される HTML"
          body_tag:
            text: "本文"
            title: "body タグの前に挿入される HTML"
          yaml:
            text: "YAML"
            title: "YAML 形式でテーマ設定を定義してください"
          scss_color_variables_warning: 'テーマにコア SCSS 色変数を使用することは推奨されません。CSS カスタムプロパティを使用してください。詳細については、<a href="https://meta.discourse.org/t/-/77551#color-variables-2" target="_blank">こちらのガイド</a>を参照してください。'
          scss_warning_inline: "テーマにコア SCSS 色変数を使用するのは推奨されません。"
          all_filter: "すべて"
          active_filter: "アクティブ"
          inactive_filter: "非アクティブ"
          updates_available_filter: "アップデートあり"
        colors:
          select_base:
            title: "基本色パレットを選択してください"
            description: "基本パレット:"
          title: "色"
          edit: "色パレットを編集"
          long_title: "色パレット"
          about: "テーマで使用する色を変更します。まず新しい色パレットを作成します。"
          new_name: "新しい色パレット"
          copy_name_prefix: "コピー元:"
          delete_confirm: "この色パレットを削除しますか？"
          undo: "元に戻す"
          undo_title: "変更を元に戻して、前回保存された色にします。"
          revert: "戻す"
          revert_title: "この色を Discourse のデフォルトの色パレットにリセットします。"
          primary:
            name: "プライマリー"
            description: "ほとんどのテキスト、アイコン、ボーダー。"
          primary-medium:
            name: "primary-medium"
          primary-low-mid:
            name: "primary-low-mid"
          secondary:
            name: "セカンダリー"
            description: "メインの背景色とボタンのテキスト色。"
          tertiary:
            name: "ターシャリー"
            description: "リンク、一部のボタン、通知、およびアクセントカラー。"
          quaternary:
            name: "クォータナリー"
            description: "ナビゲーションリンク。"
          header_background:
            name: "ヘッダー背景"
            description: "サイトのヘッダー背景色。"
          header_primary:
            name: "ヘッダーのプライマリー"
            description: "サイトのヘッダーのテキストとアイコン。"
          highlight:
            name: "ハイライト"
            description: "投稿やトピックなど、ページのハイライトされた要素の背景色。"
          highlight-high:
            name: "highlight-high"
          highlight-medium:
            name: "highlight-medium"
          highlight-low:
            name: "highlight-low"
          danger:
            name: "危険"
            description: "投稿やトピックの削除といった操作の強調色。"
          success:
            name: "成功"
            description: "操作が成功したことを示すために使用します。"
          love:
            name: "ラブ"
            description: "「いいね！」ボタンの色。"
          selected:
            name: "選択済み"
            description: "リスト項目などの要素が選択/アクティブの場合の背景色。"
          hover:
            name: "ホバー"
            description: "リスト項目などの要素がホバーされているかキーボードフォーカスにある場合の背景色。"
        robots:
          title: "サイトの robots.txt ファイルをオーバーライド:"
          warning: "これにより、関連するすべてのサイト設定が永久にオーバーライドされます。"
          overridden: サイトのデフォルトの robots.txt ファイルがオーバーライドされています。
        email_style:
          title: "メールのスタイル"
          heading: "メールのスタイルをカスタマイズ"
          html: "HTML テンプレート"
          css: "CSS"
          reset: "デフォルトにリセット"
          reset_confirm: "デフォルトの %{fieldName} にリセットしてすべての変更を失ってもよろしいですか？"
          save_error_with_reason: "変更は保存されませんでした。%{error}"
          instructions: "すべての HTML メールがレンダリングされるテンプレートをカスタマイズし、CSS を使ってスタイルを設定します。"
      email:
        title: "メール"
        settings: "設定"
        templates: "テンプレート"
        templates_title: "メールのテンプレート"
        preview_digest: "要約をプレビュー"
        advanced_test:
          title: "高度なテスト"
          desc: "Discourse が受信したメールをどのように処理するのかご覧ください。メールを正しく処理できるようにするには、元のメールメッセージ全体を以下に貼り付けてください。"
          email: "元のメッセージ"
          run: "テストを実行"
          text: "選択されたテキスト本文"
          elided: "省略テキスト"
        sending_test: "テストメールを送信中…"
        error: "<b>エラー</b> - %{server_error}"
        test_error: "テストメールを送信中に問題が発生しました。メール設定を再確認し、ホストがメール接続をブロックしていないことを確認してから、もう一度お試しください。"
        sent: "送信"
        skipped: "スキップ"
        bounced: "バウンス"
        received: "受信"
        rejected: "拒否"
        sent_at: "送信時間"
        time: "時間"
        user: "ユーザー"
        email_type: "メールタイプ"
        details_title: "メールの詳細を表示"
        to_address: "宛先アドレス"
        test_email_address: "テストするメールアドレス"
        send_test: "テストメールを送る"
        sent_test: "送信完了！"
        delivery_method: "送信方法"
        preview_digest_desc: "非アクティブユーザーに送信される要約メールのコンテンツをプレビューします。"
        refresh: "更新"
        send_digest_label: "この結果の送信先:"
        send_digest: "送信"
        sending_email: "メールを送信中…"
        format: "形式"
        html: "html"
        text: "テキスト"
        html_preview: "メールコンテンツのプレビュー"
        last_seen_user: "最終アクセスユーザー:"
        no_result: "要約の結果は見つかりませんでした。"
        reply_key: "返信キー"
        post_link_with_smtp: "投稿と SMTP の詳細"
        skipped_reason: "スキップの理由"
        incoming_emails:
          from_address: "送信者"
          to_addresses: "宛先"
          cc_addresses: "CC"
          subject: "件名"
          error: "エラー"
          none: "受信メールはありません。"
          modal:
            title: "受信メールの詳細"
            error: "エラー"
            headers: "ヘッダー"
            subject: "件名"
            body: "本文"
            rejection_message: "拒否メール"
          filters:
            from_placeholder: "from@example.com"
            to_placeholder: "to@example.com"
            cc_placeholder: "cc@example.com"
            subject_placeholder: "件名…"
            error_placeholder: "エラー"
        logs:
          none: "ログはありません。"
          filters:
            title: "フィルタ"
            user_placeholder: "ユーザー名"
            address_placeholder: "name@example.com"
            type_placeholder: "ダイジェスト、アカウント登録…"
            reply_key_placeholder: "返信キー"
            smtp_transaction_response_placeholder: "SMTP ID"
          email_addresses:
            see_more: "[もっと見る...]"
          post_id: "(投稿 ID: %{post_id})"
      moderation_history:
        performed_by: "実行者:"
        no_results: "介入履歴はありません。"
        actions:
          delete_user: "ユーザーを削除"
          suspend_user: "ユーザーを凍結"
          silence_user: "ユーザーを投稿禁止"
          delete_post: "投稿を削除"
          delete_topic: "トピックを削除"
          post_approved: "投稿を承認"
      logs:
        title: "ログ"
        action: "操作"
        created_at: "作成"
        last_match_at: "最終一致"
        match_count: "一致"
        ip_address: "IP"
        topic_id: "トピック ID"
        post_id: "投稿 ID"
        category_id: "カテゴリ ID"
        delete: "削除"
        edit: "編集"
        save: "保存"
        screened_actions:
          block: "ブロック"
          do_nothing: "何もしない"
        staff_actions:
          all: "すべて"
          filter: "フィルタ:"
          title: "スタッフの操作"
          clear_filters: "すべて表示"
          staff_user: "ユーザー"
          target_user: "対象ユーザー"
          subject: "対象"
          when: "日時"
          context: "コンテキスト"
          details: "詳細"
          previous_value: "変更前"
          new_value: "変更後"
          show: "表示"
          modal_title: "詳細"
          no_previous: "変更前の値がありません。"
          deleted: "変更後の値がありません。レコードが削除されました。"
          actions:
            permanently_delete_post_revisions: "投稿のリビジョンを永久に削除"
            delete_user: "ユーザーの削除"
            change_trust_level: "信頼レベルの変更"
            change_username: "ユーザー名の変更"
            change_site_setting: "サイトの設定の変更"
            change_theme: "テーマの変更"
            delete_theme: "テーマの削除"
            change_site_text: "サイトのテキストの変更"
            suspend_user: "ユーザー凍結"
            unsuspend_user: "ユーザーの凍結解除"
            removed_suspend_user: "ユーザーを凍結 (削除)"
            removed_unsuspend_user: "ユーザーの凍結を解除 (削除)"
            grant_badge: "バッジ付与"
            revoke_badge: "バッジ取り消し"
            check_email: "メール確認"
            delete_topic: "トピック削除"
            recover_topic: "トピックの削除を取り消し"
            delete_post: "投稿削除"
            impersonate: "代理操作"
            anonymize_user: "ユーザーの匿名化"
            roll_up: "IP ブロックのロールアップ"
            change_category_settings: "カテゴリ設定の変更"
            delete_category: "カテゴリの削除"
            create_category: "カテゴリの作成"
            silence_user: "ユーザーを投稿禁止"
            unsilence_user: "ユーザーの投稿禁止を解除"
            removed_silence_user: "ユーザーを投稿禁止 (削除)"
            removed_unsilence_user: "ユーザーの投稿禁止を解除 (削除)"
            grant_admin: "管理者権限の付与"
            revoke_admin: "管理者権限の取り消し"
            grant_moderation: "モデレーター権限の付与"
            revoke_moderation: "モデレーター権限の取り消し"
            backup_create: "バックアップの作成"
            deleted_tag: "タグの削除"
            update_directory_columns: "ディレクトリ列を更新"
            deleted_unused_tags: "未使用のタグを削除"
            renamed_tag: "タグ名の変更"
            revoke_email: "メールを取り消し"
            lock_trust_level: "信頼レベルをロック"
            unlock_trust_level: "信頼レベルをロック解除"
            activate_user: "ユーザーを有効化"
            deactivate_user: "ユーザーを無効化"
            change_readonly_mode: "閲覧専用モードに変更"
            backup_download: "バックアップのダウンロード"
            backup_destroy: "バックアップの消去"
            reviewed_post: "投稿をレビュー"
            custom_staff: "プラグインのカスタム操作"
            post_locked: "投稿をロック"
            post_edit: "投稿を編集"
            post_unlocked: "投稿のロックを解除"
            check_personal_message: "個人メッセージを確認"
            disabled_second_factor: "二要素認証を無効化"
            topic_published: "トピックを公開"
            post_approved: "投稿を承認"
            post_rejected: "投稿を拒否"
            create_badge: "バッジを作成"
            change_badge: "バッジを変更"
            delete_badge: "バッジを削除"
            merge_user: "ユーザーをマージ"
            entity_export: "エンティティをエクスポート"
            change_name: "名前を変更"
            topic_timestamps_changed: "トピックのタイムスタンプを変更"
            approve_user: "ユーザーを承認"
            web_hook_create: "Webhook を作成"
            web_hook_update: "Webhook を更新"
            web_hook_destroy: "Webhook を消去"
            web_hook_deactivate: "Webhook を無効化"
            embeddable_host_create: "埋め込み可能なホストを作成"
            embeddable_host_update: "埋め込み可能なホストを更新"
            embeddable_host_destroy: "埋め込み可能なホストを消去"
            change_theme_setting: "テーマの設定の変更"
            disable_theme_component: "テーマのコンポーネントを無効化"
            enable_theme_component: "テーマのコンポーネントを有効化"
            revoke_title: "タイトルを取り消す"
            change_title: "タイトルを変更"
            api_key_create: "API キーを作成"
            api_key_update: "API キーを更新"
            api_key_destroy: "API キーを消去"
            override_upload_secure_status: "アップロードの安全ステータスをオーバーライド"
            page_published: "ページを公開"
            page_unpublished: "ページを非公開"
            add_email: "メールアドレスを追加"
            update_email: "メールを更新"
            destroy_email: "メールを消去"
            topic_closed: "トピックをクローズ"
            topic_opened: "トピックをオープン"
            topic_archived: "トピックをアーカイブ"
            topic_unarchived: "トピックのアーカイブを解除"
            post_staff_note_create: "スタッフメモを追加"
            post_staff_note_destroy: "スタッフメモを消去"
            delete_group: "グループを削除"
            watched_word_create: "ウォッチ語を追加"
            watched_word_destroy: "ウォッチ語を削除"
            create_public_sidebar_section: "公開サイドバーセクションを作成"
            update_public_sidebar_section: "公開サイドバーセクションを更新"
            destroy_public_sidebar_section: "公開サイドバーセクションを破棄"
            reset_bounce_score: "バウンススコアをリセット"
        screened_emails:
          title: "スクリーン対象メール"
          description: "誰かが新規アカウントを作成すると、次のメールアドレスがチェックされるか、登録がブロックされるか、ほかの操作が実行されます。"
          email: "メールアドレス"
          actions:
            allow: "許可"
        screened_urls:
          title: "スクリーン対象 URL"
          description: "ここにリストされている URL は、スパムユーザーとして認識されているユーザーの投稿に使用されています。"
          url: "URL"
          domain: "ドメイン"
        screened_ips:
          title: "スクリーン対象 IP"
          description: 'ウォッチ中の IP アドレスです。IP アドレスのホワイトリストに追加するには "許可" を使用します。'
          delete_confirm: "%{ip_address} のルールを削除してもよろしいですか？"
          actions:
            block: "ブロック"
            do_nothing: "許可"
            allow_admin: "管理者を許可"
          form:
            label: "新規:"
            ip_address: "IP アドレス"
            add: "追加"
            filter: "検索"
          roll_up:
            text: "ロールアップ"
            title: "少なくとも 'min_ban_entries_for_roll_up' エントリがある場合、新しいサブネットブロックエントリを作成します。"
        search_logs:
          title: "検索ログ"
          term: "用語"
          searches: "検索"
          click_through_rate: "CTR"
          types:
            all_search_types: "すべての検索タイプ"
            header: "ヘッダー"
            full_page: "全ページ"
            click_through_only: "すべて (クリックする―のみ)"
          header_search_results: "ヘッダー検索結果"
        logster:
          title: "エラーログ"
      watched_words:
        title: "ウォッチ中の言葉"
        search: "検索"
        clear_filter: "クリア"
        show_words:
          other: "%{count} 語を表示"
        case_sensitive: "(大文字と小文字を区別)"
        download: ダウンロード
        clear_all: すべてクリア
        clear_all_confirm: "%{action}操作のすべてのウォッチ語をクリアしてもよろしいですか？"
        invalid_regex: 'ウォッチ語 "%{word}" は無効な正規表現です。'
        regex_warning: '<a href="%{basePath}/admin/site_settings/category/all_results?filter=watched%20words%20regular%20expressions%20">ウォッチ語は正規表現</a>で、語の境界は自動的に含まれることはありません。全語に一致する正規表現が必要な場合は、正規表現の最初と最後に <code>\b</code> を含めます。'
        actions:
          block: "ブロック"
          censor: "検閲"
          require_approval: "要承認"
          flag: "通報"
          replace: "置換"
          tag: "タグ"
          silence: "投稿禁止"
          link: "リンク"
        action_descriptions:
          block: "これらの語を含む投稿を作成しようとすると、エラーメッセージが表示されます。"
          censor: "これらの語を含む投稿を許可しますが、検閲された語を非表示にする文字に置き換えられます。"
          require_approval: "これらの語を含む投稿は、他の人に表示される前に、スタッフの承認が必要です。"
          flag: "これらの語を含む投稿を許可しますが、モデレーターがレビューできるように不適切として通報されます。"
          replace: "投稿内の語を他の語に置き換えます."
          tag: "最初の投稿に特定の語が含まれる場合、トピックに自動的にタグを付けます。"
          silence: "新規アカウントの最初の投稿にこれらのいずれかの語が含まれる場合、そのアカウントを投稿禁止にします。投稿はスタッフが承認するまで自動的に非表示になります。"
          link: "投稿内の語をリンクに置き換える."
        form:
          label: "語またはフレーズがある"
          placeholder: "語またはフレーズを入力してください (* はワイルカード)"
          placeholder_regexp: "正規表現"
          replace_label: "置換"
          replace_placeholder: "例"
          tag_label: "タグ"
          link_label: "リンク"
          link_placeholder: "https://example.com"
          add: "追加"
          success: "成功"
          exists: "すでに存在します"
          upload: "ファイルから追加"
          upload_successful: "アップロードが成功し、言葉が追加されました。"
          case_sensitivity_label: "大文字と小文字を区別"
          case_sensitivity_description: "大文字と小文字が一致する語のみ"
        test:
          button_label: "テスト"
          modal_title: "%{action}: ウォッチ語をテスト"
          description: "テキストを入力して、ウォッチ語に一致しているかどうかを確認します"
          found_matches: "見つかった一致:"
          no_matches: "一致する項目が見つかりませんでした"
      form_templates:
        nav_title: "テンプレート"
        title: "フォームテンプレート"
<<<<<<< HEAD
        help: "新規トピック、投稿、およびメッセージを作成するために使用できるテンプレートの構造を作成します。"
=======
        help: "新規トピックを作成するために使用できるフォームのテンプレート構造を作成します。"
>>>>>>> b2b1e721
        new_template: "新しいテンプレート"
        list_table:
          headings:
            name: "名前"
            active_categories: "アクティブなカテゴリ"
            actions: "操作"
          actions:
            view: "テンプレートを表示"
            edit: "テンプレートを編集"
            delete: "テンプレートを削除"
        view_template:
          close: "閉じる"
          edit: "編集"
          delete: "削除"
          toggle_preview: "プレビューの切り替え"
        new_template_form:
          submit: "保存"
          cancel: "キャンセル"
          name:
            label: "テンプレート名"
<<<<<<< HEAD
            placeholder: "このテンプレートの名前を入力してください..."
          template:
            label: "テンプレート"
            placeholder: "ここに YAML テンプレートを作成してください..."
=======
            placeholder: "このテンプレートの名前を入力してください…"
          template:
            label: "テンプレート"
            placeholder: "ここに YAML テンプレートを作成してください…"
>>>>>>> b2b1e721
          preview: "プレビュー"
        delete_confirm: "このテンプレートを削除してもよろしいですか？"
        quick_insert_fields:
          add_new_field: "追加"
          checkbox: "チェックボックス"
          input: "短い回答"
          textarea: "長い回答"
          dropdown: "ドロップダウン"
          upload: "ファイルをアップロードする"
          multiselect: "複数選択"
        validations_modal:
          button_title: "検証"
          modal_title: "検証オプション"
          table_headers:
            key: "キー"
            type: "タイプ"
            description: "説明"
          validations:
            required:
              key: "必須"
              type: "ブール値"
              description: "フォームを送信するには、フィールドに入力する必要があります。"
            minimum:
              key: "最小"
              type: "整数"
              description: "テキストフィールドの場合、許容される最低文字数を指定します。"
            maximum:
              key: "最大"
              type: "整数"
              description: "テキストフィールドの場合、許容される最大文字数を指定します。"
            pattern:
              key: "パターン"
              type: "正規表現文字列"
              description: "テキストフィールドの場合、許可される入力を指定する正規表現です。"
            type:
              key: "タイプ"
              type: "文字列"
              description: "入力フィールドの場合、予期される入力のタイプを指定できます(text|email|date|number|url|tel|color)"
        preview_modal:
          title: "テンプレートのプレビュー"
        field_placeholders:
          validations: "ここに検証を入力してください"
<<<<<<< HEAD
=======
          id: "ID をここに入力"
>>>>>>> b2b1e721
          label: "ここにラベルを入力してください"
          placeholder: "ここにプレースホルダーを入力してください"
          none_label: "項目を選択する"
          choices:
            first: "オプション 1"
            second: "オプション 2"
            third: "オプション 3"
        edit_category:
          toggle_freeform: "フォームテンプレートが無効になっています"
          toggle_form_template: "フォームテンプレートが有効になっています"
          select_template: "フォームテンプレートを選択する"
          select_template_help: "フォームテンプレートの追加/編集"
      impersonate:
        title: "代理操作"
        help: "このツールを使用して、デバッグ目的でユーザーアカウントを代理操作します。作業を終了したら、ログアウトしてください。"
        not_found: "ユーザーが見つかりません。"
        invalid: "このユーザーを代理して操作できません。"
      users:
        title: "ユーザー"
        create: "管理者を追加"
        last_emailed: "最終メール送信日"
        not_found: "申し訳ありません。そのユーザー名はシステムに存在しません。"
        id_not_found: "申し訳ありません。そのユーザー ID はシステムに存在しません。"
        active: "有効"
        status: "ステータス"
        show_emails: "メールアドレスを表示"
        hide_emails: "メールを非表示"
        nav:
          new: "新規"
          active: "アクティブ"
          staff: "スタッフ"
          suspended: "凍結"
          silenced: "投稿禁止"
          staged: "ステージング"
        approved: "承認済み？"
        titles:
          active: "アクティブユーザー"
          new: "新規ユーザー"
          pending: "レビュー待ちのユーザー"
          newuser: "信頼レベル 0 のユーザー (新規ユーザー)"
          basic: "信頼レベル 1 のユーザー (基本ユーザー)"
          member: "信頼レベル 2 のユーザー (メンバー)"
          regular: "信頼レベル 3 のユーザー (レギュラー)"
          leader: "信頼レベル 4 のユーザー (リーダー)"
          staff: "スタッフ"
          admins: "管理者ユーザー"
          moderators: "モデレーター"
          silenced: "投稿禁止ユーザー"
          suspended: "凍結中のユーザー"
          staged: "ステージングユーザー"
        not_verified: "未確認"
        check_email:
          title: "このユーザーのメールアドレスを表示する"
          text: "表示"
        check_sso:
          title: "SSO ペイロードを表示"
          text: "表示"
      user:
        suspend_failed: "このユーザーを凍結中にエラーが発生しました: %{error}"
        unsuspend_failed: "このユーザーの凍結を解除中にエラーが発生しました: %{error}"
        suspend_duration: "次の期間までユーザーを凍結する:"
        suspend_reason_label: "凍結する理由を説明してください。ここに書いた理由は、このユーザーのプロファイルページで<b>全員に閲覧可能</b>となります。またこのユーザーがログインを試みた際にも表示されます。手短に説明してください。"
        suspend_reason_hidden_label: "なぜ凍結していますか？このテキストはユーザーがログインしようとするときに表示されます。簡潔に説明してください。"
        suspend_reason: "理由"
        suspend_reason_title: "凍結の理由"
        suspend_reasons:
          not_listening_to_staff: "スタッフのフィードバックを聞き入れないため"
          consuming_staff_time: "スタッフの時間を不当に消耗したため"
          combative: "好戦的過ぎるため"
          in_wrong_place: "場所が誤っているため"
          no_constructive_purpose: "コミュニティー内で異議を唱える以外に建設的な目的がないため"
          custom: "カスタム…"
        suspend_message: "メールメッセージ"
        suspend_message_placeholder: "必要に応じて、凍結に関する詳細な情報を入力し、ユーザーにメールで送信することができます。"
        suspended_by: "凍結者:"
        silence_reason: "理由"
        silenced_by: "投稿禁止設定者:"
        silence_modal_title: "ユーザーを投稿禁止"
        silence_duration: "ユーザーをどれくらいの期間、投稿禁止にしますか？"
        silence_reason_label: "このユーザーの投稿を禁止する理由を説明してください。"
        silence_reason_placeholder: "投稿禁止の理由"
        silence_message: "メールメッセージ"
        silence_message_placeholder: "(デフォルトのメッセージを送信する場合は空白のままにします)"
        suspended_until: "(%{until} まで)"
        suspend_forever: "永久に凍結する"
        cant_suspend: "このユーザーを凍結できません。"
        cant_silence: "このユーザーを投稿禁止にできません。"
        delete_posts_failed: "投稿を削除中に問題が発生しました。"
        post_edits: "投稿の編集"
        view_edits: "編集を表示"
        penalty_post_actions: "関連する投稿についてどうしますか？"
        penalty_post_delete: "投稿を削除する"
        penalty_post_delete_replies: "投稿と返信を削除する"
        penalty_post_edit: "投稿を編集する"
        penalty_post_none: "何もしない"
        penalty_count: "ペナルティ数"
        penalty_history_MF: >-
          過去 6 か月において、このユーザーは<b>{ SUSPENDED, plural, one {# 回} other {# 回} }凍結</b>され、<b>{ SILENCED, plural, one {# 回} other {# 回} }投稿禁止</b>にされました。
        clear_penalty_history:
          title: "ペナルティ履歴をクリア"
          description: "ペナルティのあるユーザーは TL3 に昇格されません"
        delete_all_posts_confirm_MF: |
          {POSTS, plural, other {# 件の投稿}}と{TOPICS, plural, other {# 件のトピック}}を削除しようとしています。よろしいですか？
        silence: "投稿禁止"
        unsilence: "投稿禁止を解除"
        silenced: "投稿禁止？"
        moderator: "モデレーター？"
        admin: "管理者？"
        suspended: "凍結？"
        staged: "ステージング？"
        show_admin_profile: "管理者"
        manage_user: "ユーザーの管理"
        show_public_profile: "公開プロファイルを表示"
        action_logs: "操作ログ"
        ip_lookup: "IP アドレスを検索"
        log_out: "ログアウト"
        logged_out: "すべてのデバイスからログアウトしました"
        revoke_admin: "管理者権限を取り消す"
        grant_admin: "管理者権限を付与"
        grant_admin_success: "新しい管理者が確認されました。"
        grant_admin_confirm: "新しい管理者を確認するためのメールを送信しました。開封して記載されている指示に従ってください。"
        revoke_moderation: "モデレーター権限を取り消す"
        grant_moderation: "モデレーター権限を付与"
        unsuspend: "凍結を解除"
        suspend: "凍結"
        show_flags_received: "受信した通報を表示"
        flags_received_by: "%{username} が受信した通報"
        flags_received_none: "このユーザーはまだ通報を受信していません。"
        reputation: 評判
        permissions: 権限
        activity: アクティビティ
        like_count: '「いいね！」した数/された数'
        last_100_days: "過去 100 日間"
        private_topics_count: 非公開トピック
        posts_read_count: 既読の投稿数
        post_count: 作成した投稿数
        second_factor_enabled: 二要素認証が有効です
        topics_entered: 閲覧したトピック数
        flags_given_count: 通報した数
        flags_received_count: 通報された数
        warnings_received_count: 警告された数
        warnings_list_warning: |
          モデレーターとして、これらのすべてのトピックを表示することができます。必要に応じて、管理者または発行モデレーターに、メッセージへの <b>@モデレーター</b>アクセスを提供するように依頼してください。
        flags_given_received_count: "通報した / された数"
        approve: "承認"
        approved_by: "承認者:"
        approve_success: "ユーザーは承認され、アクティベーション方法を記載したメールが送信されました。"
        approve_bulk_success: "成功！選択したすべてのユーザーは承認され、通知が送信されました。"
        time_read: "閲覧時間"
        post_edits_count: "投稿の編集"
        anonymize: "ユーザーを匿名化"
        anonymize_confirm: "このアカウントを匿名化してよろしいですか？ユーザー名とメールアドレスが変更され、すべてのプロファイル情報がリセットされます。"
        anonymize_yes: "はい。このアカウントを匿名化する"
        anonymize_failed: "アカウントの匿名化中に問題が発生しました。"
        delete: "ユーザーを削除"
        delete_posts:
          button: "すべての投稿を削除する"
          progress:
            title: "投稿の削除状況"
            description: "投稿を削除中…"
          confirmation:
            title: "@%{username} のすべての投稿を削除"
            description: |
              <p>@%{username} の <b>%{post_count} 件</b>の投稿を削除してもよろしいですか？

              <p><b>この操作は取り消せません！</b></p>

              <p>続行するには次を入力します: <code>%{text}</code></p>
            text: "@%{username} の投稿を削除する"
            delete: "@%{username} の投稿を削除する"
            cancel: "キャンセル"
        merge:
          button: "マージ"
          prompt:
            title: "@%{username} を転送して削除"
            description: |
              <p><b>@%{username}</b> のコンテンツの新しいオーナーを選択してください。</p>

              <p><b>@%{username}</b> が作成したすべてのトピック、投稿、メッセージ、およびその他のコンテンツは転送されます。</p>
            target_username_placeholder: "新しいオーナーのユーザー名"
            transfer_and_delete: "@%{username} を転送して削除"
            cancel: "キャンセル"
          progress:
            title: "マージの進行状況"
          confirmation:
            title: "@%{username} を転送して削除"
            description: |
              <p><b>@%{username}</b> のすべてのコンテンツは、<b>@%{targetUsername}</b> に転送されて配下に置かれます。コンテンツが転送された後、<b>@%{username}</b> のアカウントは削除されます。</p>

              <p><b>この操作を元に戻すことはできません！</b></p>

              <p>続行するには次を入力してください: <code>%{text}</code></p>
            text: "@%{username} を @%{targetUsername} に転送する"
            transfer_and_delete: "@%{username} を転送して削除"
            cancel: "キャンセル"
        merging_user: "ユーザーをマージ中…"
        merge_failed: "ユーザーをマージ中にエラーが発生しました。"
        delete_forbidden_because_staff: "管理者およびモデレーターアカウントは削除できません。"
        delete_posts_forbidden_because_staff: "管理者とモデレーターのすべての投稿を削除できません。"
        delete_forbidden:
          other: "投稿が存在するユーザーを削除できません。ユーザーを削除する前にすべての投稿を削除してください。(%{count} 日以上経過した投稿は削除できません)"
        cant_delete_all_posts:
          other: "すべての投稿を削除できません。%{count} 日以上経過した投稿があります。(delete_user_max_post_age の設定)"
        cant_delete_all_too_many_posts:
          other: "すべての投稿を削除することはできませんでした。ユーザーは %{count} 件以上投稿しています。(delete_all_posts_max)"
        delete_confirm_title: "このユーザーを削除してもよろしいですか？永久に削除されます！"
        delete_confirm: "一般に、ユーザーを削除するのではなく、匿名化して既存のディスカッションからコンテンツを削除しないようにするのが推奨されます。"
        delete_and_block: "このメールと IP アドレスを削除して<b>ブロック</b>する"
        delete_dont_block: "削除のみ"
        deleting_user: "ユーザーを削除中…"
        deleted: "ユーザーが削除されました。"
        delete_failed: "ユーザーを削除中にエラーが発生しました。このユーザーのすべての投稿を削除したことを確認してから、ユーザーを削除してください。"
        send_activation_email: "アクティベーションメールを送信"
        activation_email_sent: "アクティベーションメールが送信されました。"
        send_activation_email_failed: "別のアクティベーションメールの送信中に問題が発生しました。 %{error}"
        activate: "アカウントを有効化"
        activate_failed: "ユーザーのアクティベーションに問題が発生しました。"
        deactivate_account: "アカウントを無効化"
        deactivate_failed: "ユーザーのアクティベーション解除に問題が発生しました。"
        unsilence_failed: "ユーザーの投稿禁止を解除中に問題が発生しました。"
        silence_failed: "ユーザーを投稿禁止中に問題が発生しました。"
        silence_confirm: "このユーザーを投稿禁止にしてもよろしいですか？このユーザーは新しいトピックや投稿を作成できなくなります。"
        silence_accept: "はい、このユーザーを投稿禁止にする"
        bounce_score: "バウンススコア"
        reset_bounce_score:
          label: "リセット"
          title: "バウンススコアを 0 にリセット"
        visit_profile: "このユーザーのプロファイルは、<a href='%{url}'>このユーザーの設定ページ</a>で編集します"
        deactivate_explanation: "アクティベーションを解除されたユーザーは、メールアドレスを確認し直す必要があります。"
        suspended_explanation: "凍結中のユーザーはログインできません。"
        silence_explanation: "投稿禁止になったユーザーは、投稿したり、トピックを開始することはできません。"
        staged_explanation: "ステージングユーザーは特定のトピックにメールでのみ投稿することができます。"
        bounce_score_explanation:
          none: "このメールから最近受信したバウンスメールはありません。"
          some: "このメールから最近受信したメールがいくつかあります。"
          threshold_reached: "そのメールから多数のバウンスを受信しました。"
        trust_level_change_failed: "ユーザーの信頼レベルを変更中に問題が発生しました。"
        suspend_modal_title: "ユーザーを凍結"
        confirm_cancel_penalty: "ペナルティを消去してもよろしいですか？"
        trust_level_2_users: "信頼レベル 2 のユーザー"
        trust_level_3_requirements: "信頼レベル 3 の要件"
        trust_level_locked_tip: "信頼レベルはロックされています。システムがユーザーを昇格または降格することはありません"
        trust_level_unlocked_tip: "信頼レベルのロックが解除されているため、システムがユーザーを昇格または降格することができます"
        lock_trust_level: "信頼レベルをロック"
        unlock_trust_level: "信頼レベルをロック解除"
        silenced_count: "投稿禁止"
        suspended_count: "凍結"
        last_six_months: "過去 6 か月"
        other_matches:
          other: "同じ IP アドレスを使用する<b>ユーザーが他に %{count} 人</b>います。確認し、%{username} とともにペナルティを課す不審なユーザーを選択してください。"
        other_matches_list:
          username: "ユーザー名"
          trust_level: "信頼レベル"
          read_time: "閲覧時間"
          topics_entered: "閲覧したトピック"
          posts: "投稿"
        tl3_requirements:
          title: "信頼レベル 3 の要件"
          table_title:
            other: "過去 %{count} 日:"
          value_heading: "値"
          requirement_heading: "要件"
          visits: "アクセス"
          days: "日"
          topics_replied_to: "返信するトピック"
          topics_viewed: "閲覧したトピック数"
          topics_viewed_all_time: "閲覧したトピック数 (全期間)"
          posts_read: "閲覧した投稿数"
          posts_read_all_time: "閲覧した投稿数 (全期間)"
          flagged_posts: "通報された投稿"
          flagged_by_users: "通報したユーザー"
          likes_given: "「いいね！」した数"
          likes_received: "「いいね！」された数"
          likes_received_days: "「いいね！」された数: 日別"
          likes_received_users: "「いいね！」された数: ユニークユーザー"
          suspended: "凍結 (過去 6 か月)"
          silenced: "投稿禁止 (過去 6 か月)"
          qualifies: "信頼レベル 3 の要件を満たしています。"
          does_not_qualify: "信頼レベル 3 の要件を満たしていません。"
          will_be_promoted: "もうすぐ昇格です。"
          will_be_demoted: "もうすぐ降格です。"
          on_grace_period: "現在の昇格猶予期間中です。降格されません。"
          locked_will_not_be_promoted: "信頼レベルはロックされました。今後昇格することはありません。"
          locked_will_not_be_demoted: "信頼レベルはロックされました。今後降格することはありません。"
        discourse_connect:
          title: "DiscourseConnect シングルサインオン"
          external_id: "外部 ID"
          external_username: "ユーザー名"
          external_name: "名前"
          external_email: "メール"
          external_avatar_url: "プロファイル画像URL"
          last_payload: "最後のペイロード"
          delete_sso_record: "SSO レコードを削除"
          confirm_delete: "この DiscourseConnect レコードを削除してもよろしいですか？"
      user_fields:
        title: "ユーザーフィールド"
        help: "ユーザーが入力できるフィールドを追加します。"
        create: "ユーザーフィールドを作成"
        untitled: "無題"
        name: "フィールド名"
        type: "フィールドタイプ"
        description: "フィールド説明"
        save: "保存"
        edit: "編集"
        delete: "削除"
        cancel: "キャンセル"
        delete_confirm: "このユーザーフィールドを削除してもよろしいですか？"
        options: "オプション"
        required:
          title: "登録時に必須"
          enabled: "必須"
          disabled: "オプション"
        editable:
          title: "登録後に編集可能"
          enabled: "編集可能"
          disabled: "編集不可"
        show_on_profile:
          title: "公開プロファイルに表示"
          enabled: "プロファイルに表示"
          disabled: "プロファイル非表示"
        show_on_user_card:
          title: "ユーザーカードに表示"
          enabled: "ユーザーカードに表示する"
          disabled: "ユーザーカードに表示しない"
        searchable:
          title: "検索可能"
          enabled: "検索できる"
          disabled: "検索できない"
        field_types:
          text: "テキストフィールド"
          confirm: "確認"
          dropdown: "ドロップダウン"
          multiselect: "複数選択"
      site_text:
        description: "フォーラム上のテキストを編集することができます。まずは、以下で検索してください。"
        search: "編集するテキストを検索"
        title: "テキスト"
        edit: "編集"
        revert: "変更を戻す"
        revert_confirm: "変更を戻してよろしいですか？"
        go_back: "検索に戻る"
        recommended: "ニーズに合わせて次のテキストをカスタマイズすることをお勧めします。"
        show_overriden: "上書き部分のみ表示"
        show_outdated: "古い/無効なもののみを表示する"
        locale: "言語:"
        more_than_50_results: "結果が 50 件以上あります。検索を絞り込んでください。"
<<<<<<< HEAD
=======
        no_results: "一致するサイトテキストは見つかりませんでした"
>>>>>>> b2b1e721
        interpolation_keys: "利用可能な補間キー:"
        outdated:
          title: "これは古い翻訳です"
          description: "このキーのデフォルトの翻訳は、このオーバーライドが作成されてから変更されました。翻訳が元の意図に加えられた変更に一致していることを、以下で確認してください。"
          old_default: "古いデフォルト"
          new_default: "新しいデフォルト"
          dismiss: "閉じる"
      settings:
        show_overriden: "上書き部分のみ表示"
        history: "変更履歴を表示する"
        reset: "リセット"
        none: "なし"
      site_settings:
        emoji_list:
          invalid_input: "絵文字リストには、有効な絵文字名のみを含める必要があります。例: hugs"
          add_emoji_button:
            label: "絵文字を追加"
        title: "設定"
        no_results: "何も見つかりませんでした。"
        more_site_setting_results:
          other: "結果が %{count} 件以上あります。検索を絞り込むかカテゴリを選択してください。"
        clear_filter: "クリア"
        add_url: "URL を追加"
        add_host: "ホストを追加"
        add_group: "グループの追加"
        uploaded_image_list:
          label: "リストの編集"
          empty: "写真はまだありません。アップロードしてください。"
          upload:
            label: "アップロード"
            title: "画像のアップロード"
        selectable_avatars:
          title: "ユーザーが選択できるアバターのリスト"
        categories:
          all_results: "すべて"
          required: "必須"
          branding: "ブランディング"
          basic: "基本設定"
          users: "ユーザー"
          posting: "投稿"
          email: "メール"
          files: "ファイル"
          trust: "信頼レベル"
          security: "セキュリティ"
          onebox: "Onebox"
          seo: "SEO"
          spam: "迷惑"
          rate_limits: "投稿制限"
          developer: "開発者"
          embedding: "埋め込み"
          legal: "法関連"
          api: "API"
          user_api: "ユーザー API"
          uncategorized: "その他"
          backups: "バックアップ"
          login: "ログイン"
          plugins: "プラグイン"
          user_preferences: "ユーザー設定"
          tags: "タグ"
          search: "検索"
          groups: "グループ"
          dashboard: "ダッシュボード"
          navigation: "ナビゲーション"
        secret_list:
          invalid_input: "入力フィールドを空にしたり、縦棒文字を含めることはできません。"
        default_categories:
          modal_description: "この変更を過去に適用しますか？これにより、既存の %{count} 人のユーザーの設定が変更されます。"
          modal_yes: "はい"
          modal_no: "いいえ。今後のみに変更を適用する"
        simple_list:
          add_item: "項目を追加…"
        json_schema:
          edit: エディタを起動
          modal_title: "%{name} の編集"
        file_types_list:
          add_image_types: "画像"
          add_video_types: "動画"
          add_audio_types: "音声"
          add_document_types: "ドキュメント"
          add_types_title: "拡張子 %{types} を許可する"
          add_types_toast: "%{types} ファイルタイプが追加されました"
      badges:
        title: バッジ
        new_badge: 新しいバッジ
        new: 新規
        name: 名前
        badge: バッジ
        display_name: 表示名
        description: 説明
        long_description: 詳しい説明
        badge_type: バッジタイプ
        badge_grouping: グループ
        badge_groupings:
          modal_title: バッジのグループ
        granted_by: 付与者
        granted_at: 付与日
        reason_help: (投稿またはトピックへのリンク)
        save: 保存
        delete: 削除
        delete_confirm: このバッジを削除してもよろしいですか？
        revoke: 取り消す
        reason: 理由
        expand: 展開&hellip;
        revoke_confirm: このバッジを取り消してもよろしいですか？
        edit_badges: バッジを編集
        grant_badge: バッジを付与
        granted_badges: 付与されたバッジ
        grant: 付与
        no_user_badges: "%{name} はバッジを付与されていません。"
        no_badges: 付与できるバッジがありません。
        none_selected: "開始するにはバッジを選択してください"
        allow_title: バッジをタグラインとして使用することを許可する
        multiple_grant: 何度でも付与できる
        listable: バッジの公開ページにバッジを表示する
        enabled: 有効
        disabled: 無効
        icon: アイコン
        image: 画像
        graphic: グラフィック
        icon_help: "Font Awesome アイコン名を入力します (通常のアイコンには接頭辞 'far-' を、ブランドアイコンには 'fab-' を使用します)"
        image_help: "画像をアップロードすると、両方が設定されている場合、アイコンフィールドがオーバーライドされます。"
        select_an_icon: "アイコンを選択する"
        upload_an_image: "画像をアップロードする"
        read_only_setting_help: "テキストをカスタマイズする"
        query: バッジクエリ (SQL)
        target_posts: クエリターゲット投稿
        auto_revoke: クエリの取り消しを毎日実行する
        show_posts: バッジページでバッジ付与の投稿を表示する
        trigger: トリガー
        trigger_type:
          none: "毎日更新する"
          post_action: "ユーザーが投稿に影響を与えたとき"
          post_revision: "ユーザーが投稿を編集または作成したとき"
          trust_level_change: "ユーザーの信頼レベルが変わったとき"
          user_change: "ユーザーが編集または作成されたとき"
        preview:
          link_text: "付与されたバッジをプレビュー"
          plan_text: "クエリプランでプレビュー"
          modal_title: "バッジクエリのプレビュー"
          sql_error_header: "クエリにエラーがあります。"
          error_help: "バッジクエリのヘルプについては、以下のリンクをご覧ください。"
          bad_count_warning:
            header: "警告！"
            text: "付与のサンプルがありません。これは、バッジクエリが存在しないユーザー ID または投稿 ID を返す場合に発生します。後で、予期しない結果が発生する可能性があります。クエリを再確認してください。"
          no_grant_count: "割り当てるバッジはありません。"
          grant_count:
            other: "<b>%{count}</b> 個のバッジが割り当てられます。"
          sample: "サンプル:"
          grant:
            with: <span class="username">%{username}</span>
            with_post: '%{link} で行われた投稿の <span class="username">%{username}</span>'
            with_post_time: '%{link} で <span class="time">%{time}</span> に行われた投稿の <span class="username">%{username}</span>'
            with_time: <span class="time">%{time}</span> の <span class="username">%{username}</span>
        badge_intro:
          title: "既存のバッジを選択するか、新しいバッジを作成してください"
          what_are_badges_title: "バッジとは何ですか？"
          badge_query_examples_title: "バッジクエリの例"
        mass_award:
          title: 一括授与
          description: 一度に複数のユーザーに同じバッジを授与します。
          no_badge_selected: まずバッジを選択してください。
          perform: "ユーザーにバッジを授与"
          upload_csv: ユーザーのメールまたはユーザー名が含まれる CSV をアップロード
          aborted: ユーザーのメールまたはユーザー名が含まれる CSV をアップロードしてください
          success: CSV を受信しました。間もなく %{count} 人のユーザーにバッジが授与されます。
          csv_has_unmatched_users: "次のエントリは CSV ファイルにありますが、既存のユーザーと照合できませんでした。そのため、バッジは授与されません:"
          csv_has_unmatched_users_truncated_list: "CSV ファイルに、既存のユーザーに照合できないエントリが %{count} 件あったため、バッジは授与されません。照合されなかったエントリが多数あるため、最初の 100 件のみが表示されています:"
          replace_owners: 以前のオーナーからバッジを削除する
          grant_existing_holders: 既存のバッジ保有者に追加のバッジを付与する
      emoji:
        title: "絵文字"
        help: "誰でも使用できる新しい絵文字を追加します。名前を入力せずに、複数のファイルを一度にドラッグアンドドロップすると、ファイル名を使って絵文字を作成できます。同時に追加されるすべてのファイルに、選択されたグループが使用されます。「新しい絵文字を追加」をクリックして、ファイルピッカーを開くこともできます。"
        add: "新しい絵文字を追加"
        choose_files: "ファイルを選択"
        uploading: "アップロード中…"
        name: "名前"
        group: "グループ"
        image: "画像"
        alt: "カスタム絵文字のプレビュー"
        delete_confirm: ":%{name}: 絵文字を削除してもよろしいですか？"
      embedding:
        get_started: "ほかのウェブサイトに Discourse を埋め込む場合は、まずホストを追加してください。"
        confirm_delete: "このホストを削除してもよろしいですか？"
        sample: |
          <p>Discourse トピックの作成と埋め込みを行うには、以下の HTML コードをサイトに貼り付けます。<b>EMBED_URL</b> を、埋め込んでいるページの正規 URL に置き換えてください。</p>

          <p>スタイルをカスタマイズするには、<b>CLASS_NAME</b> のコメントを解除して、テーマの <i>Embedded CSS</i> に定義されている CSS クラスに置き換えてください。</p>

          <p><b>DISCOURSE_USERNAME</b> を、トピックを作成する作成者の Discourse ユーザー名に置き換えてください。Discourse は、<code>name</code> 属性が <code>discourse-username</code> または <code>author</code> に設定された <code>&lt;meta&gt;</code> タグの <code>content</code> 属性でユーザーを自動的にルックアップします。<code>discourseUserName</code> パラメーターは廃止になっており、Discourse 3.2 で削除されます。</p>
        title: "埋め込み"
        host: "許可されたホスト"
        allowed_paths: "パスのホワイトリスト"
        edit: "編集"
        category: "カテゴリへ投稿"
        add_host: "ホストを追加"
        settings: "埋め込みの設定"
        crawling_settings: "クローラーの設定"
        crawling_description: "Discourse が投稿のトピックを作成する際に RSS/ATOM フィードが存在しない場合、HTML からコンテンツを解析しようとします。コンテンツの抽出が困難な場合があるため、抽出を容易にする CSS ルールを指定する機能を提供しています。"
        embed_by_username: "トピック作成のユーザー名"
        embed_post_limit: "埋め込める投稿の最大数"
        embed_title_scrubber: "投稿のタイトルをスクラブするために使用される正規表現"
        embed_truncate: "埋め込まれた投稿を切り捨てる"
        embed_unlisted: "インポートされたトピックは、返信があるまでリストされません。"
        allowed_embed_selectors: "埋め込みで許可される要素の CSS セレクタ"
        blocked_embed_selectors: "埋め込みから削除された要素の CSS セレクタ"
        allowed_embed_classnames: "許可された CSS クラス名"
        save: "埋め込みの設定を保存"
      permalink:
        title: "パーマリンク"
        description: "フォーラムが認識していない URL に適用するリダイレクト。"
        url: "URL"
        topic_id: "トピック ID"
        topic_title: "トピック"
        post_id: "投稿 ID"
        post_title: "投稿"
        category_id: "カテゴリ ID"
        category_title: "カテゴリ"
        tag_name: "タグ名"
        external_url: "外部または相対 URL"
        destination: "リンク先"
        copy_to_clipboard: "パーマリンクをクリップボードにコピー"
        delete_confirm: このパーマリンクを削除してもよろしいですか？
        no_permalinks: "パーマリンクはまだありません。上で新しいパーマリンクを作成すると、ここにパーマリンクのリストが表示されます。"
        form:
          label: "新規:"
          add: "追加"
          filter: "検索 (URL または外部 URL)"
      reseed:
        action:
          label: "テキストを置換..."
          title: "カテゴリとトピックのテキストを翻訳に置き換える"
        modal:
          title: "テキストを置換"
          subtitle: "システム生成カテゴリとトピックのテキストを最新の翻訳に置き換えます"
          categories: "カテゴリ"
          topics: "トピック"
          replace: "置換"
  wizard_js:
    wizard:
      jump_in: "始めましょう！"
      finish: "セットアップを終了"
      back: "戻る"
      next: "次へ"
      configure_more: "さらに構成…"
      step-text: "手順"
      step: "%{current} / %{total}"
      upload: "ファイルのアップロード"
      uploading: "アップロード中…"
      upload_error: "ファイルのアップロード中にエラーが発生しました。もう一度お試しください。"
      staff_count:
        other: "あなたのコミュニティーには、あなたを含めて %{count} 名のスタッフがいます。"
      invites:
        add_user: "追加"
        none_added: "あなたはスタッフを招待していません。 続行してもよろしいですか？"
        roles:
          admin: "管理者"
          moderator: "モデレーター"
          regular: "レギュラーユーザー"
      previews:
        topic_title: "ディスカッショントピックの見出し"
        share_button: "共有"
        reply_button: "返信"
        topic_preview: "トピックのプレビュー"
        homepage_preview: "ホームページのプレビュー"<|MERGE_RESOLUTION|>--- conflicted
+++ resolved
@@ -118,10 +118,7 @@
       url: "URL をコピーして共有"
     word_connector:
       comma: "、"
-<<<<<<< HEAD
-=======
       last_item: "および"
->>>>>>> b2b1e721
     action_codes:
       public_topic: "トピックを公開しました: %{when}"
       open_topic: "これをトピックに変換しました: %{when}"
@@ -539,15 +536,9 @@
         all:
           title: "すべて"
       context_question:
-<<<<<<< HEAD
-        is_this_post: "この投稿は%{reviewable_human_score_types}ですか？"
-        delimiter: "または"
-        something_else_wrong: "この投稿に何か問題がありますか？"
-=======
         is_this_post: "この%{reviewable_type}は%{reviewable_human_score_types}ですか？"
         delimiter: "または"
         something_else_wrong: "この%{reviewable_type}に何か問題がありますか？"
->>>>>>> b2b1e721
       types:
         reviewable_flagged_post:
           title: "通報された投稿"
@@ -564,12 +555,7 @@
           noun: "ユーザー"
         reviewable_post:
           title: "投稿"
-<<<<<<< HEAD
-        reviewable_chat_message:
-          title: "通報されたチャットメッセージ"
-=======
           noun: "投稿"
->>>>>>> b2b1e721
       approval:
         title: "承認待ちの投稿"
         description: "あなたの新しい投稿を受領しましたが、表示するにはモデレーターの承認が必要です。しばらくお待ちください。"
@@ -1395,8 +1381,6 @@
         success_via_admin: "このアドレスにメールを送信しました。ユーザーはメールに記載の確認手順に従う必要があります。"
         success_staff: "現在のメールアドレスにメールを送信しました。確認手順に従ってください。"
         back_to_preferences: "設定に戻る"
-<<<<<<< HEAD
-=======
         confirm_success: "メールアドレスが更新されました。"
         confirm: "確認"
         authorizing_new:
@@ -1406,7 +1390,6 @@
           old_email: "古いメール: %{email}"
           new_email: "新しいメール: %{email}"
           confirm_success: "新しいメールアドレスに変更を確認するためのメールを送信しました！"
->>>>>>> b2b1e721
       change_avatar:
         title: "プロファイル画像を変更する"
         gravatar: "<a href='//%{gravatarBaseUrl}%{gravatarLoginUrl}' target='_blank'>%{gravatarName}</a> 取得場所:"
@@ -1781,11 +1764,7 @@
         title: "新しいサイトへようこそ！"
         content: "サイトとコミュニティーの構築を続けるには、<a href='%{admin_guide_url}'>管理者ガイドをお読みください</a>。"
         content_no_url: "管理者ガイドを読み、サイトとコミュニティの構築を続けましょう。"
-<<<<<<< HEAD
-    loading: "読み込み中..."
-=======
     loading: "読み込み中…"
->>>>>>> b2b1e721
     errors:
       prev_page: "次の項目を読み込み中に発生しました:"
       reasons:
@@ -2577,16 +2556,12 @@
         dismiss_new_modal:
           title: "新規を閉じる"
           topics: "新しいトピックを閉じる"
-<<<<<<< HEAD
-          posts: "新しい投稿を閉じる"
-=======
           posts: "新しい返信を閉じる"
           topics_with_count:
             other: "%{count} 件の新規トピックを閉じる"
           replies_with_count:
             other: "%{count} 件の新しい返信を閉じる"
           replies: "新しい返信を閉じる"
->>>>>>> b2b1e721
           untrack: "新しいリストに表示されないように、これらのトピックの追跡を停止する"
         dismiss_new_with_selected:
           other: "新規を閉じる (%{count})"
@@ -2638,12 +2613,9 @@
         top: "人気のトピックは以上です。"
         bookmarks: "ブックマーク済みのトピックは以上です。"
         filter: "トピックは以上です。"
-<<<<<<< HEAD
-=======
     topic_bulk_actions:
       close_topics:
         name: "トピックをクローズ"
->>>>>>> b2b1e721
     topic:
       filter_to:
         other: "トピックの %{count} 件の投稿"
@@ -4007,11 +3979,7 @@
           delete: "削除"
           delete_confirm: "このセクションを削除してもよろしいですか？"
           reset_confirm: "このセクションをデフォルトにリセットしてもよろしいですか？"
-<<<<<<< HEAD
-          public: "このセクションを公開し、全員が閲覧できるようにする"
-=======
           public: "全員に表示"
->>>>>>> b2b1e721
           always_public: "このセクションのコンテンツは常に公開される"
           more_menu: "その他のメニュー"
           links:
@@ -4121,10 +4089,6 @@
       errors:
         valueMissing:
           default: "このフィールドに入力してください。"
-<<<<<<< HEAD
-          text: "このフィールドに入力してください。"
-=======
->>>>>>> b2b1e721
           select-one: "リスト内の項目を選択してください。"
           select-multiple: "リスト内の項目を少なくとも 1 つ選択してください。"
           checkbox: "続行する場合は、このチェックボックスをオンにしてください。"
@@ -4138,14 +4102,6 @@
           tel: "有効な電話番号を入力してください。"
           text: "テキスト値を入力してください。"
           url: "有効な URL を入力してください。"
-<<<<<<< HEAD
-        tooShort: "入力は %{minLength} 文字以上である必要があります。"
-        tooLong: "入力は %{maxLength} 文字未満である必要があります。"
-        rangeOverflow: "入力は %{max} 未満である必要があります。"
-        rangeUnderflow: "入力は %{min} 以上である必要があります。"
-        patternMismatch: "要求されたフォーマットに一致させてください。"
-        badInput: "有効な入力を入力してください。"
-=======
         tooShort:
           other: "入力は %{count} 文字以上である必要があります。"
         tooLong:
@@ -4213,7 +4169,6 @@
           copy: "コピー..."
           paste: "貼り付け..."
           save: "名前を付けて保存..."
->>>>>>> b2b1e721
   admin_js:
     type_to_filter: "入力してフィルタ..."
     admin:
@@ -4456,14 +4411,11 @@
               list: 最新の投稿と非公開の投稿をリストします。RSS にも対応しています。
             tags:
               list: タグをリストします。
-<<<<<<< HEAD
-=======
             tag_groups:
               list: タググループのリストを取得します。
               show: ID で 1 つのタググループを取得します。
               create: タググループを作成します。
               update: ID で指定されたタググループを更新します。
->>>>>>> b2b1e721
             categories:
               list: カテゴリのリストを取得します。
               show: ID で 1 つのカテゴリを取得します。
@@ -4592,19 +4544,8 @@
           group_name: "「いいね！」イベント"
           post_liked: "ユーザーが投稿に「いいね！」した場合。"
         notification_event:
-<<<<<<< HEAD
-          name: "通知イベント"
-          details: "ユーザーがフィードに通知を受け取った場合。"
-        user_promoted_event:
-          name: "ユーザー昇格イベント"
-          details: "ユーザーがある信頼レベルから別の信頼レベルに昇格したとき。"
-        user_badge_event:
-          name: "バッジイベント"
-          details: "バッジが付与または取り消されたとき。"
-=======
           group_name: "通知イベント"
           notification_created: "ユーザーがフィードで通知を受け取った"
->>>>>>> b2b1e721
         group_user_event:
           group_name: "グループユーザーイベント"
           user_added_to_group: "ユーザーがグループに追加された"
@@ -4646,7 +4587,6 @@
         enabled: "有効化？"
         is_enabled: "はい"
         not_enabled: "いいえ"
-        change_settings: "プラグインの設定"
         change_settings_short: "設定"
         howto: "プラグインをインストールするには？"
         official: "Discourse 公式プラグイン"
@@ -5340,11 +5280,7 @@
       form_templates:
         nav_title: "テンプレート"
         title: "フォームテンプレート"
-<<<<<<< HEAD
-        help: "新規トピック、投稿、およびメッセージを作成するために使用できるテンプレートの構造を作成します。"
-=======
         help: "新規トピックを作成するために使用できるフォームのテンプレート構造を作成します。"
->>>>>>> b2b1e721
         new_template: "新しいテンプレート"
         list_table:
           headings:
@@ -5365,17 +5301,10 @@
           cancel: "キャンセル"
           name:
             label: "テンプレート名"
-<<<<<<< HEAD
-            placeholder: "このテンプレートの名前を入力してください..."
-          template:
-            label: "テンプレート"
-            placeholder: "ここに YAML テンプレートを作成してください..."
-=======
             placeholder: "このテンプレートの名前を入力してください…"
           template:
             label: "テンプレート"
             placeholder: "ここに YAML テンプレートを作成してください…"
->>>>>>> b2b1e721
           preview: "プレビュー"
         delete_confirm: "このテンプレートを削除してもよろしいですか？"
         quick_insert_fields:
@@ -5418,10 +5347,7 @@
           title: "テンプレートのプレビュー"
         field_placeholders:
           validations: "ここに検証を入力してください"
-<<<<<<< HEAD
-=======
           id: "ID をここに入力"
->>>>>>> b2b1e721
           label: "ここにラベルを入力してください"
           placeholder: "ここにプレースホルダーを入力してください"
           none_label: "項目を選択する"
@@ -5768,10 +5694,7 @@
         show_outdated: "古い/無効なもののみを表示する"
         locale: "言語:"
         more_than_50_results: "結果が 50 件以上あります。検索を絞り込んでください。"
-<<<<<<< HEAD
-=======
         no_results: "一致するサイトテキストは見つかりませんでした"
->>>>>>> b2b1e721
         interpolation_keys: "利用可能な補間キー:"
         outdated:
           title: "これは古い翻訳です"
