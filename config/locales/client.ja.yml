--- conflicted
+++ resolved
@@ -167,10 +167,7 @@
     submit: "送信"
     generic_error: "申し訳ありません、エラーが発生しました。"
     generic_error_with_reason: "エラーが発生しました: %{error}"
-<<<<<<< HEAD
-=======
     go_ahead: "どうぞ"
->>>>>>> baba1cc0
     sign_up: "アカウントを作成"
     log_in: "ログイン"
     age: "経過"
@@ -290,8 +287,6 @@
     review:
       order_by: "順"
       in_reply_to: "こちらへの回答"
-<<<<<<< HEAD
-=======
       explain:
         why: "このアイテムが、キューに入れられた理由を教えて下さい"
         title: "レビュー可能な得点"
@@ -302,15 +297,11 @@
         score_to_hide: "投稿を非表示にするスコア"
         trust_level_bonus:
           name: "トラストレベル"
->>>>>>> baba1cc0
       claim:
         title: "トピックを要請する"
       unclaim:
         help: "この要請を削除する"
-<<<<<<< HEAD
-=======
       awaiting_approval: "承認待ち"
->>>>>>> baba1cc0
       delete: "削除する"
       settings:
         saved: "保存しました"
@@ -388,13 +379,10 @@
           title: "拒否されたメール"
         ignored:
           title: "無視する"
-<<<<<<< HEAD
-=======
         deleted:
           title: "削除済み"
         all:
           title: "(すべて)"
->>>>>>> baba1cc0
       types:
         reviewable_user:
           title: "ユーザー"
@@ -743,13 +731,7 @@
       muted_users_instructions: "ユーザーからの通知をすべて行いません"
       ignored_users: "無視する"
       ignored_users_instructions: "ユーザーからのすべての投稿と通知が抑制されます。"
-<<<<<<< HEAD
-      muted_topics_link: "ミュートしたトピックを表示する"
-      watched_topics_link: "ウォッチ中のトピックを表示"
-      tracked_topics_link: "追跡トピックを表示"
-=======
       tracked_topics_link: "詳しく見る"
->>>>>>> baba1cc0
       automatically_unpin_topics: "最後まで読んだら自動的に固定表示を解除する。"
       apps: "アプリ連携"
       revoke_access: "アクセス解除"
@@ -816,12 +798,9 @@
         show_key_description: "手動入力"
         oauth_enabled_warning: "アカウントで2段階認証が有効になると、ソーシャルログインは無効になります。"
         enforced_notice: "このサイトにアクセスするには2段階認証を有効にする必要があります。"
-<<<<<<< HEAD
-=======
         edit: "編集"
         security_key:
           delete: "削除する"
->>>>>>> baba1cc0
       change_about:
         title: "プロフィールを変更"
         error: "変更中にエラーが発生しました。"
@@ -1057,12 +1036,9 @@
         header_title: "プロフィール、メッセージ、ブックマーク、設定"
       title:
         title: "肩書き"
-<<<<<<< HEAD
-=======
         none: "（なし）"
       primary_group:
         title: "プライマリーグループ"
->>>>>>> baba1cc0
         none: "（なし）"
       filters:
         all: "すべて"
