# WARNING: Never edit this file.
# It will be overwritten when translations are pulled from Crowdin.
#
# To work with us on translations, join this project:
# https://translate.discourse.org/

de:
  js:
    number:
      format:
        separator: ","
        delimiter: "."
      human:
        storage_units:
          format: "%n %u"
          units:
            byte:
              one: Byte
              other: Bytes
            gb: GB
            kb: KB
            mb: MB
            tb: TB
      short:
        thousands: "%{number} T."
        millions: "%{number} M."
    dates:
      time: "HH:mm"
      time_with_zone: "HH:mm (z)"
      time_short_day: "dd, HH:mm"
      timeline_date: "MMM YYYY"
      long_no_year: "D. MMM, HH:mm"
      long_no_year_no_time: "D. MMM"
      full_no_year_no_time: "D. MMMM"
      long_with_year: "D. MMM YYYY [um] HH:mm"
      long_with_year_no_time: "D. MMM YYYY"
      full_with_year_no_time: "D. MMMM YYYY"
      long_date_with_year: "D. MMM YYYY [um] HH:mm"
      long_date_without_year: "D. MMM [um] HH:mm"
      long_date_with_year_without_time: "D. MMM YYYY"
      long_date_without_year_with_linebreak: "D. MMM<br/>HH:mm"
      long_date_with_year_with_linebreak: "D. MMM YYYY<br/>HH:mm"
      wrap_ago: "vor %{date}"
      wrap_on: "am %{date}"
      tiny:
        half_a_minute: "< 1 Min."
        less_than_x_seconds:
          one: "< %{count} s"
          other: "< %{count} s"
        x_seconds:
          one: "%{count} s"
          other: "%{count} s"
        less_than_x_minutes:
          one: "< %{count} min"
          other: "< %{count} min"
        x_minutes:
          one: "%{count} min"
          other: "%{count} min"
        about_x_hours:
          one: "%{count} h"
          other: "%{count} h"
        x_days:
          one: "%{count} d"
          other: "%{count} d"
        x_months:
          one: "%{count} m"
          other: "%{count} m"
        about_x_years:
          one: "%{count} a"
          other: "%{count} a"
        over_x_years:
          one: "> %{count} a"
          other: "> %{count} a"
        almost_x_years:
          one: "%{count} a"
          other: "%{count} a"
        date_month: "D. MMM"
        date_year: "MMM 'YY"
      medium:
        less_than_x_minutes:
          one: "weniger als %{count} Min."
          other: "weniger als %{count} Min."
        x_minutes:
          one: "%{count} Minute"
          other: "%{count} Minuten"
        x_hours:
          one: "%{count} Stunde"
          other: "%{count} Stunden"
        about_x_hours:
          one: "ungefähr %{count} Stunde"
          other: "ungefähr %{count} Stunden"
        x_days:
          one: "%{count} Tag"
          other: "%{count} Tage"
        x_months:
          one: "%{count} Monat"
          other: "%{count} Monate"
        about_x_years:
          one: "ungefähr %{count} Jahr"
          other: "ungefähr %{count} Jahre"
        over_x_years:
          one: "über %{count} Jahr"
          other: "über %{count} Jahre"
        almost_x_years:
          one: "fast %{count} Jahr"
          other: "fast %{count} Jahre"
        date_year: "D. MMM 'YY"
      medium_with_ago:
        x_minutes:
          one: "vor %{count} Minute"
          other: "vor %{count} Minuten"
        x_hours:
          one: "vor %{count} Stunde"
          other: "vor %{count} Stunden"
        x_days:
          one: "vor %{count} Tag"
          other: "vor %{count} Tagen"
        x_months:
          one: "vor %{count} Monat"
          other: "vor %{count} Monaten"
        x_years:
          one: "vor %{count} Jahr"
          other: "vor %{count} Jahren"
      later:
        x_days:
          one: "%{count} Tag später"
          other: "%{count} Tage später"
        x_months:
          one: "%{count} Monat später"
          other: "%{count} Monate später"
        x_years:
          one: "%{count} Jahr später"
          other: "%{count} Jahre später"
      previous_month: "Vormonat"
      next_month: "Nächster Monat"
      placeholder: Datum
      from_placeholder: "ab Datum"
      to_placeholder: "bis Datum"
    share:
      topic_html: 'Thema: <span class="topic-title">%{topicTitle}</span>'
      post: "Beitrag Nr. %{postNumber} von @%{username}"
      close: "Schließen"
      twitter: "Auf Twitter teilen"
      facebook: "Auf Facebook teilen"
      email: "Per E-Mail senden"
      url: "URL kopieren und teilen"
    word_connector:
      comma: ", "
    action_codes:
      public_topic: "Hat dieses Thema öffentlich gemacht, %{when}"
      open_topic: "Hat dies in ein Thema umgewandelt, %{when}"
      private_topic: "Hat dieses Thema in eine Nachricht umgewandelt, %{when}"
      split_topic: "Hat dieses Thema aufgeteilt, %{when}"
      invited_user: "Hat %{who} eingeladen, %{when}"
      invited_group: "Hat %{who} eingeladen, %{when}"
      user_left: "%{who} hat sich selbst von dieser Nachricht entfernt, %{when}"
      removed_user: "Hat %{who} entfernt, %{when}"
      removed_group: "Hat %{who} entfernt, %{when}"
      autobumped: "Thema wurde automatisch nach oben geschoben, %{when}"
      tags_changed: "Schlagwörter aktualisiert %{when}"
      category_changed: "Kategorie aktualisiert %{when}"
      autoclosed:
        enabled: "Geschlossen, %{when}"
        disabled: "Geöffnet, %{when}"
      closed:
        enabled: "Geschlossen, %{when}"
        disabled: "Geöffnet, %{when}"
      archived:
        enabled: "Archiviert, %{when}"
        disabled: "Aus dem Archiv geholt, %{when}"
      pinned:
        enabled: "Angeheftet, %{when}"
        disabled: "Losgelöst, %{when}"
      pinned_globally:
        enabled: "Global angeheftet, %{when}"
        disabled: "Losgelöst, %{when}"
      visible:
        enabled: "Sichtbar gemacht, %{when}"
        disabled: "Unsichtbar gemacht, %{when}"
      banner:
        enabled: "Hat dieses Banner erstellt, %{when}. Es wird oberhalb jeder Seite angezeigt, bis es vom Benutzer weggeklickt wird."
        disabled: "Hat dieses Banner entfernt, %{when}. Es wird nicht mehr oberhalb jeder Seite angezeigt."
      forwarded: "Hat die obige E-Mail weitergeleitet"
    topic_admin_menu: "Themen-Administration"
    skip_to_main_content: "Zum Hauptinhalt springen"
    skip_user_nav: "Zum Profilinhalt springen"
    emails_are_disabled: "Die ausgehende E-Mail-Kommunikation wurde von einem Administrator global deaktiviert. Es werden keinerlei Benachrichtigungen per E-Mail verschickt."
    emails_are_disabled_non_staff: "Ausgehende E-Mails wurden für Benutzer, die nicht zum Team gehören, deaktiviert."
    software_update_prompt:
      message: "Wir haben ein Update dieser Website durchgeführt. <span>Bitte aktualisiere</span>, da es sonst zu unerwartetem Verhalten kommen kann."
      dismiss: "Verwerfen"
    bootstrap_mode: "Erste Schritte"
    themes:
      default_description: "Standard"
      broken_theme_alert: "Deine Website funktioniert vielleicht nicht, weil ein Theme/eine Komponente Fehler hat."
      error_caused_by: "Verursacht durch „%{name}“. <a target='blank' href='%{path}'>Klicke hier</a> , um die Funktion zu aktualisieren, neu zu konfigurieren oder zu deaktivieren."
      only_admins: "(Diese Nachricht wird nur Website-Administratoren angezeigt)"
    broken_decorator_alert: "Beiträge werden möglicherweise nicht richtig angezeigt, weil einer der Beitragsausstatter auf deiner Website einen Fehler ausgelöst hat."
    s3:
      regions:
        ap_northeast_1: "Asien-Pazifik (Tokio)"
        ap_northeast_2: "Asien-Pazifik (Seoul)"
        ap_east_1: "Asien-Pazifik (Hongkong)"
        ap_south_1: "Asien-Pazifik (Mumbai)"
        ap_southeast_1: "Asien-Pazifik (Singapur)"
        ap_southeast_2: "Asien-Pazifik (Sydney)"
        ca_central_1: "Kanada (Zentral)"
        cn_north_1: "China (Peking)"
        cn_northwest_1: "China (Ningxia)"
        eu_central_1: "EU (Frankfurt)"
        eu_north_1: "EU (Stockholm)"
        eu_south_1: "EU (Mailand)"
        eu_west_1: "EU (Irland)"
        eu_west_2: "EU (London)"
        eu_west_3: "EU (Paris)"
        sa_east_1: "Südamerika (São Paulo)"
        us_east_1: "USA Ost (Nord-Virginia)"
        us_east_2: "USA Ost (Ohio)"
        us_gov_east_1: "AWS GovCloud (US-Ost)"
        us_gov_west_1: "AWS GovCloud (US-West)"
        us_west_1: "USA West (Nordkalifornien)"
        us_west_2: "USA West (Oregon)"
    clear_input: "Eingabe löschen"
    edit: "Titel und Kategorie dieses Themas ändern"
    expand: "Aufklappen"
    not_implemented: "Entschuldige, diese Funktion wurde noch nicht implementiert!"
    no_value: "Nein"
    yes_value: "Ja"
    ok_value: "OK"
    cancel_value: "Abbrechen"
    submit: "Absenden"
    delete: "Löschen"
    generic_error: "Entschuldigung, ein Fehler ist aufgetreten."
    generic_error_with_reason: "Ein Fehler ist aufgetreten: %{error}"
    multiple_errors: "Es sind mehrere Fehler aufgetreten: %{errors}"
    sign_up: "Registrieren"
    log_in: "Anmelden"
    age: "Alter"
    joined: "Beigetreten"
    admin_title: "Administration"
    show_more: "mehr anzeigen"
    show_help: "Erweiterte Suche"
    links: "Links"
    links_lowercase:
      one: "Link"
      other: "Links"
    faq: "FAQ"
    guidelines: "Richtlinien"
    privacy_policy: "Datenschutzerklärung"
    privacy: "Datenschutz"
    tos: "Nutzungsbedingungen"
    rules: "Regeln"
    conduct: "Verhaltenskodex"
    mobile_view: "Mobile Ansicht"
    desktop_view: "Desktop-Ansicht"
    now: "gerade eben"
    read_more: "weiterlesen"
    more: "Mehr"
    x_more:
      one: "%{count} weiterer"
      other: "%{count} weitere"
    never: "nie"
    every_30_minutes: "alle 30 Minuten"
    every_hour: "jede Stunde"
    daily: "täglich"
    weekly: "wöchentlich"
    every_month: "jeden Monat"
    every_six_months: "alle sechs Monate"
    max_of_count: "max. %{count}"
    character_count:
      one: "%{count} Zeichen"
      other: "%{count} Zeichen"
    period_chooser:
      aria_label: "Filtern nach Zeitraum"
    related_messages:
      title: "Verwandte Nachrichten"
      see_all: 'Siehe <a href="%{path}">alle Nachrichten</a> von @%{username} …'
    suggested_topics:
      title: "Vorgeschlagene Themen"
      pm_title: "Vorgeschlagene Nachrichten"
    about:
      simple_title: "Über uns"
      title: "Über %{title}"
      stats: "Website-Statistiken"
      our_admins: "Unsere Administratoren"
      our_moderators: "Unsere Moderatoren"
      moderators: "Moderatoren"
      stat:
        all_time: "Gesamt"
        last_day: "Letzte 24 Stunden"
        last_7_days: "Letzte 7 Tage"
        last_30_days: "Letzte 30 Tage"
      like_count: "„Gefällt mir“"
      topic_count: "Themen"
      post_count: "Beiträge"
      user_count: "Registrierungen"
      active_user_count: "Aktive Benutzer"
      contact: "Kontaktiere uns"
      contact_info: "Im Falle eines kritischen Problems oder einer dringenden Angelegenheit, die diese Website betrifft, kontaktiere uns bitte unter %{contact_info}."
    bookmarked:
      title: "Lesezeichen setzen"
      edit_bookmark: "Lesezeichen bearbeiten"
      clear_bookmarks: "Lesezeichen entfernen"
      help:
        bookmark: "Klicke, um dieses Thema mit einem Lesezeichen zu markieren"
        edit_bookmark: "Klicke, um das Lesezeichen für einen Beitrag in diesem Thema zu bearbeiten"
        edit_bookmark_for_topic: "Klicke, um das Lesezeichen für dieses Thema zu bearbeiten"
        unbookmark: "Klicke hier, um alle Lesezeichen in diesem Thema zu entfernen."
        unbookmark_with_reminder: "Klicke, um alle Lesezeichen und Erinnerungen in diesem Thema zu entfernen"
    bookmarks:
      created: "Du hast diesen Beitrag mit einem Lesezeichen versehen. %{name}"
      created_generic: "Du hast dies mit einem Lesezeichen versehen: %{name}"
      create: "Lesezeichen erstellen"
      edit: "Lesezeichen bearbeiten"
      not_bookmarked: "diesen Beitrag mit Lesezeichen versehen"
      remove_reminder_keep_bookmark: "Erinnerung entfernen und Lesezeichen behalten"
      created_with_reminder: "Du wirst %{date} an dieses Lesezeichen erinnert. %{name}"
      created_with_reminder_generic: "Du wirst am %{date} an dieses Lesezeichen erinnert. %{name}"
      delete: "Lesezeichen löschen"
      confirm_delete: "Möchtest du dieses Lesezeichen wirklich löschen? Die Erinnerung wird ebenfalls gelöscht."
      confirm_clear: "Möchtest du wirklich alle deine Lesezeichen in diesem Thema löschen?"
      save: "Speichern"
      no_timezone: 'Du hast noch keine Zeitzone ausgewählt und wirst deswegen keine Erinnerungen erstellen können. Wähle deine Zeitzone <a href="%{basePath}/my/preferences/profile">in deinem Profil</a> aus.'
      invalid_custom_datetime: "Das angegebene Datum und die Uhrzeit sind ungültig. Bitte versuche es erneut."
      list_permission_denied: "Du hast keine Berechtigung, die Lesezeichen dieses Benutzers anzuzeigen."
      no_user_bookmarks: "Du hast noch keine Beiträge mit einem Lesezeichen versehen. Lesezeichen erlauben dir den schnellen Zugriff auf bestimmte Beiträge."
      auto_delete_preference:
        label: "Nachdem du benachrichtigst wurdest"
        never: "Lesezeichen behalten"
        when_reminder_sent: "Lesezeichen löschen"
        on_owner_reply: "Lesezeichen löschen, sobald ich antworte"
        clear_reminder: "Lesezeichen behalten und Erinnerung löschen"
      search_placeholder: "Lesezeichen nach Namen, Thementitel oder Beitragsinhalt durchsuchen"
      search: "Suche"
      reminders:
        today_with_time: "heute um %{time}"
        tomorrow_with_time: "morgen um %{time}"
        at_time: "am %{date_time}"
        existing_reminder: "Du wirst %{at_date_time} an dieses Lesezeichen erinnert."
    copy_codeblock:
      copied: "Kopiert!"
      copy: "Code in die Zwischenablage kopieren"
      fullscreen: "Code im Vollbildmodus zeigen"
    drafts:
      label: "Entwürfe"
      label_with_count: "Entwürfe (%{count})"
      resume: "Fortsetzen"
      remove: "Entfernen"
      remove_confirmation: "Bist du sicher, dass du diesen Entwurf löschen möchtest?"
      new_topic: "Neuer Entwurf für Thema"
      new_private_message: "Neuer Entwurf für persönliche Nachricht"
      abandon:
        confirm: "Du hast bereits einen Entwurf in Arbeit. Was möchtest du damit machen?"
        yes_value: "Verwerfen"
        no_value: "Bearbeitung fortsetzen"
    topic_count_categories:
      one: "Zeige %{count} neues oder aktualisiertes Thema"
      other: "Zeige %{count} neue oder aktualisierte Themen"
    topic_count_latest:
      one: "Zeige %{count} neues oder aktualisiertes Thema"
      other: "Zeige %{count} neue oder aktualisierte Themen"
    topic_count_unseen:
      one: "Zeige %{count} neues oder aktualisiertes Thema"
      other: "Zeige %{count} neue oder aktualisierte Themen"
    topic_count_unread:
      one: "Zeige %{count} ungelesenes Thema"
      other: "Zeige %{count} ungelesene Themen"
    topic_count_new:
      one: "Zeige %{count} neues Thema"
      other: "Zeige %{count} neue Themen"
    preview: "Vorschau"
    cancel: "Abbrechen"
    deleting: "Löschen …"
    save: "Änderungen speichern"
    saving: "Speichern …"
    saved: "Gespeichert!"
    upload: "Hochladen"
    uploading: "Wird hochgeladen …"
    processing: "Verarbeitung …"
    uploading_filename: "Wird hochgeladen: %{filename} …"
    processing_filename: "Wird verarbeitet: %{filename} …"
    clipboard: "Zwischenablage"
    uploaded: "Hochgeladen!"
    pasting: "Einfügen …"
    enable: "Aktivieren"
    disable: "Deaktivieren"
    continue: "Weiter"
    switch_to_anon: "Anonymen Modus aktivieren"
    switch_from_anon: "Anonymen Modus deaktivieren"
    banner:
      close: "Dieses Banner ausblenden"
      edit: "Bearbeiten"
    pwa:
      install_banner: "Möchtest du <a href>%{title} auf diesem Gerät installieren?</a>"
    choose_topic:
      none_found: "Keine Themen gefunden."
      title:
        search: "Suche nach einem Thema"
        placeholder: "gib hier den Titel, die URL oder die ID des Themas ein"
    choose_message:
      none_found: "Keine Nachrichten gefunden."
      title:
        search: "Suche nach einer Nachricht"
        placeholder: "gib hier den Titel, die URL oder die ID der Nachricht ein"
    review:
      show_more: "Mehr anzeigen"
      show_less: "Weniger anzeigen"
      order_by: "Sortieren nach"
      date_filter: "Gepostet zwischen"
      in_reply_to: "Antwort auf"
      explain:
        why: "erkläre, warum dieses Element in der Warteschlange gelandet ist"
        title: "Überprüfbares Scoring"
        formula: "Formel"
        subtotal: "Zwischensumme"
        total: "Gesamt"
        min_score_visibility: "Minimaler Score für Sichtbarkeit"
        score_to_hide: "Score, um den Beitrag zu verbergen"
        take_action_bonus:
          name: "Maßnahme ergriffen"
          title: "Wenn ein Team-Mitglied entscheidet, eine Maßnahme zu ergreifen, erhält die Meldung einen Bonus."
        user_accuracy_bonus:
          name: "Benutzer-Genauigkeit"
          title: "Benutzer, deren Meldungen in der Vergangenheit zugestimmt wurde, erhalten einen Bonus."
        trust_level_bonus:
          name: "Vertrauensstufe"
          title: "Überprüfbare Elemente, die von Benutzern höherer Vertrauensstufen angelegt wurden, haben einen höheren Score."
        type_bonus:
          name: "Bonustyp"
          title: "Bestimmte überprüfbare Typen können vom Team mit einem Bonus ausgestattet werden, damit sie höher priorisiert sind."
      stale_help: "Diese Überprüfung wurde von <b>%{username}</b> gelöst."
      claim_help:
        optional: "Du kannst dieses Element reservieren, damit andere es nicht überprüfen."
        required: "Du musst Elemente reservieren, bevor du sie überprüfen kannst."
        claimed_by_you: "Du hast dieses Element reserviert und kannst es überprüfen."
        claimed_by_other: "Dieses Element kann nur von <b>%{username}</b> überprüft werden."
      claim:
        title: "dieses Thema reservieren"
      unclaim:
        help: "diese Reservierung entfernen"
      awaiting_approval: "Wartet auf Genehmigung"
      delete: "Löschen"
      settings:
        saved: "Gespeichert"
        save_changes: "Änderungen speichern"
        title: "Einstellungen"
        priorities:
          title: "Prioritäten für überprüfbare Elemente"
      moderation_history: "Moderationsverlauf"
      view_all: "Alle anzeigen"
      grouped_by_topic: "Gruppiert nach Thema"
      none: "Es sind keine Elemente zur Überprüfung vorhanden."
      view_pending: "zeige verbleibende"
      topic_has_pending:
        one: "Dieses Thema hat <b>%{count}</b> Beitrag, der auf Genehmigung wartet."
        other: "Dieses Thema hat <b>%{count}</b> Beiträge, die auf Genehmigung warten."
      title: "Überprüfen"
      topic: "Thema:"
      filtered_topic: "Du hast nach zu prüfenden Inhalten in einem einzelnen Thema gefiltert."
      filtered_user: "Benutzer"
      filtered_reviewed_by: "Überprüft von"
      show_all_topics: "alle Themen zeigen"
      deleted_post: "(Beitrag gelöscht)"
      deleted_user: "(Benutzer gelöscht)"
      user:
        bio: "Bio"
        website: "Website"
        username: "Benutzername"
        email: "E-Mail"
        name: "Name"
        fields: "Felder"
        reject_reason: "Grund"
      user_percentage:
        summary:
          one: "%{agreed}, %{disagreed}, %{ignored} (der letzten Meldung)"
          other: "%{agreed}, %{disagreed}, %{ignored} (der letzten %{count} Meldungen)"
        agreed:
          one: "%{count} % zugestimmt"
          other: "%{count} % zugestimmt"
        disagreed:
          one: "%{count} % abgelehnt"
          other: "%{count} % abgelehnt"
        ignored:
          one: "%{count} % ignoriert"
          other: "%{count} % ignoriert"
      topics:
        topic: "Thema"
        reviewable_count: "Anzahl"
        reported_by: "Gemeldet von"
        deleted: "[Thema gelöscht]"
        original: "(ursprüngliches Thema)"
        details: "Details"
        unique_users:
          one: "%{count} Benutzer"
          other: "%{count} Benutzer"
      replies:
        one: "%{count} Antwort"
        other: "%{count} Antworten"
      edit: "Bearbeiten"
      save: "Speichern"
      cancel: "Abbrechen"
      new_topic: "Das Bestätigen dieses Elements wird ein neues Thema erstellen"
      filters:
        all_categories: "(alle Kategorien)"
        type:
          title: "Typ"
          all: "(alle Arten)"
        minimum_score: "Minimaler Score:"
        refresh: "Aktualisieren"
        status: "Status"
        category: "Kategorie"
        orders:
          score: "Score"
          score_asc: "Score (umgekehrt)"
          created_at: "Erstellt am"
          created_at_asc: "Erstellt am (umgekehrt)"
        priority:
          title: "Minimale Priorität"
          any: "(beliebig)"
          low: "Niedrig"
          medium: "Mittel"
          high: "Hoch"
      conversation:
        view_full: "zeige vollständige Unterhaltung"
      scores:
        about: "Dieser Score wird basierend auf der Vertrauensstufe des Meldenden, der Richtigkeit der vorhergehenden Meldungen sowie der Priorität des gemeldeten Elements berechnet."
        score: "Score"
        date: "Datum der Meldung"
        type: "Grund"
        status: "Status"
        submitted_by: "Gemeldet von"
        reviewed_by: "Überprüft von"
        reviewed_timestamp: "Datum der Überprüfung"
      statuses:
        pending:
          title: "Ausstehend"
        approved:
          title: "Genehmigt"
        approved_flag:
          title: "Meldung genehmigt"
        approved_user:
          title: "Benutzer genehmigt"
        approved_post:
          title: "Beitrag genehmigt"
        rejected:
          title: "Abgelehnt"
        rejected_flag:
          title: "Meldung abgelehnt"
        rejected_user:
          title: "Benutzer abgelehnt"
        rejected_post:
          title: "Beitrag abgelehnt"
        ignored:
          title: "Meldung ignoriert"
        deleted:
          title: "Thema oder Beitrag gelöscht"
        reviewed:
          title: "Alle überprüft"
        all:
          title: "Alles"
      context_question:
        is_this_post: "Ist dieser Beitrag %{reviewable_human_score_types}?"
        delimiter: "oder"
        something_else_wrong: "Stimmt etwas mit diesem Beitrag nicht?"
      types:
        reviewable_flagged_post:
          title: "Gemeldeter Beitrag"
          flagged_by: "Gemeldet von"
        reviewable_queued_topic:
          title: "Thema in der Warteschlange"
        reviewable_queued_post:
          title: "Beitrag in der Warteschlange"
        reviewable_user:
          title: "Benutzer"
        reviewable_post:
          title: "Beitrag"
        reviewable_chat_message:
          title: "Markierte Chat-Nachricht"
      approval:
        title: "Beitrag muss genehmigt werden"
        description: "Wir haben deinen neuen Beitrag erhalten. Dieser muss jedoch von einem Moderator genehmigt werden, bevor er angezeigt wird. Bitte habe etwas Geduld."
        pending_posts:
          one: "Du hast <strong>%{count}</strong> verbleibenden Beitrag."
          other: "Du hast <strong>%{count}</strong> verbleibende Beiträge."
        ok: "OK"
      example_username: "Benutzername"
      reject_reason:
        title: "Warum lehnst du diesen Benutzer ab?"
        send_email: "Ablehnungs-E-Mail senden"
    relative_time_picker:
      minutes:
        one: "Minute"
        other: "Minuten"
      hours:
        one: "Stunde"
        other: "Stunden"
      days:
        one: "Tag"
        other: "Tage"
      months:
        one: "Monat"
        other: "Monate"
      years:
        one: "Jahr"
        other: "Jahre"
      relative: "Relativ"
    time_shortcut:
      now: "Jetzt"
      in_one_hour: "In einer Stunde"
      in_two_hours: "In zwei Stunden"
      later_today: "Im Laufe des Tages"
      two_days: "Zwei Tage"
      next_business_day: "Nächster Arbeitstag"
      tomorrow: "Morgen"
      post_local_date: "Datum im Beitrag"
      later_this_week: "Später in dieser Woche"
      this_weekend: "Dieses Wochenende"
      start_of_next_business_week: "Montag"
      start_of_next_business_week_alt: "Am kommenden Montag"
      next_week: "Nächste Woche"
      two_weeks: "Zwei Wochen"
      next_month: "Nächsten Monat"
      two_months: "Zwei Monate"
      three_months: "Drei Monate"
      four_months: "Vier Monate"
      six_months: "Sechs Monate"
      one_year: "Ein Jahr"
      forever: "Für immer"
      relative: "Relative Zeit"
      none: "Nicht notwendig"
      never: "Nie"
      last_custom: "Letztes benutzerdefiniertes Datum"
      custom: "Datum und Uhrzeit auswählen"
      select_timeframe: "Wähle einen Zeitrahmen aus"
    user_action:
      user_posted_topic: "<a href='%{userUrl}'>%{user}</a> hat <a href='%{topicUrl}'>das Thema</a> verfasst"
      you_posted_topic: "<a href='%{userUrl}'>Du</a> hast <a href='%{topicUrl}'>das Thema</a> verfasst"
      user_replied_to_post: "<a href='%{userUrl}'>%{user}</a> hat auf <a href='%{postUrl}'>%{post_number}</a> geantwortet"
      you_replied_to_post: "<a href='%{userUrl}'>Du</a> hast auf <a href='%{postUrl}'>%{post_number}</a> geantwortet"
      user_replied_to_topic: "<a href='%{userUrl}'>%{user}</a> hat auf <a href='%{topicUrl}'>das Thema</a> geantwortet"
      you_replied_to_topic: "<a href='%{userUrl}'>Du</a> hast auf <a href='%{topicUrl}'>das Thema</a> geantwortet"
      user_mentioned_user: "<a href='%{user1Url}'>%{user}</a> hat <a href='%{user2Url}'>%{another_user}</a> erwähnt"
      user_mentioned_you: "<a href='%{user1Url}'>%{user}</a> hat <a href='%{user2Url}'>dich</a> erwähnt"
      you_mentioned_user: "<a href='%{user1Url}'>Du</a> hast <a href='%{user2Url}'>%{another_user}</a> erwähnt"
      posted_by_user: "Geschrieben von <a href='%{userUrl}'>%{user}</a>"
      posted_by_you: "Von <a href='%{userUrl}'>dir</a> geschrieben"
      sent_by_user: "Von <a href='%{userUrl}'>%{user}</a> gesendet"
      sent_by_you: "Von <a href='%{userUrl}'>dir</a> gesendet"
    directory:
      username: "Benutzername"
      filter_name: "nach Benutzernamen filtern"
      title: "Benutzer"
      likes_given: "Gegeben"
      likes_received: "Erhalten"
      topics_entered: "Betrachtet"
      topics_entered_long: "Betrachtete Themen"
      time_read: "Lesezeit"
      topic_count: "Themen"
      topic_count_long: "Erstellte Themen"
      post_count: "Beiträge"
      post_count_long: "Verfasste Beiträge"
      no_results: "Es wurden keine Ergebnisse gefunden."
      days_visited: "Aufrufe"
      days_visited_long: "Besuchstage"
      posts_read: "Gelesen"
      posts_read_long: "Gelesene Beiträge"
      last_updated: "Zuletzt aktualisiert:"
      total_rows:
        one: "%{count} Benutzer"
        other: "%{count} Benutzer"
      edit_columns:
        title: "Verzeichnisspalten bearbeiten"
        save: "Speichern"
        reset_to_default: "Auf Standard zurücksetzen"
      group:
        all: "alle Gruppen"
      sort:
        label: "Sortieren nach %{criteria}"
    group_histories:
      actions:
        change_group_setting: "Gruppeneinstellung ändern"
        add_user_to_group: "Benutzer hinzufügen"
        remove_user_from_group: "Benutzer entfernen"
        make_user_group_owner: "Zum Eigentümer machen"
        remove_user_as_group_owner: "Eigentümerrechte entziehen"
    groups:
      member_added: "Hinzugefügt"
      member_requested: "Angefragt am"
      add_members:
        title: "Benutzer zu %{group_name} hinzufügen"
        description: "Gib eine Liste von Benutzern ein, die du in die Gruppe einladen möchtest, oder füge eine kommagetrennte Liste ein:"
        usernames_placeholder: "Benutzernamen"
        usernames_or_emails_placeholder: "Benutzernamen oder E-Mail-Adressen"
        notify_users: "Benutzer benachrichtigen"
        set_owner: "Benutzer als Eigentümer dieser Gruppe festlegen"
      requests:
        title: "Anfragen"
        reason: "Grund"
        accept: "Akzeptieren"
        accepted: "akzeptiert"
        deny: "ablehnen"
        denied: "abgelehnt"
        undone: "Anfrage zurückgenommen"
        handle: "Mitgliedschaftsanfrage bearbeiten"
        undo: "Rückgängig machen"
      manage:
        title: "Verwalten"
        name: "Name"
        full_name: "Vollständiger Name"
        add_members: "Benutzer hinzufügen"
        invite_members: "Einladen"
        delete_member_confirm: "Entferne „%{username}“ aus der Gruppe „%{group}“?"
        profile:
          title: Profil
        interaction:
          title: Interaktion
          posting: Beiträge
          notification: Benachrichtigung
        email:
          title: "E-Mail"
          status: "%{old_emails}/%{total_emails} E-Mails über IMAP synchronisiert."
          enable_smtp: "SMTP aktivieren"
          enable_imap: "IMAP aktivieren"
          test_settings: "Test-Einstellungen"
          save_settings: "Einstellungen speichern"
          last_updated: "Zuletzt aktualisiert:"
          last_updated_by: "von"
          settings_required: "Alle Einstellungen sind erforderlich, bitte fülle alle Felder vor der Validierung aus."
          smtp_settings_valid: "SMTP-Einstellungen gültig."
          smtp_title: "SMTP"
          smtp_instructions: "Wenn du SMTP für die Gruppe aktivierst, werden alle ausgehenden E-Mails, die aus dem Posteingang der Gruppe gesendet werden, über die hier angegebenen SMTP-Einstellungen anstelle des E-Mail-Servers gesendet, der für andere von deinem Forum gesendete E-Mails konfiguriert ist."
          imap_title: "IMAP"
          imap_additional_settings: "Weitere Einstellungen"
          imap_instructions: 'Wenn du IMAP für die Gruppe aktivierst, werden E-Mails zwischen dem Gruppenposteingang und dem bereitgestellten IMAP-Server und -Postfach synchronisiert. SMTP muss mit gültigen und getesteten Anmeldedaten aktiviert werden, bevor IMAP aktiviert werden kann. Der für SMTP verwendete E-Mail-Benutzername und das Passwort werden für IMAP verwendet. Weitere Informationen findest du unter <a target="_blank" href="https://meta.discourse.org/t/imap-support-for-group-inboxes/160588">Feature-Ankündigung auf Discourse Meta</a>.'
          imap_alpha_warning: "Warnung: Dies ist eine Alpha-Phasen-Funktion. Nur Gmail wird offiziell unterstützt. Benutzung auf eigene Gefahr!"
          imap_settings_valid: "IMAP-Einstellungen gültig."
          smtp_disable_confirm: "Wenn du SMTP deaktivierst, werden alle SMTP- und IMAP-Einstellungen zurückgesetzt und die zugehörigen Funktionen deaktiviert. Bist du sicher, dass du fortfahren möchtest?"
          imap_disable_confirm: "Wenn du IMAP deaktivierst, werden alle IMAP-Einstellungen zurückgesetzt und die zugehörigen Funktionen deaktiviert. Bist du sicher, dass du fortfahren möchtest?"
          imap_mailbox_not_selected: "Du musst ein Postfach für diese IMAP-Konfiguration auswählen, sonst werden keine Postfächer synchronisiert!"
          prefill:
            title: "Vorbefüllen mit Einstellungen für:"
            gmail: "GMail"
          credentials:
            title: "Anmeldedaten"
            smtp_server: "SMTP-Server"
            smtp_port: "SMTP-Port"
            smtp_ssl: "SSL für SMTP verwenden"
            imap_server: "IMAP-Server"
            imap_port: "IMAP-Port"
            imap_ssl: "SSL für IMAP verwenden"
            username: "Benutzername"
            password: "Passwort"
          settings:
            title: "Einstellungen"
            allow_unknown_sender_topic_replies: "Unbekannten Absendern das Antworten auf Gruppenthemen erlauben."
            allow_unknown_sender_topic_replies_hint: "Erlaubt unbekannten Absendern, auf Gruppenthemen zu antworten. Wenn dies nicht aktiviert ist, werden Antworten von E-Mail-Adressen, die nicht bereits zu dem Thema eingeladen wurden, ein neues Thema erstellen."
            from_alias: "Von Alias"
            from_alias_hint: "Alias, der beim Versenden von Gruppen-SMTP-E-Mails als Absenderadresse verwendet werden soll. Bitte beachte, dass dies nicht von allen E-Mail-Anbietern unterstützt wird; sieh in der Dokumentation deines E-Mail-Anbieters nach."
          mailboxes:
            synchronized: "Synchronisierte Mailbox"
            none_found: "In diesem E-Mail-Konto wurden keine Postfächer gefunden."
            disabled: "Deaktiviert"
        membership:
          title: Mitgliedschaft
          access: Zugriff
        categories:
          title: Kategorien
          long_title: "Standardbenachrichtigungen für Kategorien"
          description: "Wenn Benutzer zu dieser Gruppe hinzugefügt werden, werden ihre Einstellungen für die Kategoriebenachrichtigung auf diese Standardeinstellungen festgelegt. Danach können sie sie ändern."
          watched_categories_instructions: "Beobachte automatisch alle Themen in diesen Kategorien. Gruppenmitglieder werden über alle neuen Beiträge sowie Themen informiert und neben dem Thema wird auch die Anzahl neuer Beiträge angezeigt."
          tracked_categories_instructions: "Verfolge automatisch alle Themen in diesen Kategorien. Neben dem Thema wird die Anzahl neuer Beiträge angezeigt."
          watching_first_post_categories_instructions: "Benutzer werden über den ersten Beitrag in jedem neuen Thema in diesen Kategorien informiert."
          regular_categories_instructions: "Wenn diese Kategorien stummgeschaltet sind, werden sie für Gruppenmitglieder nicht stummgeschaltet. Benutzer werden benachrichtigt, wenn sie erwähnt werden oder jemand auf sie antwortet."
          muted_categories_instructions: "Benutzer werden nicht über neue Themen in diesen Kategorien informiert und sie werden nicht auf den Seiten der Kategorien oder der neuesten Themen angezeigt."
        tags:
          title: Schlagwörter
          long_title: "Standardbenachrichtigungen für Schlagwörter"
          description: "Wenn Benutzer zu dieser Gruppe hinzugefügt werden, werden ihre Einstellungen für die Schlagwort-Benachrichtigung auf diese Standardeinstellungen festgelegt. Danach können sie sie ändern."
          watched_tags_instructions: "Beobachte automatisch alle Themen mit diesen Schlagwörtern. Gruppenmitglieder werden über alle neuen Beiträge sowie Themen informiert und neben dem Thema wird auch die Anzahl neuer Beiträge angezeigt."
          tracked_tags_instructions: "Verfolge automatisch alle Themen mit diesen Schlagwörtern. Neben dem Thema wird die Anzahl neuer Beiträge angezeigt."
          watching_first_post_tags_instructions: "Benutzer werden über den ersten Beitrag in jedem neuen Thema mit diesen Schlagwörtern informiert."
          regular_tags_instructions: "Wenn diese Schlagwörter stummgeschaltet sind, werden sie für Gruppenmitglieder nicht stummgeschaltet. Benutzer werden benachrichtigt, wenn sie erwähnt werden oder jemand auf sie antwortet."
          muted_tags_instructions: "Benutzer werden nicht über neue Themen mit diesen Schlagwörtern benachrichtigt und sie werden nicht unter „Aktuell“ angezeigt."
        logs:
          title: "Protokolle"
          when: "Wann"
          action: "Aktion"
          acting_user: "Ausführender Benutzer"
          target_user: "Betroffener Benutzer"
          subject: "Betreff"
          details: "Details"
          from: "Von"
          to: "An"
      permissions:
        title: "Berechtigungen"
        none: "Dieser Gruppe sind keine Kategorien zugeordnet."
        description: "Mitglieder dieser Gruppe können auf diese Kategorien zugreifen"
      public_admission: "Erlaube Benutzern, die Gruppe eigenständig zu betreten (erfordert, dass die Gruppe öffentlich sichtbar ist)"
      public_exit: "Erlaube Benutzern, die Gruppe eigenständig zu verlassen"
      empty:
        posts: "Es gibt keine Beiträge von Mitgliedern dieser Gruppe."
        members: "Es gibt keine Mitglieder in dieser Gruppe."
        requests: "Keine Mitgliedschaftsanfragen für diese Gruppe."
        mentions: "Es gibt keine Erwähnungen dieser Gruppe."
        messages: "Es gibt keine Nachrichten für diese Gruppe."
        topics: "Es gibt keine Themen von Mitgliedern dieser Gruppe."
        logs: "Es gibt keine Protokolle für diese Gruppe."
      add: "Hinzufügen"
      join: "Beitreten"
      leave: "Verlassen"
      request: "Anfrage"
      message: "Nachricht"
      confirm_leave: "Willst du die Gruppe wirklich verlassen?"
      allow_membership_requests: "Erlaube Benutzern, Mitgliedschaftsanfragen an Gruppeneigentümer zu senden (erfordert öffentlich sichtbare Gruppen)"
      membership_request_template: "Individuelle Vorlage, die Benutzern angezeigt wird, welche eine Mitgliedschaftsanfrage senden"
      membership_request:
        submit: "Anfrage abschicken"
        title: "Beitrittsanfrage für @%{group_name}"
        reason: "Lass die Gruppeneigentümer wissen, warum du in diese Gruppe gehörst"
      membership: "Mitgliedschaft"
      name: "Name"
      group_name: "Gruppenname"
      user_count: "Benutzer"
      bio: "Über die Gruppe"
      selector_placeholder: "Benutzernamen eingeben"
      owner: "Eigentümer"
      index:
        title: "Gruppen"
        all: "Alle Gruppen"
        empty: "Es gibt keine sichtbaren Gruppen."
        filter: "Filtern nach Art der Gruppe"
        owner_groups: "Gruppen, deren Eigentümer ich bin"
        close_groups: "Geschlossene Gruppen"
        automatic_groups: "Automatische Gruppen"
        automatic: "Automatisch"
        closed: "Geschlossen"
        public: "Öffentlich"
        private: "Privat"
        public_groups: "Öffentliche Gruppen"
        my_groups: "Meine Gruppen"
        group_type: "Art der Gruppe"
        is_group_user: "Mitglied"
        is_group_owner: "Eigentümer"
        search_results: "Die Suchergebnisse werden unten angezeigt."
      title:
        one: "Gruppe"
        other: "Gruppen"
      activity: "Aktivität"
      members:
        title: "Mitglieder"
        filter_placeholder_admin: "Benutzername oder E-Mail-Adresse"
        filter_placeholder: "Benutzername"
        remove_member: "Mitglied entfernen"
        remove_member_description: "Entferne <b>%{username}</b> aus dieser Gruppe"
        make_owner: "Zum Eigentümer machen"
        make_owner_description: "Mache <b>%{username}</b> zu einem Eigentümer dieser Gruppe"
        remove_owner: "Als Eigentümer entfernen"
        remove_owner_description: "Entferne <b>%{username}</b> als Eigentümer dieser Gruppe"
        make_primary: "Als primäre Gruppe festlegen"
        make_primary_description: "Mache diese Gruppe zur primären Gruppe für <b>%{username}</b>"
        remove_primary: "Als primäre Gruppe entfernen"
        remove_primary_description: "Entferne diese Gruppe als primäre Gruppe für <b>%{username}</b>"
        remove_members: "Mitglieder entfernen"
        remove_members_description: "Ausgewählte Benutzer aus dieser Gruppe entfernen"
        make_owners: "Zu Eigentümern machen"
        make_owners_description: "Mache ausgewählte Benutzer zu Eigentümern dieser Gruppe"
        remove_owners: "Eigentümer entfernen"
        remove_owners_description: "Ausgewählte Benutzer als Eigentümer dieser Gruppe entfernen"
        make_all_primary: "Für alle als primäre Gruppe festlegen"
        make_all_primary_description: "Mache diese Gruppe zur primären Gruppe für alle ausgewählten Benutzer"
        remove_all_primary: "Als primäre Gruppe entfernen"
        remove_all_primary_description: "Diese Gruppe als primäre Gruppe entfernen"
        status: "Status"
        owner: "Eigentümer"
        primary: "Primär"
        forbidden: "Du hast nicht das Recht, die Mitglieder zu sehen."
        no_filter_matches: "Keine Mitglieder entsprechen dieser Suche."
      topics: "Themen"
      posts: "Beiträge"
      aria_post_number: "%{title} – Beitrag #%{postNumber}"
      mentions: "Erwähnungen"
      messages: "Nachrichten"
      notification_level: "Standard-Benachrichtigungsstufe für Gruppen-Nachrichten"
      alias_levels:
        mentionable: "Wer kann diese Gruppe mit @ erwähnen?"
        messageable: "Wer kann dieser Gruppe eine Nachricht schicken?"
        nobody: "Niemand"
        only_admins: "Nur Administratoren"
        mods_and_admins: "Nur Moderatoren und Administratoren"
        members_mods_and_admins: "Nur Gruppenmitglieder, Moderatoren und Administratoren"
        owners_mods_and_admins: "Nur Gruppeneigentümer, Moderatoren und Administratoren"
        everyone: "Jeder"
      notifications:
        watching:
          title: "Beobachten"
          description: "Du wirst über jeden neuen Beitrag in jeder Nachricht benachrichtigt und die Anzahl neuer Antworten wird angezeigt."
        watching_first_post:
          title: "Ersten Beitrag beobachten"
          description: "Du wirst über neue Nachrichten in dieser Gruppe informiert, aber nicht über Antworten auf diese Nachrichten."
        tracking:
          title: "Verfolgen"
          description: "Du wirst benachrichtigt, wenn jemand deinen Namen mit @ erwähnt oder auf deinen Beitrag antwortet, und die Anzahl neuer Antworten wird angezeigt."
        regular:
          title: "Normal"
          description: "Du wirst benachrichtigt, wenn jemand deinen Namen mit @ erwähnt oder auf deinen Beitrag antwortet."
        muted:
          title: "Stummgeschaltet"
          description: "Du erhältst keine Benachrichtigungen im Zusammenhang mit Nachrichten in dieser Gruppe."
      flair_url: "Avatar-Flair-Bild"
      flair_upload_description: "Verwende quadratische Bilder, die nicht kleiner als 20 x 20 Pixel sind."
      flair_bg_color: "Avatar-Flair-Hintergrundfarbe"
      flair_bg_color_placeholder: "(Optional) Hex-Farbwert"
      flair_color: "Avatar-Flair-Farbe"
      flair_color_placeholder: "(Optional) Hex-Farbwert"
      flair_preview_icon: "Vorschau des Symbols"
      flair_preview_image: "Vorschaubild"
      flair_type:
        icon: "Wähle ein Symbol"
        image: "Lade ein Bild hoch"
      default_notifications:
        modal_title: "Benutzer-Standardbenachrichtigungen"
        modal_description: "Soll diese Änderung rückwirkend gelten? Das ändert die Einstellungen für %{count} bestehende Benutzer."
        modal_yes: "Ja"
        modal_no: "Nein, die Änderung soll sich nur zukünftig auswirken"
    user_action_groups:
      "1": "Abgegebene „Gefällt mir“"
      "2": "Erhaltene „Gefällt mir“"
      "3": "Lesezeichen"
      "4": "Themen"
      "5": "Beiträge"
      "6": "Antworten"
      "7": "Erwähnungen"
      "9": "Zitate"
      "11": "Änderungen"
      "12": "Gesendete Objekte"
      "13": "Posteingang"
      "14": "Ausstehend"
      "15": "Entwürfe"
    categories:
      all: "alle Kategorien"
      all_subcategories: "alle"
      no_subcategory: "keine"
      category: "Kategorie"
      category_list: "Kategorieliste anzeigen"
      reorder:
        title: "Kategorien neu sortieren"
        title_long: "Neustrukturierung der Kategorieliste"
        save: "Reihenfolge speichern"
        apply_all: "Anwenden"
        position: "Position"
      posts: "Beiträge"
      topics: "Themen"
      latest: "Aktuelle"
      subcategories: "Unterkategorien"
      muted: "Stummgeschaltete Kategorien"
      topic_sentence:
        one: "%{count} Thema"
        other: "%{count} Themen"
      topic_stat:
        one: "%{number} / %{unit}"
        other: "%{number} / %{unit}"
      topic_stat_unit:
        week: "Woche"
        month: "Monat"
      topic_stat_all_time:
        one: "%{number} gesamt"
        other: "%{number} gesamt"
      topic_stat_sentence_week:
        one: "%{count} neues Thema in der letzten Woche."
        other: "%{count} neue Themen in der letzten Woche."
      topic_stat_sentence_month:
        one: "%{count} neues Thema im letzten Monat."
        other: "%{count} neue Themen im letzten Monat."
      n_more: "Kategorien (%{count} weitere) …"
    ip_lookup:
      title: IP-Adressen-Abfrage
      hostname: Hostname
      location: Standort
      location_not_found: (unbekannt)
      organisation: Organisation
      phone: Telefon
      other_accounts: "Andere Konten mit dieser IP-Adresse:"
      delete_other_accounts: "%{count} löschen"
      username: "Benutzername"
      trust_level: "VS"
      read_time: "Lesezeit"
      topics_entered: "betrachtete Themen"
      post_count: "# Beiträge"
      confirm_delete_other_accounts: "Bist du sicher, dass du diese Konten löschen willst?"
      powered_by: "verwendet <a href='https://maxmind.com'>MaxMindDB</a>"
      copied: "kopiert"
    user_fields:
      none: "(wähle eine Option aus)"
      required: 'Bitte gib einen Wert für „%{name}“ ein'
      same_as_password: "Dein Passwort sollte nicht in anderen Feldern wiederholt werden."
    user:
      said: "%{username}:"
      profile: "Profil"
      mute: "Stummschalten"
      edit: "Einstellungen bearbeiten"
      download_archive:
        title: "Exportiere deine Daten"
        description: "Lade ein Archiv deiner Kontoaktivitäten und Einstellungen herunter."
        button_text: "Archiv anfordern"
        confirm: "Möchtest du wirklich ein Archiv deiner Kontoaktivitäten und Einstellungen herunterladen?"
        success: "Wir haben mit dem Zusammentragen deines Archivs begonnen. Du erhältst eine Nachricht, wenn der Vorgang abgeschlossen ist."
        rate_limit_error: "Kontoarchive können nur einmal pro Tag heruntergeladen werden, bitte versuche es morgen noch einmal."
      new_private_message: "Neue Nachricht"
      private_message: "Nachricht"
      private_messages: "Nachrichten"
      user_notifications:
        filters:
          filter_by: "Filtern nach"
          all: "Alle"
          read: "Gelesen"
          unread: "Ungelesen"
          unseen: "Ungesehen"
        ignore_duration_title: "Benutzer ignorieren"
        ignore_duration_username: "Benutzername"
        ignore_duration_when: "Dauer:"
        ignore_duration_save: "Ignorieren"
        ignore_duration_note: "Bitte beachte, dass alle Ignorierungen automatisch entfernt werden, wenn die Ignorierungsdauer verstreicht."
        ignore_duration_time_frame_required: "Bitte wähle einen Zeitrahmen aus"
        ignore_no_users: "Du hast keine Benutzer ignoriert."
        ignore_option: "Ignoriert"
        ignore_option_title: "Du wirst keine Benachrichtigungen zu dieser Person erhalten und ihre Themen und Antworten werden ausgeblendet."
        add_ignored_user: "Hinzufügen …"
        mute_option: "Stummgeschaltet"
        mute_option_title: "Du wirst keine Benachrichtigungen zu dieser Person bekommen."
        normal_option: "Normal"
        normal_option_title: "Du wirst benachrichtigt, wenn diese Person dir antwortet, dich zitiert oder erwähnt."
      notification_schedule:
        title: "Zeitplan für Benachrichtigungen"
        label: "Aktiviere den benutzerdefinierten Zeitplan für Benachrichtigungen"
        tip: "Außerhalb dieser Zeiten werden deine Benachrichtigungen pausiert."
        midnight: "Mitternacht"
        none: "Keine"
        monday: "Montag"
        tuesday: "Dienstag"
        wednesday: "Mittwoch"
        thursday: "Donnerstag"
        friday: "Freitag"
        saturday: "Samstag"
        sunday: "Sonntag"
        to: "bis"
      activity_stream: "Aktivität"
      read: "Gelesen"
      read_help: "Kürzlich gelesene Themen"
      preferences: "Einstellungen"
      feature_topic_on_profile:
        open_search: "Wähle ein neues Thema"
        title: "Wähle ein Thema"
        search_label: "Suche nach einem Thema anhand der Überschrift"
        save: "Speichern"
        clear:
          title: "Löschen"
          warning: "Bist du sicher, dass du dein hervorgehobenes Thema löschen möchtest?"
      use_current_timezone: "Aktuelle Zeitzone verwenden"
      profile_hidden: "Das öffentliche Profil des Benutzers ist ausgeblendet."
      inactive_user: "Dieser Benutzer ist nicht mehr aktiv."
      expand_profile: "Erweitern"
      sr_expand_profile: "Profildetails erweitern"
      collapse_profile: "Zuklappen"
      sr_collapse_profile: "Profildetails ausblenden"
      bookmarks: "Lesezeichen"
      bio: "Über mich"
      timezone: "Zeitzone"
      invited_by: "Eingeladen von"
      trust_level: "Vertrauensstufe"
      notifications: "Benachrichtigungen"
      statistics: "Statistiken"
      desktop_notifications:
        label: "Live-Benachrichtigungen"
        not_supported: "Dieser Browser unterstützt leider keine Benachrichtigungen."
        perm_default: "Benachrichtigungen einschalten"
        perm_denied_btn: "Berechtigung verweigert"
        perm_denied_expl: "Du hast das Anzeigen von Benachrichtigungen verboten. Aktiviere die Benachrichtigungen über deine Browser-Einstellungen."
        disable: "Benachrichtigungen deaktivieren"
        enable: "Benachrichtigungen aktivieren"
<<<<<<< HEAD
        each_browser_note: 'Hinweis: Du musst diese Einstellung in jedem Browser, den du verwendest, ändern. Alle Benachrichtigungen werden unabhängig von dieser Einstellung deaktiviert, wenn du die Benachrichtigungen im Benutzermenü pausierst.'
=======
        each_browser_note: "Hinweis: Du musst diese Einstellung in jedem Browser, den du verwendest, ändern. Alle Benachrichtigungen werden unabhängig von dieser Einstellung deaktiviert, wenn du die Benachrichtigungen im Benutzermenü pausierst."
>>>>>>> 9b339bcd
        consent_prompt: "Möchtest du Live-Benachrichtigungen erhalten, wenn jemand auf deine Beiträge antwortet?"
      dismiss: "Alles gelesen"
      dismiss_notifications: "Alles gelesen"
      dismiss_notifications_tooltip: "Alle ungelesenen Benachrichtigungen als gelesen markieren"
      dismiss_bookmarks_tooltip: "Markiere alle ungelesenen Lesezeichen-Erinnerungen als gelesen"
      dismiss_messages_tooltip: "Markiere alle ungelesenen persönlichen Nachrichten als gelesen"
      no_likes_title: "Du hast noch keine „Gefällt mir“-Angaben erhalten"
      no_likes_body: >
        Du wirst hier jedes Mal benachrichtigt, wenn jemand einem deiner Beiträge ein „Gefällt mir“ gibt, damit du sehen kannst, was andere für nützlich halten. Andere sehen das auch, wenn du ihren Beiträgen ein „Gefällt mir“ gibst! <br><br> Benachrichtigungen über „Gefällt mir“-Angaben werden dir nie per E-Mail zugeschickt, aber du kannst in deinen <a href='%{preferencesUrl}'>Benachrichtigungseinstellungen</a> festlegen, wie du Benachrichtigungen über „Gefällt mir“-Angaben auf der Website erhältst.
      no_messages_title: "Du hast keine Nachrichten"
      no_messages_body: >
        Benötigst du ein direktes persönliches Gespräch mit jemandem außerhalb des normalen Gesprächsflusses? Sende der Person eine Nachricht, indem du ihren Avatar auswählst und die Schaltfläche %{icon} verwendest.<br><br> Wenn du Hilfe benötigst, kannst du eine <a href='%{aboutUrl}'>Nachricht an ein Team-Mitglied senden</a>.
      no_bookmarks_title: "Du hast noch nichts mit einem Lesezeichen versehen"
      no_bookmarks_body: >
        Beginne Lesezeichen von Beiträgen mit der Schaltfläche %{icon} zu setzen und sie werden hier zum einfachen Nachschlagen aufgeführt. Du kannst auch eine Erinnerung vereinbaren!
      no_bookmarks_search: "Keine Lesezeichen mit der angegebenen Suchanfrage gefunden."
      no_notifications_title: "Du hast noch keine Benachrichtigungen"
      no_notifications_body: >
        Du wirst in diesem Panel über für dich direkt relevante Aktivitäten benachrichtigt, einschließlich Antworten auf deine Themen und Beiträge, wenn dich jemand mit <b>@</b> erwähnt oder zitiert und wenn jemand auf Themen antwortet, die du beobachtest. Benachrichtigungen werden auch an deine E-Mail-Adresse gesendet, wenn du dich eine Weile nicht eingeloggt hast. <br><br> Suche nach %{icon}, um zu entscheiden, bei welchen Themen, Kategorien und Schlagwörtern du benachrichtigt werden möchtest. Weiteres findest du in den <a href='%{preferencesUrl}'>Benachrichtigungseinstellungen</a>.
      no_other_notifications_title: "Du hast noch keine anderen Benachrichtigungen"
      no_other_notifications_body: >
        In diesem Bereich wirst du über andere Aktivitäten benachrichtigt, die für dich relevant sein könnten – zum Beispiel, wenn jemand einen deiner Beiträge verlinkt oder bearbeitet.
      no_notifications_page_title: "Du hast noch keine Benachrichtigungen"
      no_notifications_page_body: >
        Du wirst über für dich direkt relevante Aktivitäten benachrichtigt, einschließlich Antworten auf deine Themen und Beiträge, wenn dich jemand mit <b>@</b> erwähnt oder zitiert und wenn jemand auf Themen antwortet, die du beobachtest. Benachrichtigungen werden auch an deine E-Mail-Adresse gesendet, wenn du dich eine Weile nicht eingeloggt hast. <br><br> Suche nach %{icon}, um zu entscheiden, bei welchen Themen, Kategorien und Schlagwörtern du benachrichtigt werden möchtest. Weiteres findest du in den <a href='%{preferencesUrl}'>Benachrichtigungseinstellungen</a>.
      dynamic_favicon: "Zeige Anzahl im Browser-Icon"
      skip_new_user_tips:
        description: "Keine Tipps für neue Benutzer anzeigen und nicht über den Erhalt von „Erste Schritte“-Abzeichen informieren"
      reset_seen_user_tips: "Benutzertipps erneut anzeigen"
      theme_default_on_all_devices: "Mache dieses Theme zum Standard für alle meine Geräte"
      color_scheme_default_on_all_devices: "Standard-Farbschema(s) auf allen meinen Geräten festlegen"
      color_scheme: "Farbschema"
      color_schemes:
        default_description: "Theme-Standard"
        disable_dark_scheme: "Gleich wie regulär"
        dark_instructions: "Du kannst das dunkle Farbschema ausprobieren, indem du den dunklen Modus auf deinem Gerät einschaltest."
        undo: "Zurücksetzen"
        regular: "Regulär"
        dark: "Dunkler Modus"
        default_dark_scheme: "(Website-Standard)"
      dark_mode: "Dunkler Modus"
      dark_mode_enable: "Dunkles Farbschema automatisch aktivieren"
      text_size_default_on_all_devices: "Mache diese Schriftgröße zum Standard für alle meine Geräte"
      allow_private_messages: "Anderen Benutzern erlauben, mir persönliche Nachrichten zu schicken"
      external_links_in_new_tab: "Öffne alle externen Links in einer neuen Registerkarte"
      enable_quoting: "Aktiviere Zitatantwort mit dem hervorgehobenen Text"
      enable_defer: "Aufschieben aktivieren, um Themen als ungelesen zu markieren"
      experimental_sidebar:
        enable: "Seitenleiste aktivieren"
        options: "Optionen"
        navigation_section: "Navigation"
        navigation_section_instruction: "Wenn eine Themenliste im Navigationsmenü neue oder ungelesene Elemente enthält …"
        link_to_filtered_list_checkbox_description: "Gefilterte Liste verlinken"
        show_count_new_items_checkbox_description: "Zähler für die neuen Elemente anzeigen"
      change: "ändern"
      featured_topic: "Hervorgehobenes Thema"
      moderator: "%{user} ist ein Moderator"
      admin: "%{user} ist ein Administrator"
      moderator_tooltip: "Dieser Benutzer ist ein Moderator"
      admin_tooltip: "Dieser Benutzer ist ein Administrator"
      silenced_tooltip: "Der Benutzer ist stummgeschaltet"
      suspended_notice: "Dieser Benutzer ist bis zum %{date} gesperrt."
      suspended_permanently: "Der Benutzer ist gesperrt."
      suspended_reason: "Grund: "
      github_profile: "GitHub"
      email_activity_summary: "Aktivitäts-Übersicht"
      mailing_list_mode:
        label: "Mailinglisten-Modus"
        enabled: "Mailinglisten-Modus aktivieren"
        instructions: |
          Diese Einstellung überschreibt die Aktivitäts-Übersicht.<br />
          Stummgeschaltete Themen und Kategorien werden in diese E-Mails nicht eingeschlossen.
        individual: "Für jeden Beitrag eine E-Mail senden"
        individual_no_echo: "Sende für alle fremden Beträge eine E-Mail"
        many_per_day: "Sende mir für jeden neuen Beitrag eine E-Mail (etwa %{dailyEmailEstimate} pro Tag)"
        few_per_day: "Sende mir für jeden neuen Beitrag eine E-Mail (etwa 2 pro Tag)"
        warning: "Mailinglisten-Modus aktiviert. Einstellungen zur Benachrichtigung per E-Mail werden nicht berücksichtigt."
      tag_settings: "Schlagwörter"
      watched_tags: "Beobachtet"
      watched_tags_instructions: "Du wirst automatisch alle neuen Themen mit diesen Schlagwörtern beobachten. Du wirst über alle neuen Beiträge und Themen benachrichtigt und die Anzahl der neuen Antworten wird bei den betroffenen Themen angezeigt."
      tracked_tags: "Verfolgt"
      tracked_tags_instructions: "Du wirst automatisch alle Themen mit diesen Schlagwörtern verfolgen. Die Anzahl der neuen Antworten wird bei den betroffenen Themen angezeigt."
      muted_tags: "Stummgeschaltet"
      muted_tags_instructions: "Du erhältst keine Benachrichtigungen über neue Themen mit diesen Schlagwörtern und die Themen werden auch nicht in der Liste der aktuellen Themen erscheinen."
      watched_categories: "Beobachtet"
      watched_categories_instructions: "Du wirst automatisch alle neuen Themen in diesen Kategorien beobachten. Du wirst über alle neuen Beiträge und Themen benachrichtigt und die Anzahl der neuen Beiträge wird bei den betroffenen Themen angezeigt."
      tracked_categories: "Verfolgt"
      tracked_categories_instructions: "Du wirst automatisch alle Themen in diesen Kategorien verfolgen. Die Anzahl der neuen Beiträge wird neben dem Thema erscheinen."
      watched_first_post_categories: "Ersten Beitrag beobachten"
      watched_first_post_categories_instructions: "Du erhältst eine Benachrichtigung für den ersten Beitrag in jedem neuen Thema in diesen Kategorien."
      watched_first_post_tags: "Ersten Beitrag beobachten"
      watched_first_post_tags_instructions: "Du erhältst eine Benachrichtigung für den ersten Beitrag in jedem neuen Thema mit diesen Schlagwörtern."
      watched_precedence_over_muted: "Benachrichtige mich über Themen in Kategorien oder mit Schlagwörtern, die ich beobachte und die auch zu einem Thema gehören, das ich stummgeschaltet habe"
      muted_categories: "Stummgeschaltet"
      muted_categories_instructions: "Du erhältst keine Benachrichtigungen über neue Themen in diesen Kategorien und sie werden auch nicht in der Liste der Kategorien oder der aktuellen Themen erscheinen."
      muted_categories_instructions_dont_hide: "Du erhältst keine Benachrichtigungen über neue Themen in diesen Kategorien."
      regular_categories: "Normal"
      regular_categories_instructions: "Diese Kategorien werden in den Themenlisten „Neueste“ und „Top“ angezeigt."
      no_category_access: "Moderatoren haben eingeschränkte Kategorien-Berechtigungen, Speichern ist nicht verfügbar."
      delete_account: "Lösche mein Benutzerkonto"
      delete_account_confirm: "Möchtest du wirklich dein Benutzerkonto permanent löschen? Diese Aktion kann nicht rückgängig gemacht werden!"
      deleted_yourself: "Dein Benutzerkonto wurde erfolgreich gelöscht."
      delete_yourself_not_allowed: "Bitte kontaktiere ein Team-Mitglied, wenn du möchtest, dass dein Konto gelöscht wird."
      unread_message_count: "Nachrichten"
      admin_delete: "Löschen"
      users: "Benutzer"
      muted_users: "Stummgeschaltet"
      muted_users_instructions: "Alle Benachrichtigungen und persönlichen Nachrichten von diesen Benutzern unterdrücken."
      allowed_pm_users: "Erlaubt"
      allowed_pm_users_instructions: "Nur persönliche Nachrichten von diesen Benutzern zulassen."
      allow_private_messages_from_specific_users: "Nur bestimmten Benutzern erlauben, mir persönliche Nachrichten zu senden"
      ignored_users: "Ignoriert"
      ignored_users_instructions: "Alle Beiträge, Benachrichtigungen und persönlichen Nachrichten von diesen Benutzern unterdrücken."
      tracked_topics_link: "Anzeigen"
      automatically_unpin_topics: "Angeheftete Themen automatisch loslösen, wenn ich deren letzten Beitrag gelesen habe."
      apps: "Apps"
      revoke_access: "Zugriffsrecht entziehen"
      undo_revoke_access: "Zugriffsrecht wiederherstellen"
      api_approved: "Genehmigt:"
      api_last_used_at: "Zuletzt benutzt am:"
      theme: "Theme"
      save_to_change_theme: 'Das Theme wird aktualisiert, nachdem du auf „%{save_text}“ geklickt hast.'
      home: "Standard-Startseite"
      staged: "Vorbereitet"
      staff_counters:
        flags_given:
          one: '<span class="%{className}">%{count}</span> hilfreiche Meldung'
          other: '<span class="%{className}">%{count}</span> hilfreiche Meldungen'
        flagged_posts:
          one: '<span class="%{className}">%{count}</span> gemeldeter Beitrag'
          other: '<span class="%{className}">%{count}</span> gemeldete Beiträge'
        deleted_posts:
          one: '<span class="%{className}">%{count}</span> gelöschter Beitrag'
          other: '<span class="%{className}">%{count}</span> gelöschte Beiträge'
        suspensions:
          one: '<span class="%{className}">%{count}</span> Sperre'
          other: '<span class="%{className}">%{count}</span> Sperren'
        warnings_received:
          one: '<span class="%{className}">%{count}</span> Warnung'
          other: '<span class="%{className}">%{count}</span> Warnungen'
        rejected_posts:
          one: '<span class="%{className}">%{count}</span> abgelehnter Beitrag'
          other: '<span class="%{className}">%{count}</span> abgelehnte Beiträge'
      messages:
        all: "alle Posteingänge"
        inbox: "Posteingang"
        personal: "Persönlich"
        latest: "Aktuelle"
        sent: "Gesendet"
        unread: "Ungelesen"
        unread_with_count:
          one: "Ungelesen (%{count})"
          other: "Ungelesen (%{count})"
        new: "Neu"
        new_with_count:
          one: "Neu (%{count})"
          other: "Neu (%{count})"
        archive: "Archiv"
        groups: "Meine Gruppen"
        move_to_inbox: "In Posteingang verschieben"
        move_to_archive: "Archivieren"
        failed_to_move: "Die ausgewählten Nachrichten konnten nicht verschoben werden. Vielleicht gibt es ein Netzwerkproblem."
        tags: "Schlagwörter"
        all_tags: "Alle Schlagwörter"
        warnings: "Offizielle Warnungen"
        read_more_in_group: "Möchtest du mehr lesen? Entdecke andere Nachrichten in %{groupLink}."
        read_more: "Möchtest du mehr lesen? Durchsuche andere Nachrichten in <a href='%{basePath}/u/%{username}/messages'>persönliche Nachrichten</a>."
        read_more_group_pm_MF: |
          { HAS_UNREAD_AND_NEW, select,
            true {
              { UNREAD, plural,
                   =0 {}
                  one {<a href='{basePath}/u/{username}/messages/group/{groupName}/unread'># ungelesene Nachricht</a>}
                other {<a href='{basePath}/u/{username}/messages/group/{groupName}/unread'># ungelesene Nachrichten</a>}
              }
              { NEW, plural,
                   =0 {}
                  one { und <a href='{basePath}/u/{username}/messages/group/{groupName}/new'># neue</a> Nachricht verbleibend. Oder durchstöbere andere Nachrichten in {groupLink}}
                other { und <a href='{basePath}/u/{username}/messages/group/{groupName}/new'># neue</a> Nachrichten verbleibend. Oder durchstöbere andere Nachrichten in {groupLink}}
              }
            }
            false {
              { UNREAD, plural,
                   =0 {}
                  one {<a href='{basePath}/u/{username}/messages/group/{groupName}/unread'># ungelesene</a> Nachricht verbleibend. Oder durchstöbere andere Nachrichten in {groupLink}}
                other {<a href='{basePath}/u/{username}/messages/group/{groupName}/unread'># ungelesene</a> Nachrichten verbleibend. Oder durchstöbere andere Nachrichten in {groupLink}}
              }
              { NEW, plural,
                   =0 {}
                  one {<a href='{basePath}/u/{username}/messages/group/{groupName}/new'># neue</a> Nachricht verbleibend. Oder durchstöbere andere Nachrichten in {groupLink}}
                other {<a href='{basePath}/u/{username}/messages/group/{groupName}/new'># neue</a> Nachrichten verbleibend. Oder durchstöbere andere Nachrichten in {groupLink}}
              }
            }
            other {}
          }
        read_more_personal_pm_MF: |
          { HAS_UNREAD_AND_NEW, select,
            true {
              { UNREAD, plural,
                   =0 {}
                  one {<a href='{basePath}/u/{username}/messages/unread'># ungelesene Nachricht</a>}
                other {<a href='{basePath}/u/{username}/messages/unread'># ungelesene Nachricht</a>}
              }
              { NEW, plural,
                   =0 {}
                  one { und <a href='{basePath}/u/{username}/messages/new'># neue</a> Nachricht verbleibend. Oder durchstöbere andere <a href='{basePath}/u/{username}/messages'>persönliche Nachrichten</a>}
                other { und <a href='{basePath}/u/{username}/messages/new'># neue</a> Nachrichten verbleibend. Oder durchstöbere andere <a href='{basePath}/u/{username}/messages'>persönliche Nachrichten</a>}
              }
            }
            false {
              { UNREAD, plural,
                   =0 {}
                  one {<a href='{basePath}/u/{username}/messages/unread'># ungelesene</a> Nachricht verbleibend. Oder durchstöbere andere <a href='{basePath}/u/{username}/messages'>persönliche Nachrichten</a>}
                other {<a href='{basePath}/u/{username}/messages/unread'># ungelesene</a> Nachrichten verbleibend. Oder durchstöbere andere <a href='{basePath}/u/{username}/messages'>persönliche Nachrichten</a>}
              }
              { NEW, plural,
                   =0 {}
                  one {<a href='{basePath}/u/{username}/messages/new'># neue</a> Nachricht verbleibend. Oder durchstöbere andere <a href='{basePath}/u/{username}/messages'>persönliche Nachrichten</a>}
                other {<a href='{basePath}/u/{username}/messages/new'># neue</a> Nachrichten verbleibend. Oder durchstöbere andere <a href='{basePath}/u/{username}/messages'>persönliche Nachrichten</a>}
              }
            }
            other {}
          }
      preferences_nav:
        account: "Konto"
        security: "Sicherheit"
        profile: "Profil"
        emails: "E-Mails"
        notifications: "Benachrichtigungen"
        tracking: "Verfolgen"
        categories: "Kategorien"
        users: "Benutzer"
        tags: "Schlagwörter"
        interface: "Oberfläche"
        apps: "Apps"
        navigation_menu: "Navigationsmenü"
      change_password:
        success: "(E-Mail gesendet)"
        in_progress: "(E-Mail wird gesendet)"
        error: "(Fehler)"
        emoji: "Emoji sperren"
        action: "Sende eine E-Mail zum Zurücksetzen des Passworts"
        set_password: "Passwort ändern"
        choose_new: "Wähle ein neues Passwort"
        choose: "Wähle ein Passwort"
      second_factor_backup:
        title: "Wiederherstellungscodes für Zwei-Faktor-Authentifizierung"
        regenerate: "Erneuern"
        disable: "Deaktivieren"
        enable: "Wiederherstellungscodes erstellen"
        enable_long: "Wiederherstellungscodes hinzufügen"
        not_enabled: "Du hast noch keine Wiederherstellungscodes erstellt."
        manage:
          one: "Du hast noch <strong>%{count}</strong> verbleibenden Wiederherstellungscode."
          other: "Du hast noch <strong>%{count}</strong> verbleibende Wiederherstellungscodes."
        copy_to_clipboard: "In Zwischenablage kopieren"
        copy_to_clipboard_error: "Beim Kopieren in die Zwischenablage trat ein Fehler auf"
        copied_to_clipboard: "Wurde in Zwischenablage kopiert"
        download_backup_codes: "Wiederherstellungscodes herunterladen"
        remaining_codes:
          one: "Du hast noch <strong>%{count}</strong> verbleibenden Wiederherstellungscode."
          other: "Du hast noch <strong>%{count}</strong> verbleibende Wiederherstellungscodes."
        use: "Benutze einen Wiederherstellungscode"
        enable_prerequisites: "Du musst vor dem Generieren von Wiederherstellungscodes einen primären, zweiten Faktor aktivieren."
        codes:
          title: "Wiederherstellungscodes generiert"
          description: "Jeder dieser Wiederherstellungscodes kann nur einmal benutzt werden. Bewahre diese an einem sicheren, für dich zugänglichen Ort auf."
      second_factor:
        title: "Zwei-Faktor-Authentifizierung"
        enable: "Zwei-Faktor-Authentifizierung verwalten"
        disable_all: "Alle deaktivieren"
        forgot_password: "Passwort vergessen?"
        confirm_password_description: "Bitte bestätige dein Passwort, um fortzufahren"
        name: "Name"
        label: "Code"
        rate_limit: "Bitte warte ein wenig, bevor du es mit einem anderen Authentifizierungscode versuchst."
        enable_description: |
          Scanne diesen QR-Code mit einer unterstützten App (<a href="https://www.google.com/search?q=authenticator+apps+for+android" target="_blank">Android</a> – <a href="https://www.google.com/search?q=authenticator+apps+for+ios" target="_blank">iOS</a>) und gib deinen Authentifizierungscode ein.
        disable_description: "Bitte gib den Authentifizierungscode aus deiner App ein."
        show_key_description: "Manuell eingeben"
        short_description: |
          Schütze dein Konto mit Einweg-Sicherheitscodes.
        extended_description: |
          Zwei-Faktor-Authentifizierung erhöht die Sicherheit deines Kontos, indem zusätzlich zum Passwort ein einmalig gültiger Code erforderlich ist. Codes können auf <a href="https://www.google.de/search?q=authenticator+app+f%C3%BCr+android" target='_blank'>Android</a>- und <a href="https://www.google.de/search?q=authenticator+app+f%C3%BCr+iOS">iOS</a>-Geräten generiert werden.
        oauth_enabled_warning: "Bitte beachte, dass soziale Anmeldemethoden deaktiviert werden, sobald die Zwei-Faktor-Authentifizierung für dein Konto aktiviert wurde."
        use: "Benutze die Authentifizierungs-App"
        enforced_notice: "Du musst die Zwei-Faktor-Authentifizierung aktivieren, um auf die Website zugreifen zu können."
        disable: "Deaktivieren"
        disable_confirm: "Bist du sicher, dass du die Zwei-Faktor-Authentifizierung deaktivieren willst?"
        delete: "Löschen"
        delete_confirm_header: "Diese tokenbasierten Authentifikatoren und physischen Sicherheitsschlüssel werden gelöscht:"
        delete_confirm_instruction: "Gib zur Bestätigung <strong>%{confirm}</strong> in das Feld unten ein."
        delete_single_confirm_title: "Löschen eines Authentifikators"
        delete_single_confirm_message: "Du löschst %{name}. Du kannst diese Aktion nicht rückgängig machen. Wenn du deine Meinung änderst, musst du den Authentifikator erneut registrieren."
        delete_backup_codes_confirm_title: "Wiederherstellungscodes löschen"
        delete_backup_codes_confirm_message: "Du löschst Wiederherstellungscodes. Du kannst diese Aktion nicht rückgängig machen. Wenn du deine Meinung änderst, musst du die Wiederherstellungscodes neu erstellen."
        save: "Speichern"
        edit: "Bearbeiten"
        edit_title: "Authentifikator bearbeiten"
        edit_description: "Authentifikator-Name"
        enable_security_key_description: |
          Wenn du deinen <a href="https://www.google.com/search?q=hardware+security+key" target="_blank">Hardware-Sicherheitsschlüssel</a> oder dein kompatibles Mobilgerät vorbereitet hast, klicke unten auf „Registrieren“.
        totp:
          title: "Token-basierte Authentifikatoren"
          add: "Authentifikator hinzufügen"
          default_name: "Mein Authentifikator"
          name_and_code_required_error: "Du musst einen Namen und den Code aus deiner Authentifikator-App angeben."
        security_key:
          register: "Registrieren"
          title: "Physische Sicherheitsschlüssel"
          add: "Physischen Sicherheitsschlüssel hinzufügen"
          default_name: "Hauptsicherheitsschlüssel"
          iphone_default_name: "iPhone"
          android_default_name: "Android"
          not_allowed_error: "Der Registrierungsvorgang für den Sicherheitsschlüssel ist abgelaufen oder wurde abgebrochen."
          already_added_error: "Du hast diesen Sicherheitsschlüssel bereits registriert. Du musst ihn nicht erneut registrieren."
          edit: "Physischen Sicherheitsschlüssel bearbeiten"
          save: "Speichern"
          edit_description: "Name des physischen Sicherheitsschlüssels"
          name_required_error: "Du musst einen Namen für deinen Sicherheitsschlüssel angeben."
      change_about:
        title: "„Über mich“ ändern"
        error: "Beim Ändern dieses Wertes ist ein Fehler aufgetreten."
      change_username:
        title: "Benutzernamen ändern"
        confirm: "Bist du dir ganz sicher, dass du deinen Benutzernamen ändern möchtest?"
        taken: "Der Benutzername ist bereits vergeben."
        invalid: "Der Benutzernamen ist nicht zulässig. Er darf nur Zahlen und Buchstaben enthalten."
      add_email:
        title: "E-Mail hinzufügen"
        add: "hinzufügen"
      change_email:
        title: "E-Mail-Adresse ändern"
        taken: "Entschuldige, diese E-Mail-Adresse ist nicht verfügbar."
        error: "Beim Ändern der E-Mail-Adresse ist ein Fehler aufgetreten. Möglicherweise wird diese Adresse schon benutzt."
        success: "Wir haben eine E-Mail an die angegebene E-Mail-Adresse gesendet. Folge zur Bestätigung der Adresse bitte den darin enthaltenen Anweisungen."
        success_via_admin: "Wir haben eine E-Mail an diese Adresse gesendet. Der Benutzer muss den Bestätigungsanweisungen in der E-Mail folgen."
        success_staff: "Wir haben eine E-Mail an deine aktuelle Adresse geschickt. Bitte folge den Bestätigungsanweisungen."
        back_to_preferences: "Zurück zu den Einstellungen"
      change_avatar:
        title: "Ändere dein Profilbild"
        gravatar: "<a href='//%{gravatarBaseUrl}%{gravatarLoginUrl}' target='_blank'>%{gravatarName}</a>, basierend auf"
        gravatar_title: "Ändere deinen Avatar auf der Website von %{gravatarName}"
        gravatar_failed: "%{gravatarName} zu dieser Email-Adresse nicht gefunden."
        refresh_gravatar_title: "Aktualisiere deinen %{gravatarName}"
        letter_based: "ein vom System zugeordnetes Profilbild"
        uploaded_avatar: "Eigenes Bild"
        uploaded_avatar_empty: "Eigenes Bild hinzufügen"
        upload_title: "Lade dein Bild hoch"
        image_is_not_a_square: "Achtung: Wir haben dein Bild zugeschnitten, weil Höhe und Breite nicht übereingestimmt haben."
        logo_small: "Das kleine Logo der Website. Es wird standardmäßig verwendet."
        use_custom: "Oder lade einen eigenen Avatar hoch:"
      change_profile_background:
        title: "Profil-Kopfzeile"
        instructions: "Profil-Kopfzeilen werden zentriert und haben eine Standardbreite von 1110 px."
      change_card_background:
        title: "Benutzerkarten-Hintergrund"
        instructions: "Hintergrundbilder werden zentriert und haben eine Standardbreite von 590 px."
      change_featured_topic:
        title: "Hervorgehobenes Thema"
        instructions: "Eine Verknüpfung zu diesem Thema wird auf deiner Benutzerkarte und deinem Profil sein."
      email:
        title: "E-Mail"
        primary: "Primäre E-Mail-Adresse"
        secondary: "Weitere E-Mail-Adressen"
        primary_label: "primär"
        unconfirmed_label: "unbestätigt"
        resend_label: "Bestätigungs-E-Mail erneut senden"
        resending_label: "sende …"
        resent_label: "E-Mail gesendet"
        update_email: "E-Mail-Adresse ändern"
        set_primary: "Primäre E-Mail-Adresse festlegen"
        destroy: "E-Mail entfernen"
        add_email: "Alternative E-Mail-Adresse hinzufügen"
        auth_override_instructions: "E-Mails können vom Authentifizierungsanbieter aktualisiert werden."
        no_secondary: "Keine weiteren E-Mail-Adressen"
        instructions: "Nie öffentlich gezeigt."
        admin_note: "Hinweis: Ein Administrator, der die E-Mail-Adresse eines anderen Nicht-Administratorbenutzers ändert, zeigt an, dass der Benutzer den Zugriff auf sein ursprüngliches E-Mail-Konto verloren hat. Daher wird eine E-Mail zum Zurücksetzen des Passworts an seine neue Adresse gesendet. Die E-Mail-Adresse des Benutzers ändert sich erst, wenn der Vorgang zum Zurücksetzen des Passworts abgeschlossen ist."
        ok: "Wir senden dir zur Bestätigung eine E-Mail"
        required: "Bitte gib eine E-Mail-Adresse ein"
        invalid: "Bitte gib eine gültige E-Mail-Adresse ein"
        authenticated: "Deine E-Mail wurde von %{provider} authentifiziert"
        invite_auth_email_invalid: "Deine Einladungs-E-Mail stimmt nicht mit der von %{provider} authentifizierten E-Mail überein"
        authenticated_by_invite: "Deine E-Mail wurde durch die Einladung authentifiziert"
        frequency:
          one: "Wir werden dir nur dann eine E-Mail senden, wenn wir dich nicht innerhalb der letzten Minute gesehen haben."
          other: "Wir werden dir nur dann eine E-Mail senden, wenn wir dich nicht innerhalb der letzten %{count} Minuten gesehen haben."
      associated_accounts:
        title: "Zugehörige Konten"
        connect: "Verbinden"
        revoke: "Entziehen"
        cancel: "Abbrechen"
        not_connected: "(nicht verbunden)"
        confirm_modal_title: "Verbinde „%{provider}“-Konto"
        confirm_description:
          disconnect: "Dein bestehendes %{provider}-Konto „%{account_description}“ wird getrennt."
          account_specific: "Dein „%{provider}“-Konto „%{account_description}“ wird für die Authentifizierung genutzt."
          generic: "Dein „%{provider}“-Konto wird für die Authentifizierung genutzt."
      name:
        title: "Name"
        instructions: "dein vollständiger Name (optional)"
        instructions_required: "Dein vollständiger Name"
        required: "Bitte gib einen Namen ein"
        too_short: "Dein Name ist zu kurz"
        ok: "Dein Name sieht in Ordnung aus"
      username:
        title: "Benutzername"
        instructions: "einzigartig, keine Leerzeichen, kurz"
        short_instructions: "Leute können dich mit @%{username} erwähnen"
        available: "Dein Benutzername ist verfügbar"
        not_available: "Nicht verfügbar. Wie wäre es mit %{suggestion}?"
        not_available_no_suggestion: "Nicht verfügbar"
        too_short: "Dein Benutzername ist zu kurz"
        too_long: "Dein Benutzername ist zu lang"
        checking: "Verfügbarkeit des Benutzernamens wird geprüft …"
        prefilled: "E-Mail-Adresse entspricht diesem registrierten Benutzernamen"
        required: "Bitte einen Benutzernamen eingeben"
        edit: "Benutzernamen bearbeiten"
      locale:
        title: "Oberflächensprache"
        instructions: "Die Sprache der Forumsoberfläche. Diese Änderung tritt nach dem Neuladen der Seite in Kraft."
        default: "(Standard)"
        any: "(keine Einschränkung)"
      password_confirmation:
        title: "Wiederholung des Passworts"
      invite_code:
        title: "Einladungs-Code"
        instructions: "Zur Registrierung eines Benutzerkontos wird ein Einladungs-Code benötigt."
      auth_tokens:
        title: "Kürzlich benutzte Geräte"
        details: "Details"
        log_out_all: "Überall abmelden"
        not_you: "Das bist nicht du?"
        show_all: "Alle anzeigen (%{count})"
        show_few: "Weniger anzeigen"
        was_this_you: "Warst das du?"
        was_this_you_description: "Falls du es nicht warst, empfehlen wir dir, dein Passwort zu ändern und dich überall abzumelden."
        browser_and_device: "%{browser} auf %{device}"
        secure_account: "Mein Konto absichern"
        latest_post: "Dein letzter Beitrag …"
        device_location: '<span class="auth-token-device">%{device}</span> &ndash; <span title="IP-Adresse: %{ip}">%{location}</span>'
        browser_active: '%{browser} | <span class="active">gerade aktiv</span>'
        browser_last_seen: "%{browser} | %{date}"
      last_posted: "Letzter Beitrag"
      last_seen: "Zuletzt gesehen"
      created: "Beigetreten"
      log_out: "Abmelden"
      location: "Wohnort"
      website: "Website"
      email_settings: "E-Mail"
      hide_profile_and_presence: "Blende mein öffentliches Profil und Anwesenheitsfunktionen aus"
      enable_physical_keyboard: "Unterstützung für physische Tastatur auf dem iPad aktivieren"
      text_size:
        title: "Schriftgröße"
        smallest: "Am kleinsten"
        smaller: "Kleiner"
        normal: "Normal"
        larger: "Größer"
        largest: "Am größten"
      title_count_mode:
        title: "Hintergrund-Seitentitel zeigt Anzahl von:"
        notifications: "Neue Benachrichtigungen"
        contextual: "Neuer Seiteninhalt"
      bookmark_after_notification:
        title: "Nachdem eine Lesezeichen-Erinnerungsbenachrichtigung gesendet wurde:"
      like_notification_frequency:
        title: "Benachrichtigung für erhaltene „Gefällt mir“ anzeigen"
        always: "Immer"
        first_time_and_daily: "Für das erste „Gefällt mir“ sowie maximal täglich"
        first_time: "Nur für das erste „Gefällt mir“ eines Beitrags"
        never: "Nie"
      email_previous_replies:
        title: "Füge vorherige Beiträge ans Ende von E-Mails an"
        unless_emailed: "sofern noch nicht gesendet"
        always: "immer"
        never: "nie"
      email_digests:
        title: "Wenn ich nicht vorbeischaue, sende mir eine E-Mail-Zusammenfassung beliebter Themen und Antworten"
        every_30_minutes: "alle 30 Minuten"
        every_hour: "stündlich"
        daily: "täglich"
        weekly: "wöchentlich"
        every_month: "jeden Monat"
        every_six_months: "alle sechs Monate"
      email_level:
        title: "Mich per E-Mail benachrichtigen, wenn ich zitiert werde, wenn auf mich geantwortet wird, wenn ich per @ erwähnt werde oder wenn es neue Aktivitäten zu meinen beobachteten Kategorien, Schlagwörtern oder Themen gibt"
        always: "immer"
        only_when_away: "nur bei Abwesenheit"
        never: "nie"
      email_messages_level: "Mich per E-Mail benachrichtigen, wenn ich eine persönliche Nachricht erhalte"
      include_tl0_in_digests: "Inhalte neuer Benutzer in E-Mail-Zusammenfassung einschließen."
      email_in_reply_to: "Einen Auszug aus dem beantworteten Beitrag in E-Mails einfügen."
      other_settings: "Andere"
      categories_settings: "Kategorien"
      topics_settings: "Themen"
      new_topic_duration:
        label: "Themen als neu anzeigen, wenn"
        not_viewed: "ich diese noch nicht betrachtet habe"
        last_here: "seit meinem letzten Besuch erstellt"
        after_1_day: "innerhalb des letzten Tages erstellt"
        after_2_days: "in den letzten 2 Tagen erstellt"
        after_1_week: "in der letzten Woche erstellt"
        after_2_weeks: "in den letzten 2 Wochen erstellt"
      auto_track_topics: "Betrachtete Themen automatisch verfolgen"
      auto_track_options:
        never: "nie"
        immediately: "sofort"
        after_30_seconds: "nach 30 Sekunden"
        after_1_minute: "nach einer Minute"
        after_2_minutes: "nach 2 Minuten"
        after_3_minutes: "nach 3 Minuten"
        after_4_minutes: "nach 4 Minuten"
        after_5_minutes: "nach 5 Minuten"
        after_10_minutes: "nach 10 Minuten"
      notification_level_when_replying: "Wenn ich in einem Thema antworte, setze das Thema auf"
      invited:
        title: "Einladungen"
        pending_tab: "Ausstehend"
        pending_tab_with_count: "Ausstehend (%{count})"
        expired_tab: "Abgelaufen"
        expired_tab_with_count: "Abgelaufen (%{count})"
        redeemed_tab: "Angenommen"
        redeemed_tab_with_count: "Angenommen (%{count})"
        invited_via: "Einladung"
        invited_via_link: "Link %{key} (%{count}/%{max} angenommen)"
        groups: "Gruppen"
        topic: "Thema"
        sent: "Erstellt/Zuletzt gesendet"
        expires_at: "Gültig bis"
        edit: "Bearbeiten"
        remove: "Entfernen"
        copy_link: "Link abrufen"
        reinvite: "E-Mail erneut senden"
        reinvited: "Einladung erneut gesendet"
        removed: "Entfernt"
        search: "zum Suchen nach Einladungen hier eingeben …"
        user: "Eingeladener Benutzer"
        none: "Keine Einladungen anzuzeigen."
        truncated:
          one: "Zeige die erste Einladung."
          other: "Zeige die ersten %{count} Einladungen."
        redeemed: "Angenommene Einladungen"
        redeemed_at: "Angenommen"
        pending: "Ausstehende Einladungen"
        topics_entered: "Betrachtete Themen"
        posts_read_count: "Gelesene Beiträge"
        expired: "Diese Einladung ist abgelaufen."
        remove_all: "Abgelaufene Einladungen entfernen"
        removed_all: "Alle abgelaufenen Einladungen entfernt!"
        remove_all_confirm: "Sollen alle abgelaufenen Einladungen entfernt werden?"
        reinvite_all: "Alle Einladungen erneut senden"
        reinvite_all_confirm: "Bist du sicher, dass du alle Einladungen erneut versenden möchtest?"
        reinvited_all: "Alle Einladungen gesendet!"
        time_read: "Lesezeit"
        days_visited: "Besuchstage"
        account_age_days: "Konto-Alter in Tagen"
        create: "Einladen"
        generate_link: "Einladungslink erstellen"
        link_generated: "Hier ist dein Einladungslink!"
        valid_for: "Der Einladungslink ist nur für die E-Mail-Adresse %{email} gültig"
        single_user: "Einladen per E-Mail"
        multiple_user: "Per Link einladen"
        invite_link:
          title: "Einladungslink"
          success: "Der Einladungslink wurde erfolgreich generiert!"
          error: "Beim Erstellen des Einladungslinks ist ein Fehler aufgetreten"
        invite:
          new_title: "Einladung erstellen"
          edit_title: "Einladung bearbeiten"
          instructions: "Teile diesen Link, um sofort Zugriff auf diese Website zu gewähren:"
          copy_link: "Link kopieren"
          expires_in_time: "Läuft in %{time} ab"
          expired_at_time: "Abgelaufen um %{time}"
          show_advanced: "Erweiterte Optionen anzeigen"
          hide_advanced: "Erweiterte Optionen ausblenden"
          restrict: "Beschränken auf"
          restrict_email: "Auf E-Mail beschränken"
          restrict_domain: "Auf Domain beschränken"
          email_or_domain_placeholder: "name@beispiel.de oder beispiel.de"
          max_redemptions_allowed: "Max. Verwendungen"
          add_to_groups: "Zu Gruppen hinzufügen"
          invite_to_topic: "Ankommen beim Thema"
          expires_at: "Verfällt nach"
          custom_message: "Optionale persönliche Nachricht"
          send_invite_email: "Speichern und E-Mail senden"
          send_invite_email_instructions: "Einladung auf E-Mail beschränken, um eine Einladungs-E-Mail zu senden"
          save_invite: "Einladung speichern"
          invite_saved: "Einladung gespeichert."
        bulk_invite:
          none: "Keine Einladungen, die auf dieser Seite angezeigt werden können."
          text: "Massen-Einladung"
          instructions: |
            <p>Lade eine Liste von Benutzern ein, um deine Community schnell in Gang zu bringen. Bereite eine <a href="https://de.wikipedia.org/wiki/CSV_(Dateiformat)" target="_blank">CSV-Datei</a> mit mindestens einer Zeile pro E-Mail-Adresse vor, die du einladen möchtest. Die folgenden kommaseparierten Informationen können zur Verfügung gestellt werden, wenn du Personen zu Gruppen hinzufügen oder sie bei der ersten Anmeldung an ein bestimmtes Thema senden möchtest.</p>
            <pre>john@smith.com,first_group_name;second_group_name,topic_id</pre>
            <p>An jede E-Mail-Adresse in deiner hochgeladenen CSV-Datei wird eine Einladung gesendet. Du kannst diese später verwalten.</p>
          progress: "%{progress} % hochgeladen …"
          success: "Die Datei wurde erfolgreich hochgeladen. Du erhältst eine Nachricht, sobald der Vorgang abgeschlossen ist."
          error: "Die Datei sollte im CSV Format vorliegen."
      password:
        title: "Passwort"
        too_short: "Dein Passwort ist zu kurz."
        common: "Das Passwort wird zu häufig verwendet."
        same_as_username: "Dein Passwort entspricht deinem Benutzernamen."
        same_as_email: "Dein Passwort entspricht deiner E-Mail-Adresse."
        ok: "Dein Passwort sieht in Ordnung aus."
        instructions: "mindestens %{count} Zeichen"
        required: "Bitte Passwort eingeben"
      summary:
        title: "Zusammenfassung"
        stats: "Statistiken"
        time_read: "Lesezeit"
        time_read_title: "%{duration} (die ganze Zeit)"
        recent_time_read: "aktuelle Lesezeit"
        recent_time_read_title: "%{duration} (in den letzten 60 Tagen)"
        topic_count:
          one: "Thema erstellt"
          other: "Themen erstellt"
        post_count:
          one: "Beitrag erstellt"
          other: "Beiträge erstellt"
        likes_given:
          one: "gegeben"
          other: "gegeben"
        likes_received:
          one: "erhalten"
          other: "erhalten"
        days_visited:
          one: "Besuchstag"
          other: "Besuchstage"
        topics_entered:
          one: "betrachtetes Thema"
          other: "betrachtete Themen"
        posts_read:
          one: "Beitrag gelesen"
          other: "Beiträge gelesen"
        bookmark_count:
          one: "Lesezeichen"
          other: "Lesezeichen"
        top_replies: "Die besten Beiträge"
        no_replies: "Noch keine Antworten."
        more_replies: "Weitere Antworten"
        top_topics: "Angesagte Themen"
        no_topics: "Noch keine Themen."
        more_topics: "Weitere Themen"
        top_badges: "Die besten Abzeichen"
        no_badges: "Noch keine Abzeichen."
        more_badges: "Weitere Abzeichen"
        top_links: "Die besten Links"
        no_links: "Noch keine Links."
        most_liked_by: "Häufigste „Gefällt mir“ von"
        most_liked_users: "Häufigste „Gefällt mir“ für"
        most_replied_to_users: "Häufigste Antworten an"
        no_likes: "Noch keine „Gefällt mir“."
        top_categories: "Top-Kategorien"
        topics: "Themen"
        replies: "Antworten"
      ip_address:
        title: "Letzte IP-Adresse"
      registration_ip_address:
        title: "IP-Adresse bei Registrierung"
      avatar:
        title: "Profilbild"
        header_title: "Profil, Nachrichten, Lesezeichen und Einstellungen"
        name_and_description: "%{name} – %{description}"
        edit: "Profilbild bearbeiten"
      title:
        title: "Titel"
        none: "(keiner)"
        instructions: "erscheint nach deinem Benutzernamen"
      flair:
        title: "Flair"
        none: "(keiner)"
        instructions: "neben deinem Profilbild angezeigtes Symbol"
      status:
        title: "Benutzerdefinierter Status"
        not_set: "Nicht festgelegt"
      primary_group:
        title: "Primäre Gruppe"
        none: "(keine)"
      filters:
        all: "Alle"
      stream:
        posted_by: "Verfasst von"
        sent_by: "Gesendet von"
        private_message: "Senden"
        the_topic: "das Thema"
    user_status:
      save: "Speichern"
      set_custom_status: "Benutzerdefinierten Status festlegen"
      what_are_you_doing: "Was machst du gerade?"
      pause_notifications: "Benachrichtigungen pausieren"
      remove_status: "Status entfernen"
    user_tips:
      button: "Verstanden!"
      first_notification:
        title: "Deine erste Benachrichtigung!"
        content: "Benachrichtigungen dienen dazu, dich auf dem Laufenden zu halten, was in der Community passiert."
      topic_timeline:
        title: "Themenzeitleiste"
        content: "Mit der Themenzeitleiste kannst du schnell durch einen Beitrag scrollen."
      post_menu:
        title: "Menü „Beitrag“"
        content: "Schau dir an, wie du sonst noch mit dem Beitrag interagieren kannst, indem du auf die drei Punkte klickst!"
      topic_notification_levels:
        title: "Du folgst nun diesem Thema"
        content: "Halte nach dieser Glocke Ausschau, um deine Benachrichtigungseinstellungen für bestimmte Themen oder ganze Kategorien anzupassen."
      suggested_topics:
        title: "Lies weiter!"
        content: "Hier sind einige Themen, von denen wir denken, dass du sie als Nächstes lesen möchtest."
      admin_guide:
        title: "Willkommen auf deiner neuen Website!"
        content: "Lies den Administrator-Leitfaden, um deine Website und deine Community weiter auszubauen."
        button: "Los geht's!"
    loading: "Wird geladen …"
    errors:
      prev_page: "während des Ladens"
      reasons:
        network: "Netzwerkfehler"
        server: "Server-Fehler"
        forbidden: "Zugriff verweigert"
        unknown: "Fehler"
        not_found: "Seite nicht gefunden"
      desc:
        network: "Bitte überprüfe deine Netzwerkverbindung."
        network_fixed: "Sieht aus, als wäre sie wieder da."
        server: "Fehlercode: %{status}"
        forbidden: "Du darfst das nicht ansehen."
        not_found: "Hoppla! Die Anwendung hat versucht, eine URL zu laden, die nicht existiert."
        unknown: "Etwas ist schiefgelaufen."
      buttons:
        back: "Zurück"
        again: "Erneut versuchen"
        fixed: "Seite laden"
    modal:
      close: "schließen"
      dismiss_error: "Fehler ignorieren"
    close: "Schließen"
    assets_changed_confirm: "Diese Website hat gerade ein Software-Upgrade erhalten. Jetzt die neueste Version abrufen?"
    logout: "Du wurdest abgemeldet."
    refresh: "Aktualisieren"
    home: "Startseite"
    read_only_mode:
      enabled: "Diese Website befindet sich im Nur-Lesen-Modus. Du kannst weiterhin Inhalte lesen, aber das Erstellen von Beiträgen, Vergeben von „Gefällt mir“ und Durchführen einiger weiterer Aktionen ist derzeit nicht möglich."
      login_disabled: "Die Anmeldung ist deaktiviert, während sich die Website im Nur-Lesen-Modus befindet."
      logout_disabled: "Die Abmeldung ist deaktiviert, während sich die Website im Nur-Lesen-Modus befindet."
    staff_writes_only_mode:
      enabled: "Diese Website befindet sich im Nur-Team-Modus. Du kannst weiterhin Inhalte lesen, aber das Antworten, Vergeben von „Gefällt mir“ und Durchführen einiger weiterer Aktionen ist derzeit nur für Team-Mitglieder möglich."
    too_few_topics_and_posts_notice_MF: |
      <a href="https://blog.discourse.org/2014/08/building-a-discourse-community/" target="_blank" rel="noopener noreferrer">Beginnen wir die Diskussion!</a> Es { currentTopics, plural,
          one {gibt <strong>#</strong> Thema}
        other {gibt <strong>#</strong> Themen}
      } und { currentPosts, plural,
          one {<strong>#</strong> Beitrag}
        other {<strong>#</strong> Beiträge}
      }. Besucher brauchen mehr zum Lesen und Beantworten – wir empfehlen mindestens { requiredTopics, plural,
          one {<strong>#</strong> Thema}
        other {<strong>#</strong> Themen}
      } und { requiredPosts, plural,
          one {<strong>#</strong> Beitrag}
        other {<strong>#</strong> Beiträge}
      }. Nur das Team kann diese Nachricht sehen.
    too_few_topics_notice_MF: |
      <a href="https://blog.discourse.org/2014/08/building-a-discourse-community/" target="_blank" rel="noopener noreferrer">Beginnen wir die Diskussion!</a> Es { currentTopics, plural,
          one {gibt <strong>#</strong> Thema}
        other {gibt <strong>#</strong> Themen}
      }. Besucher brauchen mehr zum Lesen und Beantworten – wir empfehlen mindestens { requiredTopics, plural,
          one {<strong>#</strong> Thema}
        other {<strong>#</strong> Themen}
      }. Nur das Team kann diese Nachricht sehen.
    too_few_posts_notice_MF: |
      <a href="https://blog.discourse.org/2014/08/building-a-discourse-community/" target="_blank" rel="noopener noreferrer">Beginnen wir die Diskussion!</a> Es { currentPosts, plural,
          one {gibt <strong>#</strong> Beitrag}
        other {gibt <strong>#</strong> Beiträge}
      }. Besucher brauchen mehr zum Lesen und Beantworten – wir empfehlen mindestens { requiredPosts, plural,
          one {<strong>#</strong> Beitrag}
        other {<strong>#</strong> Beiträge}
      }. Nur das Team kann diese Nachricht sehen.
    logs_error_rate_notice:
      reached_hour_MF: |
        <b>{relativeAge}</b> – <a href='{url}' target='_blank'>{rate, plural, one {# Fehler/Stunde} other {# Fehler/Stunde}}</a> hat die Grenze der Website-Einstellung von {limit, plural, one {# Fehler/Stunde} other {# Fehlern/Stunde}} erreicht.
      reached_minute_MF: |
        <b>{relativeAge}</b> – <a href='{url}' target='_blank'>{rate, plural, one {# Fehler/Minute} other {# Fehler/Minute}}</a> hat die Grenze der Website-Einstellung von {limit, plural, one {# Fehler/Minute} other {# Fehlern/Minute}} erreicht.
      exceeded_hour_MF: |
        <b>{relativeAge}</b> – <a href='{url}' target='_blank'>{rate, plural, one {# Fehler/Stunde} other {# Fehler/Stunde}}</a> hat die Grenze der Website-Einstellung von {limit, plural, one {# Fehler/Stunde} other {# Fehlern/Stunde}} überschritten.
      exceeded_minute_MF: |
        <b>{relativeAge}</b> – <a href='{url}' target='_blank'>{rate, plural, one {# Fehler/Minute} other {# Fehler/Minute}}</a> hat die Grenze der Website-Einstellung von {limit, plural, one {# Fehler/Minute} other {# Fehlern/Minute}} überschritten.
    learn_more: "mehr erfahren …"
    mute: Stummschalten
    unmute: Stummschaltung aufheben
    last_post: Geschrieben
    local_time: "Ortszeit"
    time_read: Gelesen
    time_read_recently: "%{time_read} aktuell"
    time_read_tooltip: "%{time_read} Lesezeit insgesamt"
    time_read_recently_tooltip: "%{time_read} Lesezeit insgesamt (%{recent_time_read} in den letzten 60 Tagen)"
    last_reply_lowercase: letzte Antw.
    replies_lowercase:
      one: Antwort
      other: Antworten
    signup_cta:
      sign_up: "Registrieren"
      hide_session: "Vielleicht später"
      hide_forever: "Nein danke"
      hidden_for_session: "In Ordnung, wir fragen dich morgen wieder. Du kannst dir auch jederzeit unter „Anmelden“ ein Benutzerkonto erstellen."
      intro: "Hallo! Es sieht so aus, als ob dir diese Diskussion gefällt, aber du hast bislang noch kein Konto angelegt."
      value_prop: "Hast du es satt, dich durch die gleichen Beiträge zu scrollen? Wenn du ein Konto erstellst, kommst du immer wieder dorthin zurück, wo du aufgehört hast. Mit einem Konto kannst du auch über neue Antworten benachrichtigt werden, Lesezeichen speichern und anderen mit „Gefällt mir“ danken. Wir können alle zusammenarbeiten, um diese Community zu etwas Großartigem zu machen. :heart:"
    offline_indicator:
      no_internet: "Keine Internetverbindung."
      refresh_page: "Seite aktualisieren"
    summary:
      in_progress: "Thema wird mithilfe von KI zusammengefasst …"
      summarized_on: "Zusammengefasst mit KI am %{date}"
      model_used: "KI verwendet: %{model}"
      outdated: "Zusammenfassung ist veraltet"
      outdated_posts:
        one: "(%{count} Beitrag fehlt)"
        other: "(%{count} Beiträge fehlen)"
      enabled_description: "Du siehst dir die Top-Antworten zu diesem Thema an: die interessantesten Beiträge, die von der Community ermittelt wurden."
      description:
        one: "Es gibt <b>%{count}</b> Antwort."
        other: "Es gibt <b>%{count}</b> Antworten."
      buttons:
        hide: "Zusammenfassung ausblenden"
        generate: "Zusammenfassen mit KI"
        regenerate: "Zusammenfassung neu generieren"
      description_time_MF: |
        Es gibt {replyCount, plural, one {<b>#</b> Antwort} other {<b>#</b> Antworten}} mit einer geschätzten Lesezeit von <b>{readingTime, plural, one {# Minute} other {# Minuten}}</b>.
      enable: "Top-Antworten anzeigen"
      disable: "Alle Beiträge anzeigen"
      short_label: "Top Antworten"
      short_title: "Top-Antworten zu diesem Thema anzeigen: die interessantesten Beiträge, wie von der Community ermittelt"
    deleted_filter:
      enabled_description: "Dieses Thema enthält gelöschte Beiträge, die derzeit versteckt sind."
      disabled_description: "Gelöschte Beiträge werden in diesem Thema angezeigt."
      enable: "Gelöschte Beiträge ausblenden"
      disable: "Gelöschte Beiträge anzeigen"
    private_message_info:
      title: "Nachricht"
      invite: "Lade andere ein …"
      edit: "Hinzufügen oder entfernen …"
      remove: "Entfernen …"
      add: "Hinzufügen …"
      leave_message: "Möchtest du diese Unterhaltung wirklich verlassen?"
      remove_allowed_user: "Willst du %{name} wirklich aus dieser Nachricht entfernen?"
      remove_allowed_group: "Willst du %{name} wirklich aus dieser Nachricht entfernen?"
      leave: "Verlassen"
      remove_group: "Gruppe entfernen"
      remove_user: "Benutzer entfernen"
    email: "E-Mail-Adresse"
    username: "Benutzername"
    last_seen: "Zuletzt gesehen"
    created: "Erstellt"
    created_lowercase: "erstellt"
    trust_level: "Vertrauensstufe"
    search_hint: "Benutzername, E-Mail- oder IP-Adresse"
    create_account:
      header_title: "Willkommen!"
      subheader_title: "Lass uns dein Konto erstellen"
      disclaimer: "Mit der Registrierung stimmst du der <a href='%{privacy_link}' target='blank'>Datenschutzerklärung</a> und den <a href='%{tos_link}' target='blank'>Nutzungsbedingungen</a> zu."
      title: "Erstelle dein Konto"
      failed: "Etwas ist schiefgelaufen. Vielleicht ist diese E-Mail-Adresse bereits registriert. Versuche es mit dem „Passwort vergessen“-Link."
      associate: "Hast du bereits ein Konto? <a href='%{associate_link}'>Logge dich ein</a>, um dein %{provider}-Konto zu verknüpfen."
    forgot_password:
      title: "Passwort zurücksetzen"
      action: "Ich habe mein Passwort vergessen"
      invite: "Gib deinen Benutzernamen oder deine E-Mail-Adresse ein. Wir senden dir eine E-Mail zum Zurücksetzen des Passworts."
      invite_no_username: "Gib deine E-Mail-Adresse ein. Dann senden wir dir eine E-Mail zum Zurücksetzen des Passworts."
      reset: "Passwort zurücksetzen"
      complete_username: "Wenn ein Benutzerkonto dem Benutzernamen <b>%{username}</b> entspricht, solltest du in Kürze eine E-Mail mit Anweisungen zum Zurücksetzen deines Passwortes erhalten."
      complete_email: "Wenn ein Benutzerkonto der E-Mail-Adresse <b>%{email}</b> entspricht, solltest du in Kürze eine E-Mail mit Anweisungen zum Zurücksetzen deines Passwortes erhalten."
      complete_username_found: "Wir haben ein zum Benutzernamen <b>%{username}</b> gehörendes Konto gefunden. Du solltest in Kürze eine E-Mail mit Anweisungen zum Zurücksetzen deines Passwortes erhalten."
      complete_email_found: "Wir haben ein zu <b>%{email}</b> gehörendes Benutzerkonto gefunden. Du solltest in Kürze eine E-Mail mit Anweisungen zum Zurücksetzen deines Passwortes erhalten."
      complete_username_not_found: "Es existiert kein Benutzerkonto mit dem Benutzernamen <b>%{username}</b>."
      complete_email_not_found: "Es existiert kein Benutzerkonto für <b>%{email}</b>."
      help: "E-Mail nicht angekommen? Bitte prüfe zuerst deinen Spam-Ordner. <p>Nicht sicher, welche E-Mail-Adresse du verwendet hast? Gib eine E-Mail-Adresse ein und wir werden dir sagen, ob sie hier existiert.</p><p>Falls du keinen Zugriff mehr auf die hinterlegte E-Mail-Adresse deines Kontos hast, kontaktiere bitte <a href='%{basePath}/about'>unser hilfsbereites Team. </a></p>"
      button_ok: "OK"
      button_help: "Hilfe"
    email_login:
      link_label: "Sende mir einen Anmeldelink"
      button_label: "über E-Mail"
      login_link: "Überspringe das Passwort; sende mir einen Anmeldelink"
      emoji: "Emoji sperren"
      complete_username: "Sofern ein Benutzerkonto mit dem Benutzernamen <b>%{username}</b> existiert, solltest du in Kürze eine E-Mail mit einem Anmeldelink erhalten."
      complete_email: "Sofern ein Benutzerkonto für <b>%{email}</b> existiert, solltest du in Kürze eine E-Mail mit einem Anmeldelink erhalten."
      complete_username_found: "Wir haben ein Benutzerkonto mit dem Benutzernamen <b>%{username}</b> gefunden, du solltest in Kürze einen Anmeldelink erhalten."
      complete_email_found: "Wir haben ein Benutzerkonto für <b>%{email}</b> erhalten, du solltest in Kürze einen Anmeldelink erhalten."
      complete_username_not_found: "Es existiert kein Benutzerkonto mit dem Benutzernamen <b>%{username}</b>."
      complete_email_not_found: "Es existiert kein Benutzerkonto für <b>%{email}</b>."
      confirm_title: Weiter zu %{site_name}
      logging_in_as: Anmeldung als %{email}
      confirm_button: Anmeldung fertigstellen
    login:
      header_title: "Willkommen zurück"
      subheader_title: "Bei deinem Konto anmelden"
      title: "Anmelden"
      username: "Benutzername"
      password: "Passwort"
      show_password: "Anzeigen"
      hide_password: "Ausblenden"
      show_password_title: "Passwort anzeigen"
      hide_password_title: "Passwort ausblenden"
      second_factor_title: "Zwei-Faktor-Authentifizierung"
      second_factor_description: "Bitte gib den Authentifizierungscode aus deiner App ein:"
      second_factor_backup: "Anmeldung mit einem Wiederherstellungscode"
      second_factor_backup_title: "Zwei-Faktor-Backup"
      second_factor_backup_description: "Bitte gib einen deiner Wiederherstellungscodes ein:"
      second_factor: "Anmeldung mit einer Authentifizierungs-App"
      security_key_description: "Wenn du deinen physischen Sicherheitsschlüssel oder dein kompatibles Mobilgerät vorbereitet hast, klicke unten auf die Schaltfläche „Mit Sicherheitsschlüssel authentifizieren“."
      security_key_alternative: "Versuche es anderweitig"
      security_key_authenticate: "Mit Sicherheitsschlüssel authentifizieren"
      security_key_not_allowed_error: "Der Authentifizierungsprozess für den Sicherheitsschlüssel ist abgelaufen oder wurde abgebrochen."
      security_key_no_matching_credential_error: "Im angegebenen Sicherheitsschlüssel wurden keine übereinstimmenden Anmeldedaten gefunden."
      security_key_support_missing_error: "Dein aktuelles Gerät oder Browser unterstützt die Verwendung von Sicherheitsschlüsseln nicht. Bitte verwende eine andere Methode."
      email_placeholder: "E-Mail/Benutzername"
      caps_lock_warning: "Feststelltaste ist aktiviert"
      error: "Unbekannter Fehler"
      cookies_error: "Dein Browser scheint Cookies deaktiviert zu haben. Du kannst dich möglicherweise nicht anmelden, ohne diese zuerst zu aktivieren."
      rate_limit: "Warte bitte ein wenig, bevor du erneut versuchst, dich anzumelden."
      blank_username: "Bitte gib deine E-Mail-Adresse oder deinen Benutzernamen ein."
      blank_username_or_password: "Bitte gib deine E-Mail-Adresse oder deinen Benutzernamen und dein Passwort ein."
      reset_password: "Passwort zurücksetzen"
      logging_in: "Anmeldung läuft …"
      previous_sign_up: "Du hast bereits ein Konto?"
      or: "Oder"
      authenticating: "Authentifiziere …"
      awaiting_activation: "Dein Konto ist noch nicht aktiviert. Verwende den „Passwort vergessen“-Link, um eine weitere E-Mail mit Anweisungen zur Aktivierung zu erhalten."
      awaiting_approval: "Dein Konto wurde noch nicht von einem Team-Mitglied genehmigt. Du bekommst eine E-Mail, sobald das geschehen ist."
      requires_invite: "Entschuldige, der Zugriff auf dieses Forum ist nur mit einer Einladung möglich."
      not_activated: "Du kannst dich noch nicht anmelden. Wir haben dir schon eine E-Mail zur Aktivierung an <b>%{sentTo}</b> geschickt. Bitte folge den Anweisungen in dieser E-Mail, um dein Benutzerkonto zu aktivieren."
      not_allowed_from_ip_address: "Von dieser IP-Adresse aus darfst du dich nicht anmelden."
      admin_not_allowed_from_ip_address: "Von dieser IP-Adresse aus darfst du dich nicht als Administrator anmelden."
      resend_activation_email: "Klicke hier, um eine neue Aktivierungsmail zu schicken."
      omniauth_disallow_totp: "Für dein Benutzerkonto ist die Zwei-Faktor-Authentifizierung aktiviert. Bitte melde dich mit deinem Passwort an."
      resend_title: "Aktivierungs-E-Mail erneut senden"
      change_email: "E-Mail-Adresse ändern"
      provide_new_email: "Gib eine neue Adresse an und wir senden deine Bestätigungsmail erneut."
      submit_new_email: "E-Mail-Adresse aktualisieren"
      sent_activation_email_again: "Wir haben dir eine weitere E-Mail zur Aktivierung an <b>%{currentEmail}</b> geschickt. Es könnte ein paar Minuten dauern, bis diese ankommt; sieh auch im Spam-Ordner nach."
      sent_activation_email_again_generic: "Wir haben eine weitere Aktivierungsmail verschickt. Es könnte ein paar Minuten dauern, bis diese ankommt; schaue auch im Spam-Ordner nach."
      to_continue: "Melde dich bitte an"
      preferences: "Du musst angemeldet sein, um deine Benutzereinstellungen bearbeiten zu können."
      not_approved: "Dein Benutzerkonto wurde noch nicht genehmigt. Du wirst per E-Mail benachrichtigt, sobald du dich anmelden kannst."
      google_oauth2:
        name: "Google"
        title: "Mit Google anmelden"
        sr_title: "Mit Google anmelden"
      twitter:
        name: "Twitter"
        title: "Mit Twitter anmelden"
        sr_title: "Mit Twitter anmelden"
      instagram:
        name: "Instagram"
        title: "Mit Instagram anmelden"
        sr_title: "Mit Instagram anmelden"
      facebook:
        name: "Facebook"
        title: "Mit Facebook anmelden"
        sr_title: "Mit Facebook anmelden"
      github:
        name: "GitHub"
        title: "Mit GitHub anmelden"
        sr_title: "Mit GitHub anmelden"
      discord:
        name: "Discord"
        title: "Mit Discord anmelden"
        sr_title: "Mit Discord anmelden"
      second_factor_toggle:
        totp: "Benutze stattdessen eine Authentifizierungs-App"
        backup_code: "Benutze stattdessen einen Wiederherstellungscode"
        security_key: "Stattdessen einen Sicherheitsschlüssel verwenden"
    invites:
      accept_title: "Einladung"
      emoji: "Umschlag-Emoji"
      welcome_to: "Willkommen bei %{site_name}!"
      invited_by: "Du wurdest eingeladen von:"
      social_login_available: "Du wirst dich auch über andere soziale Netzwerke mit dieser E-Mail-Adresse anmelden können."
      your_email: "Die E-Mail-Adresse deines Benutzerkontos ist <b>%{email}</b>."
      accept_invite: "Einladung annehmen"
      success: "Dein Konto wurde erstellt und du bist jetzt angemeldet."
      name_label: "Name"
      password_label: "Passwort"
      existing_user_can_redeem: "Löse deine Einladung zu einem Thema oder einer Gruppe ein."
    password_reset:
      continue: "Weiter zu %{site_name}"
    emoji_set:
      apple_international: "Apple/International"
      google: "Google"
      twitter: "Twitter"
      win10: "Windows 10"
      google_classic: "Google Classic"
      facebook_messenger: "Facebook Messenger"
    category_page_style:
      categories_only: "Nur Kategorien"
      categories_with_featured_topics: "Kategorien mit hervorgehobenen Themen"
      categories_and_latest_topics: "Kategorien und aktuelle Themen"
      categories_and_latest_topics_created_date: "Kategorien und neueste Themen (sortiert nach Datum der Themenerstellung)"
      categories_and_top_topics: "Kategorien und angesagte Themen"
      categories_boxes: "Boxen mit Unterkategorien"
      categories_boxes_with_topics: "Spalten mit hervorgehobenen Themen"
      subcategories_with_featured_topics: "Unterkategorien mit hervorgehobenen Themen"
    shortcut_modifier_key:
      shift: "Umschalt"
      ctrl: "Strg"
      alt: "Alt"
      enter: "Enter"
    conditional_loading_section:
      loading: Wird geladen …
    category_row:
      topic_count:
        one: "%{count} Thema in dieser Kategorie"
        other: "%{count} Themen in dieser Kategorie"
      plus_subcategories_title:
        one: "%{name} und eine Unterkategorie"
        other: "%{name} und %{count} Unterkategorien"
      plus_subcategories:
        one: "+ %{count} Unterkategorie"
        other: "+ %{count} Unterkategorien"
    select_kit:
      delete_item: "%{name} löschen"
      filter_by: "Filtern nach: %{name}"
      select_to_filter: "Wähle einen zu filternden Wert aus"
      default_header_text: Auswählen …
      no_content: Keine Treffer gefunden
      results_count:
        one: "%{count} Ergebnis"
        other: "%{count} Ergebnisse"
      filter_placeholder: Suchen …
      filter_placeholder_with_any: Suchen oder erstellen …
      create: "Erstelle: „%{content}“"
      max_content_reached:
        one: "Du kannst nur %{count} Eintrag auswählen."
        other: "Du kannst nur %{count} Einträge auswählen."
      min_content_not_reached:
        one: "Wähle mindestens %{count} Eintrag aus."
        other: "Wähle mindestens %{count} Einträge aus."
      components:
        tag_drop:
          filter_for_more: Filtern nach mehr …
        categories_admin_dropdown:
          title: "Kategorien verwalten"
    date_time_picker:
      from: Von
      to: An
    emoji_picker:
      filter_placeholder: Emoji suchen
      smileys_&_emotion: Smileys und Emotion
      people_&_body: Menschen und Körper
      animals_&_nature: Tiere und Natur
      food_&_drink: Essen und Getränke
      travel_&_places: Reisen und Orte
      activities: Tätigkeiten
      objects: Objekte
      symbols: Symbole
      flags: Flaggen
      recent: Zuletzt verwendet
      default_tone: Keine Hautfarbe
      light_tone: Helle Hautfarbe
      medium_light_tone: Mittel-helle Hautfarbe
      medium_tone: Mittlere Hautfarbe
      medium_dark_tone: Mittel-dunkle Hautfarbe
      dark_tone: Dunkle Hautfarbe
      default: Benutzerdefinierte Emojis
    shared_drafts:
      title: "Gemeinsame Entwürfe"
      notice: "Dieses Thema ist nur für diejenigen sichtbar, die gemeinsame Entwürfe veröffentlichen können."
      destination_category: "Ziel-Kategorie"
      publish: "Gemeinsamen Entwurf veröffentlichen"
      confirm_publish: "Bist du sicher, dass du diese Vorlage veröffentlichten möchtest?"
      publishing: "Thema wird veröffentlicht …"
    composer:
      emoji: "Emoji :)"
      more_emoji: "mehr …"
      options: "Optionen"
      whisper: "flüstern"
      unlist: "unsichtbar"
      add_warning: "Dies ist eine offizielle Warnung."
      toggle_whisper: "Flüstermodus umschalten"
      toggle_unlisted: "Sichtbarkeit umschalten"
      posting_not_on_topic: "Auf welches Thema möchtest du antworten?"
      saved_local_draft_tip: "lokal gespeichert"
      similar_topics: "Dein Thema hat Ähnlichkeit mit …"
      drafts_offline: "Entwürfe offline"
      edit_conflict: "Konflikt bearbeiten"
      esc: "esc"
      esc_label: "Klicken oder Esc drücken, um zu schließen"
      ok_proceed: "Ok, weiter"
      group_mentioned_limit:
        one: "<b>Warnung!</b> Du erwähnst <a href='%{group_link}'>%{group}</a>, jedoch übersteigt die Mitgliederzahl der Gruppe das vom Administrator konfigurierte Erwähnungslimit von %{count} Benutzer. Deshalb wird niemand benachrichtigt."
        other: "<b>Warnung!</b> Du erwähnst <a href='%{group_link}'>%{group}</a>, jedoch übersteigt die Mitgliederzahl der Gruppe das vom Administrator konfigurierte Erwähnungslimit von %{count} Benutzern. Deshalb wird niemand benachrichtigt."
      group_mentioned:
        one: "Indem du %{group} erwähnst, bist du dabei, <a href='%{group_link}'>%{count} Person</a> zu benachrichtigen – bist du dir sicher?"
        other: "Indem du %{group} erwähnst, bist du dabei, <a href='%{group_link}'>%{count} Personen</a> zu benachrichtigen – bist du dir sicher?"
      cannot_see_mention:
        category: "Du hast @%{username} erwähnt, aber diese Person wird nicht benachrichtigt, da sie keinen Zugriff auf diese Kategorie hat. Füge sie einer Gruppe hinzu, die Zugriff auf diese Kategorie hat."
        private: "Du hast @%{username} erwähnt, aber diese Person wird nicht benachrichtigt, da sie diese persönliche Nachricht nicht sehen kann. Lade sie zu dieser persönlichen Nachricht ein."
        muted_topic: "Du hast @%{username} erwähnt, aber diese Person wird nicht benachrichtigt, weil sie dieses Thema stummgeschaltet hat."
        not_allowed: "Du hast @%{username} erwähnt, aber diese Person wird nicht benachrichtigt, weil sie nicht zu diesem Thema eingeladen wurde."
      cannot_see_group_mention:
        not_mentionable: "Du kannst die Gruppe @%{group} nicht erwähnen."
        some_not_allowed:
          one: "Du hast @%{group} erwähnt, aber nur %{count} Mitglied wird benachrichtigt, weil die anderen Mitglieder diese persönliche Nachricht nicht sehen können. Du musst sie zu dieser persönlichen Nachricht einladen."
          other: "Du hast @%{group} erwähnt, aber nur %{count} Mitglieder werden benachrichtigt, weil die anderen Mitglieder diese persönliche Nachricht nicht sehen können. Du musst sie zu dieser persönlichen Nachricht einladen."
        not_allowed: "Du hast @%{group} erwähnt, aber keines der Mitglieder wird benachrichtigt, weil sie diese persönliche Nachricht nicht sehen können. Du musst sie zu dieser persönlichen Nachricht einladen."
      here_mention:
        one: "Indem du <b>@%{here}</b> erwähnst, bist du im Begriff, %{count} Benutzer zu benachrichtigen – bist du sicher?"
        other: "Indem du <b>@%{here}</b> erwähnst, bist du im Begriff, %{count} Benutzer zu benachrichtigen – bist du sicher?"
      duplicate_link: "Es sieht so aus, als ob dein Link zu <b>%{domain}</b> bereits im Thema von <b>@%{username}</b> in <a href='%{post_url}'>einer Antwort vor %{ago}</a> geteilt wurde – bist du sicher, dass du ihn noch einmal teilen möchtest?"
      duplicate_link_same_user: "Es sieht so aus, als hättest du bereits einen Link zu <b>%{domain}</b> in diesem Thema in <a href='%{post_url}'>einer Antwort am %{ago}</a> gepostet – bist du sicher, dass du ihn erneut posten willst?"
      reference_topic_title: "AW: %{title}"
      error:
        title_missing: "Titel ist erforderlich"
        title_too_short:
          one: "Titel muss mindestens %{count} Zeichen lang sein"
          other: "Titel muss mindestens %{count} Zeichen lang sein"
        title_too_long:
          one: "Titel darf maximal %{count} Zeichen lang sein"
          other: "Titel darf maximal %{count} Zeichen lang sein"
        post_missing: "Beitrag darf nicht leer sein"
        post_length:
          one: "Beitrag muss mindestens %{count} Zeichen lang sein"
          other: "Beitrag muss mindestens %{count} Zeichen lang sein"
        try_like: "Hast du schon die %{heart}-Schaltfläche ausprobiert?"
        category_missing: "Du musst eine Kategorie auswählen"
        tags_missing:
          one: "Du musst mindestens %{count} Schlagwort wählen."
          other: "Du musst mindestens %{count} Schlagwörter wählen."
        topic_template_not_modified: "Bitte füge Details und Spezifikationen zu deinem Thema hinzu, indem du die Themenvorlage anpasst."
      save_edit: "Bearbeitung speichern"
      overwrite_edit: "Bearbeitung überschreiben"
      reply: "Antworten"
      cancel: "Abbrechen"
      create_topic: "Thema erstellen"
      create_pm: "Nachricht"
      create_whisper: "Flüstern"
      create_shared_draft: "Gemeinsamen Entwurf erstellen"
      edit_shared_draft: "Gemeinsamen Entwurf bearbeiten"
      title: "Oder drücke %{modifier}Eingabetaste"
      users_placeholder: "Benutzer oder Gruppen hinzufügen"
      title_placeholder: "Um was geht es in dieser Diskussion? Schreib einen kurzen Satz."
      title_or_link_placeholder: "Gib einen Titel ein oder füge einen Link ein"
      edit_reason_placeholder: "Welchen Grund gibt es für die Bearbeitung?"
      topic_featured_link_placeholder: "Link zum Titel eingeben."
      remove_featured_link: "Link aus Thema entfernen."
      reply_placeholder: "Schreib hier. Verwende Markdown, BBCode oder HTML zur Formatierung. Füge Bilder ein oder ziehe sie herein."
      reply_placeholder_no_images: "Schreib hier. Verwende Markdown, BBCode oder HTML zur Formatierung."
      reply_placeholder_choose_category: "Wähle vor der Eingabe eine Kategorie aus."
      view_new_post: "Schau dir deinen neuen Beitrag an."
      saving: "Wird gespeichert"
      saved: "Gespeichert!"
      saved_draft: "Beitrags-Entwurf vorhanden. Tippen, um fortzusetzen."
      uploading: "Wird hochgeladen …"
      show_preview: "Vorschau zeigen"
      hide_preview: "Vorschau ausblenden"
      quote_post_title: "Ganzen Beitrag zitieren"
      bold_label: "F"
      bold_title: "Fett gedruckt"
      bold_text: "fett gedruckter Text"
      italic_label: "K"
      italic_title: "Betonung"
      italic_text: "betonter Text"
      link_title: "Link"
      link_description: "gib hier eine Link-Beschreibung ein"
      link_dialog_title: "Link einfügen"
      link_optional_text: "optionaler Titel"
      link_url_placeholder: "Füge eine URL ein oder tippe, um die Themen zu durchsuchen"
      blockquote_title: "Blockzitat"
      blockquote_text: "Blockzitat"
      code_title: "Vorformatierter Text"
      code_text: "vorformatierten Text mit 4 Leerzeichen einrücken"
      paste_code_text: "tippe oder füge den Code hier ein"
      upload_title: "Hochladen"
      upload_description: "gib hier eine Beschreibung des Uploads ein"
      olist_title: "Nummerierte Liste"
      ulist_title: "Liste mit Aufzählungszeichen"
      list_item: "Listenelement"
      toggle_direction: "Schreibrichtung wechseln"
      help: "Hilfe zur Markdown-Formatierung"
      collapse: "Editor minimieren"
      open: "Editor öffnen"
      abandon: "Editor schließen und Entwurf verwerfen"
      enter_fullscreen: "Vollbild-Editor öffnen"
      exit_fullscreen: "Vollbild-Editor verlassen"
      exit_fullscreen_prompt: "Drücke <kbd>ESC</kbd>, um den Vollbildmodus zu verlassen"
      show_toolbar: "Editor-Werkzeugleiste anzeigen"
      hide_toolbar: "Editor-Werkzeugleiste ausblenden"
      modal_ok: "OK"
      modal_cancel: "Abbrechen"
      cant_send_pm: "Entschuldige, aber du kannst keine Nachricht an %{username} senden."
      yourself_confirm:
        title: "Hast du vergessen, Empfänger hinzuzufügen?"
        body: "Im Augenblick wird diese Nachricht nur an dich selbst gesendet!"
      slow_mode:
        error: "Dieses Thema befindet sich im langsamen Modus. Du hast bereits kürzlich gepostet. Du kannst erneut in %{timeLeft} posten."
      user_not_seen_in_a_while:
        single: "Die Person, der du eine Nachricht sendest (<b>%{usernames}</b>) wurde hier schon lange nicht mehr gesehen – %{time_ago}. Es kann sein, dass sie deine Nachricht nicht erhält. Du solltest nach alternativen Methoden suchen, um %{usernames} zu kontaktieren."
        multiple: "Die Personen, denen du eine Nachricht sendest (<b>%{usernames}</b>) wurden hier schon lange nicht mehr gesehen – %{time_ago}. Es kann sein, dass sie deine Nachricht nicht erhalten. Du solltest nach alternativen Methoden suchen, um sie zu kontaktieren."
      admin_options_title: "Optionale Team-Einstellungen für dieses Thema"
      composer_actions:
        reply: Antworten
        draft: Entwurf
        edit: Bearbeiten
        reply_to_post:
          label: Auf einen Beitrag von %{postUsername} antworten
          desc: Antworte auf einen bestimmten Beitrag
        reply_as_new_topic:
          label: Mit verknüpftem Thema antworten
          desc: Erstelle ein neues Thema, das auf dieses Thema verweist
          confirm: Du hast einen neuen Themen-Entwurf gespeichert. Wenn du ein verknüpftes Thema erstellst, wird er überschrieben.
        reply_as_new_group_message:
          label: Als neue Gruppen-Nachricht antworten
          desc: Neue Nachricht erstellen, beginnend mit denselben Empfängern
        reply_to_topic:
          label: Auf Thema antworten
          desc: Antworte auf das Thema, nicht auf einen bestimmten Beitrag
        toggle_whisper:
          label: Flüstermodus umschalten
          desc: Ein geflüsterter Beitrag ist nur für Team-Mitglieder sichtbar
        create_topic:
          label: "Neues Thema"
        shared_draft:
          label: "Gemeinsamer Entwurf"
          desc: "Entwurf eines Themas, das nur für erlaubte Benutzer sichtbar ist"
        toggle_topic_bump:
          label: "„Nach oben verschieben“ für Thema umschalten"
          desc: "Antworten, ohne das Datum der neuesten Antwort zu ändern"
      reload: "Neu laden"
      ignore: "Ignorieren"
      image_alt_text:
        aria_label: Alternativ-Text für Bild
      delete_image_button: Bild löschen
      toggle_image_grid: Bildraster umschalten
    notifications:
      tooltip:
        regular:
          one: "%{count} nicht gesehene Benachrichtigung"
          other: "%{count} nicht gesehene Benachrichtigungen"
        message:
          one: "%{count} ungelesene Nachricht"
          other: "%{count} ungelesene Nachrichten"
        high_priority:
          one: "%{count} ungelesene Benachrichtigung hoher Priorität"
          other: "%{count} ungelesene Benachrichtigungen hoher Priorität"
        new_message_notification:
          one: "%{count} neue Nachrichtenbenachrichtigung"
          other: "%{count} neue Nachrichtenbenachrichtigungen"
        new_reviewable:
          one: "%{count} neu zur Überprüfung"
          other: "%{count} neu zur Überprüfung"
      title: "Benachrichtigungen über namentliche Erwähnungen mit @, Antworten auf deine Beiträge und Themen, Nachrichten usw."
      none: "Die Benachrichtigungen können derzeit nicht geladen werden."
      empty: "Keine Benachrichtigungen gefunden."
      post_approved: "Dein Beitrag wurde genehmigt."
      reviewable_items: "Elemente, die eine Überprüfung benötigen"
      watching_first_post_label: "Neues Thema"
      user_moved_post: "%{username} verschoben"
      mentioned: "<span>%{username}</span> %{description}"
      group_mentioned: "<span>%{username}</span> %{description}"
      quoted: "<span>%{username}</span> %{description}"
      bookmark_reminder: "<span>%{username}</span> %{description}"
      replied: "<span>%{username}</span> %{description}"
      posted: "<span>%{username}</span> %{description}"
      watching_category_or_tag: "<span>%{username}</span> %{description}"
      edited: "<span>%{username}</span> %{description}"
      liked: "<span>%{username}</span> %{description}"
      liked_2: "<span class='double-user'>%{username}, %{username2}</span> %{description}"
      liked_many:
        one: "<span class='multi-user'>%{username}, %{username2} und %{count} anderer</span> %{description}"
        other: "<span class='multi-user'>%{username}, %{username2} und %{count} andere</span> %{description}"
      liked_by_2_users: "%{username}, %{username2}"
      liked_by_multiple_users:
        one: "%{username}, %{username2} und jemand anderes"
        other: "%{username}, %{username2} und %{count} andere"
      liked_consolidated_description:
        one: "gefällt %{count} deiner Beiträge"
        other: "gefallen %{count} deiner Beiträge"
      liked_consolidated: "<span>%{username}</span> %{description}"
      private_message: "<span>%{username}</span> %{description}"
      invited_to_private_message: "<p><span>%{username}</span> %{description}"
      invited_to_topic: "<span>%{username}</span> %{description}"
      invitee_accepted: "<span>%{username}</span> hat deine Einladung angenommen"
      invitee_accepted_your_invitation: "hat deine Einladung angenommen"
      moved_post: "<span>%{username}</span> hat %{description} verschoben"
      linked: "<span>%{username}</span> %{description}"
      granted_badge: "Du hast „%{description}“ verliehen bekommen"
      topic_reminder: "<span>%{username}</span> %{description}"
      watching_first_post: "<span>Neues Thema</span> %{description}"
      membership_request_accepted: "Mitgliedschaft akzeptiert in „%{group_name}“"
      membership_request_consolidated:
        one: "%{count} offene Mitgliedschaftsanfrage für '%{group_name}'"
        other: "%{count} offene Mitgliedschaftsanfragen für „%{group_name}“"
      reaction: "<span>%{username}</span> %{description}"
      reaction_2: "<span>%{username}, %{username2}</span> %{description}"
      votes_released: "%{description} – abgeschlossen"
      new_features: "Neue Funktionen verfügbar!"
<<<<<<< HEAD
=======
      admin_problems: "Neue Ratschläge auf deinem Website-Dashboard"
>>>>>>> 9b339bcd
      dismiss_confirmation:
        body:
          default:
            one: "Bist du sicher? Du hast %{count} wichtige Benachrichtigung."
            other: "Bist du sicher? Du hast %{count} wichtige Benachrichtigungen."
          bookmarks:
            one: "Bist du sicher? Du hast %{count} ungelesene Lesezeichen-Erinnerung."
            other: "Bist du sicher? Du hast %{count} ungelesene Lesezeichen-Erinnerungen."
          messages:
            one: "Bist du sicher? Du hast %{count} ungelesene persönliche Nachricht."
            other: "Bist du sicher? Du hast %{count} ungelesene persönliche Nachrichten."
        dismiss: "Verwerfen"
        cancel: "Abbrechen"
      group_message_summary:
        one: "%{count} Nachricht in deinem „%{group_name}“-Posteingang"
        other: "%{count} Nachrichten in deinem „%{group_name}“-Posteingang"
      popup:
        mentioned: '%{username} hat dich erwähnt in „%{topic}“ – %{site_title}'
        group_mentioned: '%{username} hat dich erwähnt in „%{topic}“ – %{site_title}'
        quoted: '%{username} hat dich zitiert in „%{topic}“ – %{site_title}'
        replied: '%{username} hat dir geantwortet in „%{topic}“ – %{site_title}'
        posted: '%{username} hat geschrieben in „%{topic}“ – %{site_title}'
        private_message: '%{username} hat dir eine Nachricht geschickt in „%{topic}“ – %{site_title}'
        linked: '%{username} hat deinen Beitrag verlinkt in „%{topic}“ – %{site_title}'
        watching_first_post: '%{username} hat ein neues Thema „%{topic}“ erstellt – %{site_title}'
        confirm_title: "Benachrichtigungen aktiviert – %{site_title}"
        confirm_body: "Erfolgreich! Benachrichtigungen wurden aktiviert."
        custom: "Benachrichtigung von %{username} auf %{site_title}"
      titles:
        mentioned: "erwähnte"
        replied: "neue Antwort"
        quoted: "zitiert"
        edited: "bearbeitet"
        liked: "neue „Gefällt mir“-Angabe"
        private_message: "neue private Nachricht"
        invited_to_private_message: "zu einer privaten Nachricht eingeladen"
        invitee_accepted: "Einladung angenommen"
        posted: "neuer Beitrag"
        watching_category_or_tag: "neuer Beitrag"
        moved_post: "Beitrag verschoben"
        linked: "verknüpft"
        bookmark_reminder: "Erinnerung an Lesezeichen"
        bookmark_reminder_with_name: "Erinnerung an Lesezeichen — %{name}"
        granted_badge: "Abzeichen gewährt"
        invited_to_topic: "zum Thema eingeladen"
        group_mentioned: "Gruppe erwähnt"
        group_message_summary: "neue Gruppen-Nachrichten"
        watching_first_post: "neues Thema"
        topic_reminder: "Themen-Erinnerung"
        liked_consolidated: "neue „Gefällt mir“-Angaben"
        post_approved: "Beitrag genehmigt"
        membership_request_consolidated: "Neue Mitgliedschaftsanfragen"
        reaction: "neue Reaktion"
        votes_released: "Abstimmung wurde freigegeben"
        new_features: "neue Discourse-Funktionen wurden veröffentlicht!"
    upload_selector:
      uploading: "Wird hochgeladen"
      processing: "Upload wird verarbeitet"
      select_file: "Datei auswählen"
      default_image_alt_text: Bild
    search:
      sort_by: "Sortieren nach"
      relevance: "Relevanz"
      latest_post: "Neuester Beitrag"
      latest_topic: "Neuestes Thema"
      most_viewed: "Anzahl der Aufrufe"
      most_liked: "Anzahl der „Gefällt mir“"
      select_all: "Alle auswählen"
      clear_all: "Auswahl aufheben"
      too_short: "Der Suchbegriff ist zu kurz."
      open_advanced: "Erweiterte Suche öffnen"
      clear_search: "Suche löschen"
      sort_or_bulk_actions: "Ergebnisse sortieren oder massenweise auswählen"
      result_count:
        one: "<span>%{count} Ergebnis für </span><span class='term'>%{term}</span>"
        other: "<span>%{count}%{plus} Ergebnisse für </span><span class='term'>%{term}</span>"
      title: "Suche"
      full_page_title: "Suche"
      results: "Ergebnisse"
      no_results: "Keine Ergebnisse gefunden."
      no_more_results: "Es wurden keine weiteren Ergebnisse gefunden."
      post_format: "#%{post_number} von %{username}"
      results_page: "Suchergebnisse für „%{term}“"
      more_results: "Es gibt mehr Ergebnisse. Bitte grenze deine Suchkriterien weiter ein."
      cant_find: "Nicht gefunden, wonach du suchst?"
      start_new_topic: "Wie wärs mit einem neuen Thema?"
      or_search_google: "Oder versuche stattdessen mit Google zu suchen:"
      search_google: "Versuche stattdessen mit Google zu suchen:"
      search_google_button: "Google"
      search_button: "Suche"
      search_term_label: "Suchbegriff eingeben"
      categories: "Kategorien"
      tags: "Schlagwörter"
      in: "in"
      in_this_topic: "in diesem Thema"
      in_this_topic_tooltip: "zur Suche in allen Themen wechseln"
      in_messages: "in Nachrichten"
      in_messages_tooltip: "zur Suche nach regulären Themen wechseln"
      in_topics_posts: "in allen Themen und Beiträgen"
      enter_hint: "oder drücke die Eingabetaste"
      in_posts_by: "in Beiträgen von %{username}"
      browser_tip: "%{modifier} + f"
      browser_tip_description: "noch mal, um die native Browsersuche zu verwenden"
      recent: "Letzte Suchanfragen"
      clear_recent: "Letzte Suchanfragen löschen"
      type:
        default: "Themen/Beiträge"
        users: "Benutzer"
        categories: "Kategorien"
        categories_and_tags: "Kategorien/Schlagwörter"
      context:
        user: "Beiträge von @%{username} durchsuchen"
        category: "Kategorie #%{category} durchsuchen"
        tag: "Das Schlagwort #%{tag} suchen"
        topic: "Dieses Thema durchsuchen"
        private_messages: "Nachrichten durchsuchen"
      tips:
        category_tag: "filtern nach Kategorie oder Schlagwort"
        author: "filtern nach Beitragsverfasser"
        in: "filtern nach Metadaten (z. B. in:title, in:personal, in:pinned)"
        status: "filtern nach Themenstatus"
        full_search: "startet die Ganzseitensuche"
        full_search_key: "%{modifier} + Eingabetaste"
        me: "zeigt nur deine Beiträge"
      advanced:
        title: Erweiterte Filter
        posted_by:
          label: Beiträge von
          aria_label: Filtern nach Beitragsverfasser
        in_category:
          label: In der Kategorie
        in_group:
          label: In der Gruppe
        with_badge:
          label: Mit dem Abzeichen
        with_tags:
          label: Mit dem Schlagwort
          aria_label: Nach Schlagwörtern filtern
        filters:
          label: 'Themen/Beiträge einschränken:'
          title: Mit Treffer im Titel
          likes: Themen/Beiträge, die mir gefallen
          posted: Themen mit Beiträgen von mir
          created: Von mir erstellt
          watching: Themen, die ich beobachte
          tracking: Themen, die ich verfolge
          private: Beiträge in meinen Unterhaltungen
          bookmarks: von mir mit Lesezeichen versehen
          first: Erste Beiträge in Themen
          pinned: Angeheftete Themen
          seen: Gelesene Themen/Beiträge
          unseen: Ungelesene Themen/Beiträge
          wiki: Wikis
          images: Mit Bild(ern)
          all_tags: Enthält alle Schlagwörter
        statuses:
          label: 'Themen einschränken:'
          open: Offene Themen
          closed: Geschlossene Themen
          public: Öffentliche Themen
          archived: Archivierte Themen
          noreplies: Themen ohne Antwort
          single_user: Themen mit nur einem Benutzer
        post:
          count:
            label: Beiträge
          min:
            placeholder: Minimum
            aria_label: nach Mindestanzahl von Beiträgen filtern
          max:
            placeholder: Maximum
            aria_label: nach maximaler Anzahl von Beiträgen filtern
          time:
            label: 'Zeitraum einschränken:'
            aria_label: Nach Veröffentlichungsdatum filtern
            before: Beiträge vor dem
            after: Beiträge nach dem
        views:
          label: Aufrufe
        min_views:
          placeholder: Minimum
          aria_label: nach minimaler Anzahl von Aufrufen filtern
        max_views:
          placeholder: Maximum
          aria_label: nach maximaler Anzahl von Aufrufen filtern
        additional_options:
          label: "Nach Beitragsanzahl und Themenaufrufen filtern"
    hamburger_menu: "Menü"
    new_item: "neu"
    go_back: "zurückgehen"
    not_logged_in_user: "Benutzerseite mit einer Zusammenfassung der Benutzeraktivitäten und Einstellungen"
    current_user: "zu deiner Benutzerseite gehen"
    view_all: "Alle %{tab} anzeigen"
    user_menu:
      generic_no_items: "Es gibt keine Einträge in dieser Liste."
      sr_menu_tabs: "Registerkarten des Benutzermenüs"
      view_all_notifications: "alle Benachrichtigungen anzeigen"
      view_all_bookmarks: "alle Lesezeichen anzeigen"
      view_all_messages: "alle persönlichen Nachrichten anzeigen"
      tabs:
        all_notifications: "Alle Benachrichtigungen"
        replies: "Antworten"
        replies_with_unread:
          one: "Antworten – %{count} ungelesene Antwort"
          other: "Antworten – %{count} ungelesene Antworten"
        mentions: "Erwähnungen"
        mentions_with_unread:
          one: "Erwähnungen – %{count} ungelesene Erwähnung"
          other: "Erwähnungen – %{count} ungelesene Erwähnungen"
        likes: "„Gefällt mir“"
        likes_with_unread:
          one: "„Gefällt mir“ – %{count} ungelesenes „Gefällt mir“"
          other: "„Gefällt mir“ – %{count} ungelesene „Gefällt mir“"
        watching: "Beobachtete Themen"
        watching_with_unread:
          one: "Beobachtete Themen – %{count} ungelesenes beobachtetes Thema"
          other: "Beobachtete Themen – %{count} ungelesene beobachtete Themen"
        messages: "Persönliche Nachrichten"
        messages_with_unread:
          one: "Persönliche Nachrichten – %{count} ungelesene Nachricht"
          other: "Persönliche Nachrichten – %{count} ungelesene Nachrichten"
        bookmarks: "Lesezeichen"
        bookmarks_with_unread:
          one: "Lesezeichen – %{count} ungelesenes Lesezeichen"
          other: "Lesezeichen – %{count} ungelesene Lesezeichen"
        review_queue: "Warteschlange zur Überprüfung"
        review_queue_with_unread:
          one: "Warteschlange zur Überprüfung – %{count} Element benötigt Überprüfung"
          other: "Warteschlange zur Überprüfung – %{count} Elemente benötigen Überprüfung"
        other_notifications: "Andere Benachrichtigungen"
        other_notifications_with_unread:
          one: "Andere Benachrichtigungen – %{count} ungelesene Benachrichtigung"
          other: "Andere Benachrichtigungen – %{count} ungelesene Benachrichtigungen"
        profile: "Profil"
      reviewable:
        view_all: "alle Elemente zur Überprüfung anzeigen"
        queue: "Warteschlange"
        deleted_user: "(gelöschter Benutzer)"
        deleted_post: "(gelöschter Beitrag)"
        post_number_with_topic_title: "Beitrag #%{post_number} – %{title}"
        new_post_in_topic: "neuer Beitrag in %{title}"
        user_requires_approval: "%{username} erfordert eine Genehmigung"
        default_item: "Element zur Überprüfung #%{reviewable_id}"
    topics:
      new_messages_marker: "letzter Besuch"
      bulk:
        select_all: "Alle auswählen"
        clear_all: "Auswahl aufheben"
        unlist_topics: "Themen unsichtbar machen"
        relist_topics: "Themen neu auflisten"
        reset_bump_dates: "„Nach oben verschieben“-Zeitangaben zurücksetzen"
        defer: "Aufschieben"
        delete: "Themen löschen"
        dismiss: "Ignorieren"
        dismiss_read: "Blende alle ungelesenen Beiträge aus"
        dismiss_read_with_selected:
          one: "%{count} ungelesenes Thema ignorieren"
          other: "%{count} ungelesene Themen ignorieren"
        dismiss_button: "Ignorieren …"
        dismiss_button_with_selected:
          one: "Ignorieren (%{count}) …"
          other: "Ignorieren (%{count}) …"
        dismiss_tooltip: "Nur die neuen Beiträge ignorieren oder Themen nicht mehr verfolgen"
        also_dismiss_topics: "Diese Themen nicht mehr verfolgen, sodass mir diese nicht mehr als ungelesen angezeigt werden"
        dismiss_new: "Neue Themen ignorieren"
        dismiss_new_modal:
          title: "Neu verwerfen"
          topics: "Neue Themen verwerfen"
          posts: "Neue Beiträge verwerfen"
          untrack: "Hör auf, diese Themen zu verfolgen, damit sie nicht mehr in deiner \"neuen\" Liste auftauchen"
        dismiss_new_with_selected:
          one: "Neues Thema ignorieren (%{count})"
          other: "Neue Themen ignorieren (%{count})"
        toggle: "Massenauswahl von Themen umschalten"
        actions: "Massenoperationen"
        change_category: "Kategorie festlegen …"
        close_topics: "Themen schließen"
        archive_topics: "Themen archivieren"
        move_messages_to_inbox: "In Posteingang verschieben"
        notification_level: "Benachrichtigungen …"
        change_notification_level: "Benachrichtigungsstufe ändern"
        choose_new_category: "Neue Kategorie für die gewählten Themen:"
        selected:
          one: "Du hast <b>%{count}</b> Thema ausgewählt."
          other: "Du hast <b>%{count}</b> Themen ausgewählt."
        change_tags: "Schlagwörter ersetzen"
        append_tags: "Schlagwörter hinzufügen"
        choose_new_tags: "Neue Schlagwörter für diese Themen wählen:"
        choose_append_tags: "Wähle neue Schlagwörter, die diesen Themen hinzugefügt werden sollen:"
        changed_tags: "Die Schlagwörter dieser Themen wurden geändert."
        remove_tags: "Alle Schlagwörter entfernen"
        confirm_remove_tags:
          one: "Alle Schlagwörter werden aus diesem Thema entfernt. Bist du sicher?"
          other: "Alle Schlagwörter werden aus <b>%{count}</b> Themen entfernt. Bist du sicher?"
        progress:
          one: "Fortschritt: <strong>%{count}</strong> Thema"
          other: "Fortschritt: <strong>%{count}</strong> Themen"
      none:
        unread: "Du hast alle Themen gelesen."
        unseen: "Du hast keine ungesehenen Themen."
        new: "Du hast keine neuen Themen."
        read: "Du hast noch keine Themen gelesen."
        posted: "Du hast noch keine Beiträge verfasst."
        latest: "Du bist auf dem Laufenden!"
        bookmarks: "Du hast noch keine Themen mit einem Lesezeichen versehen."
        category: "Es gibt keine Themen in %{category}."
        top: "Es gibt keine angesagten Themen."
        filter: "Es gibt keine Themen."
        educate:
          new: '<p>Hier werden deine neuen Themen angezeigt. Standardmäßig werden Themen als neu erachtet und mit einem <span class="badge new-topic badge-notification" style="vertical-align:middle;line-height:inherit;"></span>-Indikator dargestellt, wenn sie in den letzten 2 Tagen erstellt wurden. </p><p>Besuche deine <a href="%{userPrefsUrl}">Einstellungen</a>, um dies zu ändern.</p>'
          unread: "<p>Hier werden deine ungelesenen Themen angezeigt.</p><p>Standardmäßig werden Themen als ungelesen erachtet und mit einem Zähler für ungelesene Beiträge <span class=\"badge unread-posts badge-notification\">1</span> dargestellt, wenn du:</p><ul><li>das Thema erstellt hast;</li><li>auf das Thema geantwortet hast;</li><li>das Thema für mehr als 5 Minuten gelesen hast.</li></ul><p>Oder falls du das Thema über \U0001F514 ausdrücklich auf „Verfolgen“ oder „Beobachten“ eingestellt hast.</p><p>Besuche deine <a href=\"%{userPrefsUrl}\">Einstellungen</a>, um dies zu ändern.</p>"
          new_new: "<p>Hier erscheinen deine neuen Themen und deine ungelesenen Themen werden ebenfalls angezeigt. Standardmäßig gelten Themen als neu und werden mit <span class=\"badge new-topic badge-notification\" style=\"vertical-align:middle;line-height:inherit;\"></span> gekennzeichnet, wenn sie in den letzten 2 Tagen erstellt wurden. Ungelesene Themen werden <span class=\"badge unread-posts badge-notification\">1</span> angezeigt, wenn du: das Thema erstellt hast, auf das Thema geantwortet hast, das Thema länger als 5 Minuten gelesen hast oder wenn du das Thema über das \U0001F514 in jedem Thema explizit auf Verfolgt oder Beobachtet gesetzt hast.</p><p>Besuche deine <a href=\"%{userPrefsUrl}\">Einstellungen</a> , um dies zu ändern.</p>"
      bottom:
        latest: "Das waren die aktuellen Themen."
        posted: "Das waren alle Themen."
        read: "Das waren alle gelesenen Themen."
        new: "Das waren alle neuen Themen."
        unread: "Das waren alle ungelesen Themen."
        unseen: "Es gibt keine ungesehenen Themen mehr."
        category: "Das waren alle Themen in der Kategorie „%{category}“."
        tag: "Das waren alle Themen mit dem Schlagwort „%{tag}“."
        top: "Das waren alle angesagten Themen."
        bookmarks: "Das waren alle Themen, die du mit einem Lesezeichen versehen hast."
        filter: "Es gibt keine weiteren Themen."
    topic:
      filter_to:
        one: "%{count} Beitrag im Thema"
        other: "%{count} Beiträge im Thema"
      create: "Neues Thema"
      create_disabled_category: "Du darfst keine Themen in dieser Kategorie erstellen"
      create_long: "Ein neues Thema erstellen"
      open_draft: "Entwurf öffnen"
      private_message: "Eine Unterhaltung beginnen"
      archive_message:
        help: "Nachricht ins Archiv verschieben"
        title: "Archivieren"
      move_to_inbox:
        title: "In Posteingang verschieben"
        help: "Nachricht in den Posteingang zurück verschieben"
      defer:
        help: "Als ungelesen markieren"
        title: "Aufschieben"
      list: "Themen"
      new: "neues Thema"
      unread: "ungelesen"
      new_topics:
        one: "%{count} neues Thema"
        other: "%{count} neue Themen"
      unread_topics:
        one: "%{count} ungelesenes Thema"
        other: "%{count} ungelesene Themen"
      title: "Thema"
      invalid_access:
        title: "Thema ist nicht öffentlich"
        description: "Entschuldige, du hast keinen Zugriff auf dieses Thema!"
        login_required: "Du musst dich anmelden, damit du dieses Thema sehen kannst."
      server_error:
        title: "Thema konnte nicht geladen werden"
        description: "Entschuldige, wir konnten dieses Thema nicht laden, möglicherweise aufgrund eines Verbindungsproblems. Bitte versuche es erneut. Wenn das Problem weiterhin besteht, lass es uns wissen."
      not_found:
        title: "Thema nicht gefunden"
        description: "Entschuldige, wir konnten dieses Thema nicht finden. Wurde es vielleicht von einem Moderator entfernt?"
      unread_posts:
        one: "du hast %{count} ungelesenen Beitrag in diesem Thema"
        other: "du hast %{count} ungelesene Beiträge in diesem Thema"
      likes:
        one: "Es gibt %{count} „Gefällt mir“ in diesem Thema"
        other: "Es gibt %{count} „Gefällt mir“ in diesem Thema"
      back_to_list: "Zurück zur Themenliste"
      options: "Themen-Optionen"
      show_links: "zeige Links innerhalb dieses Themas"
      collapse_details: "Themendetails einklappen"
      expand_details: "Themendetails erweitern"
      read_more_in_category: "Willst du mehr lesen? Durchstöbere andere Themen in %{categoryLink} oder <a href='%{latestLink}'>sieh dir die aktuellen Themen an</a>."
      read_more: "Willst du mehr lesen? <a href='%{categoryLink}'>Durchstöbere alle Kategorien</a> oder <a href='%{latestLink}'>sieh dir die aktuellen Themen an</a>."
      unread_indicator: "Kein Mitglied hat den letzten Beitrag dieses Themas bisher gelesen."
<<<<<<< HEAD
=======
      participant_groups: "Teilnehmergruppen"
>>>>>>> 9b339bcd
      read_more_MF: |
        { HAS_UNREAD_AND_NEW, select,
          true {
            { UNREAD, plural,
                 =0 {}
                one {<a href="{basePath}/unread"># ungelesenes</a> Thema}
              other {<a href="{basePath}/unread"># ungelesene</a> Themen}
            }
            { NEW, plural,
                 =0 {}
                one { und <a href="{basePath}/new"># neues</a> Thema verbleibend.}
              other { und <a href="{basePath}/new"># neue</a> Themen verbleibend.}
            }
          }
          false {
            { UNREAD, plural,
                 =0 {}
                one {<a href="{basePath}/unread"># ungelesenes</a> Thema verbleibend.}
              other {<a href="{basePath}/unread"># ungelesene</a> Themen verbleibend.}
            }
            { NEW, plural,
                 =0 {}
                one {<a href="{basePath}/new"># neues</a> Thema verbleibend.}
              other {<a href="{basePath}/new"># neue</a> Themen verbleibend.}
            }
          }
          other {}
        }
        { HAS_CATEGORY, select,
          true { Oder durchstöbere andere Themen in {categoryLink}}
          false { Oder <a href="{basePath}/latest">sieh dir die aktuellen Themen an</a>}
          other {}
        }
      bumped_at_title: |
        Erster Beitrag: %{createdAtDate}
        Gepostet: %{bumpedAtDate}
      browse_all_categories_latest: "<a href='%{basePath}/categories'>Durchstöbere alle Kategorien</a> oder <a href='%{basePath}/latest'>sieh dir die aktuellen Themen an</a>."
      browse_all_categories_latest_or_top: "<a href='%{basePath}/categories'>Durchstöbere alle Kategorien</a>, <a href='%{basePath}/latest'>sieh dir die aktuellen Themen</a> oder die Top-Themen an:"
      browse_all_tags_or_latest: "<a href='%{basePath}/tags'>Durchstöbere alle Schlagwörter</a> oder <a href='%{basePath}/latest'>sieh dir die aktuellen Themen an</a>."
      suggest_create_topic: Bereit, <a href>eine neue Unterhaltung zu beginnen?</a>
      jump_reply: "Zur ursprünglichen Position des Beitrags springen"
      jump_reply_aria: "Springe zu @%{username}s Beitrag an seinem ursprünglichen Ort"
      deleted: "Das Thema wurde gelöscht"
      slow_mode_update:
        title: "Langsamer Modus"
        select: "Benutzer dürfen nur einmal in diesem Thema schreiben:"
        description: "Um in schnellen oder umstrittenen Diskussionen eine durchdachte Diskussion zu fördern, müssen Benutzer warten, bevor sie in diesem Thema erneut einen Beitrag verfassen können."
        enable: "Aktivieren"
        update: "Aktualisieren"
        enabled_until: "Aktiviert bis:"
        remove: "Deaktivieren"
        hours: "Stunden:"
        minutes: "Minuten:"
        seconds: "Sekunden:"
        durations:
          10_minutes: "10 Minuten"
          15_minutes: "15 Minuten"
          30_minutes: "30 Minuten"
          45_minutes: "45 Minuten"
          1_hour: "1 Stunde"
          2_hours: "2 Stunden"
          4_hours: "4 Stunden"
          8_hours: "8 Stunden"
          12_hours: "12 Stunden"
          24_hours: "24 Stunden"
          custom: "Benutzerdefinierte Dauer"
      slow_mode_notice:
        duration: "Bitte warte zwischen dem Verfassen von Beiträgen in diesem Thema %{duration}."
      topic_status_update:
        title: "Zeitschaltuhr"
        save: "Zeitschaltuhr aktivieren"
        num_of_hours: "Stunden:"
        num_of_days: "Tage:"
        remove: "Zeitschaltuhr deaktivieren"
        publish_to: "Veröffentlichen in:"
        when: "Wann:"
        time_frame_required: "Bitte wähle einen Zeitrahmen aus"
        min_duration: "Dauer muss mehr als 0 betragen"
        max_duration: "Dauer muss weniger als 20 Jahre betragen"
        duration: "Dauer"
      publish_to_category:
        title: "Veröffentlichung planen"
      temp_open:
        title: "Vorübergehend öffnen"
      auto_reopen:
        title: "Thema automatisch öffnen"
      temp_close:
        title: "Vorübergehend schließen"
      auto_close:
        title: "Thema automatisch schließen"
        label: "Thema automatisch schließen nach:"
        error: "Bitte gib einen gültigen Wert ein."
        based_on_last_post: "Nicht schließen, bevor der letzte Beitrag in dem Thema mindestens so alt ist."
      auto_close_after_last_post:
        title: "Thema nach dem letzten Beitrag automatisch schließen"
      auto_delete:
        title: "Thema automatisch löschen"
      auto_bump:
        title: "Thema automatisch nach oben verschieben"
      reminder:
        title: "Erinnere mich"
      auto_delete_replies:
        title: "Antworten automatisch löschen"
      status_update_notice:
        auto_open: "Dieses Thema wird automatisch geöffnet %{timeLeft}."
        auto_close: "Dieses Thema wird automatisch geschlossen %{timeLeft}."
        auto_publish_to_category: "Dieses Thema wird %{timeLeft} in <a href=%{categoryUrl}>#%{categoryName}</a> veröffentlicht."
        auto_close_after_last_post: "Dieses Thema wird %{duration} nach der letzten Antwort schließen."
        auto_delete: "Dieses Thema wird automatisch gelöscht %{timeLeft}."
        auto_bump: "Dieses Thema wird automatisch nach oben verschoben %{timeLeft}."
        auto_reminder: "Du wirst über dieses Thema erinnert %{timeLeft}."
        auto_delete_replies: "Antworten zu diesem Thema werden nach %{duration} automatisch gelöscht."
      auto_close_title: "Einstellungen für automatisches Schließen"
      auto_close_immediate:
        one: "Der letzte Beitrag in diesem Thema ist bereits %{count} Stunde alt. Das Thema wird daher sofort geschlossen."
        other: "Der letzte Beitrag in diesem Thema ist bereits %{count} Stunden alt. Das Thema wird daher sofort geschlossen."
      auto_close_momentarily:
        one: "Der letzte Beitrag im Thema ist bereits %{count} Stunde alt, daher wird das Thema augenblicklich geschlossen."
        other: "Der letzte Beitrag im Thema ist bereits %{count} Stunden alt, daher wird das Thema augenblicklich geschlossen."
      timeline:
        back: "Zurück"
        back_description: "Gehe zurück zum letzten ungelesenen Beitrag"
        replies_short: "%{current}/%{total}"
      progress:
        title: Themen-Fortschritt
        jump_prompt: "springe zu …"
        jump_prompt_of:
          one: "von %{count} Beitrag"
          other: "von %{count} Beiträgen"
        jump_prompt_long: "Zu … springen"
        jump_prompt_to_date: "zu Datum"
        jump_prompt_or: "oder"
      notifications:
        title: ändere, wie häufig du zu diesem Thema benachrichtigt wirst
        reasons:
          mailing_list_mode: "Du hast den Mailinglisten-Modus aktiviert, daher wirst du über Antworten zu diesem Thema per E-Mail benachrichtigt"
          "3_10": "Du wirst Benachrichtigungen erhalten, weil du ein Schlagwort an diesem Thema beobachtest."
          "3_10_stale": "Du wirst Benachrichtigungen erhalten, weil du ein Schlagwort an diesem Thema beobachtet hast."
          "3_6": "Du wirst Benachrichtigungen erhalten, weil du diese Kategorie beobachtest."
          "3_6_stale": "Du wirst Benachrichtigungen erhalten, weil du diese Kategorie beobachtet hast."
          "3_5": "Du wirst Benachrichtigungen erhalten, weil dieses Thema automatisch von dir beobachtet wird."
          "3_2": "Du wirst Benachrichtigungen erhalten, weil du dieses Thema beobachtest."
          "3_1": "Du wirst Benachrichtigungen erhalten, weil du dieses Thema erstellt hast."
          "3": "Du wirst Benachrichtigungen erhalten, weil du dieses Thema beobachtest."
          "2_8": "Du wirst die Anzahl neuer Antworten sehen, weil du diese Kategorie verfolgst."
          "2_8_stale": "Du wirst die Anzahl neuer Antworten sehen, weil du diese Kategorie verfolgt hast."
          "2_4": "Du wirst die Anzahl neuer Antworten sehen, weil du einen Beitrag in diesem Thema geschrieben hast."
          "2_2": "Du wirst die Anzahl neuer Antworten sehen, weil du dieses Thema verfolgst."
          "2": 'Du wirst die Anzahl neuer Antworten sehen, weil du <a href="%{basePath}/u/%{username}/preferences/notifications">dieses Thema gelesen</a> hast.'
          "1_2": "Du wirst benachrichtigt, wenn jemand deinen Namen mit @ erwähnt oder auf deinen Beitrag antwortet."
          "1": "Du wirst benachrichtigt, wenn jemand deinen Namen mit @ erwähnt oder auf deinen Beitrag antwortet."
          "0_7": "Du ignorierst alle Benachrichtigungen dieser Kategorie."
          "0_2": "Du ignorierst alle Benachrichtigungen dieses Themas."
          "0": "Du ignorierst alle Benachrichtigungen dieses Themas."
        watching_pm:
          title: "Beobachten"
          description: "Du wirst über jeden neuen Beitrag in dieser Unterhaltung benachrichtigt und die Anzahl der neuen Beiträge wird angezeigt."
        watching:
          title: "Beobachten"
          description: "Du wirst über jeden neuen Beitrag in diesem Thema benachrichtigt und die Anzahl der neuen Antworten wird angezeigt."
        tracking_pm:
          title: "Verfolgen"
          description: "Die Anzahl der neuen Antworten wird bei dieser Unterhaltung angezeigt. Du wirst benachrichtigt, wenn jemand deinen Namen mit @ erwähnt oder auf deinen Beitrag antwortet."
        tracking:
          title: "Verfolgen"
          description: "Die Anzahl der neuen Antworten wird bei diesem Thema angezeigt. Du wirst benachrichtigt, wenn jemand deinen Namen mit @ erwähnt oder auf deinen Beitrag antwortet."
        regular:
          title: "Normal"
          description: "Du wirst benachrichtigt, wenn jemand deinen Namen mit @ erwähnt oder auf deinen Beitrag antwortet."
        regular_pm:
          title: "Normal"
          description: "Du wirst benachrichtigt, wenn jemand deinen Namen mit @ erwähnt oder auf deinen Beitrag antwortet."
        muted_pm:
          title: "Stummgeschaltet"
          description: "Du erhältst keine Benachrichtigungen im Zusammenhang mit dieser Unterhaltung."
        muted:
          title: "Stummgeschaltet"
          description: "Du erhältst keine Benachrichtigungen über neue Aktivitäten in diesem Thema und es wird auch nicht mehr in der Liste der aktuellen Themen erscheinen."
      actions:
        title: "Aktionen"
        recover: "Löschen rückgängig machen"
        delete: "Thema löschen"
        open: "Thema öffnen"
        close: "Thema schließen"
        multi_select: "Beiträge auswählen …"
        slow_mode: "Langsamen Modus einstellen …"
        timed_update: "Zeitschaltuhren …"
        pin: "Thema anheften …"
        unpin: "Thema loslösen …"
        unarchive: "Thema aus Archiv holen"
        archive: "Thema archivieren"
        invisible: "Thema nicht auflisten"
        visible: "Thema auflisten"
        reset_read: "„Gelesen“ zurücksetzen"
        make_public: "Öffentliches Thema erstellen …"
        make_private: "In persönliche Nachricht umwandeln"
        reset_bump_date: "„Nach oben verschieben“-Datum zurücksetzen"
      feature:
        pin: "Thema anheften"
        unpin: "Thema loslösen"
        pin_globally: "Thema global anheften"
        make_banner: "Ankündigungsbanner erstellen"
        remove_banner: "Thema des Ankündigungsbanners entfernen"
      reply:
        title: "Antworten"
        help: "beginne damit, eine Antwort auf dieses Thema zu verfassen"
      share:
        title: "Thema teilen"
        extended_title: "Link teilen"
        help: "teile einen Link zu diesem Thema"
        instructions: "Link zu diesem Thema teilen:"
        copied: "Themen-Link kopiert."
        restricted_groups:
          one: "Nur für Mitglieder der folgenden Gruppe sichtbar: %{groupNames}"
          other: "Nur für Mitglieder der folgenden Gruppen sichtbar: %{groupNames}"
        invite_users: "Einladen"
      print:
        title: "Drucken"
        help: "Öffne eine druckfreundliche Version dieses Themas"
      flag_topic:
        title: "Melden"
        help: "Dieses Thema den Moderatoren melden oder eine Nachricht senden."
        success_message: "Du hast dieses Thema erfolgreich gemeldet."
      make_public:
        title: "In öffentliches Thema umwandeln"
        choose_category: "Bitte wähle eine Kategorie für das öffentliche Thema:"
      feature_topic:
        title: "Thema hervorheben"
        pin: "Dieses Thema am Anfang der „%{categoryLink}“-Kategorie anzeigen bis"
        unpin: "Dieses Thema vom Anfang der „%{categoryLink}“-Kategorie loslösen."
        unpin_until: "Dieses Thema vom Anfang der „%{categoryLink}“-Kategorie loslösen oder bis <strong>%{until}</strong> warten."
        pin_note: "Benutzer können das Thema für sich selbst loslösen."
        pin_validation: "Ein Datum wird benötigt, um diesen Beitrag anzuheften."
        not_pinned: "Es sind in %{categoryLink} keine Themen angeheftet."
        already_pinned:
          one: "Momentan in %{categoryLink} angeheftete Themen: <strong class='badge badge-notification unread'>%{count}</strong>"
          other: "Momentan in %{categoryLink} angeheftete Themen: <strong class='badge badge-notification unread'>%{count}</strong>"
        pin_globally: "Dieses Thema am Anfang aller Themenlisten anzeigen bis"
        confirm_pin_globally:
          one: "Es gibt bereits %{count} global angeheftetes Thema. Zu viele angeheftete Themen könnten neue und anonyme Benutzer leicht überwältigen. Willst du wirklich noch ein weiteres Thema global anheften?"
          other: "Es gibt bereits %{count} global angeheftete Themen. Zu viele angeheftete Themen könnten neue und anonyme Benutzer leicht überwältigen. Willst du wirklich noch ein weiteres Thema global anheften?"
        unpin_globally: "Dieses Thema vom Anfang aller Themenlisten loslösen."
        unpin_globally_until: "Dieses Thema vom Anfang aller Themenlisten loslösen oder bis <strong>%{until}</strong> warten."
        global_pin_note: "Benutzer können das Thema für sich selbst loslösen."
        not_pinned_globally: "Es sind keine Themen global angeheftet."
        already_pinned_globally:
          one: "Momentan global angeheftete Themen: <strong class='badge badge-notification unread'>%{count}</strong>"
          other: "Momentan global angeheftete Themen: <strong class='badge badge-notification unread'>%{count}</strong>"
        make_banner: "Macht das Thema zu einem Ankündigungsbanner, welches am Anfang aller Seiten angezeigt wird."
        remove_banner: "Entfernt das Ankündigungsbanner vom Anfang aller Seiten."
        banner_note: "Benutzer können das Ankündigungsbanner schließen und so für sich selbst dauerhaft ausblenden. Es kann zu jeder Zeit höchstens ein Thema ein Banner sein."
        no_banner_exists: "Es gibt kein Thema für das Ankündigungsbanner."
        banner_exists: "Es <strong class='badge badge-notification unread'>gibt bereits</strong> ein anderes Thema für das Ankündigungsbanner."
      inviting: "Einladungen werden gesendet …"
      automatically_add_to_groups: "Diese Einladung beinhaltet auch Zugang zu den folgenden Gruppen:"
      invite_private:
        title: "Zu einer Unterhaltung einladen"
        email_or_username: "E-Mail-Adresse oder Benutzername des Eingeladenen"
        email_or_username_placeholder: "E-Mail-Adresse oder Benutzername"
        action: "Einladen"
        success: "Wir haben den Benutzer gebeten, sich an dieser Unterhaltung zu beteiligen."
        success_group: "Wir haben die Gruppe gebeten, sich an dieser Unterhaltung zu beteiligen."
        error: "Entschuldige, es gab einen Fehler beim Einladen des Benutzers."
        not_allowed: "Dieser Benutzer kann leider nicht eingeladen werden."
        group_name: "Gruppenname"
      controls: "Weitere Aktionen"
      invite_reply:
        title: "Einladen"
        username_placeholder: "Benutzername"
        action: "Einladung versenden"
        help: "per E-Mail oder Benachrichtigung weitere Personen zu diesem Thema einladen"
        to_forum: "Wir werden eine kurze E-Mail versenden, die einen direkten Beitritt per Link ermöglicht."
        discourse_connect_enabled: "Gib den Benutzernamen der Person ein, die du zu diesem Thema einladen möchtest."
        to_topic_blank: "Gib den Benutzernamen oder die E-Mail-Adresse der Person ein, die du zu diesem Thema einladen möchtest."
        to_topic_email: "Du hast eine E-Mail-Adresse eingegeben. Wir werden eine Einladung versenden, die ein direktes Antworten auf dieses Thema ermöglicht."
        to_topic_username: "Du hast einen Benutzernamen eingegeben. Wir werden eine Benachrichtigung versenden und mit einem Link zur Teilnahme an diesem Thema einladen."
        to_username: "Gib den Benutzernamen der Person ein, die du einladen möchtest. Wir werden eine Benachrichtigung versenden und mit einem Link zur Teilnahme an diesem Thema einladen."
        email_placeholder: "name@example.com"
        success_email: "Wir haben eine Einladung an <b>%{invitee}</b> gesendet. Wir werden dich benachrichtigen, wenn die Einladung angenommen wird. Überprüfe die Registerkarte „Einladungen“ auf deiner Benutzerseite, um deine Einladungen zu verfolgen."
        success_username: "Wir haben den Benutzer gebeten, sich an diesem Thema zu beteiligen."
        error: "Es tut uns leid, wir konnten diese Person nicht einladen. Wurde diese Person vielleicht schon eingeladen? (Einladungen sind in ihrer Zahl beschränkt)"
        success_existing_email: "Ein Benutzer mit der E-Mail-Adresse <b>%{emailOrUsername}</b> existiert bereits. Wir haben den Benutzer eingeladen, sich an diesem Thema zu beteiligen."
      login_reply: "Anmelden, um zu antworten"
      filters:
        n_posts:
          one: "%{count} Beitrag"
          other: "%{count} Beiträge"
        cancel: "Filter entfernen"
      move_to:
        title: "Verschieben"
        action: "verschieben"
        error: "Beim Verschieben der Beiträge ist ein Fehler aufgetreten."
      split_topic:
        title: "In neues Thema verschieben"
        action: "in ein neues Thema verschieben"
        topic_name: "Neue Überschrift des Themas"
        radio_label: "Neues Thema"
        error: "Beim Verschieben der Beiträge ins neue Thema ist ein Fehler aufgetreten."
        instructions:
          one: "Du bist dabei, ein neues Thema zu erstellen und den ausgewählten Beitrag dorthin zu verschieben."
          other: "Du bist dabei, ein neues Thema zu erstellen und die <b>%{count}</b> ausgewählten Beiträge dorthin zu verschieben."
      merge_topic:
        title: "In ein vorhandenes Thema verschieben"
        action: "in ein vorhandenes Thema verschieben"
        error: "Beim Verschieben der Beiträge in das Thema ist ein Fehler aufgetreten."
        radio_label: "Vorhandenes Thema"
        instructions:
          one: "Bitte wähle das Thema, in welches du den Beitrag verschieben möchtest."
          other: "Bitte wähle das Thema, in welches du die <b>%{count}</b> Beiträge verschieben möchtest."
        chronological_order: "die chronologische Reihenfolge nach dem Zusammenführen beibehalten"
      move_to_new_message:
        title: "Verschieben in neue Unterhaltung"
        action: "verschieben in neue Unterhaltung"
        message_title: "Neuer Titel der Unterhaltung"
        radio_label: "Neue Unterhaltung"
        participants: "Teilnehmer"
        instructions:
          one: "Du bist dabei, eine neue Unterhaltung zu erstellen und sie mit dem ausgewählten Beitrag zu befüllen."
          other: "Du bist dabei, eine neue Unterhaltung zu erstellen und sie mit den <b>%{count}</b> ausgewählten Beiträgen zu befüllen."
      move_to_existing_message:
        title: "Verschieben in vorhandene Unterhaltung"
        action: "in eine vorhandene Unterhaltung verschieben"
        radio_label: "Vorhandene Unterhaltung"
        participants: "Teilnehmer"
        instructions:
          one: "Bitte wähle die Unterhaltung, in welche du den Beitrag verschieben möchtest."
          other: "Bitte wähle die Unterhaltung, in welche du die <b>%{count}</b> Beiträge verschieben möchtest."
      merge_posts:
        title: "Ausgewählte Beiträge zusammenführen"
        action: "ausgewählte Beiträge zusammenführen"
        error: "Es gab einen Fehler beim Zusammenführen der ausgewählten Beiträge."
      publish_page:
        title: "Als Seite veröffentlichen"
        publish: "Veröffentlichen"
        description: "Wenn ein Thema als Seite veröffentlicht wird, kann seine URL geteilt werden und es wird mit benutzerdefiniertem Styling angezeigt."
        slug: "Sprechender Name für URL"
        public: "Öffentlich"
        public_description: "Benutzer können die Seite auch dann sehen, wenn das zugehörige Thema privat ist."
        publish_url: "Die Seite wurde unter folgender URL veröffentlicht:"
        topic_published: "Das Thema wurde unter folgender URL veröffentlicht:"
        preview_url: "Die Seite wird unter folgender URL veröffentlicht:"
        invalid_slug: "Du kannst diese Seite leider nicht veröffentlichen."
        unpublish: "Veröffentlichung aufheben"
        unpublished: "Die Veröffentlichung der Seite wurde aufgehoben."
        publishing_settings: "Veröffentlichungseinstellungen"
      change_owner:
        title: "Eigentümer ändern"
        action: "Eigentümer ändern"
        error: "Beim Ändern des Eigentümers der Beiträge ist ein Fehler aufgetreten."
        placeholder: "Benutzername des neuen Eigentümers"
        instructions:
          one: "Bitte wähle einen neuen Eigentümer für den Beitrag von <b>@%{old_user}</b>"
          other: "Bitte wähle einen neuen Eigentümer für %{count} Beiträge von <b>@%{old_user}</b>"
        instructions_without_old_user:
          one: "Bitte wähle einen neuen Eigentümer für den Beitrag"
          other: "Bitte wähle einen neuen Eigentümer für %{count} Beiträge"
      change_timestamp:
        title: "Zeitstempel änden …"
        action: "Zeitstempel ändern"
        invalid_timestamp: "Zeitstempel kann nicht in der Zukunft liegen."
        error: "Beim Ändern des Zeitstempels des Themas ist ein Fehler aufgetreten."
        instructions: "Wähle bitte einen neuen Zeitstempel für das Thema aus. Alle Beiträge im Thema werden unter Beibehaltung der Zeitdifferenz ebenfalls angepasst."
      multi_select:
        select: "auswählen"
        selected: "ausgewählt (%{count})"
        select_post:
          label: "auswählen"
          title: "Beitrag zu Auswahl hinzufügen"
        selected_post:
          label: "ausgewählt"
          title: "Klicke, um den Beitrag aus der Auswahl zu entfernen"
        select_replies:
          label: "auswählen inkl. Antworten"
          title: "Beitrag und alle Antworten zu Auswahl hinzufügen"
        select_below:
          label: "auswählen inkl. folgender"
          title: "Beitrag und alles danach zu Auswahl hinzufügen"
        delete: ausgewählte löschen
        cancel: Auswahlvorgang abbrechen
        select_all: alle auswählen
        deselect_all: alle abwählen
        description:
          one: Du hast <b>%{count}</b> Beitrag ausgewählt.
          other: "Du hast <b>%{count}</b> Beiträge ausgewählt."
      deleted_by_author_simple: "(Thema vom Verfasser gelöscht)"
    post:
      confirm_delete: "Möchtest du wirklich diesen Beitrag löschen?"
      quote_reply: "Zitat"
      quote_reply_shortcut: "Oder drücke q"
      quote_edit: "Bearbeiten"
      quote_edit_shortcut: "Oder drücke e"
      quote_share: "Teilen"
      edit_reason: "Grund: "
      post_number: "Beitrag %{number}"
      ignored: "Ignorierter Inhalt"
      wiki_last_edited_on: "Wiki zuletzt bearbeitet am %{dateTime}"
      last_edited_on: "Beitrag zuletzt bearbeitet am %{dateTime}"
      edit_history: "Beitragsbearbeitungsverlauf"
      reply_as_new_topic: "Mit verknüpftem Thema antworten"
      reply_as_new_private_message: "Antworte als neue Nachricht an die gleichen Empfänger"
      continue_discussion: "Fortsetzung der Diskussion von %{postLink}:"
      follow_quote: "springe zum zitierten Beitrag"
      show_full: "Zeige ganzen Beitrag"
      show_hidden: "Ignorierte Inhalte anzeigen."
      deleted_by_author_simple: "(Beitrag vom Verfasser gelöscht)"
      collapse: "zuklappen"
      sr_collapse_replies: "Eingebettete Antworten einklappen"
      sr_date: "Beitragsdatum"
      sr_expand_replies:
        one: "Dieser Beitrag hat %{count} Antwort"
        other: "Dieser Beitrag hat %{count} Antworten"
      expand_collapse: "erweitern/zuklappen"
      sr_below_embedded_posts_description: "Beitrag #%{post_number} Antworten"
      sr_embedded_reply_description: "Antwort von @%{username} auf Beitrag #%{post_number}"
      locked: "ein Team-Mitglied hat diesen Beitrag für die weitere Bearbeitung gesperrt"
      gap:
        one: "%{count} versteckten Beitrag anzeigen"
        other: "%{count} versteckte Beiträge anzeigen"
      sr_reply_to: "Antworte auf Beitrag #%{post_number} von @%{username}"
      notice:
        new_user: "Dies ist der erste Beitrag von %{user} – lasst uns das neue Mitglied in unserer Community willkommen heißen!"
        returning_user: "Es ist eine Weile her, dass wir %{user} gesehen haben – der letzte Beitrag war %{time}."
      unread: "Beitrag ist ungelesen"
      has_replies:
        one: "%{count} Antwort"
        other: "%{count} Antworten"
      has_replies_count: "%{count}"
      unknown_user: "(unbekannter/gelöschter Benutzer)"
      has_likes_title:
        one: "dieser Beitrag gefällt %{count} Person"
        other: "dieser Beitrag gefällt %{count} Personen"
      has_likes_title_only_you: "dir gefällt dieser Beitrag"
      has_likes_title_you:
        one: "dir und %{count} weiteren Person gefällt dieser Beitrag"
        other: "dir und %{count} weiteren Personen gefällt dieser Beitrag"
      sr_post_like_count_button:
        one: "%{count} Person gefällt dieser Beitrag. Zum Anzeigen klicken"
        other: "%{count} Personen gefällt dieser Beitrag. Zum Anzeigen klicken"
      sr_post_read_count_button:
        one: "%{count} Person hat diesen Beitrag gelesen. Zum Anzeigen klicken"
        other: "%{count} Personen haben diesen Beitrag gelesen. Zum Anzeigen klicken"
      filtered_replies_hint:
        one: "Diesen Beitrag und seine Antwort ansehen"
        other: "Diesen Beitrag und seine %{count} Antworten ansehen"
      filtered_replies_viewing:
        one: "Zeige %{count} Antwort an"
        other: "Zeige %{count} Antworten an"
      in_reply_to: "Übergeordneten Beitrag laden"
      view_all_posts: "Alle Beiträge anzeigen"
      errors:
        create: "Entschuldige, es gab einen Fehler beim Anlegen des Beitrags. Bitte versuche es noch einmal."
        edit: "Entschuldige, es gab einen Fehler beim Bearbeiten des Beitrags. Bitte versuche es noch einmal."
        upload: "Entschuldige, es gab einen Fehler beim Hochladen der Datei. Bitte versuche es noch einmal."
        file_too_large: "Entschuldige, die Datei ist zu groß (die maximale Größe beträgt %{max_size_kb} KB). Wie wäre es, die Datei bei einem Cloud-Sharing-Service hochzuladen und dann den Link einzufügen?"
        file_size_zero: "Entschuldigung, es sieht so aus, als ob etwas schiefgelaufen ist. Die Datei, die du hochladen möchtest, ist 0 Byte groß. Bitte versuche es erneut."
        file_too_large_humanized: "Entschuldigung, diese Datei ist zu groß (die maximale Größe beträgt %{max_size}). Lade deine große Datei bitte bei einem Cloud-Sharing-Dienst hoch und füge den Link ein."
        too_many_uploads: "Entschuldige, du darfst immer nur eine Datei hochladen."
        too_many_dragged_and_dropped_files:
          one: "Es kann leider nur %{count} Datei gleichzeitig hochgeladen werden."
          other: "Es können leider nur %{count} Dateien gleichzeitig hochgeladen werden."
        upload_not_authorized: "Entschuldige, die Datei, die du hochladen möchtest, ist nicht erlaubt (erlaubte Dateiendungen sind: %{authorized_extensions})."
        no_uploads_authorized: "Es dürfen keine Dateien hochgeladen werden."
        image_upload_not_allowed_for_new_user: "Entschuldige, neue Benutzer dürfen keine Bilder hochladen."
        attachment_upload_not_allowed_for_new_user: "Entschuldige, neue Benutzer dürfen keine Anhänge hochladen."
        attachment_download_requires_login: "Entschuldige, du musst angemeldet sein, um Anhänge herunterladen zu können."
      cancel_composer:
        confirm: "Was würdest du gerne mit deinem Beitrag machen?"
        discard: "Verwerfen"
        save_draft: "Entwurf für später speichern"
        keep_editing: "Weiter bearbeiten"
      via_email: "dieser Beitrag ist per E-Mail eingetroffen"
      via_auto_generated_email: "dieser Beitrag ist per automatisch generierter E-Mail eingegangen"
      whisper: "dies ist ein privater geflüsterter Beitrag für Moderatoren"
      whisper_groups: "dieser Beitrag ist ein privater geflüsterter Beitrag, der nur für %{groupNames} sichtbar ist"
      wiki:
        about: "dieser Beitrag ist ein Wiki"
      few_likes_left: "Danke fürs Teilen der Liebe! Du hast für heute nur noch wenige „Gefällt mir“ übrig."
      controls:
        reply: "verfasse eine Antwort auf diesen Beitrag"
        like: "dieser Beitrag gefällt mir"
        has_liked: "dir gefällt dieser Beitrag"
        read_indicator: "Mitglieder, die diesen Beitrag gelesen haben"
        undo_like: "gefällt mir nicht mehr"
        edit: "diesen Beitrag bearbeiten"
        edit_action: "Bearbeiten"
        edit_anonymous: "Entschuldige, du musst angemeldet sein, um diesen Beitrag zu bearbeiten."
        flag: "Diesen Beitrag den Moderatoren melden oder eine Nachricht senden."
        delete: "diesen Beitrag löschen"
        undelete: "diesen Beitrag wiederherstellen"
        share: "Link zu diesem Beitrag teilen"
        more: "Mehr"
        delete_replies:
          confirm: "Möchtest du auch die Antworten auf diesen Beitrag löschen?"
          direct_replies:
            one: "Ja und %{count} direkte Antwort"
            other: "Ja und %{count} direkte Antworten"
          all_replies:
            one: "Ja und %{count} Antwort"
            other: "Ja und alle %{count} Antworten"
          just_the_post: "Nein, nur diesen Beitrag"
        admin: "Administrative Aktionen"
        permanently_delete: "Endgültig löschen"
        permanently_delete_confirmation: "Bist du sicher, dass du diesen Beitrag endgültig löschen möchtest? Du kannst ihn nicht wiederherstellen."
        wiki: "Wiki erstellen"
        unwiki: "Wiki entfernen"
        convert_to_moderator: "Team-Einfärbung hinzufügen"
        revert_to_regular: "Team-Einfärbung entfernen"
        rebake: "HTML erneuern"
        publish_page: "Als Seite veröffentlichen"
        unhide: "Einblenden"
        change_owner: "Eigentümer ändern …"
        grant_badge: "Abzeichen verleihen …"
        lock_post: "Beitrag sperren"
        lock_post_description: "verhindern, dass der Autor den Beitrag bearbeitet"
        unlock_post: "Beitrag entsperren"
        unlock_post_description: "erlauben, dass der Autor den Beitrag bearbeitet"
        delete_topic_disallowed_modal: "Du hast keine Berechtigung, dieses Thema zu löschen. Wenn du wirklich möchtest, dass es gelöscht wird, melde es mit einer Begründung, um einen Moderator darauf aufmerksam zu machen."
        delete_topic_disallowed: "du hast keine Berechtigung, dieses Thema zu löschen"
        delete_topic_confirm_modal:
          one: "Dieses Thema hat derzeit mehr als %{count} Aufruf und kann ein beliebtes Suchziel sein. Bist du sicher, dass du dieses Thema komplett löschen möchtest, anstatt es zu bearbeiten, um es zu verbessern?"
          other: "Dieses Thema hat derzeit mehr als %{count} Aufrufe und kann ein beliebtes Suchziel sein. Bist du sicher, dass du dieses Thema komplett löschen möchtest, anstatt es zu bearbeiten, um es zu verbessern?"
        delete_topic_confirm_modal_yes: "Ja, dieses Thema löschen"
        delete_topic_confirm_modal_no: "Nein, dieses Thema behalten"
        delete_topic_error: "Beim Löschen dieses Themas ist ein Fehler aufgetreten"
        delete_topic: "Thema löschen"
        add_post_notice: "Team-Notiz hinzufügen …"
        change_post_notice: "Team-Notiz ändern …"
        delete_post_notice: "Team-Notiz löschen"
        remove_timer: "Zeitschaltuhr deaktivieren"
        edit_timer: "Zeitschaltuhr bearbeiten"
      actions:
        people:
          like:
            one: "gefällt dies"
            other: "gefällt dies"
          read:
            one: "hat dies gelesen"
            other: "hat dies gelesen"
          like_capped:
            one: "und %{count} anderen gefällt das"
            other: "und %{count} anderen gefällt das"
          read_capped:
            one: "and %{count} anderer haben dies gelesen"
            other: "und %{count} andere haben dies gelesen"
          sr_post_likers_list_description: "Benutzer, denen dieser Beitrag gefällt"
          sr_post_readers_list_description: "Benutzer, die diesen Beitrag gelesen haben"
        by_you:
          off_topic: "Du hast das als „am Thema vorbei“ gemeldet"
          spam: "Du hast das als Spam gemeldet"
          inappropriate: "Du hast das als „unangemessen“ gemeldet"
          notify_moderators: "Du hast dies den Moderatoren gemeldet"
          notify_user: "Du hast diesem Benutzer eine Nachricht gesendet"
      delete:
        confirm:
          one: "Möchtest du wirklich diesen Beitrag löschen?"
          other: "Möchtest du wirklich diese %{count} Beiträge löschen?"
      merge:
        confirm:
          one: "Möchtest du diese Beiträge wirklich zusammenführen?"
          other: "Möchtest du diese %{count} Beiträge wirklich zusammenführen?"
      revisions:
        controls:
          first: "Erste Überarbeitung"
          previous: "Vorherige Überarbeitung"
          next: "Nächste Überarbeitung"
          last: "Letzte Überarbeitung"
          hide: "Überarbeitung verstecken"
          show: "Überarbeitung anzeigen"
          destroy: "Revisionen löschen"
          destroy_confirm: "Bist du sicher, dass du alle Änderungen an diesem Beitrag löschen willst? Diese Aktion ist dauerhaft."
          revert: "Auf Überarbeitung %{revision} zurücksetzen"
          edit_wiki: "Wiki bearbeiten"
          edit_post: "Beitrag bearbeiten"
          comparing_previous_to_current_out_of_total: "<strong>%{previous}</strong> %{icon} <strong>%{current}</strong> / %{total}"
        displays:
          inline:
            title: "Zeige die Änderungen inline an"
            button: "HTML"
          side_by_side:
            title: "Zeige die Änderungen nebeneinander an"
            button: "HTML"
          side_by_side_markdown:
            title: "Zeige die Quelltexte zum Vergleich nebeneinander an"
            button: "Quelltext"
      raw_email:
        displays:
          raw:
            title: "Zeige den Quelltext der E-Mail"
            button: "Quelltext"
          text_part:
            title: "Zeige den Text-Teil der E-Mail"
            button: "Text"
          html_part:
            title: "Zeige den HTML-Teil der E-Mail"
            button: "HTML"
      bookmarks:
        create: "Lesezeichen erstellen"
        create_for_topic: "Lesezeichen für Thema erstellen"
        edit: "Lesezeichen bearbeiten"
        edit_for_topic: "Lesezeichen für Thema bearbeiten"
        updated: "Aktualisiert"
        name: "Name"
        name_placeholder: "Wofür dient dieses Lesezeichen?"
        name_input_label: "Name des Lesezeichens"
        set_reminder: "Erinnere mich"
        options: "Optionen"
        actions:
          delete_bookmark:
            name: "Lesezeichen löschen"
            description: "Entfernt das Lesezeichen aus deinem Profil und stoppt alle Erinnerungen für dieses Lesezeichen."
          edit_bookmark:
            name: "Lesezeichen bearbeiten"
            description: "Ändere den Namen des Lesezeichens oder den Erinnerungszeitpunkt."
          clear_bookmark_reminder:
            name: "Erinnerung löschen"
            description: "Datum und Uhrzeit der Erinnerung löschen"
          pin_bookmark:
            name: "Lesezeichen anheften"
            description: "Das Lesezeichen anheften, damit es oben auf der Liste der Lesezeichen erscheint."
          unpin_bookmark:
            name: "Lesezeichen loslösen"
            description: "Löse das Lesezeichen los. Es wird nicht mehr oben in deiner Lesezeichenliste angezeigt."
      filtered_replies:
        viewing_posts_by: "Zeige %{post_count} Beiträge von"
        viewing_subset: "Einige Antworten sind reduziert"
        viewing_summary: "Top-Antworten zu diesem Thema anzeigen"
        post_number: "%{username}, Beitrag #%{post_number}"
        show_all: "Alle anzeigen"
      share:
        title: "Beitrag #%{post_number} teilen"
        instructions: "Link zu diesem Beitrag teilen:"
    category:
      none: "(keine Kategorie)"
      all: "Alle Kategorien"
      choose: "Kategorie &hellip;"
      edit: "Bearbeiten"
      edit_title: "Diese Kategorie bearbeiten"
      edit_dialog_title: "Bearbeiten: %{categoryName}"
      view: "Zeige Themen in Kategorie"
      back: "Zurück zur Kategorie"
      general: "Allgemeines"
      settings: "Einstellungen"
      topic_template: "Vorlage"
      tags: "Schlagwörter"
      tags_allowed_tags: "Schlagwörter auf diese Kategorie einschränken:"
      tags_allowed_tag_groups: "Schlagwortgruppen auf diese Kategorie einschränken:"
      tags_placeholder: "(Optional) Liste erlaubter Schlagwörter"
      tags_tab_description: "Die oben spezifizierten Schlagwörter und Schlagwortgruppen werden nur in dieser Kategorie und anderen Kategorien, für die sie ebenfalls spezifiziert sind, verfügbar sein. Darüber hinaus werden sie nicht in weiteren Kategorien verwendbar sein."
      tag_groups_placeholder: "(Optional) Liste erlaubter Schlagwortgruppen"
      manage_tag_groups_link: "Schlagwortgruppen verwalten"
      allow_global_tags_label: "Erlaube auch andere Schlagwörter."
      required_tag_group:
        description: "Neue Themen müssen Schlagwörter aus Schlagwortgruppen haben:"
        delete: "Löschen"
        add: "Erforderliche Schlagwortgruppe hinzufügen"
        placeholder: "Schlagwortgruppe auswählen …"
      topic_featured_link_allowed: "Erlaube hervorgehobene Links in dieser Kategorie"
      delete: "Kategorie löschen"
      create: "Neue Kategorie"
      create_long: "Eine neue Kategorie erstellen"
      save: "Kategorie speichern"
      slug: "Sprechender Name für URL der Kategorie"
      slug_placeholder: "(Optional) durch Bindestrich getrennte Wörter für URL"
      creation_error: Beim Erstellen der Kategorie ist ein Fehler aufgetreten.
      save_error: Beim Speichern der Kategorie ist ein Fehler aufgetreten.
      name: "Name der Kategorie"
      description: "Beschreibung"
      logo: "Logo für Kategorie"
      logo_dark: "Logobild der Kategorie „Dunkler Modus“"
      background_image: "Hintergrundbild für Kategorie"
      badge_colors: "Farben des Abzeichens"
      background_color: "Hintergrundfarbe"
      foreground_color: "Vordergrundfarbe"
      name_placeholder: "Ein oder maximal zwei Wörter"
      color_placeholder: "Beliebige Web-Farbe"
      delete_confirm: "Möchtest du wirklich diese Kategorie löschen?"
      delete_error: "Beim Löschen der Kategorie ist ein Fehler aufgetreten."
      list: "Kategorien auflisten"
      no_description: "Bitte füge eine Beschreibung für diese Kategorie hinzu."
      change_in_category_topic: "Beschreibung bearbeiten"
      already_used: "Diese Farbe wird bereits für eine andere Kategorie verwendet."
      security: "Sicherheit"
      security_add_group: "Eine Gruppe hinzufügen"
      permissions:
        group: "Gruppe"
        see: "Ansehen"
        reply: "Antworten"
        create: "Erstellen"
        no_groups_selected: "Es wurde keinen Gruppen Zugriff gewährt. Diese Kategorie ist nur für das Team sichtbar."
        everyone_has_access: 'Diese Kategorie ist öffentlich, jeder kann Beiträge sehen, beantworten und erstellen. Entferne eine oder mehrere der Berechtigungen, die der Gruppe „Jeder“ erteilt wurden, um die Berechtigungen einzuschränken.'
        toggle_reply: "Antwortberechtigung umschalten"
        toggle_full: "Erstellungsberechtigung umschalten"
        inherited: 'Diese Berechtigung wird von „Jeder“ vererbt'
      special_warning: "Warnung: Diese Kategorie wurde bei der Installation angelegt. Die Sicherheitseinstellungen können daher nicht verändert werden. Wenn du diese Kategorie nicht benötigst, dann solltest du sie löschen, anstatt sie für andere Zwecke zu verwenden."
      uncategorized_security_warning: "Diese Kategorie ist etwas Spezielles. Sie dient als Bereich für Themen, die keine Kategorie haben und besitzt keine Sicherheitseinstellungen."
      uncategorized_general_warning: 'Diese Kategorie ist etwas Spezielles. Sie wird als Standard-Kategorie für neue Themen genutzt, für die keine Kategorie ausgewählt wurde. Deaktiviere <a href="%{settingLink}">diese Einstellung</a>, wenn dieses Verhalten verhindert und eine Kategoriewahl erzwungen werden soll. Der Name und die Beschreibung können unter <a href="%{customizeLink}">Anpassen/Textinhalte</a> geändert werden.'
      pending_permission_change_alert: "Du hast %{group} nicht zu dieser Kategorie hinzugefügt; klicke diese Schaltfläche, um sie zuzufügen."
      images: "Bilder"
      email_in: "Benutzerdefinierte Adresse für eingehende E-Mails:"
      email_in_tooltip: "Du kannst mehrere E-Mail-Adressen mit dem Zeichen | trennen."
      email_in_allow_strangers: "Akzeptiere E-Mails von anonymen Benutzern."
      email_in_disabled: "Das Veröffentlichen neuer Themen per E-Mail ist deaktiviert. Um das Veröffentlichen neuer Themen per E-Mail zu ermöglichen, aktiviere die Einstellung <a href='%{setting_url}'>'email in'</a> ."
      mailinglist_mirror: "Kategorie spiegelt eine Mailingliste"
      show_subcategory_list: "Zeige Liste von Unterkategorien oberhalb von Themen in dieser Kategorie."
      read_only_banner: "Bannertext, wenn ein Benutzer kein Thema in dieser Kategorie erstellen kann:"
      num_featured_topics: "Anzahl der Themen, die auf der Kategorien-Seite angezeigt werden:"
      subcategory_num_featured_topics: "Anzahl der hervorgehobenen Themen, die auf der Seite der übergeordneten Kategorie angezeigt werden:"
      all_topics_wiki: "Mache neue Themen standardmäßig zu Wikis."
      allow_unlimited_owner_edits_on_first_post: "Erlaube unbegrenzte Änderungen des Eigentümers am ersten Beitrag"
      subcategory_list_style: "Listenstil für Unterkategorien:"
      sort_order: "Themenliste sortieren nach:"
      default_view: "Standard-Themenliste:"
      default_top_period: "Standard-Zeitraum für angesagte Themen:"
      default_list_filter: "Standard-Listenfilter:"
      allow_badges_label: "Erlaube das Verleihen von Abzeichen in dieser Kategorie."
      edit_permissions: "Berechtigungen bearbeiten"
      reviewable_by_group: "Zusätzlich zum Team können Inhalte in dieser Kategorie auch überprüft werden von:"
      review_group_name: "Gruppenname"
      require_topic_approval: "Erfordere Moderator-Genehmigung für alle neuen Themen"
      require_reply_approval: "Erfordere Moderator-Genehmigung für alle neuen Antworten"
      this_year: "dieses Jahr"
      position: "Position auf der Kategorien-Seite:"
      default_position: "Standardposition"
      position_disabled: "Die Kategorien werden in der Reihenfolge ihrer Aktivität angezeigt. Um die Reihenfolge der Kategorien in den Listen zu kontrollieren, aktiviere die Einstellung <a href='%{url}'>„fixed category positions“</a>."
      minimum_required_tags: "Mindestanzahl an Schlagwörtern, die ein Thema erfordert"
      default_slow_mode: '„Langsamer Modus“ für neue Themen in dieser Kategorie aktivieren.'
      parent: "Übergeordnete Kategorie"
      num_auto_bump_daily: "Anzahl der offenen Themen, die automatisch täglich nach oben verschoben werden:"
      auto_bump_cooldown_days: "Mindestanzahl an Tagen, bevor das gleiche Thema erneut angesprochen wird:"
      navigate_to_first_post_after_read: "Gehe zum ersten Beitrag, nachdem Themen gelesen wurden"
      notifications:
        title: "Benachrichtigungsstufe für diese Kategorie ändern"
        watching:
          title: "Beobachten"
          description: "Du wirst automatisch alle Themen in dieser Kategorie beobachten. Du wirst über alle neuen Beiträge in allen Themen benachrichtigt und die Anzahl der neuen Antworten wird angezeigt."
        watching_first_post:
          title: "Ersten Beitrag beobachten"
          description: "Du wirst über neue Themen in dieser Kategorie benachrichtigt, aber nicht über Antworten auf diese Themen."
        tracking:
          title: "Verfolgen"
          description: "Du wirst automatisch alle Themen in dieser Kategorie verfolgen. Du wirst benachrichtigt, wenn jemand deinen Namen mit @ erwähnt oder dir antwortet, und die Anzahl der neuen Antworten wird angezeigt."
        regular:
          title: "Normal"
          description: "Du wirst benachrichtigt, wenn jemand deinen Namen mit @ erwähnt oder auf deinen Beitrag antwortet."
        muted:
          title: "Stummgeschaltet"
          description: "Du erhältst nie mehr Benachrichtigungen über neue Themen in dieser Kategorie und die Themen werden auch nicht in der Liste der aktullen Themen erscheinen."
      search_priority:
        label: "Suchpriorität"
        options:
          normal: "Normal"
          ignore: "Ignorieren"
          very_low: "Sehr niedrig"
          low: "Niedrig"
          high: "Hoch"
          very_high: "Sehr hoch"
      sort_options:
        default: "Standard"
        likes: "„Gefällt mir“"
        op_likes: "„Gefällt mir“ des Originalbeitrags"
        views: "Aufrufe"
        posts: "Beiträge"
        activity: "Aktivität"
        posters: "Beitragende"
        category: "Kategorie"
        created: "Erstellt"
      sort_ascending: "Aufsteigend"
      sort_descending: "Absteigend"
      subcategory_list_styles:
        rows: "Zeilen"
        rows_with_featured_topics: "Zeilen mit hervorgehobenen Themen"
        boxes: "Boxen"
        boxes_with_featured_topics: "Boxen mit hervorgehobenen Themen"
      settings_sections:
        general: "Allgemein"
        moderation: "Moderation"
        appearance: "Erscheinungsbild"
        email: "E-Mail"
      list_filters:
        all: "alle Themen"
        none: "keine Unterkategorien"
      colors_disabled: "Du kannst keine Farben auswählen, weil du den „category style“ „none“ verwendest."
    flagging:
      title: "Danke für deine Mithilfe!"
      action: "Beitrag melden"
      take_action: "Reagieren …"
      take_action_options:
        default:
          title: "Reagieren"
          details: "Den Meldungsschwellenwert sofort erreichen, anstatt auf weitere Meldungen aus der Community zu warten."
        suspend:
          title: "Benutzer sperren"
          details: "Erreiche den Meldungsschwellenwert und sperre den Benutzer"
        silence:
          title: "Benutzer stummschalten"
          details: "Erreiche den Meldungsschwellenwert und schalte den Benutzer stumm"
      notify_action: "Nachricht"
      official_warning: "Offizielle Warnung"
      delete_spammer: "Spammer löschen"
      flag_for_review: "Zur Überprüfung einreihen"
      delete_confirm_MF: |
        Du wirst {POSTS, plural, one {<b>einen</b> Beitrag} other {<b>#</b> Beiträge}} und {TOPICS, plural, one {<b>ein</b> Thema} other {<b>#</b> Themen}} von diesem Benutzer löschen, sein Konto entfernen, seine IP-Adresse <b>{ip_address}</b> für Neuanmeldungen sperren und die E-Mail-Adresse <b>{email}</b> auf eine permanente Sperrliste setzen. Bist du dir sicher, dass dieser Benutzer wirklich ein Spammer ist?
      yes_delete_spammer: "Ja, lösche den Spammer"
      ip_address_missing: "(nicht verfügbar)"
      hidden_email_address: "(versteckt)"
      submit_tooltip: "Private Meldung abschicken"
      take_action_tooltip: "Den Meldungsschwellenwert sofort erreichen, anstatt auf weitere Meldungen aus der Community zu warten."
      cant: "Entschuldige, du kannst diesen Beitrag derzeit nicht melden."
      notify_staff: "Team privat benachrichtigen"
      formatted_name:
        off_topic: "Am Thema vorbei"
        inappropriate: "Unangemessen"
        spam: "Spam"
      custom_placeholder_notify_user: "Sei konkret, konstruktiv und immer freundlich."
      notify_user_textarea_label: "Nachricht für den Benutzer"
      custom_placeholder_notify_moderators: "Bitte lass uns wissen, was genau dich beunruhigt. Verweise, wenn möglich, auf relevante Links und Beispiele."
      notify_moderators_textarea_label: "Nachricht für die Moderatoren"
      custom_message:
        at_least:
          one: "gib mindestens %{count} Zeichen ein"
          other: "gib mindestens %{count} Zeichen ein"
        more:
          one: "%{count} weitere …"
          other: "%{count} weitere …"
        left:
          one: "%{count} übrig"
          other: "%{count} übrig"
    flagging_topic:
      title: "Danke für deine Mithilfe!"
      action: "Thema melden"
      notify_action: "Nachricht"
    topic_map:
      title: "Zusammenfassung des Themas"
      participants_title: "Autoren vieler Beiträge"
      links_title: "Beliebte Links"
      links_shown: "mehr Links anzeigen …"
      clicks:
        one: "%{count} Klick"
        other: "%{count} Klicks"
    post_links:
      about: "weitere Links für diesen Beitrag aufklappen"
      title:
        one: "%{count} weiterer"
        other: "%{count} weitere"
    topic_statuses:
      warning:
        help: "Dies ist eine offizielle Warnung."
      bookmarked:
        help: "Du hast dieses Thema mit einem Lesezeichen versehen."
      locked:
        help: "Dieses Thema ist geschlossen. Das Antworten ist nicht mehr möglich."
      archived:
        help: "Dieses Thema ist archiviert; es ist eingefroren und kann nicht mehr geändert werden"
      locked_and_archived:
        help: "Dieses Thema ist geschlossen. Das Antworten oder das Bearbeiten ist nicht mehr möglich."
      unpinned:
        title: "Losgelöst"
        help: "Dieses Thema ist für dich losgelöst; es wird in der normalen Reihenfolge angezeigt"
      pinned_globally:
        title: "Global angeheftet"
        help: "Dieses Thema ist global angeheftet; es wird immer am Anfang der Liste der aktuellen Themen und in seiner Kategorie auftauchen"
      pinned:
        title: "Angeheftet"
        help: "Dieses Thema ist für dich angeheftet; es wird immer am Anfang seiner Kategorie auftauchen"
      unlisted:
        help: "Dieses Thema ist unsichtbar. Es wird in keiner Themenliste angezeigt und kann nur mit einem direkten Link betrachtet werden."
      personal_message:
        title: "Dieses Thema ist eine persönliche Nachricht"
        help: "Dieses Thema ist eine persönliche Nachricht"
    posts: "Beiträge"
    pending_posts:
      label: "Ausstehend"
      label_with_count: "Ausstehend (%{count})"
    posts_likes_MF: |
      Dieses Thema hat {count, plural, one {# Antwort} other {# Antworten}} {ratio, select,
        low {mit einem hohen Verhältnis von „Gefällt mir“ zu Beiträgen}
        med {mit einem sehr hohen Verhältnis von „Gefällt mir“ zu Beiträgen}
        high {mit einem extrem hohen Verhältnis von „Gefällt mir“ zu Beiträgen}
        other {}}
    original_post: "Original-Beitrag"
    views: "Aufrufe"
    sr_views: "Nach Aufrufen sortieren"
    views_lowercase:
      one: "Aufruf"
      other: "Aufrufe"
    replies: "Antworten"
    sr_replies: "Nach Antworten sortieren"
    views_long:
      one: "dieses Thema wurde %{count}-mal betrachtet"
      other: "dieses Thema wurde %{count}-mal betrachtet"
    activity: "Aktivität"
    sr_activity: "Nach Aktivität sortieren"
    likes: "„Gefällt mir“"
    sr_likes: "Nach „Gefällt mir“ sortieren"
    sr_op_likes: "Nach „Gefällt mir“ des Originalbeitrags sortieren"
    likes_lowercase:
      one: "„Gefällt mir“"
      other: "„Gefällt mir“"
    users: "Benutzer"
    users_lowercase:
      one: "Benutzer"
      other: "Benutzer"
    category_title: "Kategorie"
    history_capped_revisions: "Verlauf, letzte 100 Überarbeitungen"
    history: "Verlauf"
    raw_email:
      title: "Eingegangene E-Mail"
      not_available: "Nicht verfügbar!"
    categories_list: "Liste der Kategorien"
    filters:
      with_topics: "%{filter}"
      with_category: "%{filter} in %{category}"
      filter:
        title: "Filter"
        button:
          label: "Filter"
      latest:
        title: "Aktuell"
        title_with_count:
          one: "Aktuell (%{count})"
          other: "Aktuell (%{count})"
        help: "Themen mit aktuellen Beiträgen"
      read:
        title: "Gelesen"
        help: "Themen, die du gelesen hast; werden in der Reihenfolge angezeigt, in der du diese gelesen hast"
      categories:
        title: "Kategorien"
        title_in: "Kategorie – %{categoryName}"
        help: "alle Themen, gruppiert nach Kategorie"
      unread:
        title: "Ungelesen"
        title_with_count:
          one: "Ungelesen (%{count})"
          other: "Ungelesen (%{count})"
        help: "Themen mit ungelesenen Beiträgen, die du derzeit beobachtest oder verfolgst"
        lower_title_with_count:
          one: "%{count} ungelesenes"
          other: "%{count} ungelesene"
      unseen:
        title: "Ungesehen"
        lower_title: "ungesehen"
        help: "neue Themen und Themen mit ungelesenen Beiträgen, die du derzeit beobachtest oder verfolgst"
      new:
        lower_title_with_count:
          one: "%{count} neues"
          other: "%{count} neue"
        lower_title: "neu"
        title: "Neu"
        title_with_count:
          one: "Neu (%{count})"
          other: "Neu (%{count})"
        help: "Themen, die in den letzten paar Tagen erstellt wurden"
      posted:
        title: "Meine Beiträge"
        help: "Themen, zu denen du beigetragen hast"
      bookmarks:
        title: "Lesezeichen"
        help: "Themen, die du mit einem Lesezeichen versehen hast."
      category:
        title: "%{categoryName}"
        title_with_count:
          one: "%{categoryName} (%{count})"
          other: "%{categoryName} (%{count})"
        help: "aktuelle Themen in der Kategorie %{categoryName}"
      top:
        title: "Angesagt"
        help: "die aktivsten Themen in diesem Jahr, in diesem Monat, in dieser Woche und heute"
        all:
          title: "Gesamt"
        yearly:
          title: "Jährlich"
        quarterly:
          title: "Vierteljährlich"
        monthly:
          title: "Monatlich"
        weekly:
          title: "Wöchentlich"
        daily:
          title: "Täglich"
        all_time: "Gesamt"
        this_year: "Jahr"
        this_quarter: "Quartal"
        this_month: "Monat"
        this_week: "Woche"
        today: "Heute"
    browser_update: 'Leider wird <a href="https://www.discourse.org/faq/#browser">dein Browser nicht unterstützt</a>. Bitte <a href="https://browsehappy.com">wechsle zu einem unterstützten Browser</a>, um die Inhalte in vollem Umfang zu sehen, dich anzumelden und zu antworten.'
    permission_types:
      full: "Erstellen/Antworten/Ansehen"
      create_post: "Antworten/Ansehen"
      readonly: "Ansehen"
    preloader_text: "Wird geladen"
    lightbox:
      download: "herunterladen"
      open: "Originalbild"
      previous: "Zurück (linke Pfeiltaste)"
      next: "Weiter (rechte Pfeiltaste)"
      counter: "%curr% von %total%"
      close: "Schließen (Esc)"
      content_load_error: '<a href="%url%">Der Inhalt</a> konnte nicht geladen werden.'
      image_load_error: '<a href="%url%">Das Bild</a> konnte nicht geladen werden.'
    experimental_lightbox:
      image_load_error: "Das Bild konnte nicht geladen werden."
      screen_reader_image_title: "Bild %{current} von %{total}: %{title}"
      buttons:
        next: "Weiter (Pfeiltaste rechts oder unten)"
        previous: "Zurück (Pfeiltaste nach links oder oben)"
        close: "Schließen (Esc)"
        download: "Bild herunterladen"
        newtab: "Bild in einer neuen Registerkarte öffnen"
        zoom: "Bild vergrößern/verkleinern (Taste Z)"
        rotate: "Bild drehen (Taste R)"
        fullscreen: "Umschalten des Browser-Vollbildmodus (Taste M)"
        carousel: "Alle Bilder in einem Karussell anzeigen (Taste A)"
        retry: "Versuche das Bild erneut zu laden"
    cannot_render_video: Dieses Video kann nicht gerendert werden, da dein Browser den Codec nicht unterstützt.
    keyboard_shortcuts_help:
      shortcut_key_delimiter_comma: ", "
      shortcut_key_delimiter_plus: "+"
      shortcut_delimiter_or: "%{shortcut1} oder %{shortcut2}"
      shortcut_delimiter_slash: "%{shortcut1}/%{shortcut2}"
      shortcut_delimiter_space: "%{shortcut1} %{shortcut2}"
      title: "Tastenkombinationen"
      short_title: "Tastenkombinationen"
      jump_to:
        title: "Springe zu"
        home: "%{shortcut} Startseite"
        latest: "%{shortcut} Neueste Beiträge"
        new: "%{shortcut} Neue Beiträge"
        unread: "%{shortcut} Ungelesene Beiträge"
        categories: "%{shortcut} Kategorien"
        top: "%{shortcut} Top-Beiträge"
        bookmarks: "%{shortcut} Lesezeichen"
        profile: "%{shortcut} Profil"
        messages: "%{shortcut} Nachrichten"
        drafts: "%{shortcut} Entwürfe"
        next: "%{shortcut} Nächstes Thema"
        previous: "%{shortcut} Vorheriges Thema"
      navigation:
        title: "Navigation"
        jump: "%{shortcut} Springe zu Beitrag #"
        back: "%{shortcut} Zurück"
        up_down: "%{shortcut} Auswahl bewegen &uarr; &darr;"
        open: "%{shortcut} Ausgewähltes Thema öffnen"
        next_prev: "%{shortcut} Nächster/Vorheriger Abschnitt"
        go_to_unread_post: "%{shortcut} Zum ersten ungelesenen Beitrag springen"
      application:
        title: "Anwendung"
        create: "%{shortcut} Neues Thema erstellen"
        notifications: "%{shortcut} Benachrichtigungen öffnen"
        hamburger_menu: "%{shortcut} „Hamburger“-Menü öffnen"
        user_profile_menu: "%{shortcut} Benutzermenü öffnen"
        show_incoming_updated_topics: "%{shortcut} Aktualisierte Themen anzeigen"
        search: "%{shortcut} Suche"
        help: "%{shortcut} Tastenkombinationen anzeigen"
        dismiss_new: "%{shortcut} Neue Themen ignorieren"
        dismiss_topics: "%{shortcut} Themen ignorieren"
        log_out: "%{shortcut} Abmelden"
      composing:
        title: "Schreiben"
        return: "%{shortcut} Zurück zum Editor"
        fullscreen: "%{shortcut} Vollbild-Editor"
        insert_current_time: "%{shortcut} Aktuelle Uhrzeit einfügen"
      bookmarks:
        title: "Lesezeichen setzen"
        enter: "%{shortcut} Speichern und schließen"
        later_today: "%{shortcut} Im Laufe des Tages"
        later_this_week: "%{shortcut} Später in dieser Woche"
        tomorrow: "%{shortcut} Morgen"
        next_week: "%{shortcut} Nächste Woche"
        next_month: "%{shortcut} Nächsten Monat"
        next_business_week: "%{shortcut} Anfang nächster Woche"
        next_business_day: "%{shortcut} Nächster Arbeitstag"
        custom: "%{shortcut} Datum und Uhrzeit auswählen"
        none: "%{shortcut} Keine Erinnerung"
        delete: "%{shortcut} Lesezeichen löschen"
      actions:
        title: "Aktionen"
        bookmark_topic: "%{shortcut} Lesezeichen hinzufügen/entfernen"
        pin_unpin_topic: "%{shortcut} Thema anheften/loslösen"
        share_topic: "%{shortcut} Thema teilen"
        share_post: "%{shortcut} Beitrag teilen"
        reply_as_new_topic: "%{shortcut} Mit verknüpftem Thema antworten"
        reply_topic: "%{shortcut} Auf Thema antworten"
        reply_post: "%{shortcut} Auf Beitrag antworten"
        quote_post: "%{shortcut} Beitrag zitieren"
        like: "%{shortcut} Beitrag mit „Gefällt mir“ markieren"
        flag: "%{shortcut} Beitrag melden"
        bookmark: "%{shortcut} Beitrag mit Lesezeichen versehen"
        edit: "%{shortcut} Beitrag bearbeiten"
        delete: "%{shortcut} Beitrag löschen"
        mark_muted: "%{shortcut} Thema stummschalten"
        mark_regular: "%{shortcut} Normales (Standard-)Thema"
        mark_tracking: "%{shortcut} Thema verfolgen"
        mark_watching: "%{shortcut} Thema beobachten"
        print: "%{shortcut} Thema ausdrucken"
        defer: "%{shortcut} Thema ignorieren"
        topic_admin_actions: "%{shortcut} Themen-Administration öffnen"
      search_menu:
        title: "Suchmenü"
        prev_next: "%{shortcut} Auswahl bewegen ↑ ↓"
        insert_url: "%{shortcut} Auswahl in geöffneten Editor einfügen"
        full_page_search: "%{shortcut} Startet die Ganzseitensuche"
    badges:
      earned_n_times:
        one: "Abzeichen %{count}-mal erhalten"
        other: "Abzeichen %{count}-mal erhalten"
      granted_on: "Verliehen %{date}"
      others_count:
        one: "%{count} Mal an andere vergeben"
        other: "%{count} Mal an andere vergeben"
      title: Abzeichen
      allow_title: "Du kannst dieses Abzeichen als Titel verwenden"
      multiple_grant: "Du kannst dieses Abzeichen mehrmals verliehen bekommen"
      badge_count:
        one: "%{count} Abzeichen"
        other: "%{count} Abzeichen"
      more_badges:
        one: "+%{count} weiteres"
        other: "+%{count} weitere"
      granted:
        one: "%{count}-mal verliehen"
        other: "%{count}-mal verliehen"
      awarded: prämiert
      select_badge_for_title: Wähle ein Abzeichen als deinen Titel aus
      none: "(keines)"
      successfully_granted: "%{badge} erfolgreich verliehen an %{username}"
      badge_grouping:
        getting_started:
          name: Erste Schritte
        community:
          name: Community
        trust_level:
          name: Vertrauensstufe
        other:
          name: Andere
        posting:
          name: Schreiben
      favorite_max_reached: "Du kannst keine weiteren Abzeichen favorisieren."
      favorite_max_not_reached: "Markiere dieses Abzeichen als Favorit"
      favorite_count: "%{count}/%{max} Abzeichen als Favorit markiert"
    download_calendar:
      title: "Kalender herunterladen"
      save_ics: ".ics-Datei herunterladen"
      save_google: "Zum Google-Kalender hinzufügen"
      remember: "Nicht mehr fragen"
      remember_explanation: "(Du kannst diese Einstellung in deinen Benutzereinstellungen ändern)"
      download: "Herunterladen"
      default_calendar: "Standard-Kalender"
      default_calendar_instruction: "Lege fest, welcher Kalender verwendet werden soll, wenn Daten gespeichert werden"
      add_to_calendar: "Zum Kalender hinzufügen"
      google: "Google Kalender"
      ics: "ICS"
    tagging:
      all_tags: "Alle Schlagwörter"
      other_tags: "Sonstige Schlagwörter"
      selector_all_tags: "alle Schlagwörter"
      selector_no_tags: "keine Schlagwörter"
      changed: "Geänderte Schlagwörter:"
      tags: "Schlagwörter"
      choose_for_topic: "optionale Schlagwörter"
      choose_for_topic_required:
        one: "mindestens %{count} Schlagwort auswählen …"
        other: "mindestens %{count} Schlagwörter auswählen …"
      choose_for_topic_required_group:
        one: "%{count} Schlagwort von „%{name}“ auswählen …"
        other: "%{count} Schlagwörter von „%{name}“ auswählen …"
      info: "Info"
      default_info: "Dieses Schlagwort ist nicht auf Kategorien beschränkt und hat keine Synonyme."
      staff_info: "Um Einschränkungen hinzuzufügen, füge dieses Schlagwort einer <a href=%{basePath}/tag_groups>Schlagwortgruppe</a> hinzu."
      category_restricted: "Dieses Schlagwort ist auf Kategorien beschränkt, für die du keine Zugriffsberechtigung hast."
      synonyms: "Synonyme"
      synonyms_description: "Wenn die folgenden Schlagwörter verwendet werden, werden sie durch <b>%{base_tag_name}</b> ersetzt."
      save: "Name und Beschreibung des Schlagwortes speichern"
      tag_groups_info:
        one: 'Dieses Schlagwort gehört zur Gruppe „%{tag_groups}“.'
        other: "Dieses Schlagwort gehört zu diesen Gruppen: %{tag_groups}"
      category_restrictions:
        one: "Es kann nur in dieser Kategorie verwendet werden:"
        other: "Es kann nur in folgenden Kategorien verwendet werden:"
      edit_synonyms: "Synonyme bearbeiten"
      add_synonyms_label: "Synonyme hinzufügen:"
      add_synonyms: "Hinzufügen"
      add_synonyms_explanation:
        one: "Jede Stelle, die dieses Schlagwort aktuell verwendet, wird auf die Verwendung von <b>%{tag_name}</b> geändert. Bist du sicher, dass diese Änderung erfolgen soll?"
        other: "Jede Stelle, die diese Schlagwörter aktuell verwendet, wird auf die Verwendung von <b>%{tag_name}</b> geändert. Bist du sicher, dass diese Änderung erfolgen soll?"
      add_synonyms_failed: "Die folgenden Schlagwörter konnten nicht als Synonyme hinzugefügt werden: <b>%{tag_names}</b>. Stelle sicher, dass sie keine Synonyme haben und keine Synonyme eines anderen Schlagworts sind."
      remove_synonym: "Synonym entfernen"
      delete_synonym_confirm: 'Bist du sicher, dass du das Synonym „%{tag_name}“ löschen möchtest?'
      delete_tag: "Schlagwort löschen"
      delete_confirm:
        one: "Bist du sicher, dass du dieses Schlagwort löschen und von %{count} zugeordneten Thema entfernen möchtest?"
        other: "Bist du sicher, dass du dieses Schlagwort löschen und von %{count} zugeordneten Themen entfernen möchtest?"
      delete_confirm_no_topics: "Bist du sicher, dass du dieses Schlagwort löschen möchtest?"
      delete_confirm_synonyms:
        one: "Das Synonym wird ebenfalls gelöscht."
        other: "Es werden %{count} weitere Synonyme ebenfalls gelöscht."
      edit_tag: "Name und Beschreibung des Schlagwortes bearbeiten"
      description: "Beschreibung"
      sort_by: "Sortieren nach:"
      sort_by_count: "Anzahl"
      sort_by_name: "Name"
      manage_groups: "Schlagwortgruppen verwalten"
      manage_groups_description: "Gruppen definieren, um Schlagwörter zu organisieren"
      upload: "Schlagwörter hochladen"
      upload_description: "Lade eine CSV-Datei hoch, um mehrere Schlagwörter auf einmal zu erstellen"
      upload_instructions: "Ein Schlagwort pro Zeile, optional mit einer Schlagwortgruppe nach dem Schema „tag_name,tag_group“."
      upload_successful: "Schlagwörter erfolgreich hochgeladen"
      delete_unused_confirmation:
        one: "%{count} Schlagwort wird gelöscht: %{tags}"
        other: "%{count} Schlagwörter werden gelöscht: %{tags}"
      delete_unused_confirmation_more_tags:
        one: "%{tags} und%{count} weiteres"
        other: "%{tags} und %{count} weitere"
      delete_no_unused_tags: "Es gibt keine ungenutzten Schlagwörter."
      tag_list_joiner: ", "
      delete_unused: "Nicht verwendete Schlagwörter löschen"
      delete_unused_description: "Alle Schlagwörter löschen, die keinem Thema und keiner Nachricht zugeordnet sind."
      filters:
        without_category: "%{filter} %{tag} Themen"
        with_category: "%{filter} %{tag} Themen in %{category}"
        untagged_without_category: "%{filter} Themen ohne Schlagwörter"
        untagged_with_category: "%{filter} Themen ohne Schlagwörter in %{category}"
      notifications:
        watching:
          title: "Beobachten"
          description: "Du wirst automatisch alle Themen mit diesem Schlagwort beobachten. Du wirst über alle neuen Beiträge und Themen benachrichtigt werden. Außerdem wird die Anzahl der ungelesenen und neuen Beiträge neben dem Thema erscheinen."
        watching_first_post:
          title: "Ersten Beitrag beobachten"
          description: "Du wirst über neue Themen mit diesem Schlagwort benachrichtigt, aber nicht über Antworten auf diese Themen."
        tracking:
          title: "Verfolgen"
          description: "Du wirst automatisch alle Themen mit diesem Schlagwort verfolgen. Die Anzahl der ungelesenen und neuen Beiträge wird neben dem Thema erscheinen."
        regular:
          title: "Normal"
          description: "Du wirst benachrichtigt, wenn jemand deinen Namen mit @ erwähnt oder auf deinen Beitrag antwortet."
        muted:
          title: "Stummgeschaltet"
          description: "Du wirst nicht über neue Themen mit diesem Schlagwort benachrichtigt und sie werden nicht unter „Ungelesen“ auftauchen."
      groups:
        back_btn: "Zurück zu allen Schlagwörtern"
        title: "Schlagwortgruppen"
        about_heading: "Wähle eine Schlagwortgruppe oder erstelle eine neue."
        about_heading_empty: "Erstelle eine neue Schlagwortgruppe, um loszulegen"
        about_description: "Schlagwortgruppen helfen dir, Berechtigungen für viele Schlagwörter an einem Ort zu verwalten."
        new: "Neue Gruppe"
        new_title: "Neue Gruppe erstellen"
        edit_title: "Schlagwortgruppe bearbeiten"
        tags_label: "Schlagwörter in dieser Gruppe"
        parent_tag_label: "Übergeordnetes Schlagwort"
        parent_tag_description: "Schlagwörter aus dieser Gruppe können nur verwendet werden, wenn das übergeordnete Schlagwort vorhanden ist."
        one_per_topic_label: "Beschränke diese Gruppe auf ein Schlagwort pro Thema"
        new_name: "Neue Schlagwortgruppe"
        name_placeholder: "Name"
        save: "Speichern"
        delete: "Löschen"
        confirm_delete: "Möchtest du wirklich diese Schlagwortgruppe löschen?"
        everyone_can_use: "Schlagwörter können von jedem verwendet werden"
        usable_only_by_groups: "Schlagwörter sind für jeden sichtbar, aber nur die folgenden Gruppen können sie benutzen"
        visible_only_to_groups: "Schlagwörter sind nur für folgende Gruppen sichtbar"
        cannot_save: "Schlagwortgruppe kann nicht gespeichert werden. Stelle sicher, dass mindestens ein Schlagwort vorhanden ist, der Name der Schlagwortgruppe nicht leer ist und eine Gruppe für die Schlagwort-Berechtigung ausgewählt ist."
        tags_placeholder: "Schlagwörter suchen oder erstellen"
        parent_tag_placeholder: "Optional"
        select_groups_placeholder: "Gruppen auswählen …"
        disabled: "Verwendung von Schlagwörtern ist deaktiviert. "
      topics:
        none:
          unread: "Du hast alle Themen gelesen."
          unseen: "Du hast keine ungesehenen Themen."
          new: "Du hast keine neuen Themen."
          read: "Du hast noch keine Themen gelesen."
          posted: "Du hast noch keine Beiträge verfasst."
          latest: "Es gibt keine aktuellen Themen."
          bookmarks: "Du hast noch keine Themen, die du mit einem Lesezeichen versehen hast."
          top: "Es gibt keine angesagten Themen."
    invite:
      custom_message: "Gestalte deine Einladung etwas persönlicher, indem du eine <a href>eigene Nachricht</a> schreibst."
      custom_message_placeholder: "Gib deine persönliche Nachricht ein"
      approval_not_required: "Benutzer werden beim Annehmen der Einladung sofort automatisch genehmigt."
      custom_message_template_forum: "Hey, du solltest diesem Forum beitreten!"
      custom_message_template_topic: "Hey, ich dachte, dir könnte dieses Thema gefallen!"
    forced_anonymous: "Aufgrund einer außergewöhnlichen Last wird dies vorübergehend so angezeigt, wie es ein nicht angemeldeter Benutzer sehen würde."
    forced_anonymous_login_required: "Die Seite befindet sich unter extremer Belastung und kann zu diesem Zeitpunkt nicht geladen werden. Versuche es in ein paar Minuten erneut."
    footer_nav:
      back: "Zurück"
      forward: "Vorwärts"
      share: "Teilen"
      dismiss: "Schließen"
    safe_mode:
      enabled: "Der abgesicherte Modus ist aktiviert. Schließe das Browserfenster, um ihn zu verlassen."
    image_removed: "(Bild entfernt)"
    pause_notifications:
      title: "Benachrichtigungen pausieren für …"
      label: "Benachrichtigungen pausieren"
      options:
        half_hour: "30 Minuten"
        one_hour: "1 Stunde"
        two_hours: "2 Stunden"
        tomorrow: "Bis morgen"
      set_schedule: "Zeitplan für Benachrichtigungen festlegen"
    trust_levels:
      names:
        newuser: "neuer Benutzer"
        basic: "Anwärter"
        member: "Mitglied"
        regular: "Stammgast"
        leader: "Anführer"
      detailed_name: "%{level}: %{name}"
    pick_files_button:
      unsupported_file_picked: "Du hast eine nicht unterstützte Datei ausgewählt. Unterstützte Dateitypen – %{types}."
    user_activity:
      no_activity_title: "Noch keine Aktivität"
      no_activity_body: "Willkommen in unserer Community! Du bist ganz neu hier und hast noch nicht an Diskussionen teilgenommen. Besuche als ersten Schritt <a href='%{topUrl}'>Top</a> oder <a href='%{categoriesUrl}'>Kategorien</a> und fang einfach an zu lesen! Wähle %{heartIcon} bei Beiträgen aus, die dir gefallen oder über die du mehr erfahren möchtest. Wenn du teilnimmst, wird deine Aktivität hier aufgelistet."
      no_replies_title: "Du hast noch keine Themen beantwortet"
      no_replies_title_others: "%{username} hat noch auf keine Themen geantwortet"
      no_replies_body: "Wenn du eine interessante Unterhaltung <a href='%{searchUrl}'>entdeckst</a>, zu der du etwas beitragen möchtest, klicke auf die Schaltfläche <kbd>Antworten</kbd> direkt unter einem Beitrag, um auf diesen Beitrag zu antworten. Wenn du lieber auf das allgemeine Thema als auf einen einzelnen Beitrag oder eine Person antworten möchtest, findest du die Schaltfläche <kbd>Antworten</kbd> ganz unten im Thema oder unter der Zeitleiste des Themas."
      no_drafts_title: "Du hast noch keine Entwürfe begonnen"
      no_drafts_body: "Noch nicht ganz bereit? Wir speichern automatisch einen neuen Entwurf und listen ihn hier auf, wenn du ein Thema, eine Antwort oder eine persönliche Nachricht verfasst. Wähle die Abbrechen-Schaltfläche aus, um deinen Entwurf zu verwerfen, oder speichere ihn, um später fortzusetzen."
      no_likes_title: "Du hast noch keine Themen mit „Gefällt mir“ markiert"
      no_likes_title_others: "%{username} hat noch keine Themen mit „Gefällt mir“ markiert"
      no_likes_body: "Eine großartige Möglichkeit, loszulegen und etwas beizutragen, besteht darin, bereits stattgefundene Unterhaltungen zu lesen und %{heartIcon} bei Beiträgen auszuwählen, die dir gefallen!"
      no_topics_title: "Du hast noch keine Themen begonnen"
      no_topics_body: "Es ist immer am besten, nach bestehenden Themen zu <a href='%{searchUrl}'>suchen</a>, bevor du ein neues Thema eröffnest. Wenn du dir aber sicher bist, dass es das gewünschte Thema noch nicht gibt, kannst du auch einfach ein neues Thema erstellen. Suche nach der Schaltfläche <kbd>+ Neues Thema</kbd> oben rechts in der Themenliste, bei der Kategorie oder bei dem Schlagwort, um ein neues Thema in diesem Bereich zu erstellen."
      no_topics_title_others: "%{username} hat noch keine Themen begonnen"
      no_read_topics_title: "Du hast noch keine Themen gelesen"
      no_read_topics_body: "Sobald du mit dem Lesen von Diskussionen beginnst, siehst du hier eine Liste. Zum Lesen suche in <a href='%{topUrl}'>Top</a> oder <a href='%{categoriesUrl}'>Kategorien</a> nach Themen, die dich interessieren, oder suche nach einem Schlüsselwort %{searchIcon}"
    no_group_messages_title: "Keine Gruppennachrichten gefunden"
    topic_entrance:
      sr_jump_top_button: "Zum ersten Beitrag springen"
      sr_jump_bottom_button: "Zum letzten Beitrag springen"
    fullscreen_table:
      expand_btn: "Tabelle erweitern"
    second_factor_auth:
      redirect_after_success: "Die Zwei-Faktor-Authentifizierung war erfolgreich. Weiterleitung zur vorherigen Seite …"
    sidebar:
      show_sidebar: "Seitenleiste anzeigen"
      hide_sidebar: "Seitenleiste ausblenden"
      unread_count:
        one: "%{count} ungelesen"
        other: "%{count} ungelesen"
      new_count:
        one: "%{count} neu"
        other: "%{count} neu"
      toggle_section: "Abschnitt umschalten"
      more: "Mehr"
      all_categories: "Alle Kategorien"
      all_tags: "Alle Schlagwörter"
      categories_form_modal:
        title: "Kategorien-Navigation bearbeiten"
        subtitle:
          text: "und wir zeigen automatisch die beliebtesten Kategorien dieser Seite an"
        filter_placeholder: "Kategorien filtern"
        no_categories: "Es gibt keine Kategorien, die dem angegebenen Begriff entsprechen."
      tags_form_modal:
        title: "Schlagwörter-Navigation bearbeiten"
        filter_placeholder: "Schlagwörter filtern"
        no_tags: "Es gibt keine Schlagwörter, die auf den angegebenen Begriff passen."
        subtitle:
          text: "und wir werden automatisch die Top-Schlagwörter dieser Seite anzeigen"
      edit_navigation_modal_form:
        deselect_button_text: "Alle abwählen"
        reset_to_defaults: "Auf Standards zurücksetzen"
        filter_dropdown:
          all: "Gesamt"
          selected: "Ausgewählt"
          unselected: "Nicht ausgewählt"
      sections:
        custom:
          add: "Benutzerdefinierten Abschnitt hinzufügen"
          edit: "Benutzerdefinierten Abschnitt bearbeiten"
          save: "Speichern"
          delete: "Löschen"
          delete_confirm: "Bist du sicher, dass du diesen Abschnitt löschen willst?"
          reset_confirm: "Bist du sicher, dass du diesen Abschnitt auf die Standardeinstellungen zurücksetzen willst?"
          public: "Mache diesen Bereich öffentlich und für alle sichtbar"
          always_public: "Die Inhalte in diesem Bereich sind immer öffentlich"
          more_menu: "Mehr Menü"
          links:
            add: "Einen weiteren Link hinzufügen"
            delete: "Link löschen"
            reset: "Auf Standard zurücksetzen"
            icon:
              label: "Symbol"
              validation:
                blank: "Das Symbol darf nicht leer sein"
                maximum: "Symbol muss kürzer als %{count} Zeichen sein"
            name:
              label: "Name"
              validation:
                blank: "Der Name darf nicht leer sein"
                maximum: "Der Name muss kürzer als %{count} Zeichen sein"
            value:
              label: "Link"
              validation:
                blank: "Link darf nicht leer sein"
                maximum: "Der Link muss kürzer als %{count} Zeichen sein"
                invalid: "Format ist ungültig"
          title:
            label: "Titel des Abschnitts"
            validation:
              blank: "Der Titel darf nicht leer sein"
              maximum: "Titel muss kürzer als %{count} Zeichen sein"
        about:
          header_link_text: "Über uns"
        messages:
          header_link_text: "Nachrichten"
          header_action_title: "Eine persönliche Nachricht erstellen"
          links:
            inbox: "Posteingang"
            sent: "Gesendet"
            new: "Neu"
            new_with_count: "Neu (%{count})"
            unread: "Ungelesen"
            unread_with_count: "Ungelesen (%{count})"
            archive: "Archiv"
        tags:
          none: "Du hast keine Schlagwörter hinzugefügt."
          click_to_get_started: "Klicke hier, um zu beginnen."
          header_link_text: "Schlagwörter"
          header_action_title: "Bearbeite die Schlagwörter in deiner Seitenleiste"
          configure_defaults: "Standardeinstellungen konfigurieren"
        categories:
          none: "Du hast keine Kategorien hinzugefügt."
          click_to_get_started: "Klicke hier, um zu beginnen."
          header_link_text: "Kategorien"
          header_action_title: "Bearbeite die Kategorien in deiner Seitenleiste"
          configure_defaults: "Standardeinstellungen konfigurieren"
        community:
<<<<<<< HEAD
          header_link_text: "Community"
          header_action_title: "Thema erstellen"
=======
          edit_section:
            sidebar: "Diesen Abschnitt anpassen"
            header_dropdown: "Anpassen"
>>>>>>> 9b339bcd
          links:
            about:
              content: "Über uns"
              title: "Weitere Details zu dieser Website"
            admin:
              content: "Admin-Panel"
              title: "Website-Einstellungen und -Berichte"
            badges:
              content: "Abzeichen"
              title: "Alle Abzeichen, die es zu verdienen gibt"
<<<<<<< HEAD
            everything:
              content: "Alles"
=======
            topics:
              content: "Themen"
>>>>>>> 9b339bcd
              title: "Alle Themen"
            faq:
              content: "FAQ"
              title: "Richtlinien für die Nutzung dieser Website"
            groups:
              content: "Gruppen"
              title: "Liste der verfügbaren Benutzergruppen"
            users:
              content: "Benutzer"
              title: "Liste aller Benutzer"
            my_posts:
              content: "Meine Beiträge"
<<<<<<< HEAD
=======
              content_drafts: "Meine Entwürfe"
>>>>>>> 9b339bcd
              title: "Meine aktuelle Themenaktivität"
              title_drafts: "Meine nicht geposteten Entwürfe"
              draft_count:
                one: "%{count} Entwurf"
                other: "%{count} Entwürfe"
            review:
              content: "Überprüfen"
              title: "Gemeldete Beiträge und andere Elemente in der Warteschlange"
              pending_count: "%{count} ausstehend"
        global_section: "Globaler Bereich, für alle sichtbar"
      panels:
        forum:
          label: Forum
    welcome_topic_banner:
      title: "Erstelle dein Willkommensthema"
      description: "Dein Willkommen-Thema ist das erste, was neue Mitglieder lesen. Betrachte es als dein „Fahrstuhl-Vorstellungsgespräch“ oder „Leitbild“. Hier erfährt jeder, für wen diese Community gedacht ist, was einen hier erwartet und was man direkt zu Beginn tun soll."
      button_title: "Bearbeitung beginnen"
    until: "Bis:"
    char_counter:
      exceeded: "Die maximal zulässige Anzahl von Zeichen wurde überschritten."
    form_template_chooser:
      select_template: "Formularvorlagen auswählen"
    form_templates:
      errors:
        valueMissing:
          default: "Bitte fülle dieses Feld aus."
          text: "Bitte fülle dieses Feld aus."
          select-one: "Bitte wähle ein Element aus der Liste aus."
          select-multiple: "Bitte wähle mindestens ein Element aus der Liste aus."
          checkbox: "Bitte markiere dieses Feld, wenn du fortfahren möchtest."
        typeMismatch:
          default: "Bitte gib einen gültigen Wert ein."
          color: "Bitte gib eine Farbe ein."
          date: "Bitte gib ein Datum ein."
          email: "Bitte gib eine gültige E-Mail-Adresse ein."
          number: "Bitte gib eine Zahl ein."
          password: "Bitte gib ein gültiges Passwort ein."
          tel: "Bitte gib eine gültige Telefonnummer ein."
          text: "Bitte gib einen Textwert ein."
          url: "Bitte gib eine gültige URL ein."
        tooShort: "Die Eingabe muss %{minLength} Zeichen oder länger sein."
        tooLong: "Die Eingabe muss weniger als %{maxLength} Zeichen umfassen."
        rangeOverflow: "Der Eingang muss kleiner als %{max} sein."
        rangeUnderflow: "Die Eingabe muss mehr als %{min} betragen."
        patternMismatch: "Bitte beachte das gewünschte Format."
        badInput: "Bitte gib eine gültige Eingabe ein."
  admin_js:
    type_to_filter: "zum Filtern hier eingeben …"
    admin:
      title: "Discourse-Administrator"
      moderator: "Moderator"
      tags:
        remove_muted_tags_from_latest:
          always: "immer"
          only_muted: "wenn allein oder mit anderen stummgeschalteten Schlagwörtern verwendet"
          never: "nie"
      reports:
        title: "Verfügbare Berichte"
      dashboard:
        title: "Dashboard"
        last_updated: "Dashboard aktualisiert:"
        discourse_last_updated: "Discourse aktualisiert:"
        version: "Version"
        up_to_date: "Du verwendest die neueste Version!"
        critical_available: "Ein kritisches Update ist verfügbar."
        updates_available: "Updates sind verfügbar."
        please_upgrade: "Bitte Upgrade durchführen!"
        no_check_performed: "Es wurde nicht nach Updates gesucht. Bitte stelle sicher, dass sidekiq läuft."
        stale_data: "Es wurde schon länger nicht nach Updates gesucht. Bitte stelle sicher, dass sidekiq läuft."
        version_check_pending: "Sieht so aus, als hättest du vor Kurzem aktualisiert. Großartig!"
        installed_version: "Installiert"
        latest_version: "Neueste"
        problems_found: "Ein paar Ratschläge basierend auf deinen aktuellen Website-Einstellungen"
        new_features:
          title: "\U0001F381 Neue Funktionen"
          dismiss: "Verwerfen"
          learn_more: "Mehr erfahren"
        last_checked: "Zuletzt geprüft"
        refresh_problems: "Aktualisieren"
        no_problems: "Es wurden keine Probleme gefunden."
        moderators: "Moderatoren:"
        admins: "Administratoren:"
        silenced: "Stummgeschaltet:"
        suspended: "Gesperrt:"
        private_messages_short: "Nachr."
        private_messages_title: "Nachrichten"
        mobile_title: "Mobilgerät"
        space_used: "%{usedSize} verwendet"
        space_used_and_free: "%{usedSize} (%{freeSize} frei)"
        uploads: "Uploads"
        backups: "Backups"
        backup_count:
          one: "%{count} Backup auf %{location}"
          other: "%{count} Backups auf %{location}"
        lastest_backup: "Letztes: %{date}"
        traffic_short: "Traffic"
        traffic: "Webanfragen der Anwendung"
        page_views: "Seitenaufrufe"
        page_views_short: "Seitenaufrufe"
        show_traffic_report: "Zeige detaillierten Traffic-Bericht"
        community_health: Community-Gesundheit
        moderators_activity: Moderator-Aktivität
        whats_new_in_discourse: Was ist neu in Discourse?
        activity_metrics: Aktivitätsmetriken
        all_reports: "Alle Berichte"
        general_tab: "Allgemein"
        moderation_tab: "Moderation"
        security_tab: "Sicherheit"
        reports_tab: "Berichte"
        report_filter_any: "alle"
        disabled: Deaktiviert
        timeout_error: Entschuldige, die Abfrage dauert zu lange, bitte wähle ein kürzeres Intervall
        exception_error: Entschuldige, ein Fehler ist beim Ausführen der Abfrage aufgetreten
        too_many_requests: Du hast diese Aktion zu oft ausgeführt. Bitte warte, bevor du es erneut probierst.
        not_found_error: Entschuldige bitte, dieser Bericht existiert nicht
        filter_reports: Berichte filtern
        reports:
          trend_title: "%{percent} Veränderung. Aktuell %{current}, war %{prev} in vorherigem Zeitraum."
          today: "Heute"
          yesterday: "Gestern"
          last_7_days: "Letzte 7"
          last_30_days: "Letzte 30"
          all_time: "Gesamt"
          7_days_ago: "vor 7 Tagen"
          30_days_ago: "vor 30 Tagen"
          all: "Gesamt"
          view_table: "Tabelle"
          view_graph: "Diagramm"
          refresh_report: "Bericht aktualisieren"
          daily: Täglich
          monthly: Monatlich
          weekly: Wöchentlich
          dates: "Datumsangaben (UTC)"
          groups: "Alle Gruppen"
          disabled: "Dieser Bericht ist deaktiviert"
          totals_for_sample: "Insgesamt für Auswahl"
          average_for_sample: "Durchschnitt für Auswahl"
          total: "Gesamt (vollständiger Zeitraum)"
          no_data: "Keine Daten anzuzeigen."
          trending_search:
            more: '<a href="%{basePath}/admin/logs/search_logs">Suchprotokolle</a>'
            disabled: 'Der Bericht über beliebte Suchen ist deaktiviert. Aktiviere <a href="%{basePath}/admin/site_settings/category/all_results?filter=log%20search%20queries">Suchanfragen protokollieren</a>, um die Daten zu erheben.'
          average_chart_label: Durchschnitt
          filters:
            file_extension:
              label: Dateiendung
            group:
              label: Gruppe
            category:
              label: Kategorie
            include_subcategories:
              label: "Unterkategorien einschließen"
      groups:
        new:
          title: "Neue Gruppe"
          create: "Erstellen"
          name:
            too_short: "Gruppenname ist zu kurz"
            too_long: "Gruppenname ist zu lang"
            checking: "Verfügbarkeit des Gruppennamens wird geprüft …"
            available: "Gruppenname ist verfügbar"
            not_available: "Gruppenname ist nicht verfügbar"
            blank: "Gruppenname darf nicht leer sein"
        manage:
          interaction:
            email: E-Mail
            incoming_email: "Benutzerdefinierte Adresse für eingehende E-Mails"
            incoming_email_placeholder: "E-Mail-Adresse eingeben"
            visibility: Sichtbarkeit
            visibility_levels:
              title: "Wer kann diese Gruppe sehen?"
              public: "Jeder"
              logged_on_users: "Angemeldete Benutzer"
              members: "Gruppeneigentümer, Mitglieder und Moderatoren"
              staff: "Gruppeneigentümer und Moderatoren"
              owners: "Gruppeneigentümer"
              description: "Administratoren können alle Gruppen sehen."
            members_visibility_levels:
              title: "Wer kann die Mitglieder dieser Gruppe sehen?"
              description: "Administratoren können Mitglieder aller Gruppen sehen. Flair ist für alle Benutzer sichtbar."
            publish_read_state: "In Gruppen-Nachrichten den Lesestatus anzeigen"
          membership:
            automatic: Automatisch
            trust_levels_title: "Vertrauensstufe, die neuen Mitgliedern automatisch verliehen wird:"
            effects: Effekte
            trust_levels_none: "Keine"
            automatic_membership_email_domains: "Benutzer, deren E-Mail-Domain mit einem der folgenden Listeneinträge genau übereinstimmt, werden automatisch zu dieser Gruppe hinzugefügt:"
            automatic_membership_user_count:
              one: "%{count} Benutzer hat die neuen E-Mail-Domains und wird der Gruppe hinzugefügt."
              other: "%{count} Benutzer haben die neuen E-Mail-Domains und werden der Gruppe hinzugefügt."
            automatic_membership_associated_groups: "Benutzer, die Mitglied einer Gruppe eines hier aufgeführten Dienstes sind, werden dieser Gruppe automatisch hinzugefügt, wenn sie sich mittels dieses Dienstes anmelden."
            primary_group: "Automatisch als primäre Gruppe festlegen"
          alert:
            primary_group: "Da es sich um eine primäre Gruppe handelt, wird der Name „%{group_name}“ in CSS-Klassen verwendet, die von jedem eingesehen werden können."
            flair_group: "Da diese Gruppe Flair für ihre Mitglieder hat, wird der Name „%{group_name}“ für jeden sichtbar sein."
        name_placeholder: "Gruppenname, keine Leerzeichen, gleiche Regel wie beim Benutzernamen"
        primary: "Primäre Gruppe"
        no_primary: "(keine primäre Gruppe)"
        title: "Gruppen"
        edit: "Gruppen bearbeiten"
        refresh: "Aktualisieren"
        about: "Hier kannst du Gruppenzugehörigkeiten und Gruppennamen bearbeiten."
        group_members: "Gruppenmitglieder"
        delete: "Löschen"
<<<<<<< HEAD
        delete_confirm: "Bist du sicher, dass du diese Gruppe löschen willst?"
        delete_with_messages_confirm:
          one: "Wenn du diese Gruppe löschst, wird %{count} Nachricht verwaist sein, die Gruppenmitglieder haben keinen Zugriff mehr darauf."
          other: "Wenn du diese Gruppe löschst, werden %{count} Nachrichten verwaist sein, die Gruppenmitglieder haben keinen Zugriff mehr darauf."
=======
        delete_confirm: "Möchtest du wirklich %{group} löschen?"
        delete_details:
          one: "%{count} Person wird den Zugang zu dieser Gruppe verlieren"
          other: "%{count} Personen werden den Zugang zu dieser Gruppe verlieren"
        delete_with_messages_confirm:
          one: "%{count} Nachricht wird für Gruppenmitglieder unzugänglich"
          other: "%{count} Nachrichten werden für Gruppenmitglieder unzugänglich"
        delete_warning: "Gelöschte Gruppen können nicht wiederhergestellt werden"
>>>>>>> 9b339bcd
        delete_failed: "Gruppe konnte nicht gelöscht werden. Wenn dies eine automatische Gruppe ist, kann sie nicht gelöscht werden."
        delete_automatic_group: Dies ist eine automatische Gruppe und sie kann nicht gelöscht werden.
        delete_owner_confirm: "Eigentümerrechte für „%{username}“ entfernen?"
        add: "Hinzufügen"
        custom: "Benutzerdefiniert"
        automatic: "Automatisch"
        default_title: "Standard-Titel"
        default_title_description: "wird auf alle Benutzer in der Gruppe angewendet"
        group_owners: Eigentümer
        add_owners: Eigentümer hinzufügen
        none_selected: "Wähle eine Gruppe, um loszulegen"
        no_custom_groups: "Erstelle eine neue benutzerdefinierte Gruppe"
      api:
        generate_master: "Master-API-Schlüssel erzeugen"
        none: "Es gibt momentan keine aktiven API-Schlüssel."
        user: "Benutzer"
        title: "API"
        key: "Schlüssel"
        created: Erstellt
        updated: Aktualisiert
        last_used: Zuletzt verwendet
        never_used: (nie)
        generate: "Erzeugen"
        undo_revoke: "Widerruf rückgängig machen"
        revoke: "Widerrufen"
        all_users: "Alle Benutzer"
        active_keys: "Aktive API-Schlüssel"
        manage_keys: Schlüssel verwalten
        show_details: Details
        description: Beschreibung
        no_description: (keine Beschreibung)
        all_api_keys: Alle API-Schlüssel
        user_mode: Benutzerrang
        scope_mode: Bereich
        impersonate_all_users: Als jeder Benutzer ausgeben
        single_user: "Einzelbenutzer"
        user_placeholder: Benutzernamen eingeben
        description_placeholder: Wofür wird dieser Schlüssel verwendet werden?
        save: Speichern
        new_key: Neuer API-Schlüssel
        revoked: Widerrufen
        delete: Endgültig löschen
        not_shown_again: Dieser Schlüssel wird nicht noch einmal angezeigt. Stelle sicher, dass du eine Kopie hast, bevor du fortfährst.
        continue: Weiter
        scopes:
          description: |
            Wenn du Bereiche verwendest, kannst du einen API-Schlüssel auf einen bestimmten Satz von Endpunkten beschränken.
            Du kannst auch definieren, welche Parameter erlaubt sind. Verwende Kommas, um mehrere Werte zu trennen.
          title: Bereiche
          granular: Granular
          read_only: Nur Lesen
          global: Global
          global_description: Der API-Schlüssel hat keine Einschränkung und alle Endpunkte sind zugänglich.
          resource: Ressource
          action: Aktion
          allowed_parameters: Zulässige Parameter
          optional_allowed_parameters: Zulässige Parameter (optional)
          any_parameter: (beliebiger Parameter)
          allowed_urls: Zulässige URLs
          descriptions:
            global:
              read: API-Schlüssel auf Nur-Lesen-Endpunkte einschränken.
            topics:
              read: Lies ein Thema oder einen bestimmten Beitrag darin. RSS wird ebenfalls unterstützt.
              write: Erstelle ein neues Thema oder schreibe einen Beitrag zu einem bestehenden.
              update: Aktualisiere ein Thema. Ändere den Titel, die Kategorie, die Tags, den Status, den Archetyp, den featured_link usw.
              delete: Ein Thema löschen.
              read_lists: Lies Themenlisten wie „Angesagt“, „Neu“, „Aktuell“ usw. RSS wird ebenfalls unterstützt.
              status: "Aktualisiere den Status eines Themas. Status: geschlossen, archiviert, sichtbar, angeheftet. Aktiviert: true, false. Gib hier und im Request Payload eine category_id an, um Statusänderungen nur für Themen dieser Kategorie zuzulassen."
            posts:
              edit: Bearbeite jeden Beitrag oder einen bestimmten.
              delete: Einen Beitrag löschen.
              list: Listet die neuesten Beiträge und privaten Beiträge auf. RSS wird ebenfalls unterstützt.
            tags:
              list: Tags auflisten.
            categories:
              list: Eine Liste der Kategorien abrufen.
              show: Eine einzelne Kategorie nach ID abrufen.
            uploads:
              create: Lade eine neue Datei hoch oder starte einzelne oder mehrteilige direkte Uploads auf einen externen Speicher.
            users:
              bookmarks: Listet die Lesezeichen des Benutzers auf. Gibt Lesezeichen-Erinnerungen zurück, wenn du das ICS-Format verwendest.
              sync_sso: Synchronisiere einen Benutzer mit DiscourseConnect.
              show: Informationen über einen Benutzer abrufen.
              check_emails: Benutzer-E-Mails auflisten.
              update: Benutzerprofil-Informationen aktualisieren.
              log_out: Alle Sitzungen für einen Benutzer abmelden.
              anonymize: Benutzerkonten anonymisieren.
              suspend: Benutzerkonten sperren.
              delete: Benutzerkonten löschen.
              list: Benutzerliste abrufen.
            user_status:
              read: Benutzerstatus lesen.
              update: Benutzerstatus aktualisieren.
            email:
              receive_emails: Kombiniere diesen Bereich mit dem E-Mail-Empfänger, um eingehende E-Mails zu verarbeiten.
            invites:
              create: Versende Einladungen per E-Mail oder generiere Einladungslinks.
            badges:
              create: Ein neues Abzeichen erstellen.
              show: Informationen über ein Abzeichen abrufen.
              update: Abzeichen aktualisieren.
              delete: Abzeichen löschen.
              list_user_badges: Abzeichen eines Benutzers auflisten.
              assign_badge_to_user: Einem Benutzer ein Abzeichen zuweisen.
              revoke_badge_from_user: Einem Benutzer ein Abzeichen entziehen.
            groups:
              manage_groups: Gruppenmitglieder auflisten, hinzufügen und entfernen.
              administer_groups: Gruppen auflisten, anzeigen, erstellen, aktualisieren und löschen.
            search:
              show: Suche mit dem Endpunkt `/search.json?q=term`.
              query: Suche mit dem Endpunkt `/search/query?term=term`.
            wordpress:
              publishing: Erforderlich für die Veröffentlichungsfunktionen des WP-Discourse-Plug-ins (erforderlich).
              commenting: Erforderlich für die Kommentarfunktionen des WP-Discourse-Plug-ins.
              discourse_connect: Erforderlich für die DiscourseConnect-Funktionen des WP-Discourse-Plug-ins.
              utilities: Erforderlich, wenn du WP-Discourse-Plug-in-Dienstprogramme verwendest.
      web_hooks:
        title: "Webhooks"
        none: "Aktuell gibt es keine Webhooks."
        instruction: "Webhooks erlauben es Discourse, externe Dienste zu benachrichtigen, wenn bestimmte Ereignisse auf der Plattform auftreten. Wird ein Webhook getriggert, so wird eine POST-Anfrage an die angegebenen URLs gesendet."
        detailed_instruction: "Wenn das ausgewählte Ereignis eintritt, wird eine POST-Anfrage an die angegebene URL verschickt."
        new: "Neuer Webhook"
        create: "Erstellen"
        edit: "Bearbeiten"
        save: "Speichern"
        description_label: "Ereignisauslöser"
        controls: "Kontrollelemente"
        go_back: "Zurück zur Liste"
        payload_url: "Payload-URL"
        payload_url_placeholder: "https://example.com/postreceive"
        secret_invalid: "Das Geheimnis darf keine Leerzeichen enthalten."
        secret_too_short: "Das Geheimnis sollte mindestens 12 Zeichen enthalten."
        secret_placeholder: "Eine optionale Zeichenkette für die Signatur"
        event_type_missing: "Du musst mindestens einen Ereignistyp definieren."
        content_type: "Inhaltstyp"
        secret: "Geheimnis"
        event_chooser: "Welche Ereignisse sollen diesen Webhook auslösen?"
        wildcard_event: "Sende mir alles."
        individual_event: "Wähle einzelne Ereignisse aus."
        verify_certificate: "Überprüfe das TLS-Zertifikat der Payload-URL"
        active: "Aktiv"
        active_notice: "Wir werden Ereignisdetails beim Eintritt desselben übermitteln."
        categories_filter_instructions: "Relevante Webhooks werden nur ausgelöst, wenn das Ereignis mit den angegebenen Kategorien verbunden ist. Ein leerer Wert löst Webhooks für alle Kategorien aus."
        categories_filter: "Ausgelöste Kategorien"
        tags_filter_instructions: "Relevante Webhooks werden nur ausgelöst, wenn das Ereignis mit den angegebenen Schlagwörtern verbunden ist. Ein leerer Wert löst Webhooks für alle Schlagwörter aus."
        tags_filter: "Ausgelöste Schlagwörter"
        groups_filter_instructions: "Relevante Webhooks werden nur ausgelöst, wenn das Ereignis mit den angegebenen Gruppen verbunden ist. Ein leerer Wert löst Webhooks für alle Gruppen aus."
        groups_filter: "Ausgelöste Gruppen"
        delete_confirm: "Diesen Webhook löschen?"
        topic_event:
          name: "Themenereignis"
          details: "Wenn ein neues Thema erstellt, bearbeitet oder gelöscht wird."
        post_event:
          name: "Beitragsereignis"
          details: "Wenn auf einen Beitrag geantwortet wird oder der Beitrag geändert, gelöscht oder wiederhergestellt wird."
        user_event:
          name: "Benutzer-Ereignis"
          details: "Wenn sich ein Benutzer anmeldet, abmeldet, seine E-Mail bestätigt, erstellt, genehmigt oder aktualisiert wird."
        group_event:
          name: "Gruppen-Ereignis"
          details: "Wenn eine Gruppe erstellt, aktualisiert oder gelöscht wird."
        category_event:
          name: "Kategorie-Ereignis"
          details: "Wenn eine Kategorie erstellt, aktualisiert oder gelöscht wird."
        tag_event:
          name: "Schlagwort-Ereignis"
          details: "Wenn ein Schlagwort erstellt, aktualisiert oder gelöscht wird."
        reviewable_event:
          name: "Überprüfbares Ereignis"
          details: "Wenn ein neuer Eintrag zur Überprüfung bereit ist und wenn sich sein Status ändert."
        notification_event:
          name: "Benachrichtigungs-Ereignis"
          details: "Wenn ein Benutzer eine Benachrichtigung in seinem Feed erhält."
        user_promoted_event:
          name: "Benutzer-Beförderungs-Ereignis"
          details: "Wenn ein Benutzer von einer Vertrauensstufe zur nächsten befördert wird."
        user_badge_event:
          name: "Abzeichen-Ereignis"
          details: "Wenn ein Abzeichen erteilt oder widerrufen wird."
        group_user_event:
          name: "Gruppenbenutzer-Ereignis"
          details: "Wenn ein Benutzer in einer Gruppe hinzugefügt oder entfernt wird."
        like_event:
          name: "„Gefällt mir“-Ereignis"
          details: "Wenn ein Benutzer einen Beitrag mit einem „Gefällt mir“ versieht."
        delivery_status:
          title: "Versandstatus"
          inactive: "Inaktiv"
          failed: "Fehlgeschlagen"
          successful: "Erfolgreich"
          disabled: "Deaktiviert"
        events:
          none: "Es gibt keine verwandten Ereignisse."
          redeliver: "Erneut übertragen"
          incoming:
            one: "Es gibt ein neues Ereignis."
            other: "Es gibt %{count} neue Ereignisse."
          completed_in:
            one: "In %{count} Sekunde fertiggestellt."
            other: "In %{count} Sekunden fertiggestellt."
          request: "Anfrage"
          response: "Antwort"
          redeliver_confirm: "Bist du sicher, dass du denselben Payload noch einmal übertragen möchtest?"
          headers: "Headers"
          payload: "Payload"
          body: "Body"
          ping: "Ping"
          status: "Statuscode"
          event_id: "ID"
          timestamp: "Erstellt"
          completion: "Fertigstellungszeit"
          actions: "Aktionen"
      plugins:
        title: "Plug-ins"
        installed: "Installierte Plug-ins"
        name: "Name"
        none_installed: "Du hast keine Plug-ins installiert."
        version: "Version"
        enabled: "Aktiviert?"
        is_enabled: "J"
        not_enabled: "N"
        change_settings: "Plugin-Einstellungen"
        change_settings_short: "Einstellungen"
        howto: "Wie installiere ich Plug-ins?"
        official: "Offizielles Plug-in"
        broken_route: "Link zu „%{name}“ kann nicht konfiguriert werden. Vergewissere dich, dass Werbeblocker deaktiviert sind, und versuche, die Seite neu zu laden."
      navigation_menu:
        sidebar: "Seitenleiste"
        header_dropdown: "Kopfzeilen-Drop-down"
        legacy: "Legacy"
      backups:
        title: "Backups"
        menu:
          backups: "Backups"
          logs: "Protokolle"
        none: "Kein Backup verfügbar."
        read_only:
          enable:
            title: "Nur-Lesen-Modus aktivieren"
            label: "„Nur Lesen“ aktivieren"
            confirm: "Möchtest du wirklich den Nur-Lesen-Modus aktivieren?"
          disable:
            title: "Nur-Lesen-Modus deaktivieren"
            label: "„Nur Lesen“ deaktivieren"
        logs:
          none: "Noch keine Protokolle verfügbar …"
        columns:
          filename: "Dateiname"
          size: "Größe"
        upload:
          label: "Hochladen"
          title: "Ein Backup zu dieser Instanz hochladen"
          uploading: "Wird hochgeladen …"
          uploading_progress: "Wird hochgeladen … %{progress} %"
          success: "„%{filename}“ wurde erfolgreich hochgeladen. Die Datei wird nun verarbeitet. Es kann bis zu eine Minute dauern, bis sie in der Liste erscheint."
          error: "Beim Hochladen der Datei „%{filename}“ ist ein Fehler aufgetreten: %{message}"
        operations:
          is_running: "Ein Vorgang läuft gerade …"
          failed: "Der Vorgang „%{operation}“ ist fehlgeschlagen. Bitte überprüfe die Protokolle."
          cancel:
            label: "Abbrechen"
            title: "Den aktuellen Vorgang abbrechen"
            confirm: "Möchtest du wirklich den aktuellen Vorgang abbrechen?"
          backup:
            label: "Backup"
            title: "Ein Backup erstellen"
            confirm: "Möchtest du ein neues Backup starten?"
            without_uploads: "Ja (ohne Dateien)"
          download:
            label: "Herunterladen"
            title: "Sende E-Mail mit Download-Link"
            alert: "Ein Link zum Download dieses Backups wurde dir per E-Mail geschickt."
          destroy:
            title: "Das Backup löschen"
            confirm: "Möchtest du wirklich das Backup löschen?"
          restore:
            is_disabled: "Wiederherstellung ist in den Website-Einstellungen deaktiviert."
            label: "Wiederherstellen"
            title: "Das Backup wiederherstellen"
            confirm: "Bist du sicher, dass du dieses Backup wiederherstellen möchtest?"
          rollback:
            label: "Zurücksetzen"
            title: "Die Datenbank auf den letzten funktionierenden Zustand zurücksetzen"
            confirm: "Möchtest du wirklich die Datenbank auf den letzten funktionierenden Stand zurücksetzen?"
        location:
          local: "Lokaler Speicher"
          s3: "S3"
        backup_storage_error: "Zugriff auf Backup-Speicher fehlgeschlagen: %{error_message}"
      export_csv:
        success: "Der Export wurde gestartet. Du erhältst eine Nachricht, sobald der Vorgang abgeschlossen ist."
        failed: "Der Export ist fehlgeschlagen. Bitte überprüfe die Protokolle."
        button_text: "Exportieren"
        button_title:
          user: "Vollständige Benutzerliste im CSV-Format exportieren."
          staff_action: "Vollständiges Team-Aktionen-Protokoll im CSV-Format exportieren."
          screened_email: "Vollständige Liste der gefilterten E-Mail-Adressen im CSV-Format exportieren."
          screened_ip: "Vollständige Liste der gefilterten IP-Adressen im CSV-Format exportieren."
          screened_url: "Vollständige Liste der gefilterten URLs im CSV-Format exportieren."
      export_json:
        button_text: "Exportieren"
      invite:
        button_text: "Einladungen versenden"
        button_title: "Einladungen versenden"
      customize:
        title: "Anpassen"
        preview: "Vorschau"
        explain_preview: "Website mit diesem Theme anschauen"
        save: "Speichern"
        new: "Neu"
        new_style: "Neuer Style"
        install: "Installieren"
        delete: "Löschen"
        delete_confirm: 'Möchtest du wirklich „%{theme_name}“ löschen?'
        color: "Farbe"
        opacity: "Transparenz"
        copy: "Duplizieren"
        copy_to_clipboard: "In Zwischenablage kopieren"
        copied_to_clipboard: "Wurde in Zwischenablage kopiert"
        copy_to_clipboard_error: "Beim Kopieren in die Zwischenablage trat ein Fehler auf"
        theme_owner: "Nicht bearbeitbar, Eigentümer:"
        email_templates:
          title: "E-Mail"
          subject: "Betreff"
          multiple_subjects: "Diese E-Mail-Vorlage enthält mehrere Betreffzeilen."
          body: "Nachrichtentext"
          revert: "Änderungen verwerfen"
          revert_confirm: "Möchtest du wirklich deine Änderungen verwerfen?"
        theme:
          theme: "Theme"
          component: "Komponente"
          components: "Komponenten"
          filter_placeholder: "zum Filtern hier eingeben …"
          theme_name: "Theme-Name"
          component_name: "Komponenten-Name"
          themes_intro: "Wähle ein bestehendes Theme oder installiere ein neues, um anzufangen"
          themes_intro_emoji: "Künstlerin-Emoji"
          beginners_guide_title: "Leitfaden für Einsteiger zur Verwendung von Discourse-Themes"
          developers_guide_title: "Entwickler-Leitfaden für Discourse-Themes"
          browse_themes: "Community-Themes durchsuchen"
          customize_desc: "Anpassen:"
          title: "Themes"
          create: "Erstelle"
          create_type: "Typ"
          create_name: "Name"
          long_title: "Farben, CSS und HTML-Inhalte deiner Website erweitern"
          edit: "Bearbeiten"
          edit_confirm: "Dies ist ein Remote-Theme, wenn du CSS/HTML bearbeitest, werden deine Änderungen zurückgesetzt, wenn du das Theme das nächste Mal aktualisierst."
          update_confirm: "Diese lokalen Änderungen werden durch das Update gelöscht. Bist du sicher, dass du fortfahren möchtest?"
          update_confirm_yes: "Ja, mit dem Update fortfahren"
          common: "Gemeinsam"
          desktop: "Desktop"
          mobile: "Mobil"
          settings: "Einstellungen"
          translations: "Übersetzungen"
          extra_scss: "Zusätzliches SCSS"
          extra_files: "Zusätzliche Dateien"
          extra_files_upload: "Theme exportieren, um diese Dateien anzuzeigen."
          extra_files_remote: "Theme exportieren oder das Git-Repository überprüfen, um diese Dateien anzuzeigen."
          preview: "Vorschau"
          show_advanced: "Erweiterte Felder anzeigen"
          hide_advanced: "Erweiterte Felder verbergen"
          hide_unused_fields: "Unbenutzte Felder verbergen"
          is_default: "Theme ist standardmäßig aktiviert"
          user_selectable: "Theme kann von Benutzern ausgewählt werden"
          color_scheme_user_selectable: "Farbschema kann von Benutzern ausgewählt werden"
          auto_update: "Automatisch aktualisieren, wenn Discourse aktualisiert wird"
          color_scheme: "Farbpalette"
          default_light_scheme: "Hell (Standard)"
          color_scheme_select: "Wähle Farben für dieses Theme"
          custom_sections: "Benutzerdefinierte Abschnitte:"
          theme_components: "Theme-Komponenten"
          add_all_themes: "Alle Themes hinzufügen"
          convert: "Umwandeln"
          convert_component_alert: "Bist du sicher, dass du diese Komponente in ein Theme umwandeln möchtest? Sie wird als Komponente von %{relatives} entfernt."
          convert_component_tooltip: "Wandle diese Komponente in ein Theme um"
          convert_component_alert_generic: "Bist du sicher, dass du diese Komponente in ein Theme umwandeln möchtest?"
          convert_theme_alert: "Bist du sicher, dass du dieses Theme in eine Komponente umwandeln möchtest? Sie wird als übergeordnetes Element von %{relatives} entfernt."
          convert_theme_alert_generic: "Bist du sicher, dass du dieses Theme in eine Komponente umwandeln möchtest?"
          convert_theme_tooltip: "Wandle dieses Theme in eine Komponente um"
          inactive_themes: "Inaktive Themes:"
          inactive_components: "Nicht verwendete Komponenten:"
          broken_theme_tooltip: "Dieses Theme hat fehlerhaftes CSS, HTML oder YAML."
          disabled_component_tooltip: "Diese Komponente wurde deaktiviert"
          default_theme_tooltip: "Dieses Theme ist das Standardtheme der Website."
          updates_available_tooltip: "Updates sind verfügbar für dieses Theme"
          and_x_more: "und %{count} mehr."
          collapse: Zuklappen
          uploads: "Uploads"
          no_uploads: "Du kannst Medieninhalte hochladen, die zu deinem Theme gehören, wie etwa Schriftarten und Bilder."
          add_upload: "Upload hinzufügen"
          upload_file_tip: "Wähle einen hochzuladenden Medieninhalt aus (png, woff2 usw.)"
          variable_name: "SCSS-Variablen-Name:"
          variable_name_invalid: "Ungültiger Variablenname. Nur alphanumerische Zeichen sind erlaubt. Muss mit einem Buchstaben beginnen. Muss eindeutig sein."
          variable_name_error:
            invalid_syntax: "Ungültiger Variablenname. Nur alphanumerische Zeichen erlaubt. Muss mit einem Buchstaben beginnen."
            no_overwrite: "Ungültiger Variablenname. Darf keine existierende Variable überschreiben."
            must_be_unique: "Ungültiger Variablenname. Muss eindeutig sein."
          upload: "Hochladen"
          select_component: "Komponente auswählen …"
          unsaved_changes_alert: "Du hast deine Änderungen noch nicht gespeichert, möchtest du sie verwerfen und weitermachen?"
          unsaved_parent_themes: "Du hast die Komponente keinen Themes zugeordnet, willst du fortfahren?"
          discard: "Verwerfen"
          stay: "Bleiben"
          css_html: "Benutzerdefiniertes CSS/HTML"
          edit_css_html: "Bearbeite CSS/HTML"
          edit_css_html_help: "Du hast kein CSS oder HTML bearbeitet"
          delete_upload_confirm: "Upload löschen? (Theme-CSS funktioniert eventuell nicht mehr!)"
          component_on_themes: "Komponente zu diesen Themes hinzufügen"
          included_components: "Enthaltene Komponenten"
          add_all: "Alle hinzufügen"
          import_web_tip: "Repository mit dem Theme"
          direct_install_tip: "Möchtest du wirklich <strong>%{name}</strong> aus dem unten aufgeführten Repository installieren?"
          import_web_advanced: "Erweitert …"
          import_file_tip: ".tar.gz-, .zip- oder .dcstyle.json-Datei, die ein Theme enthält"
          is_private: "Theme ist in einem privaten Git-Repository"
          finish_install: "Theme-Installation beenden"
          last_attempt: "Der Installationsvorgang wurde nicht abgeschlossen, letzter Versuch:"
          remote_branch: "Branch-Name (optional)"
          public_key: "Gewähre dem folgenden öffentlichen Schlüssel den Zugriff auf das Repository:"
          install: "Installieren"
          installed: "Installiert"
          install_popular: "Beliebt"
          install_upload: "Von deinem Gerät"
          install_git_repo: "Aus einem Git-Repository"
          install_create: "Neu erstellen"
          duplicate_remote_theme: "Die Theme-Komponente „%{name}“ ist bereits installiert. Möchtest du wirklich eine weitere Kopie installieren?"
          force_install: "Das Theme kann nicht installiert werden, weil auf das Git-Repository nicht zugegriffen werden kann. Bist du sicher, dass du die Installation fortsetzen willst?"
          create_placeholder: "Platzhalter erstellen"
          about_theme: "Über uns"
          license: "Lizenz"
          version: "Version:"
          authors: "Erstellt von:"
          creator: "Erstellt von:"
          source_url: "Quelle"
          enable: "Aktivieren"
          disable: "Deaktivieren"
          disabled: "Diese Komponente wurde deaktiviert."
          disabled_by: "Diese Komponente wurde deaktiviert von"
          required_version:
            error: "Dieses Theme wurde automatisch deaktiviert, weil es mit dieser Discourse-Version nicht kompatibel ist."
            minimum: "Erfordert Discourse-Version %{version} oder höher."
            maximum: "Erfordert Discourse-Version %{version} oder niedriger."
          update_to_latest: "Aktualisieren auf neueste Version"
          check_for_updates: "Nach Aktualisierungen suchen"
          updating: "Wird aktualisiert …"
          up_to_date: "Theme ist aktuell, zuletzt geprüft:"
          has_overwritten_history: "Die aktuelle Version des Themes existiert nicht mehr, da die Git-Historie durch einen erzwungenen Push überschrieben wurde."
          add: "Hinzufügen"
          theme_settings: "Theme-Einstellungen"
          overriden_settings_explanation: "Überschriebene Einstellungen sind mit einem Punkt gekennzeichnet und farblich hervorgehoben. Um diese Einstellungen auf die Standardwerte zurückzusetzen, drücke auf die Schaltfläche „Zurücksetzen“ daneben."
          no_settings: "Dieses Theme hat keine Einstellungen."
          theme_translations: "Theme-Übersetzungen"
          empty: "Keine Elemente"
          commits_behind:
            one: "Theme liegt %{count} Commit zurück!"
            other: "Theme liegt %{count} Commits zurück!"
          compare_commits: "(Siehe neue Commits)"
          remote_theme_edits: "Wenn du dieses Theme bearbeiten möchtest, musst du <a href='%{repoURL}' target='_blank'>eine Änderung in seinem Repository einreichen</a>"
          repo_unreachable: "Das Git-Repository dieses Themes konnte nicht kontaktiert werden. Fehlermeldung:"
          imported_from_archive: "Dieses Theme wurde aus einer .zip-Datei importiert"
          scss:
            text: "CSS"
            title: "Gib benutzerdefiniertes CSS ein, wir akzeptieren alle gültigen CSS- und SCSS-Styles"
          header:
            text: "Kopfzeile"
            title: "Gib HTML ein, das oberhalb der Website-Kopfzeile angezeigt wird"
          after_header:
            text: "Nach der Kopfzeile"
            title: "Gib HTML ein, das auf allen Seiten unterhalb der Kopfzeile angezeigt wird"
          footer:
            text: "Fußzeile"
            title: "Gib HTML ein, das in der Seiten-Fußzeile angezeigt wird"
          embedded_scss:
            text: "Eingebettetes CSS"
            title: "Gib benutzerdefiniertes CSS ein, das mit eingebetteten Versionen von Kommentaren übermittelt wird"
          embedded_header:
            text: "Eingebettete Kopfzeile"
            title: "HTML eingeben, das über der eingebetteten Version der Kommentare angezeigt wird"
          color_definitions:
            text: "Farbdefinitionen"
            title: "Benutzerdefinierte Farbdefinitionen eingeben (nur für fortgeschrittene Benutzer)"
            placeholder: |2-

              Verwende dieses Stylesheet, um benutzerdefinierte Farben zur Liste der benutzerdefinierten CSS-Eigenschaften hinzuzufügen.

              Beispiel:

              %{example}

              Eigenschaften sollten mit einem Präfix versehen werden, um Konflikte mit Discourse und/oder Plug-ins zu vermeiden.
          head_tag:
            text: "Head"
            title: "HTML, das vor dem Head-Tag eingefügt wird"
          body_tag:
            text: "Body"
            title: "HTML, das vor dem Body-Tag eingefügt wird"
          yaml:
            text: "YAML"
            title: "Definiere Theme-Einstellungen im YAML-Format"
          scss_color_variables_warning: 'Die Verwendung von Core-SCSS-Farbvariablen in Themes ist veraltet. Bitte verwende stattdessen benutzerdefinierte CSS-Eigenschaften. Siehe <a href="https://meta.discourse.org/t/-/77551#color-variables-2" target="_blank">diese Anleitung</a> für weitere Details.'
          scss_warning_inline: "Die Verwendung von Core-SCSS-Farbvariablen in Themes ist veraltet."
        colors:
          select_base:
            title: "Wähle Basis-Farbpalette"
            description: "Basis-Palette:"
          title: "Farben"
          edit: "Farbpaletten bearbeiten"
          long_title: "Farbpaletten"
          about: "Bearbeite die Farben, die von deinem Theme verwendet werden. Beginne mit dem Erstellen einer neuen Farbpalette."
          new_name: "Neue Farbpalette"
          copy_name_prefix: "Kopie von"
          delete_confirm: "Diese Farbpalette löschen?"
          undo: "Rückgängig machen"
          undo_title: "Die seit dem letzten Speichern an dieser Farbe vorgenommenen Änderungen rückgängig machen."
          revert: "Verwerfen"
          revert_title: "Diese Farbe auf den Standardwert aus der Farbpalette zurücksetzen."
          primary:
            name: "erste"
            description: "Die meisten Texte, Bilder und Ränder."
          primary-medium:
            name: "erste (mittel)"
          primary-low-mid:
            name: "erste (niedrig/mittel)"
          secondary:
            name: "zweite"
            description: "Die Haupthintergrundfarbe und Textfarbe einiger Schaltflächen."
          tertiary:
            name: "dritte"
            description: "Links, einige Schaltflächen, Benachrichtigungen und Akzentfarben."
          quaternary:
            name: "vierte"
            description: "Navigations-Links"
          header_background:
            name: "Kopfzeile (Hintergrund)"
            description: "Hintergrundfarbe des Kopfbereichs der Website."
          header_primary:
            name: "Kopfzeile (erste)"
            description: "Text und Symbole im Kopfbereich der Website."
          highlight:
            name: "hervorheben"
            description: "Die Hintergrundfarbe von hervorgehobenen Elementen auf der Seite, z. B. Beiträge und Themen."
          highlight-high:
            name: "hervorheben (hoch)"
          highlight-medium:
            name: "hervorheben (mittel)"
          highlight-low:
            name: "hervorheben (niedrig)"
          danger:
            name: "Gefahr"
            description: "Hervorhebungsfarbe für Aktionen wie Löschen von Beiträgen und Themen."
          success:
            name: "Erfolg"
            description: "Zeigt an, dass eine Aktion erfolgreich war."
          love:
            name: "Liebe"
            description: "Die Farbe der „Gefällt mir“-Schaltfläche."
          selected:
            name: "ausgewählt"
            description: "Die Hintergrundfarbe von Elementen wie Listeneinträgen, wenn sie ausgewählt/aktiv sind."
          hover:
            name: "schweben"
            description: "Die Hintergrundfarbe von Elementen wie Listeneinträgen, wenn sie mit dem Mauszeiger bewegt werden oder den Tastaturfokus haben."
        robots:
          title: "Überschreibe die robots.txt-Datei deiner Website:"
          warning: "Dies wird sämtliche zugehörigen Website-Einstellungen dauerhaft überschreiben."
          overridden: Die robots.txt-Standard-Datei deiner Website wird überschrieben.
        email_style:
          title: "E-Mail-Stil"
          heading: "E-Mail-Stil anpassen"
          html: "HTML-Vorlage"
          css: "CSS"
          reset: "Auf Standard zurücksetzen"
          reset_confirm: "Bist du sicher, dass du %{fieldName} auf den Standard zurücksetzen und die Änderungen verlieren willst?"
          save_error_with_reason: "Deine Änderungen wurden nicht gespeichert. %{error}"
          instructions: "Passe die Vorlage an, mit der alle HTML-E-Mails erstellt werden, und den Stil per CSS."
      email:
        title: "E-Mails"
        settings: "Einstellungen"
        templates: "Vorlagen"
        preview_digest: "Vorschau der Zusammenfassung"
        advanced_test:
          title: "Erweiterter Test"
          desc: "Erfahre, wie Discourse erhaltene E-Mails verarbeitet. Um eine E-Mail korrekt zu verarbeiten, kopiere unten bitte die ganze ursprüngliche E-Mail-Nachricht hinein:"
          email: "Original-Nachricht"
          run: "Test ausführen"
          text: "Ausgewählter Textinhalt"
          elided: "Ausgelassener Text"
        sending_test: "Versende Test-E-Mail …"
        error: "<b>FEHLER</b> – %{server_error}"
        test_error: "Es gab ein Problem beim Senden der Test-E-Mail. Bitte überprüfe nochmals deine E-Mail-Einstellungen, stelle sicher, dass dein Host keine E-Mail-Verbindungen blockiert, und probiere es erneut."
        sent: "Gesendet"
        skipped: "Übersprungen"
        bounced: "Unzustellbar"
        received: "Empfangen"
        rejected: "Abgelehnt"
        sent_at: "Gesendet am"
        time: "Zeit"
        user: "Benutzer"
        email_type: "E-Mail-Typ"
        details_title: "E-Mail-Details anzeigen"
        to_address: "Empfänger"
        test_email_address: "E-Mail-Adresse für Test"
        send_test: "Test-E-Mail senden"
        sent_test: "Gesendet!"
        delivery_method: "Versandmethode"
        preview_digest_desc: "Vorschau des Inhalts der E-Mail-Zusammenfassungen, die an inaktive Benutzer gesendet werden."
        refresh: "Aktualisieren"
        send_digest_label: "Sende das Ergebnis an:"
        send_digest: "Senden"
        sending_email: "Sende E-Mail …"
        format: "Format"
        html: "HTML"
        text: "Text"
        html_preview: "Vorschau des E-Mail-Inhalts"
        last_seen_user: "Zuletzt gesehener Benutzer:"
        no_result: "Für diese Zusammenfassung wurden keine Ergebnisse gefunden."
        reply_key: "Antwort-Schlüssel"
        post_link_with_smtp: "Beitrag und SMTP-Details"
        skipped_reason: "Grund des Überspringens"
        incoming_emails:
          from_address: "Von"
          to_addresses: "An"
          cc_addresses: "Cc"
          subject: "Betreff"
          error: "Fehler"
          none: "Keine eingehenden E-Mails gefunden."
          modal:
            title: "Details der eingehenden E-Mail"
            error: "Fehler"
            headers: "Kopfzeilen"
            subject: "Betreff"
            body: "Nachrichtentext"
            rejection_message: "Zurückweisungs-E-Mail"
          filters:
            from_placeholder: "from@example.com"
            to_placeholder: "to@example.com"
            cc_placeholder: "cc@example.com"
            subject_placeholder: "Betreff …"
            error_placeholder: "Fehler"
        logs:
          none: "Keine Protokolle gefunden."
          filters:
            title: "Filter"
            user_placeholder: "Benutzername"
            address_placeholder: "name@example.com"
            type_placeholder: "zusammenfassen, registrieren …"
            reply_key_placeholder: "Antwort-Schlüssel"
            smtp_transaction_response_placeholder: "SMTP-ID"
      moderation_history:
        performed_by: "Durchgeführt von"
        no_results: "Es ist keine Moderationshistorie verfügbar."
        actions:
          delete_user: "Benutzer gelöscht"
          suspend_user: "Benutzer gesperrt"
          silence_user: "Benutzer stummgeschaltet"
          delete_post: "Beitrag gelöscht"
          delete_topic: "Thema gelöscht"
          post_approved: "Beitrag genehmigt"
      logs:
        title: "Protokolle"
        action: "Aktion"
        created_at: "Erstellt"
        last_match_at: "Letzter Treffer"
        match_count: "Treffer"
        ip_address: "IP"
        topic_id: "Themen-ID"
        post_id: "Beitrags-ID"
        category_id: "Kategorie-ID"
        delete: "Löschen"
        edit: "Bearbeiten"
        save: "Speichern"
        screened_actions:
          block: "blockieren"
          do_nothing: "nichts tun"
        staff_actions:
          all: "alle"
          filter: "Filter:"
          title: "Team-Aktionen"
          clear_filters: "Alles anzeigen"
          staff_user: "Benutzer"
          target_user: "Betroffener Benutzer"
          subject: "Objekt"
          when: "Wann"
          context: "Kontext"
          details: "Details"
          previous_value: "Alt"
          new_value: "Neu"
          show: "Anzeigen"
          modal_title: "Details"
          no_previous: "Es gibt keinen vorherigen Wert."
          deleted: "Kein neuer Wert. Der Eintrag wurde gelöscht."
          actions:
            permanently_delete_post_revisions: "Beitragsrevisionen dauerhaft löschen"
            delete_user: "Benutzer löschen"
            change_trust_level: "Vertrauensstufe ändern"
            change_username: "Benutzernamen ändern"
            change_site_setting: "Website-Einstellungen ändern"
            change_theme: "Theme wechseln"
            delete_theme: "Theme löschen"
            change_site_text: "Website-Text ändern"
            suspend_user: "Benutzer sperren"
            unsuspend_user: "Benutzer entsperren"
            removed_suspend_user: "Benutzer sperren (entfernt)"
            removed_unsuspend_user: "Benutzer entsperren (entfernt)"
            grant_badge: "Abzeichen verleihen"
            revoke_badge: "Abzeichen entziehen"
            check_email: "E-Mail abrufen"
            delete_topic: "Thema löschen"
            recover_topic: "Löschen rückgängig machen"
            delete_post: "Beitrag löschen"
            impersonate: "Nutzersicht"
            anonymize_user: "Benutzer anonymisieren"
            roll_up: "IP-Adressen zusammenfassen"
            change_category_settings: "Kategorieeinstellungen ändern"
            delete_category: "Kategorie löschen"
            create_category: "Kategorie erstellen"
            silence_user: "Benutzer stummschalten"
            unsilence_user: "Benutzer nicht mehr stummschalten"
            removed_silence_user: "Benutzer stummschalten (entfernt)"
            removed_unsilence_user: "Benutzer nicht mehr stummschalten (entfernt)"
            grant_admin: "Administrationsrechte vergeben"
            revoke_admin: "Administrationsrechte entziehen"
            grant_moderation: "Moderationsrechte vergeben"
            revoke_moderation: "Moderationsrechte entziehen"
            backup_create: "Backup erstellen"
            deleted_tag: "Schlagwort gelöscht"
            update_directory_columns: "Verzeichnisspalten aktualisieren"
            deleted_unused_tags: "nicht verwendete Schlagwörter gelöscht"
            renamed_tag: "Schlagwort umbenannt"
            revoke_email: "E-Mail widerrufen"
            lock_trust_level: "Vertrauensstufe sperren"
            unlock_trust_level: "Vertrauensstufe entsperren"
            activate_user: "Benutzer aktivieren"
            deactivate_user: "Benutzer deaktivieren"
            change_readonly_mode: "Nur-Lesen-Modus ändern"
            backup_download: "Backup herunterladen"
            backup_destroy: "Backup löschen"
            reviewed_post: "Geprüfter Beitrag"
            custom_staff: "Plug-in-spezifische Aktion"
            post_locked: "Beitrag gesperrt"
            post_edit: "Beitrag bearbeitet"
            post_unlocked: "Beitrag entsperrt"
            check_personal_message: "persönliche Nachricht überprüfen"
            disabled_second_factor: "Zwei-Faktor-Authentifizierung deaktivieren"
            topic_published: "Thema veröffentlicht"
            post_approved: "Beitrag genehmigt"
            post_rejected: "Beitrag abgelehnt"
            create_badge: "Abzeichen erstellen"
            change_badge: "Abzeichen ändern"
            delete_badge: "Abzeichen löschen"
            merge_user: "Benutzer zusammenführen"
            entity_export: "Entität exportieren"
            change_name: "Namen ändern"
            topic_timestamps_changed: "Themen-Zeitstempel geändert"
            approve_user: "Benutzer genehmigt"
            web_hook_create: "Webhook anlegen"
            web_hook_update: "Webhook aktualisieren"
            web_hook_destroy: "Webhook entfernen"
            web_hook_deactivate: "Webhook deaktivieren"
            embeddable_host_create: "einbettbaren Host erstellen"
            embeddable_host_update: "einbettbaren Host aktualisieren"
            embeddable_host_destroy: "einbettbaren Host entfernen"
            change_theme_setting: "Theme-Einstellung ändern"
            disable_theme_component: "Theme-Komponente deaktivieren"
            enable_theme_component: "Theme-Komponente aktivieren"
            revoke_title: "Titel widerrufen"
            change_title: "Titel ändern"
            api_key_create: "API-Schlüssel erstellen"
            api_key_update: "API-Schlüssel aktualisieren"
            api_key_destroy: "API-Schlüssel zerstören"
            override_upload_secure_status: "Hochladesicherheitsstatus überschreiben"
            page_published: "Seite veröffentlicht"
            page_unpublished: "Veröffentlichung von Seite aufgehoben"
            add_email: "E-Mail hinzufügen"
            update_email: "E-Mail aktualisieren"
            destroy_email: "E-Mail entfernen"
            topic_closed: "Thema geschlossen"
            topic_opened: "Thema geöffnet"
            topic_archived: "Thema archiviert"
            topic_unarchived: "Thema aus dem Archiv geholt"
            post_staff_note_create: "Team-Notiz hinzufügen"
            post_staff_note_destroy: "Team-Notiz entfernen"
            delete_group: "Gruppe löschen"
            watched_word_create: "beobachtetes Wort hinzufügen"
            watched_word_destroy: "beobachtetes Wort löschen"
            create_public_sidebar_section: "Öffentlichen Seitenleistenbereich erstellen"
            update_public_sidebar_section: "Öffentlichen Seitenleistenbereich aktualisieren"
            destroy_public_sidebar_section: "Öffentlichen Seitenleistenbereich zerstören"
            reset_bounce_score: "Bounce-Score zurücksetzen"
        screened_emails:
          title: "Gefilterte E-Mails"
          description: "Wenn jemand ein Konto erstellt, werden die folgenden E-Mail-Adressen überprüft und es wird die Registrierung blockiert oder eine andere Aktion ausgeführt."
          email: "E-Mail-Adresse"
          actions:
            allow: "Erlauben"
        screened_urls:
          title: "Gefilterte URLs"
          description: "Die aufgelisteten URLs wurden in Beiträgen verwendet, die von Spammern erstellt worden sind."
          url: "URL"
          domain: "Domain"
        screened_ips:
          title: "Gefilterte IPs"
          description: 'IP-Adressen, die überwacht werden. Verwende „Erlauben“, um IP-Adressen zuzulassen.'
          delete_confirm: "Möchtest du wirklich die Regel für %{ip_address} entfernen?"
          actions:
            block: "Blockieren"
            do_nothing: "Erlauben"
            allow_admin: "Administrator zulassen"
          form:
            label: "Neu:"
            ip_address: "IP-Adresse"
            add: "Hinzufügen"
            filter: "Suche"
          roll_up:
            text: "Zusammenfassen"
            title: "Erzeugt neue Subnetz-Block-Einträge, wenn mindestens „min_ban_entries_for_roll_up“ Einträge vorhanden sind."
        search_logs:
          title: "Suchprotokolle"
          term: "Suchbegriff"
          searches: "Suchen"
          click_through_rate: "Klickrate"
          types:
            all_search_types: "Alle Sucharten"
            header: "Überschrift"
            full_page: "Ganze Seite"
            click_through_only: "Alle (nur durcklicken)"
          header_search_results: "Suchergebnis (Kopfzeile)"
        logster:
          title: "Fehlerprotokolle"
      watched_words:
        title: "Beobachtete Wörter"
        search: "suchen"
        clear_filter: "Zurücksetzen"
        show_words:
          one: "zeige %{count} Wort"
          other: "zeige %{count} Wörter"
        case_sensitive: "(Groß-/Kleinschreibung beachten)"
        download: Herunterladen
        clear_all: Alle löschen
        clear_all_confirm: "Bist du sicher, dass du alle beobachteten Wörter für die Aktion %{action} löschen möchtest?"
        invalid_regex: 'Das beobachtete Wort „%{word}“ ist ein ungültiger regulärer Ausdruck.'
        regex_warning: '<a href="%{basePath}/admin/site_settings/category/all_results?filter=watched%20words%20regular%20expressions%20">Beobachtete Wörter sind reguläre Ausdrücke</a> und sie schließen nicht automatisch Wortgrenzen ein. Wenn du möchtest, dass der reguläre Ausdruck ganze Wörter erfasst, füge <code>\b</code> am Anfang und Ende deines regulären Ausdrucks ein.'
        actions:
          block: "Blockieren"
          censor: "Zensieren"
          require_approval: "Genehmigung erfordern"
          flag: "Melden"
          replace: "Ersetzen"
          tag: "Schlagwort"
          silence: "Stummschalten"
          link: "Link"
        action_descriptions:
          block: "Beim Versuch, einen Beitrag zu erstellen, der diese Wörter enthält, wird eine Fehlermeldung angezeigt werden."
          censor: "Erlaube Beiträge, die diese Wörter enthalten, aber ersetze sie durch Zeichen, die die zensierten Wörter verbergen."
          require_approval: "Erfordere die Genehmigung der Mitarbeiter/innen für Beiträge, die diese Wörter enthalten, bevor sie für andere sichtbar sind."
          flag: "Erlaube Beiträge, die diese Wörter enthalten, kennzeichne sie jedoch als unangemessen für die Überprüfung durch Moderatoren."
          replace: "Wörter in Beiträgen durch andere Wörter ersetzen."
          tag: "Themen automatisch markieren, wenn der erste Beitrag ein bestimmtes Wort enthält."
          silence: "Bringe neue Konten zum Schweigen, wenn ihr allererster Beitrag eines dieser Wörter enthält. Der Beitrag wird automatisch ausgeblendet, bis Mitarbeiter ihn freigeben."
          link: "Wörter in Beiträgen durch Links ersetzen."
        form:
          label: "Hat Wort oder Wortgruppe"
          placeholder: "Wort oder Ausdruck eingeben (* ist ein Platzhalter)"
          placeholder_regexp: "regulärer Ausdruck"
          replace_label: "Ersatz"
          replace_placeholder: "Beispiel"
          tag_label: "Schlagwort"
          link_label: "Link"
          link_placeholder: "https://example.com"
          add: "Hinzufügen"
          success: "Erfolg"
          exists: "Existiert bereits"
          upload: "Aus Datei hinzufügen"
          upload_successful: "Hochladen erfolgreich. Wörter wurden hinzugefügt."
          case_sensitivity_label: "Groß- und Kleinschreibung wird unterschieden"
          case_sensitivity_description: "Nur Wörter mit passender Groß- und Kleinschreibung"
        test:
          button_label: "Test"
          modal_title: "%{action}: Beobachtete Wörter testen"
          description: "Füge unten Text ein, um auf Übereinstimmungen mit beobachteten Wörtern zu prüfen"
          found_matches: "Gefundene Übereinstimmungen:"
          no_matches: "Keine Übereinstimmungen gefunden"
      form_templates:
        nav_title: "Vorlagen"
        title: "Formularvorlagen"
        help: "Erstelle eine Vorlagenstruktur, mit der du neue Themen, Beiträge und Nachrichten erstellen kannst."
        new_template: "Neue Vorlage"
        list_table:
          headings:
            name: "Name"
            active_categories: "Aktive Kategorien"
            actions: "Aktionen"
          actions:
            view: "Vorlage ansehen"
            edit: "Vorlage bearbeiten"
            delete: "Vorlage löschen"
        view_template:
          close: "Beenden"
          edit: "Bearbeiten"
          delete: "Löschen"
          toggle_preview: "Vorschau umschalten"
        new_template_form:
          submit: "Speichern"
          cancel: "Abbrechen"
          name:
            label: "Vorlagenname"
            placeholder: "Gib einen Namen für diese Vorlage ein..."
          template:
            label: "Vorlage"
            placeholder: "Erstelle hier eine YAML-Vorlage..."
          preview: "Vorschau"
        delete_confirm: "Bist du sicher, dass du diese Vorlage löschen möchtest?"
        quick_insert_fields:
          add_new_field: "Hinzufügen"
          checkbox: "Kontrollkästchen"
          input: "Kurze Antwort"
          textarea: "Lange Antwort"
          dropdown: "Drop-down-Liste"
          upload: "Eine Datei hochladen"
          multiselect: "Mehrfachauswahl"
        validations_modal:
          button_title: "Validierungen"
          modal_title: "Validierungsoptionen"
          table_headers:
            key: "Schlüssel"
            type: "Art"
            description: "Beschreibung"
          validations:
            required:
              key: "erforderlich"
              type: "Boolescher Wert"
              description: "Das Feld muss ausgefüllt werden, um das Formular abzuschicken."
            minimum:
              key: "Minimum"
              type: "Ganzzahl"
              description: "Legt für Textfelder die zulässige Mindestanzahl von Zeichen fest."
            maximum:
              key: "Maximum"
              type: "Ganzzahl"
              description: "Legt für Textfelder die zulässige Höchstanzahl von Zeichen fest."
            pattern:
              key: "Muster"
              type: "Regex-Zeichenfolge"
              description: "Ein regulärer Ausdruck für Textfelder, der die zulässige Eingabe beschreibt."
            type:
              key: "Art"
              type: "Zeichenfolge"
              description: "Für Eingabefelder kannst du die Art der Eingabe angeben, die erwartet wird (text|email|date|number|url|tel|color)"
        preview_modal:
          title: "Vorschau der Vorlage"
        field_placeholders:
          validations: "Validierungen hier eingeben"
          label: "Bezeichnung hier eingeben"
          placeholder: "Platzhalter hier eingeben"
          none_label: "Wähle ein Element aus"
          choices:
            first: "Option 1"
            second: "Option 2"
            third: "Option 3"
        edit_category:
          toggle_freeform: "Formularvorlage deaktiviert"
          toggle_form_template: "Formularvorlage aktiviert"
          select_template: "Formularvorlagen auswählen"
          select_template_help: "Formularvorlagen hinzufügen/bearbeiten"
      impersonate:
        title: "Nutzersicht"
        help: "Benutze dieses Werkzeug, um zur Fehlersuche in die Rolle eines anderen Benutzers zu schlüpfen. Du musst dich abmelden, wenn du fertig bist."
        not_found: "Der Benutzer wurde nicht gefunden."
        invalid: "Entschuldige, du darfst nicht in die Rolle dieses Benutzers schlüpfen."
      users:
        title: "Benutzer"
        create: "Administrator hinzufügen"
        last_emailed: "Letzte E-Mail"
        not_found: "Entschuldige, dieser Benutzername ist im System nicht vorhanden."
        id_not_found: "Entschuldige, diese Benutzerkennung ist im System nicht vorhanden."
        active: "Aktiviert"
        status: "Status"
        show_emails: "E-Mails anzeigen"
        hide_emails: "E-Mails ausblenden"
        nav:
          new: "Neu"
          active: "Aktiv"
          staff: "Team"
          suspended: "Gesperrt"
          silenced: "Stummgeschaltet"
          staged: "Vorbereitet"
        approved: "Genehmigt?"
        titles:
          active: "Aktive Benutzer"
          new: "Neue Benutzer"
          pending: "Benutzer mit ausstehender Genehmigung"
          newuser: "Benutzer mit Vertrauensstufe 0 (neuer Benutzer)"
          basic: "Benutzer mit Vertrauensstufe 1 (Anwärter)"
          member: "Benutzer mit Vertrauensstufe 2 (Mitglied)"
          regular: "Benutzer mit Vertrauensstufe 3 (Stammgast)"
          leader: "Benutzer mit Vertrauensstufe 4 (Anführer)"
          staff: "Team"
          admins: "Administratoren"
          moderators: "Moderatoren"
          silenced: "Stummgeschaltete Benutzer"
          suspended: "Gesperrte Benutzer"
          staged: "Vorbereitete Benutzer"
        not_verified: "Nicht überprüft"
        check_email:
          title: "E-Mail-Adresse des Benutzers anzeigen"
          text: "Anzeigen"
        check_sso:
          title: "SSO-Payload anzeigen"
          text: "Anzeigen"
      user:
        suspend_failed: "Beim Sperren dieses Benutzers ist etwas schiefgegangen %{error}"
        unsuspend_failed: "Beim Entsperren dieses Benutzers ist etwas schiefgegangen %{error}"
        suspend_duration: "Benutzer sperren bis:"
        suspend_reason_label: "Was ist der Grund für die Sperre? Dieser Text ist auf der Profilseite des Benutzers <b>für jeden sichtbar</b> und wird dem Benutzer angezeigt, wenn sich dieser anmelden will. Fasse dich kurz."
        suspend_reason_hidden_label: "Was ist der Grund für die Sperre? Dieser Text wird dem Benutzer angezeigt, wenn er versucht, sich anzumelden. Fasse dich kurz."
        suspend_reason: "Grund"
        suspend_reason_title: "Grund der Sperre"
        suspend_reasons:
          not_listening_to_staff: "Hat nicht auf Team-Feedback gehört"
          consuming_staff_time: "Hat überproportional viel Zeit des Teams verbraucht"
          combative: "Zu streitlustig"
          in_wrong_place: "An der falschen Stelle"
          no_constructive_purpose: "Kein konstruktiver Zweck der Handlungen, außer Dissens innerhalb der Gemeinschaft zu erzeugen"
          custom: "Benutzerdefiniert …"
        suspend_message: "E-Mail-Nachricht"
        suspend_message_placeholder: "Optional: Gib weitere Informationen zur Sperre an und sie werden dem Benutzer per E-Mail geschickt."
        suspended_by: "Gesperrt von"
        silence_reason: "Grund"
        silenced_by: "Stummgeschaltet von"
        silence_modal_title: "Benutzer stummschalten"
        silence_duration: "Wie lange wird der Benutzer stummgeschaltet?"
        silence_reason_label: "Warum schaltest du diesen Benutzer stumm?"
        silence_reason_placeholder: "Grund der Stummschaltung"
        silence_message: "E-Mail-Nachricht"
        silence_message_placeholder: "(leer lassen, um Standardnachricht zu schicken)"
        suspended_until: "(bis %{until})"
        suspend_forever: "Für immer sperren"
        cant_suspend: "Der Benutzer kann nicht gesperrt werden."
        cant_silence: "Dieser Benutzer kann nicht stummgeschaltet werden."
        delete_posts_failed: "Es gab ein Problem beim Löschen der Beiträge."
        post_edits: "Beitragsbearbeitungen"
        view_edits: "Bearbeitungen anzeigen"
        penalty_post_actions: "Was möchtest du mit dem zugehörigen Beitrag machen?"
        penalty_post_delete: "Beitrag löschen"
        penalty_post_delete_replies: "Den Beitrag und etwaige Antworten löschen"
        penalty_post_edit: "Beitrag bearbeiten"
        penalty_post_none: "Nichts tun"
        penalty_count: "Anzahl der Strafen"
        penalty_history_MF: >-
          In den letzten 6 Monaten wurde dieser Benutzer <b>{ SUSPENDED, plural, one {# Mal} other {# Mal} } gesperrt</b> und <b>{ SILENCED, plural, one {# Mal} other {# Mal} } stummgeschaltet</b>.
        clear_penalty_history:
          title: "Lösche die Strafenhistorie"
          description: "Benutzer mit Strafen können VS3 nicht erreichen"
        delete_all_posts_confirm_MF: |
          Du wirst {POSTS, plural, one {# Beitrag} other {# Beiträge}} und {TOPICS, plural, one {# Thema} other {# Themen}} löschen. Bist du dir sicher?
        silence: "Stummschalten"
        unsilence: "Stummschaltung aufheben"
        silenced: "Stummgeschaltet?"
        moderator: "Moderator?"
        admin: "Administrator?"
        suspended: "Gesperrt?"
        staged: "Vorbereitet?"
        show_admin_profile: "Administration"
        manage_user: "Benutzer verwalten"
        show_public_profile: "Zeige öffentliches Profil"
        action_logs: "Aktionsprotokolle"
        ip_lookup: "IP-Abfrage"
        log_out: "Abmelden"
        logged_out: "Der Benutzer wurde auf allen Geräten abgemeldet"
        revoke_admin: "Administrationsrechte entziehen"
        grant_admin: "Administrationsrechte vergeben"
        grant_admin_success: "Neuer Administrator wurde bestätigt."
        grant_admin_confirm: "Wir haben dir eine E-Mail geschickt, um den neuen Administrator zu überprüfen. Bitte öffne sie und folge den Anweisungen."
        revoke_moderation: "Moderationsrechte entziehen"
        grant_moderation: "Moderationsrechte vergeben"
        unsuspend: "Entsperren"
        suspend: "Sperren"
        show_flags_received: "Erhaltene Meldungen anzeigen"
        flags_received_by: "Erhaltene Meldungen von %{username}"
        flags_received_none: "Dieser Benutzer hat noch keine Meldungen erhalten."
        reputation: Reputation
        permissions: Berechtigungen
        activity: Aktivität
        like_count: Abgegebene/Erhaltene „Gefällt mir“
        last_100_days: "in den letzten 100 Tagen"
        private_topics_count: Private Themen
        posts_read_count: Gelesene Beiträge
        post_count: Erstellte Beiträge
        second_factor_enabled: Zwei-Faktor-Authentifizierung aktiviert
        topics_entered: Betrachtete Themen
        flags_given_count: Gemachte Meldungen
        flags_received_count: Erhaltene Meldungen
        warnings_received_count: Warnungen erhalten
        warnings_list_warning: |
          Als Moderator kannst du unter Umständen nicht alle diese Themen sehen. Falls nötig, bitte einen Administrator oder den ausstellenden Moderator, <b>@Moderatoren</b> Zugriff auf die Nachricht zu gewähren.
        flags_given_received_count: "Gemachte/Erhaltene Meldungen"
        approve: "Genehmigen"
        approved_by: "genehmigt von"
        approve_success: "Benutzer wurde genehmigt und eine E-Mail mit Anweisungen zur Aktivierung wurde gesendet."
        approve_bulk_success: "Erfolgreich! Alle ausgewählten Benutzer wurden genehmigt und benachrichtigt."
        time_read: "Lesezeit"
        post_edits_count: "Beitragsbearbeitungen"
        anonymize: "Benutzer anonymisieren"
        anonymize_confirm: "Möchtest du dieses Konto WIRKLICH anonymisieren? Dadurch werden der Benutzername und die E-Mail-Adresse geändert und alle Informationen im Profil zurückgesetzt."
        anonymize_yes: "Ja, dieses Konto anonymisieren"
        anonymize_failed: "Beim Anonymisieren des Kontos ist ein Fehler aufgetreten."
        delete: "Benutzer löschen"
        delete_posts:
          button: "Alle Beiträge löschen"
          progress:
            title: "Fortschritt beim Löschen von Beiträgen"
            description: "Beiträge werden gelöscht …"
          confirmation:
            title: "Alle Beiträge von @%{username} löschen"
            description: |
              <p>Bist du sicher, dass du <b>%{post_count}</b> Beiträge von @%{username} löschen möchtest?

              <p><b>Dies kann nicht rückgängig gemacht werden!</b></p>

              <p>Zum Fortsetzen bitte Folgendes eingeben: <code>%{text}</code></p>
            text: "Beiträge von @%{username} löschen"
            delete: "Beiträge von @%{username} löschen"
            cancel: "Abbrechen"
        merge:
          button: "Zusammenführen"
          prompt:
            title: "@%{username} übertragen und löschen"
            description: |
              <p>Bitte wähle einen neuen Eigentümer für die Inhalte von <b>@%{username}</b>.</p>

              <p>Alle von <b>@%{username}</b> erstellten Themen, Beiträge, Nachrichten und sonstigen Inhalte werden übertragen.</p>
            target_username_placeholder: "Benutzername des neuen Eigentümers"
            transfer_and_delete: "@%{username} übertragen und löschen"
            cancel: "Abbrechen"
          progress:
            title: "Fortschritt der Zusammenführung"
          confirmation:
            title: "@%{username} übertragen und löschen"
            description: |
              <p>Alle Inhalte von <b>@%{username}</b> werden übertragen und <b>@%{targetUsername}</b> zugeschrieben. Nachdem die Inhalte übertragen wurden, wird das Konto von <b>@%{username}</b> gelöscht.</p>

              <p><b>Dies kann nicht rückgängig gemacht werden!</b></p>

              <p>Um fortzufahren, gib bitte Folgendes ein: <code>%{text}</code></p>
            text: "Übertrage @%{username} auf @%{targetUsername}"
            transfer_and_delete: "@%{username} übertragen und löschen"
            cancel: "Abbrechen"
        merging_user: "Benutzer zusammenführen …"
        merge_failed: "Beim Zusammenführen der Benutzer ist ein Fehler aufgetreten."
        delete_forbidden_because_staff: "Administratoren und Moderatoren können nicht gelöscht werden."
        delete_posts_forbidden_because_staff: "Löschen aller Beiträge von Administratoren und Moderatoren ist nicht möglich."
        delete_forbidden:
          one: "Benutzer können nicht gelöscht werden, wenn diese Beiträge haben. Lösche zuerst alle seine Beiträge, bevor du versuchst, einen Benutzer zu löschen. (Beiträge, die älter als %{count} Tag sind, können nicht gelöscht werden.)"
          other: "Benutzer können nicht gelöscht werden, wenn diese Beiträge haben. Lösche zuerst alle seine Beiträge, bevor du versuchst, einen Benutzer zu löschen. (Beiträge, die älter als %{count} Tage sind, können nicht gelöscht werden.)"
        cant_delete_all_posts:
          one: "Nicht alle Beiträge können gelöscht werden. Einige Beiträge sind älter als %{count} Tag. (Siehe die Einstellung „delete_user_max_post_age“.)"
          other: "Nicht alle Beiträge können gelöscht werden. Einige Beiträge sind älter als %{count} Tage. (Siehe die Einstellung „delete_user_max_post_age“.)"
        cant_delete_all_too_many_posts:
          one: "Nicht alle Beiträge können gelöscht werden, da der Benutzer mehr als %{count} Beitrag hat. (Siehe die Einstellung „delete_all_posts_max“.)"
          other: "Nicht alle Beiträge können gelöscht werden, da der Benutzer mehr als %{count} Beiträge hat. (Siehe die Einstellung „delete_all_posts_max“.)"
        delete_confirm_title: "Bist du SICHER, dass du diesen Benutzer löschen möchtest? Dies kann nicht rückgängig gemacht werden!"
        delete_confirm: "Im Allgemeinen ist es besser, Benutzer zu anonymisieren, als sie zu löschen, um zu vermeiden, dass Inhalte aus bestehenden Diskussionen entfernt werden."
        delete_and_block: "Löschen und diese E-Mail-Adresse und IP-Adresse <b>blockieren</b>"
        delete_dont_block: "Nur löschen"
        deleting_user: "Benutzer wird gelöscht …"
        deleted: "Der Benutzer wurde gelöscht."
        delete_failed: "Beim Löschen des Benutzers ist ein Fehler aufgetreten. Stelle sicher, dass dieser Benutzer keine Beiträge mehr hat."
        send_activation_email: "Aktivierungs-E-Mail senden"
        activation_email_sent: "Eine Aktivierungs-E-Mail wurde gesendet."
        send_activation_email_failed: "Beim Senden der Aktivierungs-E-Mail ist ein Fehler aufgetreten. %{error}"
        activate: "Benutzer aktivieren"
        activate_failed: "Beim Aktivieren des Benutzers ist ein Fehler aufgetreten."
        deactivate_account: "Benutzer deaktivieren"
        deactivate_failed: "Beim Deaktivieren des Benutzers ist ein Fehler aufgetreten."
        unsilence_failed: "Beim Aufheben der Stummschaltung ist ein Fehler aufgetreten."
        silence_failed: "Bei der Stummschaltung des Benutzers ist ein Fehler aufgetreten."
        silence_confirm: "Bist du sicher, dass du diesen Benutzer stummschalten möchtest? Der Benutzer wird keine Möglichkeit mehr haben, Themen oder Beiträge zu erstellen."
        silence_accept: "Ja, diesen Benutzer stummschalten"
        bounce_score: "Anzahl unzustellbarer E-Mails"
        reset_bounce_score:
          label: "Zurücksetzen"
          title: "Anzahl unzustellbarer E-Mails auf 0 zurücksetzen"
        visit_profile: "Besuche die <a href='%{url}'>Benutzer-Einstellungen</a>, um dieses Profil zu bearbeiten."
        deactivate_explanation: "Ein deaktivierter Benutzer muss seine E-Mail-Adresse erneut bestätigen."
        suspended_explanation: "Ein gesperrter Benutzer kann sich nicht anmelden."
        silence_explanation: "Ein stummgeschalteter Benutzer kann keine Beiträge schreiben oder Themen beginnen."
        staged_explanation: "Ein vorbereiteter Benutzer kann nur per E-Mail und nur in bestimmten Themen schreiben."
        bounce_score_explanation:
          none: "Keine unzustellbaren E-Mails an diese Adresse in letzter Zeit."
          some: "Einige unzustellbare E-Mails an diese Adresse in letzter Zeit."
          threshold_reached: "Zu viele unzustellbare E-Mails an diese Adresse."
        trust_level_change_failed: "Beim Wechsel der Vertrauensstufe ist ein Fehler aufgetreten."
        suspend_modal_title: "Benutzer sperren"
        confirm_cancel_penalty: "Bist du sicher, dass du die Strafe verwerfen willst?"
        trust_level_2_users: "Benutzer mit Vertrauensstufe 2"
        trust_level_3_requirements: "Anforderungen für Vertrauensstufe 3"
        trust_level_locked_tip: "Die Vertrauensstufe ist gesperrt. Das System wird den Benutzer nicht befördern oder zurückstufen."
        trust_level_unlocked_tip: "Vertrauensstufe ist nicht gesperrt. Das System kann den Benutzer befördern oder zurückstufen."
        lock_trust_level: "Vertrauensstufe sperren"
        unlock_trust_level: "Vertrauensstufe entsperren"
        silenced_count: "Stummgeschaltet"
        suspended_count: "Gesperrt"
        last_six_months: "Letzte 6 Monate"
        other_matches:
          one: "Es gibt <b>%{count} anderen Benutzer</b> mit der gleichen IP-Adresse. Überprüfe ihn und wähle einen verdächtigen Benutzer aus, um ihn zusammen mit %{username} zu bestrafen."
          other: "Es gibt <b>%{count} andere Benutzer</b> mit der gleichen IP-Adresse. Überprüfe sie und wähle verdächtige Benutzer aus, um sie zusammen mit %{username} zu bestrafen."
        other_matches_list:
          username: "Benutzername"
          trust_level: "Vertrauensstufe"
          read_time: "Lesezeit"
          topics_entered: "Besuchte Themen"
          posts: "Beiträge"
        tl3_requirements:
          title: "Anforderungen für Vertrauensstufe 3"
          table_title:
            one: "Innerhalb des letzten Tages:"
            other: "In den letzten %{count} Tagen:"
          value_heading: "Wert"
          requirement_heading: "Anforderung"
          visits: "Aufrufe"
          days: "Tage"
          topics_replied_to: "Auf Themen geantwortet"
          topics_viewed: "Betrachtete Themen"
          topics_viewed_all_time: "Betrachtete Themen (gesamt)"
          posts_read: "Gelesene Beiträge"
          posts_read_all_time: "Gelesene Beiträge (gesamt)"
          flagged_posts: "Gemeldete Beiträge"
          flagged_by_users: "Von Benutzern gemeldet"
          likes_given: "Abgegebene „Gefällt mir“"
          likes_received: "Erhaltene „Gefällt mir“"
          likes_received_days: "Erhaltene „Gefällt mir“: eindeutige Tage"
          likes_received_users: "Erhaltene „Gefällt mir“: eindeutige Benutzer"
          suspended: "Gesperrt (letzte 6 Monate)"
          silenced: "Stummgeschaltet (letzte 6 Monate)"
          qualifies: "Erfüllt die Anforderungen für Vertrauensstufe 3."
          does_not_qualify: "Erfüllt nicht die Anforderungen für Vertrauensstufe 3."
          will_be_promoted: "Wird bald befördert werden."
          will_be_demoted: "Wird bald zurückgestuft werden."
          on_grace_period: "Wird nicht zurückgestuft. Derzeit gilt die Schonfrist der letzten Beförderung."
          locked_will_not_be_promoted: "Vertrauensstufe ist gesperrt. Wird nie befördert werden."
          locked_will_not_be_demoted: "Vertrauensstufe ist gesperrt. Wird nie zurückgestuft werden."
        discourse_connect:
          title: "DiscourseConnect Single Sign-on"
          external_id: "Externe ID"
          external_username: "Benutzername"
          external_name: "Name"
          external_email: "E-Mail"
          external_avatar_url: "Profilbild-URL"
          last_payload: "Letzter Payload"
          delete_sso_record: "SSO-Datensatz löschen"
          confirm_delete: "Bist du sicher, dass du diesen DiscourseConnect-Datensatz löschen möchtest?"
      user_fields:
        title: "Benutzerfelder"
        help: "Füge Felder hinzu, welche deine Benutzer ausfüllen können."
        create: "Benutzerfeld erstellen"
        untitled: "Ohne Titel"
        name: "Feldname"
        type: "Feldtyp"
        description: "Feldbeschreibung"
        save: "Speichern"
        edit: "Bearbeiten"
        delete: "Löschen"
        cancel: "Abbrechen"
        delete_confirm: "Bist du dir sicher, dass du dieses Benutzerfeld löschen möchtest?"
        options: "Optionen"
        required:
          title: "Bei Registrierung erforderlich"
          enabled: "erforderlich"
          disabled: "nicht erforderlich"
        editable:
          title: "Nach der Registrierung editierbar"
          enabled: "editierbar"
          disabled: "nicht editierbar"
        show_on_profile:
          title: "Im öffentlichen Profil anzeigen"
          enabled: "wird im Profil angezeigt"
          disabled: "wird im Profil nicht angezeigt"
        show_on_user_card:
          title: "Auf Benutzerkarte anzeigen"
          enabled: "wird auf Benutzerkarte angezeigt"
          disabled: "wird nicht auf Benutzerkarte angezeigt"
        searchable:
          title: "In Suche einschließen"
          enabled: "in Suche einschließen"
          disabled: "nicht in Suche einschließen"
        field_types:
          text: "Textfeld"
          confirm: "Bestätigung"
          dropdown: "Drop-down-Liste"
          multiselect: "Mehrfachauswahl"
      site_text:
        description: "Du kannst jeden Text deines Forums anpassen. Benutze dazu die Suche:"
        search: "Suche nach dem Text, den du bearbeiten möchtest"
        title: "Text"
        edit: "bearbeiten"
        revert: "Änderungen verwerfen"
        revert_confirm: "Möchtest du wirklich deine Änderungen verwerfen?"
        go_back: "Zurück zur Suche"
        recommended: "Wir empfehlen, dass du den folgenden Text an deine Bedürfnisse anpasst:"
        show_overriden: "Nur geänderte Texte anzeigen"
        show_outdated: "Nur veraltete/ungültige Elemente anzeigen"
        locale: "Sprache:"
        more_than_50_results: "Es gibt mehr als 50 Ergebnisse. Bitte grenze deine Suche weiter ein."
        interpolation_keys: "Verfügbare Variablennamen:"
        outdated:
          title: "Diese Übersetzung ist veraltet"
          description: "Die Standardübersetzung für diesen Schlüssel hat sich geändert, seit diese Überschreibung erstellt wurde. Bitte überprüfe unten, ob deine Übersetzung mit den Änderungen übereinstimmt, die an der ursprünglichen Aussage vorgenommen wurden."
          old_default: "Alter Standard"
          new_default: "Neuer Standard"
          dismiss: "Verwerfen"
      settings:
        show_overriden: "Nur geänderte Texte anzeigen"
        history: "Änderungsverlauf ansehen"
        reset: "zurücksetzen"
        none: "keine"
      site_settings:
        emoji_list:
          invalid_input: "Emoji-Liste sollte nur gültige Emoji-Namen enthalten, z. B.: „hugs“"
          add_emoji_button:
            label: "Emoji hinzufügen"
        title: "Einstellungen"
        no_results: "Keine Ergebnisse gefunden."
        more_site_setting_results:
          one: "Es gibt mehr als %{count} Ergebnis. Bitte verfeinere deine Suche oder wähle eine Kategorie."
          other: "Es gibt mehr als %{count} Ergebnisse. Bitte verfeinere deine Suche oder wähle eine Kategorie."
        clear_filter: "Filter zurücksetzen"
        add_url: "URL hinzufügen"
        add_host: "Host hinzufügen"
        add_group: "Gruppe hinzufügen"
        uploaded_image_list:
          label: "Liste bearbeiten"
          empty: "Es gibt noch keine Bilder. Bitte lade eines hoch."
          upload:
            label: "Hochladen"
            title: "Bild(er) hochladen"
        selectable_avatars:
          title: "Liste von Avataren, aus der Benutzer wählen können."
        categories:
          all_results: "Alle"
          required: "Erforderlich"
          branding: "Branding"
          basic: "Grundeinstellungen"
          users: "Benutzer"
          posting: "Beiträge"
          email: "E-Mail"
          files: "Dateien"
          trust: "Vertrauensstufen"
          security: "Sicherheit"
          onebox: "Onebox"
          seo: "SEO"
          spam: "Spam"
          rate_limits: "Begrenzungen"
          developer: "Entwickler"
          embedding: "Einbettung"
          legal: "Rechtliches"
          api: "API-Schnittstelle"
          user_api: "Benutzer-API"
          uncategorized: "Sonstiges"
          backups: "Backups"
          login: "Anmeldung"
          plugins: "Plug-ins"
          user_preferences: "Benutzereinstellungen"
          tags: "Schlagwörter"
          search: "Suche"
          groups: "Gruppen"
          dashboard: "Dashboard"
          navigation: "Navigation"
        secret_list:
          invalid_input: "Eingabefelder können nicht leer sein oder vertikale Balkenzeichen enthalten."
        default_categories:
          modal_description: "Soll diese Änderung rückwirkend gelten? Das ändert die Einstellungen für %{count} bestehende Benutzer."
          modal_yes: "Ja"
          modal_no: "Nein, die Änderung soll sich nur zukünftig auswirken"
        simple_list:
          add_item: "Element hinzufügen …"
        json_schema:
          edit: Editor starten
          modal_title: "%{name} bearbeiten"
      badges:
        title: Abzeichen
        new_badge: Neues Abzeichen
        new: Neu
        name: Name
        badge: Abzeichen
        display_name: Anzeigename
        description: Beschreibung
        long_description: Lange Beschreibung
        badge_type: Abzeichentyp
        badge_grouping: Gruppe
        badge_groupings:
          modal_title: Abzeichen-Gruppierungen
        granted_by: Verliehen von
        granted_at: Verliehen am
        reason_help: (ein Link zu einem Beitrag oder Thema)
        save: Speichern
        delete: Löschen
        delete_confirm: Möchtest du wirklich dieses Abzeichen löschen?
        revoke: Entziehen
        reason: Grund
        expand: Erweitern &hellip;
        revoke_confirm: Möchtest du wirklich dieses Abzeichen entziehen?
        edit_badges: Abzeichen bearbeiten
        grant_badge: Abzeichen verleihen
        granted_badges: Verliehene Abzeichen
        grant: Verleihen
        no_user_badges: "%{name} wurden keine Abzeichen verliehen."
        no_badges: Es gibt keine Abzeichen, die verliehen werden können.
        none_selected: "Wähle ein Abzeichen aus, um loszulegen"
        allow_title: Abzeichen darf als Titel verwendet werden
        multiple_grant: Kann mehrfach verliehen werden
        listable: Zeige Abzeichen auf der öffentlichen Abzeichenseite an
        enabled: aktiviert
        disabled: deaktiviert
        icon: Symbol
        image: Bild
        graphic: Grafik
        icon_help: "Gib einen „Font Awesome“-Symbolnamen ein (benutze für reguläre Symbole das Präfix „far-“ und für Markensymbole „fab-“)"
        image_help: "Das Hochladen eines Bildes überschreibt das Symbolfeld, wenn beide gesetzt sind."
        select_an_icon: "Wähle ein Symbol"
        upload_an_image: "Lade ein Bild hoch"
        read_only_setting_help: "Text anpassen"
        query: Abzeichen-Abfrage (SQL)
        target_posts: Abfrage betrifft Beiträge
        auto_revoke: Führe die Abfrage zum Widerruf täglich aus
        show_posts: Den für die Verleihung des Abzeichens verantwortlichen Beitrag auf der Abzeichenseite anzeigen
        trigger: Auslöser
        trigger_type:
          none: "Täglich aktualisieren"
          post_action: "Wenn ein Benutzer auf einen Beitrag reagiert"
          post_revision: "Wenn ein Benutzer einen Beitrag bearbeitet oder erstellt"
          trust_level_change: "Wenn sich die Vertrauensstufe eines Benutzers ändert"
          user_change: "Wenn ein Benutzer bearbeitet oder erstellt wird"
        preview:
          link_text: "Vorschau auf verliehene Abzeichen"
          plan_text: "Vorschau mit Abfrageplan"
          modal_title: "Vorschau für Abzeichen-Abfrage"
          sql_error_header: "Es gab einen Fehler mit der SQL-Abfrage."
          error_help: "Unter den nachfolgenden Links findest du Hilfe zu Abzeichen-Abfragen."
          bad_count_warning:
            header: "WARNUNG!"
            text: "Es fehlen Beispieldaten. Das passiert, wenn die Abzeichen-Abfrage IDs von Benutzern oder Beiträgen liefert, die nicht existieren. Das kann in weiterer Folge zu unerwarteten Ergebnissen führen. Bitte überprüfe nochmals deine Abfrage."
          no_grant_count: "Es werden keine Abzeichen verliehen."
          grant_count:
            one: "Es wird <b>%{count}</b> Abzeichen verliehen."
            other: "Es werden <b>%{count}</b> Abzeichen verliehen."
          sample: "Beispiel:"
          grant:
            with: <span class="username">%{username}</span>
            with_post: <span class="username">%{username}</span> für Beitrag in %{link}
            with_post_time: <span class="username">%{username}</span> für Beitrag in %{link} um <span class="time">%{time}</span>
            with_time: <span class="username">%{username}</span> um <span class="time">%{time}</span>
        badge_intro:
          title: "Wähle ein bestehendes Abzeichen oder erstelle ein neues, um loszulegen"
          emoji: "Studentin-Emoji"
          what_are_badges_title: "Was sind Abzeichen?"
          badge_query_examples_title: "Beispiele für Abzeichen-Abfragen"
        mass_award:
          title: Massen-Auszeichnung
          description: Das gleiche Abzeichen vielen Benutzern auf einmal verleihen.
          no_badge_selected: Bitte wähle ein Abzeichen aus, um loszulegen.
          perform: "Verleihe Abzeichen an Benutzer"
          upload_csv: Lade eine CSV-Datei mit entweder den E-Mail-Adressen oder den Benutzernamen hoch
          aborted: Bitte lade eine CSV-Datei hoch, die entweder E-Mail-Adressen oder Benutzernamen enthält
          success: Deine CSV-Datei wurde empfangen und %{count} Benutzer werden in Kürze ihr Abzeichen erhalten.
          csv_has_unmatched_users: "Die folgenden Einträge befinden sich in der CSV-Datei, konnten jedoch nicht mit vorhandenen Benutzern abgeglichen werden (entsprechend wird ihnen kein Abzeichen verliehen):"
          csv_has_unmatched_users_truncated_list: "Es gab %{count} Einträge in der CSV-Datei, die nicht vorhandenen Benutzern zugeordnet werden konnten und daher das Abzeichen nicht erhalten. Aufgrund der großen Anzahl nicht übereinstimmender Einträge werden nur die ersten 100 angezeigt:"
          replace_owners: Entferne das Abzeichen von vorherigen Eigentümern
          grant_existing_holders: Weitere Abzeichen an bestehende Abzeicheninhaber verleihen
      emoji:
        title: "Emoji"
        help: "Füge neue Emojis hinzu, die für alle verfügbar sind. Bewege mehrere Dateien gleichzeitig per Drag-and-drop, ohne einen Namen einzugeben, um Emojis mit den entsprechenden Dateinamen zu erstellen. Die ausgewählte Gruppe wird für alle Dateien verwendet, die gleichzeitig hinzugefügt werden. Du kannst auch auf „Neues Emoji hinzufügen“ klicken, um die Dateiauswahl zu öffnen."
        add: "Neues Emoji hinzufügen"
        choose_files: "Dateien auswählen"
        uploading: "Wird hochgeladen …"
        name: "Name"
        group: "Gruppe"
        image: "Bild"
        alt: "Vorschau des benutzerdefinierten Emojis"
        delete_confirm: "Möchtest du wirklich das „:%{name}:“-Emoji löschen?"
      embedding:
        get_started: "Wenn du Discourse in einer anderen Website einbetten möchtest, beginne mit dem Hinzufügen des Hosts."
        confirm_delete: "Möchtest du wirklich diesen Host löschen?"
        sample: |
          <p>Füge den folgenden HTML-Code in deiner Website ein, um Themen in Discourse zu erstellen und diese daraus einzubetten. Ersetze <b>EMBED_URL</b> durch die kanonische URL der Seite, auf der du sie einbettest.</p>

          <p>Wenn du den Stil anpassen möchtest, dann entferne das Kommentarzeichen und ersetze <b>CLASS_NAME</b> durch eine CSS-Klasse, die in <i>Embedded CSS</i> deines Designs definiert ist.</p>

          <p>Ersetze <b>DISCOURSE_USERNAME</b> durch den Discourse-Benutzernamen des Autors, der das Thema erstellen soll. Discourse sucht den Benutzer automatisch anhand des <code>content</code>-Attributes in den <code>&lt;meta&gt;</code>-Schlagwörtern, wenn das Attribut <code>name</code> den Wert <code>discourse-username</code> oder <code>author</code> hat. Der Parameter <code>discourseUserName</code> ist veraltet und wird in Discourse 3.2 entfernt.</p>
        title: "Einbettung"
        host: "Erlaubte Hosts"
        allowed_paths: "Pfad-Positivliste"
        edit: "bearbeiten"
        category: "In Kategorie posten"
        add_host: "Host hinzufügen"
        settings: "Einbettungseinstellungen"
        crawling_settings: "Crawler-Einstellungen"
        crawling_description: "Wenn Discourse Themen für deine Beiträge erstellt, wird es – falls kein RSS-/ATOM-Feed verfügbar ist – versuchen, den Inhalt aus dem HTML-Code zu extrahieren. Dies ist teilweise schwierig, weshalb hier CSS-Regeln angegeben werden können, die die Extraktion erleichtern."
        embed_by_username: "Benutzername für Themenerstellung"
        embed_post_limit: "Maximale Anzahl der Beiträge, welche eingebettet werden"
        embed_title_scrubber: "Regulärer Ausdruck (Regex), um den Titel eines Beitrags zu bereinigen"
        embed_truncate: "Kürze die eingebetteten Beiträge"
        embed_unlisted: "Importierte Themen werden nicht aufgelistet, bis eine Antwort eingeht."
        allowed_embed_selectors: "CSS-Selektor für Elemente, die in Einbettungen erlaubt sind."
        blocked_embed_selectors: "CSS-Selektor für Elemente, die in Einbettungen entfernt werden."
        allowed_embed_classnames: "Erlaubte CSS-Klassennamen"
        save: "Einbettungseinstellungen speichern"
      permalink:
        title: "Permalinks"
        description: "Weiterleitungen für URLs, die dem Forum nicht bekannt sind."
        url: "URL"
        topic_id: "Themen-ID"
        topic_title: "Thema"
        post_id: "Beitrags-ID"
        post_title: "Beitrag"
        category_id: "Kategorie-ID"
        category_title: "Kategorie"
        tag_name: "Name des Schlagworts"
        external_url: "Externe oder relative URL"
        destination: "Ziel"
        copy_to_clipboard: "Permalink in die Zwischenablage kopieren"
        delete_confirm: Möchtest du wirklich diesen Permalink löschen?
        no_permalinks: "Du hast noch keine Permalinks. Erstelle einen neuen Permalink oben, um hier eine Liste deiner Permalinks zu sehen."
        form:
          label: "Neu:"
          add: "Hinzufügen"
          filter: "Suche (URL oder externe URL)"
      reseed:
        action:
          label: "Text ersetzen …"
          title: "Text der Kategorien und Themen mit Übersetzungen ersetzen"
        modal:
          title: "Text ersetzen"
          subtitle: "Text der systemgenerierten Kategorien und Themen mit neuesten Übersetzungen ersetzen"
          categories: "Kategorien"
          topics: "Themen"
          replace: "Ersetzen"
  wizard_js:
    wizard:
      jump_in: "Jetzt loslegen!"
      finish: "Installation verlassen"
      back: "Zurück"
      next: "Nächstes"
      configure_more: "Mehr konfigurieren …"
      step-text: "Schritt"
      step: "%{current} von %{total}"
      upload: "Datei hochladen"
      uploading: "Wird hochgeladen …"
      upload_error: "Entschuldige, es gab einen Fehler beim Hochladen der Datei. Bitte versuche es noch einmal."
      staff_count:
        one: "Deine Community hat %{count} Team-Mitglied (du)."
        other: "Deine Community hat %{count} Team-Mitglieder (einschließlich dir)."
      invites:
        add_user: "Hinzufügen"
        none_added: "Du hast bisher keine Team-Mitglieder eingeladen. Möchtest du wirklich fortfahren?"
        roles:
          admin: "Administration"
          moderator: "Moderator"
          regular: "Normaler Benutzer"
      previews:
        topic_title: "Überschrift eines Diskussionsthemas"
        share_button: "Teilen"
        reply_button: "Antworten"
        topic_preview: "Themenvorschau"
        homepage_preview: "Vorschau der Homepage"<|MERGE_RESOLUTION|>--- conflicted
+++ resolved
@@ -1077,11 +1077,7 @@
         perm_denied_expl: "Du hast das Anzeigen von Benachrichtigungen verboten. Aktiviere die Benachrichtigungen über deine Browser-Einstellungen."
         disable: "Benachrichtigungen deaktivieren"
         enable: "Benachrichtigungen aktivieren"
-<<<<<<< HEAD
-        each_browser_note: 'Hinweis: Du musst diese Einstellung in jedem Browser, den du verwendest, ändern. Alle Benachrichtigungen werden unabhängig von dieser Einstellung deaktiviert, wenn du die Benachrichtigungen im Benutzermenü pausierst.'
-=======
         each_browser_note: "Hinweis: Du musst diese Einstellung in jedem Browser, den du verwendest, ändern. Alle Benachrichtigungen werden unabhängig von dieser Einstellung deaktiviert, wenn du die Benachrichtigungen im Benutzermenü pausierst."
->>>>>>> 9b339bcd
         consent_prompt: "Möchtest du Live-Benachrichtigungen erhalten, wenn jemand auf deine Beiträge antwortet?"
       dismiss: "Alles gelesen"
       dismiss_notifications: "Alles gelesen"
@@ -1829,36 +1825,6 @@
       logout_disabled: "Die Abmeldung ist deaktiviert, während sich die Website im Nur-Lesen-Modus befindet."
     staff_writes_only_mode:
       enabled: "Diese Website befindet sich im Nur-Team-Modus. Du kannst weiterhin Inhalte lesen, aber das Antworten, Vergeben von „Gefällt mir“ und Durchführen einiger weiterer Aktionen ist derzeit nur für Team-Mitglieder möglich."
-    too_few_topics_and_posts_notice_MF: |
-      <a href="https://blog.discourse.org/2014/08/building-a-discourse-community/" target="_blank" rel="noopener noreferrer">Beginnen wir die Diskussion!</a> Es { currentTopics, plural,
-          one {gibt <strong>#</strong> Thema}
-        other {gibt <strong>#</strong> Themen}
-      } und { currentPosts, plural,
-          one {<strong>#</strong> Beitrag}
-        other {<strong>#</strong> Beiträge}
-      }. Besucher brauchen mehr zum Lesen und Beantworten – wir empfehlen mindestens { requiredTopics, plural,
-          one {<strong>#</strong> Thema}
-        other {<strong>#</strong> Themen}
-      } und { requiredPosts, plural,
-          one {<strong>#</strong> Beitrag}
-        other {<strong>#</strong> Beiträge}
-      }. Nur das Team kann diese Nachricht sehen.
-    too_few_topics_notice_MF: |
-      <a href="https://blog.discourse.org/2014/08/building-a-discourse-community/" target="_blank" rel="noopener noreferrer">Beginnen wir die Diskussion!</a> Es { currentTopics, plural,
-          one {gibt <strong>#</strong> Thema}
-        other {gibt <strong>#</strong> Themen}
-      }. Besucher brauchen mehr zum Lesen und Beantworten – wir empfehlen mindestens { requiredTopics, plural,
-          one {<strong>#</strong> Thema}
-        other {<strong>#</strong> Themen}
-      }. Nur das Team kann diese Nachricht sehen.
-    too_few_posts_notice_MF: |
-      <a href="https://blog.discourse.org/2014/08/building-a-discourse-community/" target="_blank" rel="noopener noreferrer">Beginnen wir die Diskussion!</a> Es { currentPosts, plural,
-          one {gibt <strong>#</strong> Beitrag}
-        other {gibt <strong>#</strong> Beiträge}
-      }. Besucher brauchen mehr zum Lesen und Beantworten – wir empfehlen mindestens { requiredPosts, plural,
-          one {<strong>#</strong> Beitrag}
-        other {<strong>#</strong> Beiträge}
-      }. Nur das Team kann diese Nachricht sehen.
     logs_error_rate_notice:
       reached_hour_MF: |
         <b>{relativeAge}</b> – <a href='{url}' target='_blank'>{rate, plural, one {# Fehler/Stunde} other {# Fehler/Stunde}}</a> hat die Grenze der Website-Einstellung von {limit, plural, one {# Fehler/Stunde} other {# Fehlern/Stunde}} erreicht.
@@ -2376,10 +2342,7 @@
       reaction_2: "<span>%{username}, %{username2}</span> %{description}"
       votes_released: "%{description} – abgeschlossen"
       new_features: "Neue Funktionen verfügbar!"
-<<<<<<< HEAD
-=======
       admin_problems: "Neue Ratschläge auf deinem Website-Dashboard"
->>>>>>> 9b339bcd
       dismiss_confirmation:
         body:
           default:
@@ -2756,10 +2719,7 @@
       read_more_in_category: "Willst du mehr lesen? Durchstöbere andere Themen in %{categoryLink} oder <a href='%{latestLink}'>sieh dir die aktuellen Themen an</a>."
       read_more: "Willst du mehr lesen? <a href='%{categoryLink}'>Durchstöbere alle Kategorien</a> oder <a href='%{latestLink}'>sieh dir die aktuellen Themen an</a>."
       unread_indicator: "Kein Mitglied hat den letzten Beitrag dieses Themas bisher gelesen."
-<<<<<<< HEAD
-=======
       participant_groups: "Teilnehmergruppen"
->>>>>>> 9b339bcd
       read_more_MF: |
         { HAS_UNREAD_AND_NEW, select,
           true {
@@ -4187,14 +4147,9 @@
           header_action_title: "Bearbeite die Kategorien in deiner Seitenleiste"
           configure_defaults: "Standardeinstellungen konfigurieren"
         community:
-<<<<<<< HEAD
-          header_link_text: "Community"
-          header_action_title: "Thema erstellen"
-=======
           edit_section:
             sidebar: "Diesen Abschnitt anpassen"
             header_dropdown: "Anpassen"
->>>>>>> 9b339bcd
           links:
             about:
               content: "Über uns"
@@ -4205,13 +4160,8 @@
             badges:
               content: "Abzeichen"
               title: "Alle Abzeichen, die es zu verdienen gibt"
-<<<<<<< HEAD
-            everything:
-              content: "Alles"
-=======
             topics:
               content: "Themen"
->>>>>>> 9b339bcd
               title: "Alle Themen"
             faq:
               content: "FAQ"
@@ -4224,10 +4174,7 @@
               title: "Liste aller Benutzer"
             my_posts:
               content: "Meine Beiträge"
-<<<<<<< HEAD
-=======
               content_drafts: "Meine Entwürfe"
->>>>>>> 9b339bcd
               title: "Meine aktuelle Themenaktivität"
               title_drafts: "Meine nicht geposteten Entwürfe"
               draft_count:
@@ -4432,12 +4379,6 @@
         about: "Hier kannst du Gruppenzugehörigkeiten und Gruppennamen bearbeiten."
         group_members: "Gruppenmitglieder"
         delete: "Löschen"
-<<<<<<< HEAD
-        delete_confirm: "Bist du sicher, dass du diese Gruppe löschen willst?"
-        delete_with_messages_confirm:
-          one: "Wenn du diese Gruppe löschst, wird %{count} Nachricht verwaist sein, die Gruppenmitglieder haben keinen Zugriff mehr darauf."
-          other: "Wenn du diese Gruppe löschst, werden %{count} Nachrichten verwaist sein, die Gruppenmitglieder haben keinen Zugriff mehr darauf."
-=======
         delete_confirm: "Möchtest du wirklich %{group} löschen?"
         delete_details:
           one: "%{count} Person wird den Zugang zu dieser Gruppe verlieren"
@@ -4446,7 +4387,6 @@
           one: "%{count} Nachricht wird für Gruppenmitglieder unzugänglich"
           other: "%{count} Nachrichten werden für Gruppenmitglieder unzugänglich"
         delete_warning: "Gelöschte Gruppen können nicht wiederhergestellt werden"
->>>>>>> 9b339bcd
         delete_failed: "Gruppe konnte nicht gelöscht werden. Wenn dies eine automatische Gruppe ist, kann sie nicht gelöscht werden."
         delete_automatic_group: Dies ist eine automatische Gruppe und sie kann nicht gelöscht werden.
         delete_owner_confirm: "Eigentümerrechte für „%{username}“ entfernen?"
