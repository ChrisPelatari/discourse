--- conflicted
+++ resolved
@@ -11,11 +11,6 @@
     "@highlightjs/cdn-assets": "^11.6.0",
     "@json-editor/json-editor": "^2.6.1",
     "ace-builds": "1.4.13",
-<<<<<<< HEAD
-    "bootbox": "3.2.0",
-    "bootstrap": "v3.4.1",
-=======
->>>>>>> 3ee0a492
     "chart.js": "3.5.1",
     "chartjs-plugin-datalabels": "^2.0.0",
     "diffhtml": "^1.0.0-beta.20",
