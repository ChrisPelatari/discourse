name: Tests

on:
  pull_request:
  push:
    branches:
      - main
      - beta
      - stable

concurrency:
  group: tests-${{ format('{0}-{1}', github.head_ref || github.run_number, github.job) }}
  cancel-in-progress: true

permissions:
  contents: read

jobs:
  build:
    name: ${{ matrix.target }} ${{ matrix.build_type }}
    runs-on: ${{ (matrix.build_type == 'annotations') && 'ubuntu-latest' || 'ubuntu-20.04-8core' }}
    container: discourse/discourse_test:slim${{ (matrix.build_type == 'frontend' || matrix.build_type == 'system') && '-browsers' || '' }}
    timeout-minutes: 20

    env:
      DISCOURSE_HOSTNAME: www.example.com
      RUBY_GLOBAL_METHOD_CACHE_SIZE: 131072
      RAILS_ENV: test
      PGUSER: discourse
      PGPASSWORD: discourse
      USES_PARALLEL_DATABASES: ${{ matrix.build_type == 'backend' }}

    strategy:
      fail-fast: false

      matrix:
        build_type: [backend, frontend, system, annotations]
        target: [core, plugins]
        exclude:
          - build_type: annotations
            target: plugins
          - build_type: frontend
            target: core # Handled by core_frontend_tests job (below)

    steps:
      - uses: actions/checkout@v3
        with:
          fetch-depth: 1

      - name: Setup Git
        run: |
          git config --global user.email "ci@ci.invalid"
          git config --global user.name "Discourse CI"

      - name: Start redis
        run: |
          redis-server /etc/redis/redis.conf &

      - name: Start Postgres
        run: |
          chown -R postgres /var/run/postgresql
          sudo -E -u postgres script/start_test_db.rb
          sudo -u postgres psql -c "CREATE ROLE $PGUSER LOGIN SUPERUSER PASSWORD '$PGPASSWORD';"

      - name: Bundler cache
        uses: actions/cache@v3
        with:
          path: vendor/bundle
          key: ${{ runner.os }}-gem-${{ hashFiles('**/Gemfile.lock') }}
          restore-keys: |
            ${{ runner.os }}-gem-

      - name: Setup gems
        run: |
          gem install bundler --conservative -v $(awk '/BUNDLED WITH/ { getline; gsub(/ /,""); print $0 }' Gemfile.lock)
          bundle config --local path vendor/bundle
          bundle config --local deployment true
          bundle config --local without development
          bundle install --jobs 4
          bundle clean

<<<<<<< HEAD
      - name: Get pnpm cache directory
        id: node-cache-dir
        run: echo "::set-output name=dir::$(pnpm store path --silent)"
=======
      - name: Get yarn cache directory
        id: yarn-cache-dir
        run: echo "dir=$(yarn cache dir)" >> $GITHUB_OUTPUT
>>>>>>> f1548c80

      - name: Node cache
        uses: actions/cache@v3
        id: node-cache
        with:
          path: ${{ steps.node-cache-dir.outputs.dir }}
          key: ${{ runner.os }}-node-${{ hashFiles('**/pnpm-lock.yaml') }}
          restore-keys: |
            ${{ runner.os }}-node-

      - name: pnpm install
        run: pnpm install

      - name: Checkout official plugins
        if: matrix.target == 'plugins'
        run: bin/rake plugin:install_all_official

      - name: Pull compatible versions of plugins
        if: matrix.target == 'plugins'
        run: bin/rake plugin:pull_compatible_all

      - name: Fetch app state cache
        uses: actions/cache@v3
        id: app-cache
        with:
          path: tmp/app-cache
          key: >- # postgres version, hash of migrations, "parallel?"
            ${{ runner.os }}-
            ${{ hashFiles('.github/workflows/tests.yml') }}-
            ${{ matrix.postgres }}-
            ${{ hashFiles('db/**/*', 'plugins/**/db/**/*') }}-
            ${{ env.USES_PARALLEL_DATABASES }}

      - name: Restore database from cache
        if: steps.app-cache.outputs.cache-hit == 'true'
        run: psql -f tmp/app-cache/cache.sql postgres

      - name: Restore uploads from cache
        if: steps.app-cache.outputs.cache-hit == 'true'
        run: rm -rf public/uploads && cp -r tmp/app-cache/uploads public/uploads

      - name: Create and migrate database
        if: steps.app-cache.outputs.cache-hit != 'true'
        run: |
          bin/rake db:create
          bin/rake db:migrate

      - name: Create and migrate parallel databases
        if: >-
          env.USES_PARALLEL_DATABASES == 'true' &&
          steps.app-cache.outputs.cache-hit != 'true'
        run: |
          bin/rake parallel:create
          bin/rake parallel:migrate

      - name: Dump database for cache
        if: steps.app-cache.outputs.cache-hit != 'true'
        run: mkdir -p tmp/app-cache && pg_dumpall > tmp/app-cache/cache.sql

      - name: Dump uploads for cache
        if: steps.app-cache.outputs.cache-hit != 'true'
        run: rm -rf tmp/app-cache/uploads && cp -r public/uploads tmp/app-cache/uploads

      - name: Fetch turbo_rspec_runtime.log cache
        uses: actions/cache@v3
        id: test-runtime-cache
        if: matrix.build_type == 'backend' && matrix.target == 'core'
        with:
          path: tmp/turbo_rspec_runtime.log
          key: rspec-runtime-backend-core

      - name: Core RSpec
        if: matrix.build_type == 'backend' && matrix.target == 'core'
        run: bin/turbo_rspec --verbose

      - name: Plugin RSpec
        if: matrix.build_type == 'backend' && matrix.target == 'plugins'
        run: bin/rake plugin:turbo_spec

      - name: Plugin QUnit
        if: matrix.build_type == 'frontend' && matrix.target == 'plugins'
        run: QUNIT_PARALLEL=3 bin/rake plugin:qunit['*','1200000']
        timeout-minutes: 30

      - name: Ember Build for System Tests
        if: matrix.build_type == 'system'
        run: bin/ember-cli --build

      - name: Core System Tests
        if: matrix.build_type == 'system' && matrix.target == 'core'
        run: bin/system_rspec

      - name: Plugin System Tests
        if: matrix.build_type == 'system' && matrix.target == 'plugins'
        run: LOAD_PLUGINS=1 bin/system_rspec plugins/*/spec/system

      - name: Upload failed system test screenshots
        uses: actions/upload-artifact@v3
        if: matrix.build_type == 'system' && failure()
        with:
          name: failed-system-test-screenshots
          path: tmp/screenshots/*.png

      - name: Check Annotations
        if: matrix.build_type == 'annotations'
        run: |
          bin/rake annotate:ensure_all_indexes
          bin/annotate --models --model-dir app/models

          if [ ! -z "$(git status --porcelain app/models/)" ]; then
            echo "Core annotations are not up to date. To resolve, run:"
            echo "  bin/rake annotate:clean"
            echo
            echo "Or manually apply the diff printed below:"
            echo "---------------------------------------------"
            git -c color.ui=always diff app/models/
            exit 1
          fi
        timeout-minutes: 30

  core_frontend_tests:
    name: core frontend (${{ matrix.browser }})
    runs-on: ubuntu-20.04-8core
    container:
      image: discourse/discourse_test:slim-browsers
      options: --user discourse

    timeout-minutes: 35

    strategy:
      fail-fast: false
      matrix:
        browser: ["Chrome", "Firefox ESR", "Firefox Evergreen"]

    env:
      TESTEM_BROWSER: ${{ (startsWith(matrix.browser, 'Firefox') && 'Firefox') || matrix.browser }}
      TESTEM_FIREFOX_PATH: ${{ (matrix.browser == 'Firefox Evergreen') && '/opt/firefox-evergreen/firefox' }}

    steps:
      - uses: actions/checkout@v3
        with:
          fetch-depth: 1

      - name: Setup Git
        run: |
          git config --global user.email "ci@ci.invalid"
          git config --global user.name "Discourse CI"

<<<<<<< HEAD
      - name: Get pnpm cache directory
        id: node-cache-dir
        run: echo "::set-output name=dir::$(pnpm store path --silent)"
=======
      - name: Get yarn cache directory
        id: yarn-cache-dir
        run: echo "dir=$(yarn cache dir)" >> $GITHUB_OUTPUT
>>>>>>> f1548c80

      - name: Node cache
        uses: actions/cache@v3
        id: node-cache
        with:
          path: ${{ steps.node-cache-dir.outputs.dir }}
          key: ${{ runner.os }}-node-${{ hashFiles('**/pnpm-lock.yaml') }}
          restore-keys: |
            ${{ runner.os }}-node-

      - name: pnpm install
        working-directory: ./app/assets/javascripts/discourse
        run: pnpm install

      - name: Ember Build
        working-directory: ./app/assets/javascripts/discourse
        run: |
          mkdir /tmp/emberbuild
          pnpm ember build --environment=test  -o /tmp/emberbuild

      - name: Core QUnit
        working-directory: ./app/assets/javascripts/discourse
        run: pnpm ember exam --path /tmp/emberbuild --load-balance --parallel=5  --launch "${{ env.TESTEM_BROWSER }}" --write-execution-file --random
        timeout-minutes: 15

      - uses: actions/upload-artifact@v3
        if: ${{ always() }}
        with:
          name: ember-exam-execution-${{matrix.browser}}
          path: ./app/assets/javascripts/discourse/test-execution-*.json<|MERGE_RESOLUTION|>--- conflicted
+++ resolved
@@ -79,15 +79,9 @@
           bundle install --jobs 4
           bundle clean
 
-<<<<<<< HEAD
       - name: Get pnpm cache directory
         id: node-cache-dir
-        run: echo "::set-output name=dir::$(pnpm store path --silent)"
-=======
-      - name: Get yarn cache directory
-        id: yarn-cache-dir
-        run: echo "dir=$(yarn cache dir)" >> $GITHUB_OUTPUT
->>>>>>> f1548c80
+        run: echo "dir=$(pnpm store path --silent)" >> $GITHUB_OUTPUT
 
       - name: Node cache
         uses: actions/cache@v3
@@ -236,15 +230,9 @@
           git config --global user.email "ci@ci.invalid"
           git config --global user.name "Discourse CI"
 
-<<<<<<< HEAD
       - name: Get pnpm cache directory
         id: node-cache-dir
-        run: echo "::set-output name=dir::$(pnpm store path --silent)"
-=======
-      - name: Get yarn cache directory
-        id: yarn-cache-dir
-        run: echo "dir=$(yarn cache dir)" >> $GITHUB_OUTPUT
->>>>>>> f1548c80
+        run: echo "dir=$(pnpm store path --silent)" >> $GITHUB_OUTPUT
 
       - name: Node cache
         uses: actions/cache@v3
