# frozen_string_literal: true

source "https://rubygems.org"
# if there is a super emergency and rubygems is playing up, try
#source 'http://production.cf.rubygems.org'

gem "bootsnap", require: false, platform: :mri

def rails_master?
  ENV["RAILS_MASTER"] == "1"
end

if rails_master?
  gem "arel", git: "https://github.com/rails/arel.git"
  gem "rails", git: "https://github.com/rails/rails.git"
else
  # NOTE: Until rubygems gives us optional dependencies we are stuck with this needing to be explicit
  # this allows us to include the bits of rails we use without pieces we do not.
  #
  # To issue a rails update bump the version number here
<<<<<<< HEAD
  rails_version = '6.1.6.1'
  gem 'actionmailer', rails_version
  gem 'actionpack', rails_version
  gem 'actionview', rails_version
  gem 'activemodel', rails_version
  gem 'activerecord', rails_version
  gem 'activesupport', rails_version
  gem 'railties', rails_version
  gem 'sprockets-rails'
=======
  rails_version = "7.0.3.1"
  gem "actionmailer", rails_version
  gem "actionpack", rails_version
  gem "actionview", rails_version
  gem "activemodel", rails_version
  gem "activerecord", rails_version
  gem "activesupport", rails_version
  gem "railties", rails_version
  gem "sprockets-rails"
>>>>>>> 3ee0a492
end

gem "json"

# TODO: At the moment Discourse does not work with Sprockets 4, we would need to correct internals
# This is a desired upgrade we should get to.
gem "sprockets", "3.7.2"

# this will eventually be added to rails,
# allows us to precompile all our templates in the unicorn master
gem "actionview_precompiler", require: false

gem "discourse-seed-fu"

gem "mail", git: "https://github.com/discourse/mail.git"
gem "mini_mime"
gem "mini_suffix"

gem "redis"

# This is explicitly used by Sidekiq and is an optional dependency.
# We tell Sidekiq to use the namespace "sidekiq" which triggers this
# gem to be used. There is no explicit dependency in sidekiq cause
# redis namespace support is optional
# We already namespace stuff in DiscourseRedis, so we should consider
# just using a single implementation in core vs having 2 namespace implementations
gem "redis-namespace"

# NOTE: AM serializer gets a lot slower with recent updates
# we used an old branch which is the fastest one out there
# are long term goal here is to fork this gem so we have a
# better maintained living fork
gem "active_model_serializers", "~> 0.8.3"

gem "http_accept_language", require: false

gem "discourse-fonts", require: "discourse_fonts"

gem "message_bus"

gem "rails_multisite"

gem "fast_xs", platform: :ruby

gem "xorcist"

gem "fastimage"

gem "aws-sdk-s3", require: false
gem "aws-sdk-sns", require: false
gem "excon", require: false
gem "unf", require: false

gem "email_reply_trimmer"

gem "image_optim"
gem "multi_json"
gem "mustache"
gem "nokogiri"
gem "loofah"
gem "css_parser", require: false

gem "omniauth"
gem "omniauth-facebook"
gem "omniauth-twitter"
gem "omniauth-github"

gem "omniauth-oauth2", require: false

gem "omniauth-google-oauth2"

# pending: https://github.com/ohler55/oj/issues/789
gem "oj", "3.13.14"

gem "pg"
gem "mini_sql"
gem "pry-rails", require: false
gem "pry-byebug", require: false
gem "r2", require: false
gem "rake"

gem "thor", require: false
gem "diffy", require: false
gem "rinku"
gem "sidekiq"
gem "mini_scheduler"

gem "execjs", require: false
gem "mini_racer"

gem "highline", require: false

gem "rack"

gem "rack-protection" # security
gem "cbor", require: false
gem "cose", require: false
gem "addressable"
gem "json_schemer"

gem "net-smtp", require: false
gem "net-imap", require: false
gem "net-pop", require: false
gem "digest", require: false

# Gems used only for assets and not required in production environments by default.
# Allow everywhere for now cause we are allowing asset debugging in production
group :assets do
  gem "uglifier"
end

group :test do
  gem "capybara", require: false
  gem "webmock", require: false
  gem "fakeweb", require: false
  gem "minitest", require: false
  gem "simplecov", require: false
  gem "selenium-webdriver", require: false
  gem "test-prof"
  gem "webdrivers", require: false
end

group :test, :development do
  gem "rspec"
  gem "listen", require: false
  gem "certified", require: false
  gem "fabrication", require: false
  gem "mocha", require: false

  gem "rb-fsevent", require: RUBY_PLATFORM =~ /darwin/i ? "rb-fsevent" : false

  gem "rspec-rails"

  gem "shoulda-matchers", require: false
  gem "rspec-html-matchers"
  gem "byebug", require: ENV["RM_INFO"].nil?, platform: :mri
  gem "rubocop-discourse", require: false
  gem "parallel_tests"

  gem "rswag-specs"

  gem "annotate"

  gem "syntax_tree"
  gem "syntax_tree-disable_ternary"
end

group :development do
  gem "ruby-prof", require: false, platform: :mri
  gem "bullet", require: !!ENV["BULLET"]
  gem "better_errors", platform: :mri, require: !!ENV["BETTER_ERRORS"]
  gem "binding_of_caller"
  gem "yaml-lint"
end

if ENV["ALLOW_DEV_POPULATE"] == "1"
  gem "discourse_dev_assets"
  gem "faker", "~> 2.16"
else
  group :development, :test do
    gem "discourse_dev_assets"
    gem "faker", "~> 2.16"
  end
end

# this is an optional gem, it provides a high performance replacement
# to String#blank? a method that is called quite frequently in current
# ActiveRecord, this may change in the future
gem "fast_blank", platform: :ruby

# this provides a very efficient lru cache
gem "lru_redux"

gem "htmlentities", require: false

# IMPORTANT: mini profiler monkey patches, so it better be required last
#  If you want to amend mini profiler to do the monkey patches in the railties
#  we are open to it. by deferring require to the initializer we can configure discourse installs without it

gem "rack-mini-profiler", require: ["enable_rails_patches"]

gem "unicorn", require: false, platform: :ruby
gem "puma", require: false
gem "rbtrace", require: false, platform: :mri
gem "gc_tracer", require: false, platform: :mri

# required for feed importing and embedding
gem "ruby-readability", require: false

# rss gem is a bundled gem from Ruby 3 onwards
gem "rss", require: false

gem "stackprof", require: false, platform: :mri
gem "memory_profiler", require: false, platform: :mri

gem "cppjieba_rb", require: false

gem "lograge", require: false
gem "logstash-event", require: false
gem "logstash-logger", require: false
gem "logster"

# NOTE: later versions of sassc are causing a segfault, possibly dependent on processer architecture
# and until resolved should be locked at 2.0.1
gem "sassc", "2.0.1", require: false
gem "sassc-rails"

gem "rotp", require: false

gem "rqrcode"

gem "rubyzip", require: false

gem "sshkey", require: false

gem "rchardet", require: false
gem "lz4-ruby", require: false, platform: :ruby

gem "sanitize"

if ENV["IMPORT"] == "1"
  gem "mysql2"
  gem "redcarpet"

  # NOTE: in import mode the version of sqlite can matter a lot, so we stick it to a specific one
  gem "sqlite3", "~> 1.3", ">= 1.3.13"
  gem "ruby-bbcode-to-md", git: "https://github.com/nlalonde/ruby-bbcode-to-md"
  gem "reverse_markdown"
  gem "tiny_tds"
  gem "csv"

  gem "parallel", require: false
end

# workaround for openssl 3.0, see
# https://github.com/pushpad/web-push/pull/2
gem "web-push",
    require: false,
    git: "https://github.com/xfalcox/web-push",
    branch: "openssl-3-compat"
gem "colored2", require: false
gem "maxminddb"

gem "rails_failover", require: false

gem "faraday"
gem "faraday-retry"

# workaround for faraday-net_http, see
# https://github.com/ruby/net-imap/issues/16#issuecomment-803086765
gem "net-http"

# workaround for prometheus-client
gem "webrick", require: false

<<<<<<< HEAD
gem 'rails_failover', require: false

gem 'net-http'
=======
# Workaround until Ruby ships with cgi version 0.3.6 or higher.
gem "cgi", ">= 0.3.6", require: false
>>>>>>> 3ee0a492
<|MERGE_RESOLUTION|>--- conflicted
+++ resolved
@@ -18,17 +18,6 @@
   # this allows us to include the bits of rails we use without pieces we do not.
   #
   # To issue a rails update bump the version number here
-<<<<<<< HEAD
-  rails_version = '6.1.6.1'
-  gem 'actionmailer', rails_version
-  gem 'actionpack', rails_version
-  gem 'actionview', rails_version
-  gem 'activemodel', rails_version
-  gem 'activerecord', rails_version
-  gem 'activesupport', rails_version
-  gem 'railties', rails_version
-  gem 'sprockets-rails'
-=======
   rails_version = "7.0.3.1"
   gem "actionmailer", rails_version
   gem "actionpack", rails_version
@@ -38,7 +27,6 @@
   gem "activesupport", rails_version
   gem "railties", rails_version
   gem "sprockets-rails"
->>>>>>> 3ee0a492
 end
 
 gem "json"
@@ -294,11 +282,5 @@
 # workaround for prometheus-client
 gem "webrick", require: false
 
-<<<<<<< HEAD
-gem 'rails_failover', require: false
-
-gem 'net-http'
-=======
 # Workaround until Ruby ships with cgi version 0.3.6 or higher.
-gem "cgi", ">= 0.3.6", require: false
->>>>>>> 3ee0a492
+gem "cgi", ">= 0.3.6", require: false